# SPDX-License-Identifier: GPL-2.0
#
# linux/arch/x86/boot/compressed/Makefile
#
# create a compressed vmlinux image from the original vmlinux
#
# vmlinuz is:
#	decompression code (*.o)
#	asm globals (piggy.S), including:
#		vmlinux.bin.(gz|bz2|lzma|...)
#
# vmlinux.bin is:
#	vmlinux stripped of debugging and comments
# vmlinux.bin.all is:
#	vmlinux.bin + vmlinux.relocs
# vmlinux.bin.(gz|bz2|lzma|...) is:
#	(see scripts/Makefile.lib size_append)
#	compressed vmlinux.bin.all + u32 size of vmlinux.bin.all

# Sanitizer runtimes are unavailable and cannot be linked for early boot code.
KASAN_SANITIZE			:= n
KCSAN_SANITIZE			:= n
OBJECT_FILES_NON_STANDARD	:= y

# Prevents link failures: __sanitizer_cov_trace_pc() is not linked in.
KCOV_INSTRUMENT		:= n

targets := vmlinux vmlinux.bin vmlinux.bin.gz vmlinux.bin.bz2 vmlinux.bin.lzma \
	vmlinux.bin.xz vmlinux.bin.lzo vmlinux.bin.lz4 vmlinux.bin.zst

KBUILD_CFLAGS := -m$(BITS) -O2
KBUILD_CFLAGS += -fno-strict-aliasing -fPIE
KBUILD_CFLAGS += -DDISABLE_BRANCH_PROFILING
cflags-$(CONFIG_X86_32) := -march=i386
cflags-$(CONFIG_X86_64) := -mcmodel=small
KBUILD_CFLAGS += $(cflags-y)
KBUILD_CFLAGS += -mno-mmx -mno-sse
KBUILD_CFLAGS += -ffreestanding
KBUILD_CFLAGS += -fno-stack-protector
KBUILD_CFLAGS += $(call cc-disable-warning, address-of-packed-member)
KBUILD_CFLAGS += $(call cc-disable-warning, gnu)
KBUILD_CFLAGS += -Wno-pointer-sign
KBUILD_CFLAGS += $(call cc-option,-fmacro-prefix-map=$(srctree)/=)
KBUILD_CFLAGS += -fno-asynchronous-unwind-tables
KBUILD_CFLAGS += -D__DISABLE_EXPORTS
KBUILD_CFLAGS += -include $(srctree)/$(src)/hidden.h
# Disable relocation relaxation in case the link is not PIE.
KBUILD_CFLAGS += $(call as-option,-Wa$(comma)-mrelax-relocations=no)
KBUILD_CFLAGS += -include $(srctree)/include/linux/hidden.h

KBUILD_AFLAGS  := $(KBUILD_CFLAGS) -D__ASSEMBLY__
GCOV_PROFILE := n
UBSAN_SANITIZE :=n

KBUILD_LDFLAGS := -m elf_$(UTS_MACHINE)
KBUILD_LDFLAGS += $(call ld-option,--no-ld-generated-unwind-info)
# Compressed kernel should be built as PIE since it may be loaded at any
# address by the bootloader.
LDFLAGS_vmlinux := -pie $(call ld-option, --no-dynamic-linker)
<<<<<<< HEAD
=======
LDFLAGS_vmlinux += $(call ld-option, --orphan-handling=warn)
>>>>>>> 34eb62d8
LDFLAGS_vmlinux += -T

hostprogs	:= mkpiggy
HOST_EXTRACFLAGS += -I$(srctree)/tools/include

sed-voffset := -e 's/^\([0-9a-fA-F]*\) [ABCDGRSTVW] \(_text\|__bss_start\|_end\)$$/\#define VO_\2 _AC(0x\1,UL)/p'

quiet_cmd_voffset = VOFFSET $@
      cmd_voffset = $(NM) $< | sed -n $(sed-voffset) > $@

targets += ../voffset.h

$(obj)/../voffset.h: vmlinux FORCE
	$(call if_changed,voffset)

$(obj)/misc.o: $(obj)/../voffset.h

vmlinux-objs-y := $(obj)/vmlinux.lds $(obj)/kernel_info.o $(obj)/head_$(BITS).o \
	$(obj)/misc.o $(obj)/string.o $(obj)/cmdline.o $(obj)/error.o \
	$(obj)/piggy.o $(obj)/cpuflags.o

vmlinux-objs-$(CONFIG_EARLY_PRINTK) += $(obj)/early_serial_console.o
vmlinux-objs-$(CONFIG_RANDOMIZE_BASE) += $(obj)/kaslr.o
ifdef CONFIG_X86_64
	vmlinux-objs-$(CONFIG_RANDOMIZE_BASE) += $(obj)/kaslr_64.o
	vmlinux-objs-y += $(obj)/mem_encrypt.o
	vmlinux-objs-y += $(obj)/pgtable_64.o
endif

vmlinux-objs-$(CONFIG_ACPI) += $(obj)/acpi.o

vmlinux-objs-$(CONFIG_EFI_MIXED) += $(obj)/efi_thunk_$(BITS).o
efi-obj-$(CONFIG_EFI_STUB) = $(objtree)/drivers/firmware/efi/libstub/lib.a

$(obj)/vmlinux: $(vmlinux-objs-y) $(efi-obj-y) FORCE
	$(call if_changed,ld)

OBJCOPYFLAGS_vmlinux.bin :=  -R .comment -S
$(obj)/vmlinux.bin: vmlinux FORCE
	$(call if_changed,objcopy)

targets += $(patsubst $(obj)/%,%,$(vmlinux-objs-y)) vmlinux.bin.all vmlinux.relocs

CMD_RELOCS = arch/x86/tools/relocs
quiet_cmd_relocs = RELOCS  $@
      cmd_relocs = $(CMD_RELOCS) $< > $@;$(CMD_RELOCS) --abs-relocs $<
$(obj)/vmlinux.relocs: vmlinux FORCE
	$(call if_changed,relocs)

vmlinux.bin.all-y := $(obj)/vmlinux.bin
vmlinux.bin.all-$(CONFIG_X86_NEED_RELOCS) += $(obj)/vmlinux.relocs

$(obj)/vmlinux.bin.gz: $(vmlinux.bin.all-y) FORCE
	$(call if_changed,gzip)
$(obj)/vmlinux.bin.bz2: $(vmlinux.bin.all-y) FORCE
	$(call if_changed,bzip2)
$(obj)/vmlinux.bin.lzma: $(vmlinux.bin.all-y) FORCE
	$(call if_changed,lzma)
$(obj)/vmlinux.bin.xz: $(vmlinux.bin.all-y) FORCE
	$(call if_changed,xzkern)
$(obj)/vmlinux.bin.lzo: $(vmlinux.bin.all-y) FORCE
	$(call if_changed,lzo)
$(obj)/vmlinux.bin.lz4: $(vmlinux.bin.all-y) FORCE
	$(call if_changed,lz4)
$(obj)/vmlinux.bin.zst: $(vmlinux.bin.all-y) FORCE
	$(call if_changed,zstd22)

suffix-$(CONFIG_KERNEL_GZIP)	:= gz
suffix-$(CONFIG_KERNEL_BZIP2)	:= bz2
suffix-$(CONFIG_KERNEL_LZMA)	:= lzma
suffix-$(CONFIG_KERNEL_XZ)	:= xz
suffix-$(CONFIG_KERNEL_LZO) 	:= lzo
suffix-$(CONFIG_KERNEL_LZ4) 	:= lz4
suffix-$(CONFIG_KERNEL_ZSTD)	:= zst

quiet_cmd_mkpiggy = MKPIGGY $@
      cmd_mkpiggy = $(obj)/mkpiggy $< > $@

targets += piggy.S
$(obj)/piggy.S: $(obj)/vmlinux.bin.$(suffix-y) $(obj)/mkpiggy FORCE
	$(call if_changed,mkpiggy)<|MERGE_RESOLUTION|>--- conflicted
+++ resolved
@@ -43,7 +43,6 @@
 KBUILD_CFLAGS += $(call cc-option,-fmacro-prefix-map=$(srctree)/=)
 KBUILD_CFLAGS += -fno-asynchronous-unwind-tables
 KBUILD_CFLAGS += -D__DISABLE_EXPORTS
-KBUILD_CFLAGS += -include $(srctree)/$(src)/hidden.h
 # Disable relocation relaxation in case the link is not PIE.
 KBUILD_CFLAGS += $(call as-option,-Wa$(comma)-mrelax-relocations=no)
 KBUILD_CFLAGS += -include $(srctree)/include/linux/hidden.h
@@ -57,10 +56,7 @@
 # Compressed kernel should be built as PIE since it may be loaded at any
 # address by the bootloader.
 LDFLAGS_vmlinux := -pie $(call ld-option, --no-dynamic-linker)
-<<<<<<< HEAD
-=======
 LDFLAGS_vmlinux += $(call ld-option, --orphan-handling=warn)
->>>>>>> 34eb62d8
 LDFLAGS_vmlinux += -T
 
 hostprogs	:= mkpiggy
