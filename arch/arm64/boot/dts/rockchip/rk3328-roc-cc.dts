// SPDX-License-Identifier: (GPL-2.0+ OR MIT)
/*
 * Copyright (c) 2017 T-Chip Intelligent Technology Co., Ltd
 */

/dts-v1/;
#include "rk3328.dtsi"

/ {
	model = "Firefly roc-rk3328-cc";
	compatible = "firefly,roc-rk3328-cc", "rockchip,rk3328";

	chosen {
		stdout-path = "serial2:1500000n8";
	};

	gmac_clkin: external-gmac-clock {
		compatible = "fixed-clock";
		clock-frequency = <125000000>;
		clock-output-names = "gmac_clkin";
		#clock-cells = <0>;
	};

	dc_12v: dc-12v {
		compatible = "regulator-fixed";
		regulator-name = "dc_12v";
		regulator-always-on;
		regulator-boot-on;
		regulator-min-microvolt = <12000000>;
		regulator-max-microvolt = <12000000>;
	};

	vcc_sd: sdmmc-regulator {
		compatible = "regulator-fixed";
		gpio = <&gpio0 RK_PD6 GPIO_ACTIVE_LOW>;
		pinctrl-names = "default";
		pinctrl-0 = <&sdmmc0m1_gpio>;
		regulator-name = "vcc_sd";
		regulator-min-microvolt = <3300000>;
		regulator-max-microvolt = <3300000>;
		vin-supply = <&vcc_io>;
	};

	vcc_sdio: sdmmcio-regulator {
		compatible = "regulator-gpio";
		gpios = <&grf_gpio 0 GPIO_ACTIVE_HIGH>;
		states = <1800000 0x1
			  3300000 0x0>;
		regulator-name = "vcc_sdio";
		regulator-type = "voltage";
		regulator-min-microvolt = <1800000>;
		regulator-max-microvolt = <3300000>;
		regulator-always-on;
		vin-supply = <&vcc_sys>;
	};

	vcc_host1_5v: vcc_otg_5v: vcc-host1-5v-regulator {
		compatible = "regulator-fixed";
		enable-active-high;
		gpio = <&gpio1 RK_PD2 GPIO_ACTIVE_HIGH>;
		pinctrl-names = "default";
		pinctrl-0 = <&usb20_host_drv>;
		regulator-name = "vcc_host1_5v";
		regulator-always-on;
		vin-supply = <&vcc_sys>;
	};

	vcc_sys: vcc-sys {
		compatible = "regulator-fixed";
		regulator-name = "vcc_sys";
		regulator-always-on;
		regulator-boot-on;
		regulator-min-microvolt = <5000000>;
		regulator-max-microvolt = <5000000>;
		vin-supply = <&dc_12v>;
	};

	vcc_phy: vcc-phy-regulator {
		compatible = "regulator-fixed";
		regulator-name = "vcc_phy";
		regulator-always-on;
		regulator-boot-on;
	};

	leds {
		compatible = "gpio-leds";

		power {
			label = "firefly:blue:power";
			linux,default-trigger = "heartbeat";
			gpios = <&rk805 1 GPIO_ACTIVE_LOW>;
			default-state = "on";
			mode = <0x23>;
		};

		user {
			label = "firefly:yellow:user";
			linux,default-trigger = "mmc1";
			gpios = <&rk805 0 GPIO_ACTIVE_LOW>;
			default-state = "off";
			mode = <0x05>;
		};
	};
};

&cpu0 {
	cpu-supply = <&vdd_arm>;
};

&cpu1 {
	cpu-supply = <&vdd_arm>;
};

&cpu2 {
	cpu-supply = <&vdd_arm>;
};

&cpu3 {
	cpu-supply = <&vdd_arm>;
};

&emmc {
	bus-width = <8>;
	cap-mmc-highspeed;
	max-frequency = <150000000>;
	mmc-ddr-1_8v;
	mmc-hs200-1_8v;
	non-removable;
	pinctrl-names = "default";
	pinctrl-0 = <&emmc_clk &emmc_cmd &emmc_bus8>;
	vmmc-supply = <&vcc_io>;
	vqmmc-supply = <&vcc18_emmc>;
	status = "okay";
};

&gmac2io {
	assigned-clocks = <&cru SCLK_MAC2IO>, <&cru SCLK_MAC2IO_EXT>;
	assigned-clock-parents = <&gmac_clkin>, <&gmac_clkin>;
	clock_in_out = "input";
	phy-supply = <&vcc_phy>;
	phy-mode = "rgmii";
	pinctrl-names = "default";
	pinctrl-0 = <&rgmiim1_pins>;
	snps,force_thresh_dma_mode;
	snps,reset-gpio = <&gpio1 RK_PC2 GPIO_ACTIVE_LOW>;
	snps,reset-active-low;
	snps,reset-delays-us = <0 10000 50000>;
	tx_delay = <0x24>;
	rx_delay = <0x18>;
<<<<<<< HEAD
=======
	status = "okay";
};

&hdmi {
	status = "okay";
};

&hdmiphy {
>>>>>>> 0ecfebd2
	status = "okay";
};

&i2c1 {
	status = "okay";

	rk805: pmic@18 {
		compatible = "rockchip,rk805";
		reg = <0x18>;
		interrupt-parent = <&gpio1>;
		interrupts = <24 IRQ_TYPE_LEVEL_LOW>;
		#clock-cells = <1>;
		clock-output-names = "xin32k", "rk805-clkout2";
		gpio-controller;
		#gpio-cells = <2>;
		pinctrl-names = "default";
		pinctrl-0 = <&pmic_int_l>;
		rockchip,system-power-controller;
		wakeup-source;

		vcc1-supply = <&vcc_sys>;
		vcc2-supply = <&vcc_sys>;
		vcc3-supply = <&vcc_sys>;
		vcc4-supply = <&vcc_sys>;
		vcc5-supply = <&vcc_io>;
		vcc6-supply = <&vcc_io>;

		regulators {
			vdd_logic: DCDC_REG1 {
				regulator-name = "vdd_logic";
				regulator-min-microvolt = <712500>;
				regulator-max-microvolt = <1450000>;
				regulator-always-on;
				regulator-boot-on;
				regulator-state-mem {
					regulator-on-in-suspend;
					regulator-suspend-microvolt = <1000000>;
				};
			};

			vdd_arm: DCDC_REG2 {
				regulator-name = "vdd_arm";
				regulator-min-microvolt = <712500>;
				regulator-max-microvolt = <1450000>;
				regulator-always-on;
				regulator-boot-on;
				regulator-state-mem {
					regulator-on-in-suspend;
					regulator-suspend-microvolt = <950000>;
				};
			};

			vcc_ddr: DCDC_REG3 {
				regulator-name = "vcc_ddr";
				regulator-always-on;
				regulator-boot-on;
				regulator-state-mem {
					regulator-on-in-suspend;
				};
			};

			vcc_io: DCDC_REG4 {
				regulator-name = "vcc_io";
				regulator-min-microvolt = <3300000>;
				regulator-max-microvolt = <3300000>;
				regulator-always-on;
				regulator-boot-on;
				regulator-state-mem {
					regulator-on-in-suspend;
					regulator-suspend-microvolt = <3300000>;
				};
			};

			vcc_18: LDO_REG1 {
				regulator-name = "vcc_18";
				regulator-min-microvolt = <1800000>;
				regulator-max-microvolt = <1800000>;
				regulator-always-on;
				regulator-boot-on;
				regulator-state-mem {
					regulator-on-in-suspend;
					regulator-suspend-microvolt = <1800000>;
				};
			};

			vcc18_emmc: LDO_REG2 {
				regulator-name = "vcc18_emmc";
				regulator-min-microvolt = <1800000>;
				regulator-max-microvolt = <1800000>;
				regulator-always-on;
				regulator-boot-on;
				regulator-state-mem {
					regulator-on-in-suspend;
					regulator-suspend-microvolt = <1800000>;
				};
			};

			vdd_10: LDO_REG3 {
				regulator-name = "vdd_10";
				regulator-min-microvolt = <1000000>;
				regulator-max-microvolt = <1000000>;
				regulator-always-on;
				regulator-boot-on;
				regulator-state-mem {
					regulator-on-in-suspend;
					regulator-suspend-microvolt = <1000000>;
				};
			};
		};
	};
};

&io_domains {
	status = "okay";

	vccio1-supply = <&vcc_io>;
	vccio2-supply = <&vcc18_emmc>;
	vccio3-supply = <&vcc_sdio>;
	vccio4-supply = <&vcc_18>;
	vccio5-supply = <&vcc_io>;
	vccio6-supply = <&vcc_io>;
	pmuio-supply = <&vcc_io>;
};

&pinctrl {
	pmic {
		pmic_int_l: pmic-int-l {
			rockchip,pins = <1 RK_PD0 RK_FUNC_GPIO &pcfg_pull_up>;
		};
	};

	usb2 {
		usb20_host_drv: usb20-host-drv {
			rockchip,pins = <1 RK_PD2 RK_FUNC_GPIO &pcfg_pull_none>;
		};
	};
};

&sdmmc {
	bus-width = <4>;
	cap-mmc-highspeed;
	cap-sd-highspeed;
	disable-wp;
	max-frequency = <150000000>;
	pinctrl-names = "default";
	pinctrl-0 = <&sdmmc0_clk &sdmmc0_cmd &sdmmc0_dectn &sdmmc0_bus4>;
	sd-uhs-sdr12;
	sd-uhs-sdr25;
	sd-uhs-sdr50;
	sd-uhs-sdr104;
	vmmc-supply = <&vcc_sd>;
	vqmmc-supply = <&vcc_sdio>;
	status = "okay";
};

&tsadc {
	status = "okay";
};

&u2phy {
	status = "okay";
};

&u2phy_host {
	status = "okay";
};

&u2phy_otg {
	status = "okay";
};

&uart2 {
	status = "okay";
};

&usb20_otg {
	status = "okay";
};

&usb_host0_ehci {
	status = "okay";
};

&usb_host0_ohci {
	status = "okay";
};

&vop {
	status = "okay";
};

&vop_mmu {
	status = "okay";
};<|MERGE_RESOLUTION|>--- conflicted
+++ resolved
@@ -147,8 +147,6 @@
 	snps,reset-delays-us = <0 10000 50000>;
 	tx_delay = <0x24>;
 	rx_delay = <0x18>;
-<<<<<<< HEAD
-=======
 	status = "okay";
 };
 
@@ -157,7 +155,6 @@
 };
 
 &hdmiphy {
->>>>>>> 0ecfebd2
 	status = "okay";
 };
 
