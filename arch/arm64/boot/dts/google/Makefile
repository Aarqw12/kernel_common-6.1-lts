--- conflicted
+++ resolved
@@ -21,6 +21,12 @@
 	gs101-raven-proto1_1.dtbo
 
 gs101_raviole_dtbs := gs101-a0.dtb gs101-b0.dtb
+
+zuma_overlays := \
+	zuma-emulator.dtbo \
+	zuma-hybrid.dtbo \
+
+zuma_dtbs := zuma-a0.dtb
 
 # Usage:
 #   $(call DTBS_overlay_template, overlay, base_dtb, suffix)
@@ -53,21 +59,6 @@
 			$(eval $(call DTB_object_template, $3, $(overlay), $(base:%.dtb=%)))))
 endef
 
-<<<<<<< HEAD
-
-dtb-$(CONFIG_SOC_ZUMA) += \
-	zuma-a0.dtb
-
-dtbo-$(CONFIG_BOARD_ZUMA_EMULATOR) += \
-	zuma-emulator.dtbo
-
-dtbo-$(CONFIG_BOARD_ZUMA_HYBRID) += \
-	zuma-hybrid.dtbo
-
-zuma-emulator.dtbo-base := zuma-a0.dtb
-
-MKDTIMG_FLAGS += --page_size=4096  --id=/:board_id --rev=/:board_rev
-=======
 # Create the -dtbs and dtb-y constructs. We can do this by looping through the
 # base dtbs and apply each overlay to it. Kbuild will use these -dtbs
 # constructs to determine which dtbs are the base dtbs and which are the
@@ -75,4 +66,4 @@
 # overlays. Additionally, kbuild will statically apply the overlay to the base
 # dtb which could be used to verify the overlay applies cleanly.
 $(call multi_dtbs_overlay, $(gs101_raviole_dtbs), $(gs101_raviole_overlays), $(CONFIG_SOC_GS101))
->>>>>>> 2a7c54c7
+$(call multi_dtbs_overlay, $(zuma_dtbs), $(zuma_overlays), $(CONFIG_SOC_ZUMA))