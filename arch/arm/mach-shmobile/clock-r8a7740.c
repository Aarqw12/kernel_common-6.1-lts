--- conflicted
+++ resolved
@@ -352,10 +352,7 @@
 
 	MSTP329, MSTP328, MSTP323, MSTP320,
 	MSTP314, MSTP313, MSTP312,
-<<<<<<< HEAD
-=======
 	MSTP309,
->>>>>>> 48a5765e
 
 	MSTP416, MSTP415, MSTP407, MSTP406,
 
@@ -386,10 +383,7 @@
 	[MSTP314] = SH_CLK_MSTP32(&div4_clks[DIV4_HP],	SMSTPCR3, 14, 0), /* SDHI0 */
 	[MSTP313] = SH_CLK_MSTP32(&div4_clks[DIV4_HP],	SMSTPCR3, 13, 0), /* SDHI1 */
 	[MSTP312] = SH_CLK_MSTP32(&div4_clks[DIV4_HP],	SMSTPCR3, 12, 0), /* MMC */
-<<<<<<< HEAD
-=======
 	[MSTP309] = SH_CLK_MSTP32(&div4_clks[DIV4_HP],	SMSTPCR3,  9, 0), /* GEther */
->>>>>>> 48a5765e
 
 	[MSTP416] = SH_CLK_MSTP32(&div4_clks[DIV4_HP],	SMSTPCR4, 16, 0), /* USBHOST */
 	[MSTP415] = SH_CLK_MSTP32(&div4_clks[DIV4_HP],	SMSTPCR4, 15, 0), /* SDHI2 */
@@ -455,10 +449,7 @@
 	CLKDEV_DEV_ID("sh_mobile_sdhi.0",	&mstp_clks[MSTP314]),
 	CLKDEV_DEV_ID("sh_mobile_sdhi.1",	&mstp_clks[MSTP313]),
 	CLKDEV_DEV_ID("sh_mmcif",		&mstp_clks[MSTP312]),
-<<<<<<< HEAD
-=======
 	CLKDEV_DEV_ID("sh-eth",			&mstp_clks[MSTP309]),
->>>>>>> 48a5765e
 
 	CLKDEV_DEV_ID("sh_mobile_sdhi.2",	&mstp_clks[MSTP415]),
 
