/* SPDX-License-Identifier: GPL-2.0 */
/*
 * P9221 Wireless Charger Driver
 *
 * Copyright (C) 2017 Google, LLC.
 *
 * This program is free software; you can redistribute it and/or
 * modify it under the terms of the GNU General Public License
 * version 2 as published by the Free Software Foundation.
 *
 * This program is distributed in the hope that it will be useful, but
 * WITHOUT ANY WARRANTY; without even the implied warranty of
 * MERCHANTABILITY or FITNESS FOR A PARTICULAR PURPOSE.  See the GNU
 * General Public License for more details.
 */
#ifndef __P9221_CHARGER_H__
#define __P9221_CHARGER_H__

#include <linux/gpio.h>
#include <linux/crc8.h>
#include <misc/gvotable.h>
#include "gbms_power_supply.h"

#define P9221_WLC_VOTER				"WLC_VOTER"
#define P9221_USER_VOTER			"WLC_USER_VOTER"
#define P9221_OCP_VOTER				"OCP_VOTER"
#define DCIN_AICL_VOTER				"DCIN_AICL_VOTER"
#define P9382A_RTX_VOTER			"RTX_VOTER"
#define THERMAL_DAEMON_VOTER			"THERMAL_DAEMON_VOTER"
#define HPP_DC_ICL_VOTER			"HPP_VOTER"
#define DD_VOTER				"DD_VOTER"
#define AUTH_DC_ICL_VOTER			"AUTH_VOTER"
#define CPOUT_EN_VOTER				"CPOUT_EN_VOTER"
#define LL_BPP_CEP_VOTER			"LL_BPP_CEP_VOTER"
#define P9221_RAMP_VOTER			"WLC_RAMP_VOTER"
#define P9221_HPP_VOTER				"EPP_HPP_VOTER"
#define WLC_MFG_GOOGLE				0x72
#define WLC_MFG_108_FOR_GOOGLE			0x108
#define P9221_DC_ICL_BPP_UA			700000
#define P9221_DC_ICL_BPP_RAMP_DEFAULT_UA	900000
#define P9221_DC_ICL_BPP_RAMP_DELAY_DEFAULT_MS	(7 * 60 * 1000)  /* 7 mins */
#define P9221_DC_ICL_EPP_UA			1100000
#define P9221_DC_ICL_HPP_UA			500000
#define P9221_DC_ICL_RTX_UA			600000
#define P9XXX_SW_RAMP_ICL_START_UA		125000
#define P9XXX_SW_RAMP_ICL_STEP_UA		100000
#define P9XXX_CDMODE_ENABLE_ICL_UA		200000
#define P9221_AUTH_DC_ICL_UA_500		500000
#define P9221_LL_BPP_CHG_TERM_UA		200000
#define P9221_EPP_THRESHOLD_UV			7000000
#define P9221_MAX_VOUT_SET_MV_DEFAULT		9000
#define P9221_VOUT_SET_MIN_MV			3500
#define P9221_VOUT_SET_MAX_MV			29000
#define P9221_RX_ILIM_MIN_MA			200
#define P9221_RX_ILIM_MAX_MA			1600
#define P9222_RX_ILIM_MIN_MA			100
#define P9222_RX_ILIM_MAX_MA			1500
#define P9382A_RTX_ICL_MAX_MA			1350
#define P9221R5_OVER_CHECK_NUM			3

#define P9412_VOUT_SET_MIN_MV			3520
#define P9412_VOUT_SET_MAX_MV			20000
#define P9412_RX_ILIM_MAX_MA			1900

#define P9221_TX_TIMEOUT_MS			(20 * 1000)
#define P9221_DCIN_TIMEOUT_MS			(1 * 1000)
#define P9221_CHARGE_STATS_TIMEOUT_MS		(10 * 1000)
#define P9221_VRECT_TIMEOUT_MS			(2 * 1000)
#define P9221_ALIGN_TIMEOUT_MS			(2 * 1000)
#define P9221_ALIGN_DELAY_MS			100
#define P9221_NOTIFIER_DELAY_MS			100
#define P9221_DCIN_PON_DELAY_MS			250
#define P9221R5_ILIM_MAX_UA			(1600 * 1000)

#define P9221_CHECK_NP_DELAY_MS		50
#define P9221_NEG_POWER_5W		(5 * 2)
#define P9221_NEG_POWER_10W		(10 * 2)
#define P9221_PTMC_EPP_TX_1912		0x32
#define P9221_PTMC_EPP_TX_4191		0x50

#define P9222_RX_CALIBRATION_LIGHT_LOAD	0x5831
#define P9222_LIGHT_LOAD_VALUE		0x0C

#define P9221_DCIN_RETRY_DELAY_MS	50

#define P9XXX_DC_ICL_EPP_1000		1000000
#define P9XXX_DC_ICL_EPP_750		750000
#define P9XXX_DC_ICL_EPP_100		100000
#define P9XXX_NEG_POWER_10W		(10 * 2)
#define P9XXX_NEG_POWER_11W		(11 * 2)
#define P9XXX_TX_GUAR_PWR_15W		(15 * 2)
#define P9382_RTX_TIMEOUT_MS		(2 * 1000)
#define WLCDC_DEBOUNCE_TIME_S		400
#define WLCDC_AUTH_CHECK_S		15
#define WLCDC_AUTH_CHECK_INTERVAL_MS	(2 * 1000)
#define WLCDC_AUTH_CHECK_INIT_DELAY_MS	(6 * 1000)

/*
 * P9221 common registers
 */
#define P9221_CHIP_ID_REG			0x00
#define P9221_CHIP_ID				0x9220
#define P9221_CHIP_REVISION_REG			0x02
#define P9221_CUSTOMER_ID_REG			0x03
#define P9221R5_CUSTOMER_ID_VAL			0x05
#define P9221_OTP_FW_MAJOR_REV_REG		0x04
#define P9221_OTP_FW_MINOR_REV_REG		0x06
#define P9221_OTP_FW_DATE_REG			0x08
#define P9221_OTP_FW_DATE_SIZE			12
#define P9221_OTP_FW_TIME_REG			0x14
#define P9221_OTP_FW_TIME_SIZE			8
#define P9221_SRAM_FW_MAJOR_REV_REG		0x1C
#define P9221_SRAM_FW_MINOR_REV_REG		0x1E
#define P9221_SRAM_FW_DATE_REG			0x20
#define P9221_SRAM_FW_DATE_SIZE			12
#define P9221_SRAM_FW_TIME_REG			0x2C
#define P9221_SRAM_FW_TIME_SIZE			8
#define P9221_STATUS_REG			0x34
#define P9221_INT_REG				0x36
#define P9221_INT_MASK				0xF7
#define P9221_INT_ENABLE_REG			0x38
#define P9221_COM_REG				0x4E


/*
 * P9221R5 unique registers
 */
#define P9221R5_INT_CLEAR_REG			0x3A
#define P9221R5_VOUT_SET_REG			0x3C
#define P9221R5_ILIM_SET_REG			0x3D
#define P9221R5_ILIM_SET_MAX			0x0E	/* 0x0E = 1.6A */
#define P9221R5_CHARGE_STAT_REG			0x3E
#define P9221R5_EPT_REG				0x3F
#define P9221R5_VRECT_REG			0x40
#define P9221R5_VOUT_REG			0x42
#define P9221R5_IOUT_REG			0x44
#define P9221R5_OP_FREQ_REG			0x48
#define P9221R5_SYSTEM_MODE_REG			0x4C
#define P9221R5_COM_CHAN_RESET_REG		0x50
#define P9221R5_COM_CHAN_SEND_SIZE_REG		0x58
#define P9221R5_COM_CHAN_SEND_IDX_REG		0x59
#define P9221R5_COM_CHAN_RECV_SIZE_REG		0x5A
#define P9221R5_COM_CHAN_RECV_IDX_REG		0x5B
#define P9221R5_VRECT_ADC_REG			0x60
#define P9221R5_VOUT_ADC_REG			0x62
#define P9221R5_VOUT_ADC_MASK			0xFFF
#define P9221R5_IOUT_ADC_REG			0x64
#define P9221R5_IOUT_ADC_MASK			0xFFF
#define P9221R5_DIE_TEMP_ADC_REG		0x66
#define P9221R5_DIE_TEMP_ADC_MASK		0xFFF
#define P9221R5_AC_PERIOD_REG			0x68
#define P9221R5_TX_PINGFREQ_REG			0x6A
#define P9221R5_EXT_TEMP_REG			0x6C
#define P9221R5_EXT_TEMP_MASK			0xFFF
#define P9221R5_FOD_REG				0x70
#define P9221R5_NUM_FOD				16
#define P9221R5_DEBUG_REG			0x80
#define P9221R5_EPP_Q_FACTOR_REG		0x83
#define P9221R5_EPP_TX_GUARANTEED_POWER_REG	0x84
#define P9221R5_EPP_TX_POTENTIAL_POWER_REG	0x85
#define P9221R5_EPP_TX_CAPABILITY_FLAGS_REG	0x86
#define P9221R5_EPP_TX_CAPABILITY_FLAGS_AR	BIT(6)
#define P9221R5_EPP_RENEGOTIATION_REG		0x87
#define P9221R5_EPP_CUR_RPP_HEADER_REG		0x88
#define P9221R5_EPP_CUR_NEGOTIATED_POWER_REG	0x89
#define P9221R5_EPP_CUR_MAXIMUM_POWER_REG	0x8A
#define P9221R5_EPP_CUR_FSK_MODULATION_REG	0x8B
#define P9221R5_EPP_REQ_RPP_HEADER_REG		0x8C
#define P9221R5_EPP_REQ_NEGOTIATED_POWER_REG	0x8D
#define P9221R5_EPP_REQ_MAXIMUM_POWER_REG	0x8E
#define P9221R5_EPP_REQ_FSK_MODULATION_REG	0x8F
#define P9221R5_VRECT_TARGET_REG		0x90
#define P9221R5_VRECT_KNEE_REG			0x92
#define P9221R5_VRECT_CORRECTION_FACTOR_REG	0x93
#define P9221R5_VRECT_MAX_CORRECTION_FACTOR_REG	0x94
#define P9221R5_VRECT_MIN_CORRECTION_FACTOR_REG	0x96
#define P9221R5_FOD_SECTION_REG			0x99
#define P9221R5_VRECT_ADJ_REG			0x9E
#define P9221R5_ALIGN_X_ADC_REG			0xA0
#define P9221R5_ALIGN_Y_ADC_REG			0xA1
#define P9221R5_ASK_MODULATION_DEPTH_REG	0xA2
#define P9221R5_OVSET_REG			0xA3
#define P9221R5_OVSET_MASK			0x7
#define P9221R5_EPP_TX_SPEC_REV_REG		0xA9
#define P9221R5_EPP_TX_MFG_CODE_REG		0xAA
#define P9221R5_GP0_RESET_VOLT_REG		0xAC
#define P9221R5_GP1_RESET_VOLT_REG		0xAE
#define P9221R5_GP2_RESET_VOLT_REG		0xB0
#define P9221R5_GP3_RESET_VOLT_REG		0xB2
#define P9221R5_PROP_TX_ID_REG			0xB4
#define P9221R5_PROP_TX_ID_SIZE			4
#define P9221R5_DATA_SEND_BUF_START		0x100
#define P9221R5_DATA_SEND_BUF_SIZE		0x80
#define P9221R5_DATA_RECV_BUF_START		0x180
#define P9221R5_DATA_RECV_BUF_SIZE		0x80
#define P9221R5_MAX_PP_BUF_SIZE			16
#define P9221R5_LAST_REG			0x1FF

/*
 * System Mode Mask (R5+/0x4C)
 */
#define P9221R5_SYSTEM_MODE_EXTENDED_MASK	(1 << 3)

/*
 * Com Channel Commands
 */
#define P9221R5_COM_CHAN_CCRESET		BIT(7)
#define P9221_COM_CHAN_RETRIES			5

/*
 * End of Power packet types
 */
#define P9221_EOP_UNKNOWN			0x00
#define P9221_EOP_EOC				0x01
#define P9221_EOP_INTERNAL_FAULT		0x02
#define P9221_EOP_OVER_TEMP			0x03
#define P9221_EOP_OVER_VOLT			0x04
#define P9221_EOP_OVER_CURRENT			0x05
#define P9221_EOP_BATT_FAIL			0x06
#define P9221_EOP_RECONFIG			0x07
#define P9221_EOP_NO_RESPONSE			0x08
#define P9221_EOP_NEGOTIATION_FAIL		0x0A
#define P9221_EOP_RESTART_POWER			0x0B
#define P9221_EOP_REVERT_TO_BPP			0xF3

/*
 * Command flags
 */
#define P9221R5_COM_RENEGOTIATE			P9221_COM_RENEGOTIATE
#define P9221R5_COM_SWITCH2RAM			P9221_COM_SWITCH_TO_RAM_MASK
#define P9221R5_COM_CLRINT			P9221_COM_CLEAR_INT_MASK
#define P9221R5_COM_SENDCSP			P9221_COM_SEND_CHG_STAT_MASK
#define P9221R5_COM_SENDEPT			P9221_COM_SEND_EOP_MASK
#define P9221R5_COM_LDOTGL			P9221_COM_LDO_TOGGLE
#define P9221R5_COM_CCACTIVATE			BIT(0)

#define P9221_COM_RENEGOTIATE			BIT(7)
#define P9221_COM_SWITCH_TO_RAM_MASK		BIT(6)
#define P9221_COM_CLEAR_INT_MASK		BIT(5)
#define P9221_COM_SEND_CHG_STAT_MASK		BIT(4)
#define P9221_COM_SEND_EOP_MASK			BIT(3)
#define P9221_COM_LDO_TOGGLE			BIT(1)

/*
 * Interrupt/Status flags for P9221
 */
#define P9221_STAT_VOUT				BIT(7)
#define P9221_STAT_VRECT			BIT(6)
#define P9221_STAT_ACMISSING			BIT(5)
#define P9221_STAT_OV_TEMP			BIT(2)
#define P9221_STAT_OV_VOLT			BIT(1)
#define P9221_STAT_OV_CURRENT			BIT(0)
#define P9221_STAT_LIMIT_MASK			(P9221_STAT_OV_TEMP | \
						 P9221_STAT_OV_VOLT | \
						 P9221_STAT_OV_CURRENT)
/*
 * Interrupt/Status flags for P9221R5
 */
#define P9221R5_STAT_CCRESET			BIT(12)
#define P9221R5_STAT_CCERROR			BIT(11)
#define P9221R5_STAT_PPRCVD			BIT(10)
#define P9221R5_STAT_CCDATARCVD			BIT(9)
#define P9221R5_STAT_CCSENDBUSY			BIT(8)
#define P9221R5_STAT_VOUTCHANGED		BIT(7)
#define P9221R5_STAT_VRECTON			BIT(6)
#define P9221R5_STAT_MODECHANGED		BIT(5)
#define P9221R5_STAT_UV				BIT(3)
#define P9221R5_STAT_OVT			BIT(2)
#define P9221R5_STAT_OVV			BIT(1)
#define P9221R5_STAT_OVC			BIT(0)
#define P9221R5_STAT_MASK			0x1FFF
#define P9221R5_STAT_CC_MASK			(P9221R5_STAT_CCRESET | \
						 P9221R5_STAT_PPRCVD | \
						 P9221R5_STAT_CCERROR | \
						 P9221R5_STAT_CCDATARCVD | \
						 P9221R5_STAT_CCSENDBUSY)
#define P9221R5_STAT_LIMIT_MASK			(P9221R5_STAT_UV | \
						 P9221R5_STAT_OVV | \
						 P9221R5_STAT_OVT | \
						 P9221R5_STAT_OVC)

/*
 * P9221R5_SYSTEM_MODE_REG bits.
 */
#define P9221R5_MODE_RAMCODE			BIT(6)
#define P9221R5_MODE_EEPROMCODE			BIT(5)
#define P9221R5_MODE_EXTENDED			BIT(3)
#define P9221R5_MODE_WPCMODE			BIT(0)

/*
 * P9222 unique registers
 */
#define P9222_CHIP_ID				0x9222
#define P9222RE_SYSTEM_MODE_REG			0x3F
#define P9222RE_CHARGE_STAT_REG			0x4E
#define P9222RE_EPT_REG				0x4F
#define P9222RE_VOUT_REG			0x50
#define P9222RE_VOUT_SET_REG			0x52
#define P9222RE_VRECT_REG			0x54
#define P9222RE_IOUT_REG			0x58
#define P9222RE_DIE_TEMP_REG			0x5A
#define P9222RE_OP_FREQ_REG			0x5C
#define P9222RE_TX_PINGFREQ_REG			0x5E
#define P9222RE_ILIM_SET_REG			0x60
#define P9222RE_COM_REG				0x62
#define P9222RE_FOD_REG				0x84
#define P9222RE_COM_CHAN_RECV_SIZE_REG		0x98
#define P9222RE_EPP_TX_GUARANTEED_POWER_REG	0xB4
#define P9222RE_EPP_REQ_NEGOTIATED_POWER_REG	0xBD
#define P9222RE_EPP_REQ_MAXIMUM_POWER_REG	0xBE
#define P9222RE_EPP_Q_FACTOR_REG		0xD2
#define P9222RE_TX_MFG_CODE_REG			0x106
#define P9222RE_PROP_TX_ID_REG			0x118
#define P9222RE_DIE_TEMP_ADC_REG		0x12A
#define P9222RE_COM_PACKET_TYPE_ADDR		0x600
#define P9222RE_COM_CHAN_SEND_SIZE_REG		0x601
#define P9222RE_DATA_BUF_START			0x604
#define P9222RE_DATA_BUF_SIZE			0x100
#define P9222RE_PP_SEND_BUF_START		0x64
#define P9222RE_PP_RECV_BUF_START		0x6C

#define P9222RE_COM_CCACTIVATE			BIT(9)

/*
 * P9222 SYSTEM_MODE_REG bits
 */
#define P9222_SYS_OP_MODE_WPC_BASIC		BIT(5)
#define P9222_SYS_OP_MODE_WPC_EXTD		BIT(6)

#define P9222_VOUT_SET_MIN_MV			3500
#define P9222_VOUT_SET_MAX_MV			12500
#define P9222_NEG_POWER_10W			10000

/*
 * Interrupt/Status flags for P9222
 */
#define P9222_STAT_CCERROR			BIT(0)
#define P9222_STAT_OVT				BIT(2)
#define P9222_STAT_OVC				BIT(3)
#define P9222_STAT_OVV				BIT(4)
#define P9222_EXTENDED_MODE			BIT(12)
#define P9222_STAT_PPRCVD			BIT(15)

/*
 * P9382 unique registers
 */
#define P9382A_I2C_ADDRESS			0x3b

#define P9382A_CHIP_ID				0x9381 /* FIXME: b/146316852 */
#define P9382A_DATA_SEND_BUF_START		0x130
#define P9382A_DATA_RECV_BUF_START		0x1B0

#define P9382A_STATUS_REG			0x34
#define P9382A_CHARGE_STAT_REG			0x3E
#define P9382A_ILIM_SET_REG			0x4A
#define P9382A_TRX_ENABLE_REG			0x69
#define P9382A_TX_INHIBIT			0x3

#define P9382A_MODE_TXMODE			BIT(2)

#define P9382_PROP_TX_ID_REG			0xC4
#define P9382_EPP_TX_MFG_CODE_REG		0xBA
#define P9382A_FW_REV_25			0x25

/*
 * Interrupt/Status flags for P9382
 */
#define P9382_STAT_HARD_OCP			BIT(1)
#define P9382_STAT_TXCONFLICT			BIT(3)
#define P9382_STAT_CSP				BIT(4)
#define P9382_STAT_TXUVLO			BIT(6)
#define P9382_STAT_RXCONNECTED			BIT(10)
#define P9382_STAT_TXUNDERPOWER			BIT(12)
#define P9382_STAT_TXFOD			BIT(13)
#define P9382_STAT_RTX_MASK			(P9221R5_STAT_LIMIT_MASK | \
						 P9221R5_STAT_MODECHANGED | \
						 P9221R5_STAT_VOUTCHANGED | \
						 P9382_STAT_TXCONFLICT | \
						 P9382_STAT_CSP | \
						 P9382_STAT_TXUVLO | \
						 P9382_STAT_RXCONNECTED | \
						 P9382_STAT_TXUNDERPOWER | \
						 P9382_STAT_TXFOD)
/*
 * Send communication message
 */
#define P9382A_COM_PACKET_TYPE_ADDR		0x100
#define P9382A_COM_CHAN_SEND_SIZE_REG		0x101
#define BIDI_COM_PACKET_TYPE			0x98
#define PROPRIETARY_PACKET_TYPE			0x80
#define CHANNEL_RESET_PACKET_TYPE		0xA8
#define FAST_SERIAL_ID_HEADER			0x4F
#define FAST_SERIAL_ID_SIZE			4
#define ACCESSORY_TYPE_MASK			0x7
#define CHARGE_STATUS_PACKET_HEADER		0x48
#define CHARGE_STATUS_PACKET_SIZE		4
#define PP_TYPE_POWER_CONTROL			0x08
#define PP_SUBTYPE_SOC				0x10
#define ACCESSORY_TYPE_PHONE			BIT(2)
#define AICL_ENABLED				BIT(7)
#define TX_ACCESSORY_TYPE			(ACCESSORY_TYPE_PHONE | \
						 AICL_ENABLED)
#define TXID_SEND_DELAY_MS			(1 * 1000)
#define TXID_SEND_AGAIN_DELAY_MS		(300 * 1000)
#define TXSOC_SEND_DELAY_MS			(5 * 1000)

#define COM_BUSY_MAX				10
/*
 * P9412 unique registers
 */
#define P9412_CHIP_ID				0x9412

/* P9221R5_SYSTEM_MODE_REG(0x4C) values for P9412 */
#define P9XXX_SYS_OP_MODE_AC_MISSING		0x00 /* AC Missing */
#define P9XXX_SYS_OP_MODE_WPC_BASIC		0x01 /* WPC Basic Protocol */
#define P9XXX_SYS_OP_MODE_WPC_EXTD		0x02 /* WPC Extended Protocol */
#define P9XXX_SYS_OP_MODE_PROPRIETARY		0x03 /* Renesas Prop. Protocol */
#define P9XXX_SYS_OP_MODE_TX_MODE		0x08 /* TX Mode */
#define P9XXX_SYS_OP_MODE_TX_FOD		0x09 /* TX FOD (Stop) */

#define P9412_TX_CMD_REG			0x4D
#define P9412_TX_I_API_LIM_REG			0x56
#define P9412_ALIGN_X_REG			0xB0 /* 1 byte 8 bit raw */
#define P9412_ALIGN_Y_REG			0xB1 /* 1 byte 8 bit raw */
#define P9412_EPP_CAL_STATE_REG			0xB8
#define P9412_WPC_SPEC_REV_REG			0xB9
#define P9412_PROP_TX_POTEN_PWR_REG		0xC4
#define P9412_PROP_REQ_PWR_REG			0xC5
#define P9412_PROP_CURR_PWR_REG			0xC6
#define P9412_PROP_MODE_PWR_STEP_REG		0xC7
#define P9412_PROP_MODE_STATUS_REG		0xC8
#define P9412_PROP_MODE_ERR_STS_REG		0xC9
#define P9412_VOUT_SET_REG			0x6C /* 2 byte 10 mV */
#define P9412_DIE_TEMP_REG			0x46 /* 2 byte in C */
#define P9412_V5P0AP_SWITCH_REG			0x81
#define V5P0AP_SWITCH_EN			BIT(7)

#define P9412_CMFET_L_REG			0xF4
#define P9412_CDMODE_STS_REG			0x100
#define P9412_CDMODE_REQ_REG			0x101
#define P9412_HIVOUT_CMFET_REG			0x11B
#define P9412_COM_CHAN_RESET_REG		0x13F
#define P9412_COM_PACKET_TYPE_ADDR		0x800
#define P9412_COM_CHAN_SEND_SIZE_REG		0x801
#define P9412_COM_CHAN_SEND_IDX_REG		0x142
#define P9412_COM_CHAN_RECV_SIZE_REG		0x144
#define P9412_COM_CHAN_RECV_IDX_REG		0x146
#define P9412_COM_CHAN_STATUS_REG		0x148
#define P9412_PROP_TX_ID_REG			0x154

#define P9412_DATA_BUF_START			0x804
#define P9412_DATA_BUF_SIZE			0x7FC /* 2044 bytes */
#define P9412_PP_SEND_BUF_START			0x50
#define P9412_PP_RECV_BUF_START			0x58

#define P9412_RN_MAX_POLL_ATTEMPTS		5
#define P9412_RN_DELAY_MS			50
#define P9412_RN_STATUS_DONE			BIT(1)
#define P9412_RN_STATUS_ERROR			BIT(2)

#define P9XXX_INVALID_REG			0xFFFF
#define P9XXX_INT_CLEAR_MASK			0xFFFF

#define P9412_TX_CMD_TX_MODE_EN			BIT(7)
/* For Cap Div mode register */
#define CDMODE_BYPASS_MODE			BIT(0)
#define CDMODE_CAP_DIV_MODE			BIT(1)
/* For cmd register */
#define INIT_CAP_DIV_CMD			BIT(6)
#define PROP_MODE_EN_CMD			BIT(8)
#define PROP_REQ_PWR_CMD			BIT(9)
#define P9412_COM_CCACTIVATE			BIT(10)
/* For tx cmd register */
#define P9412_CMD_TXMODE_EXIT			BIT(9)
/* For INT status register */
#define P9412_STAT_PPRCVD			BIT(15)
#define P9412_CDMODE_ERROR_INT			BIT(14)
#define P9412_PROP_MODE_STAT_INT		BIT(12)
#define P9412_CDMODE_CHANGE_INT			BIT(11)
#define P9412_STAT_CCSENDBUSY			BIT(8)
#define P9412_STAT_CCDATARCVD			BIT(9)
#define P9412_STAT_CCERROR			BIT(0)
#define P9412_STAT_OVV				BIT(4)
#define P9412_STAT_OVC				BIT(3)
#define P9412_STAT_OVT				BIT(2)
#define P9412_STAT_OCP_PING			BIT(12)
#define P9412_STAT_RXCONNECTED			BIT(11)
#define P9412_STAT_PPPSENT			BIT(9)
#define P9412_STAT_CSP				BIT(10)
#define P9412_STAT_TXCONFLICT			BIT(1)
/* EPT code */
#define EPT_END_OF_CHARGE			BIT(0)
/* EPP calibration state */
#define P9412_CAL_STATE_1			BIT(1)
#define P9412_CAL_STATE_2			BIT(3)
#define P9412_EPP_CAL_STATE_MASK		(P9412_CAL_STATE_1 | \
						 P9412_CAL_STATE_2)
/* Rx Communication Modulation FET(CMFET) */
#define P9412_CMFET_DISABLE_ALL			(0xF0) /* CM-A/B-1/2: REG[7:4]=0b1111 */
#define P9412_CMFET_DEFAULT			(0x30) /* REG[7:4]=0b0011 */
#define P9412_CMFET_2_COMM			(0xC0) /* REG[7:4]=0b1100 */

#define P9221_CRC8_POLYNOMIAL			0x07    /* (x^8) + x^2 + x + 1 */
#define P9412_ADT_TYPE_AUTH			0x02

#define P9XXX_CHARGER_FEATURE_CACHE_SIZE	32
#define HPP_MODE_PWR_REQUIRE			23

#define RTX_RESET_COUNT_MAX			3
#define P9XXX_WPC_REV_13			0x13

/* p9412 AP BOOST PING register */
#define P9412_APBSTPING_REG			0xF0
#define P9412_APBSTCONTROL_REG			0xF1
#define P9412_APBSTPING_7V			BIT(0)
#define P9412_TXOCP_REG				0xA0
#define P9412_TXOCP_1400MA			1400
#define P9412_PLIM_REG				0x3D
#define P9412_PLIM_1200MA			0x0E
#define P9412_I_API_Limit			0x56
#define P9412_I_API_Limit_1350MA		1350
#define P9412_I_API_Hys				0x82
#define P9412_I_API_Hys_08			0x6A
#define P9412_MIN_FREQ_PER			0x94
#define P9412_MIN_FREQ_PER_120			1000	/* 120000/120 */
#define P9412_TX_FOD_THRSH_REG			0xD4
#define P9412_TX_FOD_THRSH_1500			0x640

#define P9412_MOT_REG				0xD0
#define P9412_MOT_40PCT				0x10
#define P9412_MOT_65PCT				0x1A
#define P9412_MOT_30PCT                         0x0C

#define P9412_HPP_FOD_SETS			8

/* RA9530 */

#define RA9530_CHIP_ID				0x9530
#define RA9530_DATA_BUF_SIZE			0x400 /* 1024 bytes */
#define RA9530_DATA_BUF_READ_START		0x800 /* 0x800 ~ 0xBFF */
#define RA9530_DATA_BUF_WRITE_START		0x400 /* 0x400 ~ 0x7FF */
#define RA9530_ILIM_REG				0x2C0 /* 0x400 ~ 0x7FF */

/* Features */
typedef enum {
    WLCF_DISABLE_ALL_FEATURE     = 0x00,
    WLCF_DREAM_ALIGN             = 0x01,
    WLCF_DREAM_DEFEND            = 0x02,
    WLCF_FAST_CHARGE             = 0x04,
    WLCF_CHARGE_15W              = 0x08,
} wlc_features_t;

/* for DD */
#define TXID_TYPE_MASK			0xFF000000 /* bit[24-31] */
#define TXID_TYPE_SHIFT			24
#define TXID_DD_TYPE			0xE0
#define TXID_DD_TYPE2			0xA0
#define P9221_POWER_MITIGATE_DELAY_MS   (10 * 1000)
#define P9221_FOD_MAX_TIMES             3

enum p9221_align_mfg_chk_state {
	ALIGN_MFG_FAILED = -1,
	ALIGN_MFG_CHECKING,
	ALIGN_MFG_PASSED,
};

enum p9xxx_chk_rp {
	RP_NOTSET = -1,
	RP_CHECKING,
	RP_DONE,
};

#define WLC_SOC_STATS_LEN      101

struct p9221_soc_data {
	ktime_t last_update;
	int elapsed_time;
	int pout_min;
	int pout_max;
	int of_freq;
	int alignment;
	int vrect;
	int iout;
	int die_temp;
	int sys_mode;
	long pout_sum;
};

struct p9221_charge_stats {
	struct mutex stats_lock;
	ktime_t start_time;
	struct p9221_soc_data soc_data[WLC_SOC_STATS_LEN];
	int adapter_type;
	int cur_soc;
	int volt_conf;
	int cur_conf;
	int of_freq;
	int last_soc;

	u32 adapter_capabilities[5];
	u32 receiver_state[2];
};

struct p9221_charger_feature_entry {
	u64 quickid;
	u64 features;
	u32 last_use;
};

struct p9221_charger_feature {
	struct mutex	feat_lock;

	struct p9221_charger_feature_entry entries[P9XXX_CHARGER_FEATURE_CACHE_SIZE];
	int num_entries;
	u32 age;

	u64 session_features;
	bool session_valid;
};

struct p9221_charger_cc_data_lock {
	bool cc_use;
	ktime_t cc_rcv_at;
};

struct p9221_fod_data {
	int num;
	u8 fod[P9221R5_NUM_FOD];
};

struct p9221_charger_platform_data {
	int				irq_gpio;
	int				irq_int;
	int				irq_det_gpio;
	int				irq_det_int;
	int				qien_gpio;
	int				slct_gpio;
	int				slct_value;
	int				ben_gpio;
	int				ext_ben_gpio;
	int				switch_gpio;
	int				boost_gpio;
	int				dc_switch_gpio;
	int				qi_vbus_en;
	int				qi_vbus_en_act_low;
	int				wlc_en;
	int				wlc_en_act_low;
	int				max_vout_mv;
	int				epp_vout_mv;
	u8				fod[P9221R5_NUM_FOD];
	u8				fod_epp[P9221R5_NUM_FOD];
	u8				fod_epp_comp[P9221R5_NUM_FOD];
	u8				fod_hpp[P9221R5_NUM_FOD];
	u8				fod_hpp_hv[P9221R5_NUM_FOD];
	struct p9221_fod_data		hpp_fods[P9412_HPP_FOD_SETS];
	int				fod_num;
	int				fod_epp_num;
	int				fod_epp_comp_num;
	int				fod_hpp_num;
	int				fod_hpp_hv_num;
	bool				fod_fsw;
	int				fod_fsw_high;
	int				fod_fsw_low;
	int				q_value;
	int				tx_4191q;
	int				epp_rp_value;
	int				epp_rp_low_value;
	int				needs_dcin_reset;
	int				nb_alignment_freq;
	int				*alignment_freq;
	u32				alignment_scalar;
	u32				alignment_hysteresis;
	u32				icl_ramp_delay_ms;
	u16				chip_id;
	bool				has_wlc_dc;
	bool				has_rtx;
	u32				power_mitigate_threshold;
	u32				alignment_scalar_low_current;
	u32				alignment_scalar_high_current;
	u32				alignment_offset_low_current;
	u32				alignment_offset_high_current;
	u32				alignment_current_threshold;
	bool				feat_compat_mode;
	bool				apbst_en;
	bool				has_sw_ramp;
	bool				hw_ocp_det;
	/* phone type for tx_id*/
	u8				phone_type;
	u32				epp_icl;
	/* calibrate light load */
	bool				light_load;
<<<<<<< HEAD
	int				nb_hpp_fod_vol;
	int				*hpp_fod_vol;
=======
	bool				disable_align;
	bool				ll_vout_not_set;
>>>>>>> d243bf39
};

struct p9221_charger_ints_bit {
	/* Rx mode */
	u16				over_curr_bit;
	u16				over_volt_bit;
	u16				over_temp_bit;
	u16				over_uv_bit;
	u16				mode_changed_bit;
	u16				vrecton_bit;
	u16				vout_changed_bit;
	u16				cc_send_busy_bit;
	u16				cc_data_rcvd_bit;
	u16				pp_rcvd_bit;
	u16				cc_error_bit;
	u16				cc_reset_bit;
	u16				propmode_stat_bit;
	u16				cdmode_change_bit;
	u16				cdmode_err_bit;
	u16				stat_limit_mask;
	u16				stat_cc_mask;
	u16				prop_mode_mask;
	u16				extended_mode_bit;
	/* Tx mode */
	u16				hard_ocp_bit;
	u16				tx_conflict_bit;
	u16				csp_bit;
	u16				rx_connected_bit;
	u16				tx_fod_bit;
	u16				tx_underpower_bit;
	u16				tx_uvlo_bit;
	u16				pppsent_bit;
	u16				ocp_ping_bit;
	u16				stat_rtx_mask;
};

struct p9221_charger_data {
	struct i2c_client		*client;
	struct p9221_charger_platform_data *pdata;
	struct p9221_charger_ints_bit	ints;
	struct power_supply		*wc_psy;
	struct power_supply		*dc_psy;
	struct power_supply		*batt_psy;
	struct gvotable_election	*dc_icl_votable;
	struct gvotable_election	*dc_suspend_votable;
	struct gvotable_election	*tx_icl_votable;
	struct gvotable_election	*disable_dcin_en_votable;
	struct gvotable_election	*chg_mode_votable;
	struct gvotable_election	*wlc_disable_votable;
	struct gvotable_election	*csi_status_votable;
	struct gvotable_election	*csi_type_votable;
	struct notifier_block		nb;
	struct mutex			io_lock;
	struct mutex			cmd_lock;
	struct mutex			fod_lock;
	struct device			*dev;
	struct delayed_work		notifier_work;
	struct delayed_work		charge_stats_work;
	struct delayed_work		dcin_work;
	struct delayed_work		align_work;
	struct delayed_work		tx_work;
	struct delayed_work		icl_ramp_work;
	struct delayed_work		txid_work;
	struct delayed_work		rtx_work;
	struct delayed_work		power_mitigation_work;
	struct delayed_work		auth_dc_icl_work;
	struct delayed_work		soc_work;
	struct delayed_work		chk_rp_work;
	struct delayed_work		chk_rtx_ocp_work;
	struct delayed_work		chk_fod_work;
	struct work_struct		uevent_work;
	struct work_struct		rtx_disable_work;
	struct work_struct		rtx_reset_work;
	struct alarm			icl_ramp_alarm;
	struct alarm			auth_dc_icl_alarm;
	struct timer_list		vrect_timer;
	struct timer_list		align_timer;
	struct bin_attribute		bin;
	struct logbuffer		*log;
	struct logbuffer		*rtx_log;
	struct dentry			*debug_entry;
	struct p9221_charger_feature	chg_features;
	struct p9221_charger_cc_data_lock	cc_data_lock;
	struct wakeup_source		*align_ws;
	u16				chip_id;
	int				online;
	bool				enabled;
	bool				disable_irq;
	u16				addr;
	u8				count;
	u8				cust_id;
	int				ben_state;
	u8				pp_buf[P9221R5_MAX_PP_BUF_SIZE];
	char				pp_buf_str[P9221R5_MAX_PP_BUF_SIZE * 3 + 1];
	bool				pp_buf_valid;
	u8				*rx_buf;
	size_t				rx_buf_size;
	u16				rx_len;
	bool				rx_done;
	u8				*tx_buf;
	char				fast_id_str[FAST_SERIAL_ID_SIZE * 3 + 1];
	size_t				tx_buf_size;
	u32				tx_id;
	u8				tx_id_str[(sizeof(u32) * 2) + 1];
	u16				tx_len;
	u16				auth_type;
	bool				tx_done;
	bool				tx_busy;
	u32				com_busy;
	bool				check_np;
	bool				check_dc;
	bool				check_det;
	int				last_capacity;
	bool				resume_complete;
	bool				icl_ramp;
	u32				icl_ramp_ua;
	u32				icl_ramp_alt_ua;
	bool				fake_force_epp;
	bool				force_bpp;
	u32				dc_icl_epp_neg;
	u32				dc_icl_bpp;
	int				align;
	int				align_count;
	int				alignment;
	u8				alignment_str[(sizeof(u32) * 3) + 1];
	int				alignment_last;
	enum p9221_align_mfg_chk_state  alignment_capable;
	int				mfg_check_count;
	u16				mfg;
	int				alignment_time;
	u32				dc_icl_epp;
	u32				current_filtered;
	u32				current_sample_cnt;
	bool				log_current_filtered;
	struct delayed_work		dcin_pon_work;
	bool				is_mfg_google;
	u8				ptmc_id_str[(sizeof(u16) * 2) + 1];
	u32				aicl_delay_ms;
	u32				aicl_icl_ua;
	int				rtx_state;
	u32				rtx_csp;
	int				rtx_err;
	int				rtx_reset_cnt;
	int				rtx_ocp_chk_ms;
	int				rtx_total_delay;
	bool				chg_on_rtx;
	bool				is_rtx_mode;
	bool				prop_mode_en;
	bool				no_fod;
	u32				de_q_value;
	u16				fw_rev;
	struct mutex			stats_lock;
	struct p9221_charge_stats	chg_data;
	u32				mitigate_threshold;
	u32				fod_cnt;
	bool				trigger_power_mitigation;
	bool				wait_for_online;
	struct mutex			rtx_lock;
	bool				rtx_wakelock;
	ktime_t				online_at;
	bool				p9412_gpio_ctl;
	bool				auth_delay;
	struct mutex			auth_lock;
	int 				ll_bpp_cep;
	int				last_disable;
	ktime_t				irq_at;
	int				renego_state;
	struct mutex			renego_lock;
	bool				send_eop;
	wait_queue_head_t		ccreset_wq;
	bool				cc_reset_pending;
	int				send_txid_cnt;
	bool				sw_ramp_done;
	bool				hpp_hv;
	int				hpp_fod_level;
	int				fod_mode;
	enum p9xxx_chk_rp		check_rp;

#if IS_ENABLED(CONFIG_GPIOLIB)
	struct gpio_chip gpio;
#endif

	/* WLC DC when available */
	u32 				wlc_dc_voltage_now;
	u32 				wlc_dc_current_now;
	bool				wlc_dc_enabled;

	u16				reg_tx_id_addr;
	u16				reg_tx_mfg_code_addr;
	u16				reg_packet_type_addr;
	u16				set_cmd_ccactivate_bit;
	u16				reg_set_pp_buf_addr;
	u16				reg_get_pp_buf_addr;
	u16				reg_set_fod_addr;
	u16				reg_q_factor_addr;
	u16				reg_csp_addr;
	u16				reg_light_load_addr;
	u16				reg_mot_addr;

	int (*reg_read_n)(struct p9221_charger_data *chgr, u16 reg,
			  void *buf, size_t n);
	int (*reg_read_8)(struct p9221_charger_data *chgr, u16 reg,
			u8 *val);
	int (*reg_read_16)(struct p9221_charger_data *chgr, u16 reg,
			   u16 *val);
	int (*reg_write_n)(struct p9221_charger_data *charger, u16 reg,
			   const void *buf, size_t n);
	int (*reg_write_8)(struct p9221_charger_data *charger, u16 reg,
			   u8 val);
	int (*reg_write_16)(struct p9221_charger_data *charger, u16 reg,
			    u16 val);

	int (*chip_set_data_buf)(struct p9221_charger_data *chgr,
				 const u8 data[], size_t len);
	int (*chip_get_data_buf)(struct p9221_charger_data *chgr,
				 u8 data[], size_t len);
	int (*chip_get_cc_recv_size)(struct p9221_charger_data *chgr,
				     size_t *len);
	int (*chip_set_cc_send_size)(struct p9221_charger_data *chgr,
				     size_t len);
	int (*chip_send_ccreset)(struct p9221_charger_data *chgr);
	int (*chip_send_eop)(struct p9221_charger_data *chgr, u8 reason);
	int (*chip_get_align_x)(struct p9221_charger_data *chgr, u8 *x);
	int (*chip_get_align_y)(struct p9221_charger_data *chgr, u8 *y);

	int (*chip_get_vout)(struct p9221_charger_data *chgr, u32 *mv);
	int (*chip_get_iout)(struct p9221_charger_data *chgr, u32 *ma);
	int (*chip_get_op_freq)(struct p9221_charger_data *chgr, u32 *khz);
	int (*chip_set_cmd)(struct p9221_charger_data *chgr, u16 cmd);
	int (*chip_get_rx_ilim)(struct p9221_charger_data *chgr, u32 *ma);
	int (*chip_set_rx_ilim)(struct p9221_charger_data *chgr, u32 ma);
	int (*chip_get_tx_ilim)(struct p9221_charger_data *chgr, u32 *ma);
	int (*chip_set_tx_ilim)(struct p9221_charger_data *chgr, u32 ma);
	int (*chip_get_die_temp)(struct p9221_charger_data *chgr, int *mc);
	int (*chip_get_vout_max)(struct p9221_charger_data *chgr, u32 *mv);
	int (*chip_set_vout_max)(struct p9221_charger_data *chgr, u32 mv);
	int (*chip_get_vrect)(struct p9221_charger_data *chgr, u32 *mv);
	int (*chip_get_sys_mode)(struct p9221_charger_data *chgr, u8 *mode);

	int (*chip_tx_mode_en)(struct p9221_charger_data *chgr, bool en);
	int (*chip_renegotiate_pwr)(struct p9221_charger_data *chrg);
	int (*chip_prop_mode_en)(struct p9221_charger_data *chgr, int req_pwr);
	void (*chip_check_neg_power)(struct p9221_charger_data *chgr);
	int (*chip_send_txid)(struct p9221_charger_data *chgr);
	int (*chip_send_csp_in_txmode)(struct p9221_charger_data *chgr, u8 stat);
	int (*chip_capdiv_en)(struct p9221_charger_data *chgr, u8 mode);
};

u8 p9221_crc8(u8 *pdata, size_t nbytes, u8 crc);
bool p9221_is_epp(struct p9221_charger_data *charger);
bool p9xxx_is_capdiv_en(struct p9221_charger_data *charger);
int p9221_wlc_disable(struct p9221_charger_data *charger, int disable, u8 reason);
int p9221_set_auth_dc_icl(struct p9221_charger_data *charger, bool enable);
int p9xxx_sw_ramp_icl(struct p9221_charger_data *charger, const int icl_target);
int p9xxx_gpio_set_value(struct p9221_charger_data *charger, int gpio, int value);

void p9xxx_gpio_init(struct p9221_charger_data *charger);
extern int p9221_chip_init_funcs(struct p9221_charger_data *charger,
				 u16 chip_id);
extern void p9221_chip_init_params(struct p9221_charger_data *charger,
				   u16 chip_id);
extern void p9221_chip_init_interrupt_bits(struct p9221_charger_data *charger,
					   u16 chip_id);

enum p9382_rtx_state {
	RTX_NOTSUPPORTED = 0,
	RTX_AVAILABLE,
	RTX_ACTIVE,
	RTX_DISABLED,
};

enum p9382_rtx_err {
	RTX_NO_ERROR = 0,
	RTX_BATT_LOW,
	RTX_OVER_TEMP,
	RTX_TX_CONFLICT,
	RTX_HARD_OCP,
};

enum p9xxx_renego_state {
	P9XXX_AVAILABLE = 0,
	P9XXX_SEND_DATA,
	P9XXX_ENABLE_PROPMODE,
};

#define P9221_MA_TO_UA(ma)((ma) * 1000)
#define P9221_UA_TO_MA(ua) ((ua) / 1000)
#define P9221_MV_TO_UV(mv) ((mv) * 1000)
#define P9221_UV_TO_MV(uv) ((uv) / 1000)
#define P9221_KHZ_TO_HZ(khz) ((khz) * 1000)
#define P9221_HZ_TO_KHZ(khz) ((khz) / 1000)
#define P9221_C_TO_MILLIC(c) ((c) * 1000)
#define P9221_MILLIC_TO_C(mc) ((mc) / 1000)
#define P9221_MILLIC_TO_DECIC(mc) ((mc) / 100)
#define P9412_MW_TO_HW(mw) (((mw) * 2) / 1000) /* mw -> 0.5 W units */
#define P9412_HW_TO_MW(hw) (((hw) / 2) * 1000) /* 0.5 W units -> mw */
#define get_boot_sec() div_u64(ktime_to_ns(ktime_get_boottime()), NSEC_PER_SEC)
#define get_boot_msec() div_u64(ktime_to_ns(ktime_get_boottime()), NSEC_PER_MSEC)

#define p9xxx_chip_get_tx_id(chgr, id) (chgr->reg_tx_id_addr < 0 ? \
      -ENOTSUPP : chgr->reg_read_n(chgr, chgr->reg_tx_id_addr, id, sizeof(*id)))
#define p9xxx_chip_get_tx_mfg_code(chgr, code) (chgr->reg_tx_mfg_code_addr < 0 ? \
      -ENOTSUPP : chgr->reg_read_n(chgr, chgr->reg_tx_mfg_code_addr, code, sizeof(*code)))
#define p9xxx_chip_set_pp_buf(chgr, data, len) (chgr->reg_set_pp_buf_addr == 0 ? \
      -ENOTSUPP : chgr->reg_write_n(chgr, chgr->reg_set_pp_buf_addr, data, len))
#define p9xxx_chip_get_pp_buf(chgr, data, len) (chgr->reg_get_pp_buf_addr == 0 ? \
      -ENOTSUPP : chgr->reg_read_n(chgr, chgr->reg_get_pp_buf_addr, data, len))
#define p9xxx_chip_set_fod_reg(chgr, data, len) (chgr->reg_set_fod_addr == 0 ? \
      -ENOTSUPP : chgr->reg_write_n(chgr, chgr->reg_set_fod_addr, data, len))
#define p9xxx_chip_get_fod_reg(chgr, data, len) (chgr->reg_set_fod_addr == 0 ? \
      -ENOTSUPP : chgr->reg_read_n(chgr, chgr->reg_set_fod_addr, data, len))
#define p9xxx_chip_set_q_factor_reg(chgr, data) (chgr->reg_q_factor_addr == 0 ? \
      -ENOTSUPP : chgr->reg_write_8(chgr, chgr->reg_q_factor_addr, data))
#define p9xxx_chip_set_light_load_reg(chgr, data) (chgr->reg_light_load_addr == 0 ? \
      -ENOTSUPP : chgr->reg_write_8(chgr, chgr->reg_light_load_addr, data))
#define p9xxx_chip_set_mot_reg(chgr, data) (chgr->reg_mot_addr == 0 ? \
      -ENOTSUPP : chgr->reg_write_8(chgr, chgr->reg_mot_addr, data))
#define logbuffer_prlog(p, fmt, ...)     \
      gbms_logbuffer_prlog(p, LOGLEVEL_INFO, 0, LOGLEVEL_DEBUG, fmt, ##__VA_ARGS__)
#endif /* __P9221_CHARGER_H__ */<|MERGE_RESOLUTION|>--- conflicted
+++ resolved
@@ -689,13 +689,10 @@
 	u32				epp_icl;
 	/* calibrate light load */
 	bool				light_load;
-<<<<<<< HEAD
 	int				nb_hpp_fod_vol;
 	int				*hpp_fod_vol;
-=======
 	bool				disable_align;
 	bool				ll_vout_not_set;
->>>>>>> d243bf39
 };
 
 struct p9221_charger_ints_bit {
