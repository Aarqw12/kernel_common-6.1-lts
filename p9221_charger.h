/* SPDX-License-Identifier: GPL-2.0 */
/*
 * P9221 Wireless Charger Driver
 *
 * Copyright (C) 2017 Google, LLC.
 *
 * This program is free software; you can redistribute it and/or
 * modify it under the terms of the GNU General Public License
 * version 2 as published by the Free Software Foundation.
 *
 * This program is distributed in the hope that it will be useful, but
 * WITHOUT ANY WARRANTY; without even the implied warranty of
 * MERCHANTABILITY or FITNESS FOR A PARTICULAR PURPOSE.  See the GNU
 * General Public License for more details.
 */
#ifndef __P9221_CHARGER_H__
#define __P9221_CHARGER_H__

#include <linux/gpio.h>
#include <linux/crc8.h>
#include <misc/gvotable.h>
#include "gbms_power_supply.h"

#define P9221_WLC_VOTER				"WLC_VOTER"
#define P9221_USER_VOTER			"WLC_USER_VOTER"
#define P9221_OCP_VOTER				"OCP_VOTER"
#define DCIN_AICL_VOTER				"DCIN_AICL_VOTER"
#define P9382A_RTX_VOTER			"RTX_VOTER"
#define THERMAL_DAEMON_VOTER			"THERMAL_DAEMON_VOTER"
#define HPP_DC_ICL_VOTER			"HPP_VOTER"
#define DD_VOTER				"DD_VOTER"
#define AUTH_DC_ICL_VOTER			"AUTH_VOTER"
#define CPOUT_EN_VOTER				"CPOUT_EN_VOTER"
#define LL_BPP_CEP_VOTER			"LL_BPP_CEP_VOTER"
#define P9221_RAMP_VOTER			"WLC_RAMP_VOTER"
#define P9221_HPP_VOTER				"EPP_HPP_VOTER"
<<<<<<< HEAD
#define VOTABLE_DC_AVAIL			"DC_AVAIL"
=======
#define P9221_ALIGN_VOTER			"WLC_ALIGN_VOTER"
>>>>>>> 616c0d29
#define WLC_MFG_GOOGLE				0x72
#define WLC_MFG_108_FOR_GOOGLE			0x108
#define P9221_DC_ICL_BPP_UA			700000
#define P9221_DC_ICL_BPP_RAMP_DEFAULT_UA	900000
#define P9221_DC_ICL_BPP_RAMP_DELAY_DEFAULT_MS	(7 * 60 * 1000)  /* 7 mins */
#define P9221_DC_ICL_EPP_UA			1100000
#define P9221_DC_ICL_HPP_UA			500000
#define P9221_DC_ICL_RTX_UA			600000
#define P9XXX_SW_RAMP_ICL_START_UA		125000
#define P9XXX_SW_RAMP_ICL_STEP_UA		100000
#define P9XXX_CDMODE_ENABLE_ICL_UA		200000
#define P9XXX_PROPMODE_ENABLE_ICL_UA		125000
#define P9221_AUTH_DC_ICL_UA_500		500000
#define P9221_LL_BPP_CHG_TERM_UA		200000
#define P9221_EPP_THRESHOLD_UV			7000000
#define P9221_MAX_VOUT_SET_MV_DEFAULT		9000
#define P9221_VOUT_SET_MIN_MV			3500
#define P9221_VOUT_SET_MAX_MV			29000
#define P9221_RX_ILIM_MIN_MA			200
#define P9221_RX_ILIM_MAX_MA			1600
#define P9222_RX_ILIM_MIN_MA			100
#define P9222_RX_ILIM_MAX_MA			1500
#define P9382A_RTX_ICL_MAX_MA			1350
#define P9221R5_OVER_CHECK_NUM			3

#define P9412_VOUT_SET_MIN_MV			3520
#define P9412_VOUT_SET_MAX_MV			20000
#define P9412_RX_ILIM_MAX_MA			1900

#define P9221_TX_TIMEOUT_MS			(20 * 1000)
#define P9221_DCIN_TIMEOUT_MS			(1 * 1000)
#define P9221_CHARGE_STATS_TIMEOUT_MS		(10 * 1000)
#define P9221_VRECT_TIMEOUT_MS			(2 * 1000)
#define P9221_ALIGN_TIMEOUT_MS			(2 * 1000)
#define P9221_ALIGN_DELAY_MS			100
#define P9221_NOTIFIER_DELAY_MS			100
#define P9221_DCIN_PON_DELAY_MS			250
#define P9221R5_ILIM_MAX_UA			(1600 * 1000)

#define P9221_CHECK_NP_DELAY_MS		50
#define P9221_NEG_POWER_5W		(5 * 2)
#define P9221_NEG_POWER_10W		(10 * 2)
#define P9221_PTMC_EPP_TX_1912		0x32
#define P9221_PTMC_EPP_TX_4191		0x50

#define P9222_RX_CALIBRATION_LIGHT_LOAD	0x5831
#define P9222_LIGHT_LOAD_VALUE		0x0C

#define P9221_DCIN_RETRY_DELAY_MS	50

#define P9XXX_DC_ICL_EPP_1000		1000000
#define P9XXX_DC_ICL_EPP_750		750000
#define P9XXX_DC_ICL_EPP_100		100000
#define P9XXX_NEG_POWER_10W		(10 * 2)
#define P9XXX_NEG_POWER_11W		(11 * 2)
#define P9XXX_TX_GUAR_PWR_15W		(15 * 2)
#define P9382_RTX_TIMEOUT_MS		(2 * 1000)
#define WLCDC_DEBOUNCE_TIME_S		400
#define WLCDC_AUTH_CHECK_S		15
#define WLCDC_AUTH_CHECK_INTERVAL_MS	(2 * 1000)
#define WLCDC_AUTH_CHECK_INIT_DELAY_MS	(6 * 1000)

/*
 * P9221 common registers
 */
#define P9221_CHIP_ID_REG			0x00
#define P9221_CHIP_ID				0x9220
#define P9221_CHIP_REVISION_REG			0x02
#define P9221_CUSTOMER_ID_REG			0x03
#define P9221R5_CUSTOMER_ID_VAL			0x05
#define P9221_OTP_FW_MAJOR_REV_REG		0x04
#define P9221_OTP_FW_MINOR_REV_REG		0x06
#define P9221_OTP_FW_DATE_REG			0x08
#define P9221_OTP_FW_DATE_SIZE			12
#define P9221_OTP_FW_TIME_REG			0x14
#define P9221_OTP_FW_TIME_SIZE			8
#define P9221_SRAM_FW_MAJOR_REV_REG		0x1C
#define P9221_SRAM_FW_MINOR_REV_REG		0x1E
#define P9221_SRAM_FW_DATE_REG			0x20
#define P9221_SRAM_FW_DATE_SIZE			12
#define P9221_SRAM_FW_TIME_REG			0x2C
#define P9221_SRAM_FW_TIME_SIZE			8
#define P9221_STATUS_REG			0x34
#define P9221_INT_REG				0x36
#define P9221_INT_MASK				0xF7
#define P9221_INT_ENABLE_REG			0x38
#define P9221_COM_REG				0x4E


/*
 * P9221R5 unique registers
 */
#define P9221R5_INT_CLEAR_REG			0x3A
#define P9221R5_VOUT_SET_REG			0x3C
#define P9221R5_ILIM_SET_REG			0x3D
#define P9221R5_ILIM_SET_MAX			0x0E	/* 0x0E = 1.6A */
#define P9221R5_CHARGE_STAT_REG			0x3E
#define P9221R5_EPT_REG				0x3F
#define P9221R5_VRECT_REG			0x40
#define P9221R5_VOUT_REG			0x42
#define P9221R5_IOUT_REG			0x44
#define P9221R5_OP_FREQ_REG			0x48
#define P9221R5_SYSTEM_MODE_REG			0x4C
#define P9221R5_COM_CHAN_RESET_REG		0x50
#define P9221R5_COM_CHAN_SEND_SIZE_REG		0x58
#define P9221R5_COM_CHAN_SEND_IDX_REG		0x59
#define P9221R5_COM_CHAN_RECV_SIZE_REG		0x5A
#define P9221R5_COM_CHAN_RECV_IDX_REG		0x5B
#define P9221R5_VRECT_ADC_REG			0x60
#define P9221R5_VOUT_ADC_REG			0x62
#define P9221R5_VOUT_ADC_MASK			0xFFF
#define P9221R5_IOUT_ADC_REG			0x64
#define P9221R5_IOUT_ADC_MASK			0xFFF
#define P9221R5_DIE_TEMP_ADC_REG		0x66
#define P9221R5_DIE_TEMP_ADC_MASK		0xFFF
#define P9221R5_AC_PERIOD_REG			0x68
#define P9221R5_TX_PINGFREQ_REG			0x6A
#define P9221R5_EXT_TEMP_REG			0x6C
#define P9221R5_EXT_TEMP_MASK			0xFFF
#define P9221R5_FOD_REG				0x70
#define P9221R5_NUM_FOD				16
#define P9221R5_DEBUG_REG			0x80
#define P9221R5_EPP_Q_FACTOR_REG		0x83
#define P9221R5_EPP_TX_GUARANTEED_POWER_REG	0x84
#define P9221R5_EPP_TX_POTENTIAL_POWER_REG	0x85
#define P9221R5_EPP_TX_CAPABILITY_FLAGS_REG	0x86
#define P9221R5_EPP_TX_CAPABILITY_FLAGS_AR	BIT(6)
#define P9221R5_EPP_RENEGOTIATION_REG		0x87
#define P9221R5_EPP_CUR_RPP_HEADER_REG		0x88
#define P9221R5_EPP_CUR_NEGOTIATED_POWER_REG	0x89
#define P9221R5_EPP_CUR_MAXIMUM_POWER_REG	0x8A
#define P9221R5_EPP_CUR_FSK_MODULATION_REG	0x8B
#define P9221R5_EPP_REQ_RPP_HEADER_REG		0x8C
#define P9221R5_EPP_REQ_NEGOTIATED_POWER_REG	0x8D
#define P9221R5_EPP_REQ_MAXIMUM_POWER_REG	0x8E
#define P9221R5_EPP_REQ_FSK_MODULATION_REG	0x8F
#define P9221R5_VRECT_TARGET_REG		0x90
#define P9221R5_VRECT_KNEE_REG			0x92
#define P9221R5_VRECT_CORRECTION_FACTOR_REG	0x93
#define P9221R5_VRECT_MAX_CORRECTION_FACTOR_REG	0x94
#define P9221R5_VRECT_MIN_CORRECTION_FACTOR_REG	0x96
#define P9221R5_FOD_SECTION_REG			0x99
#define P9221R5_VRECT_ADJ_REG			0x9E
#define P9221R5_ALIGN_X_ADC_REG			0xA0
#define P9221R5_ALIGN_Y_ADC_REG			0xA1
#define P9221R5_ASK_MODULATION_DEPTH_REG	0xA2
#define P9221R5_OVSET_REG			0xA3
#define P9221R5_OVSET_MASK			0x7
#define P9221R5_EPP_TX_SPEC_REV_REG		0xA9
#define P9221R5_EPP_TX_MFG_CODE_REG		0xAA
#define P9221R5_GP0_RESET_VOLT_REG		0xAC
#define P9221R5_GP1_RESET_VOLT_REG		0xAE
#define P9221R5_GP2_RESET_VOLT_REG		0xB0
#define P9221R5_GP3_RESET_VOLT_REG		0xB2
#define P9221R5_PROP_TX_ID_REG			0xB4
#define P9221R5_PROP_TX_ID_SIZE			4
#define P9221R5_DATA_SEND_BUF_START		0x100
#define P9221R5_DATA_SEND_BUF_SIZE		0x80
#define P9221R5_DATA_RECV_BUF_START		0x180
#define P9221R5_DATA_RECV_BUF_SIZE		0x80
#define P9221R5_MAX_PP_BUF_SIZE			16
#define P9221R5_LAST_REG			0x1FF

/*
 * System Mode Mask (R5+/0x4C)
 */
#define P9221R5_SYSTEM_MODE_EXTENDED_MASK	(1 << 3)

/*
 * Com Channel Commands
 */
#define P9221R5_COM_CHAN_CCRESET		BIT(7)
#define P9221_COM_CHAN_RETRIES			5

/*
 * End of Power packet types
 */
#define P9221_EOP_UNKNOWN			0x00
#define P9221_EOP_EOC				0x01
#define P9221_EOP_INTERNAL_FAULT		0x02
#define P9221_EOP_OVER_TEMP			0x03
#define P9221_EOP_OVER_VOLT			0x04
#define P9221_EOP_OVER_CURRENT			0x05
#define P9221_EOP_BATT_FAIL			0x06
#define P9221_EOP_RECONFIG			0x07
#define P9221_EOP_NO_RESPONSE			0x08
#define P9221_EOP_NEGOTIATION_FAIL		0x0A
#define P9221_EOP_RESTART_POWER			0x0B
#define P9221_EOP_REVERT_TO_BPP			0xF3

/*
 * Command flags
 */
#define P9221R5_COM_RENEGOTIATE			P9221_COM_RENEGOTIATE
#define P9221R5_COM_SWITCH2RAM			P9221_COM_SWITCH_TO_RAM_MASK
#define P9221R5_COM_CLRINT			P9221_COM_CLEAR_INT_MASK
#define P9221R5_COM_SENDCSP			P9221_COM_SEND_CHG_STAT_MASK
#define P9221R5_COM_SENDEPT			P9221_COM_SEND_EOP_MASK
#define P9221R5_COM_LDOTGL			P9221_COM_LDO_TOGGLE
#define P9221R5_COM_CCACTIVATE			BIT(0)

#define P9221_COM_RENEGOTIATE			BIT(7)
#define P9221_COM_SWITCH_TO_RAM_MASK		BIT(6)
#define P9221_COM_CLEAR_INT_MASK		BIT(5)
#define P9221_COM_SEND_CHG_STAT_MASK		BIT(4)
#define P9221_COM_SEND_EOP_MASK			BIT(3)
#define P9221_COM_LDO_TOGGLE			BIT(1)

/*
 * Interrupt/Status flags for P9221
 */
#define P9221_STAT_VOUT				BIT(7)
#define P9221_STAT_VRECT			BIT(6)
#define P9221_STAT_ACMISSING			BIT(5)
#define P9221_STAT_OV_TEMP			BIT(2)
#define P9221_STAT_OV_VOLT			BIT(1)
#define P9221_STAT_OV_CURRENT			BIT(0)
#define P9221_STAT_LIMIT_MASK			(P9221_STAT_OV_TEMP | \
						 P9221_STAT_OV_VOLT | \
						 P9221_STAT_OV_CURRENT)
/*
 * Interrupt/Status flags for P9221R5
 */
#define P9221R5_STAT_CCRESET			BIT(12)
#define P9221R5_STAT_CCERROR			BIT(11)
#define P9221R5_STAT_PPRCVD			BIT(10)
#define P9221R5_STAT_CCDATARCVD			BIT(9)
#define P9221R5_STAT_CCSENDBUSY			BIT(8)
#define P9221R5_STAT_VOUTCHANGED		BIT(7)
#define P9221R5_STAT_VRECTON			BIT(6)
#define P9221R5_STAT_MODECHANGED		BIT(5)
#define P9221R5_STAT_UV				BIT(3)
#define P9221R5_STAT_OVT			BIT(2)
#define P9221R5_STAT_OVV			BIT(1)
#define P9221R5_STAT_OVC			BIT(0)
#define P9221R5_STAT_MASK			0x1FFF
#define P9221R5_STAT_CC_MASK			(P9221R5_STAT_CCRESET | \
						 P9221R5_STAT_PPRCVD | \
						 P9221R5_STAT_CCERROR | \
						 P9221R5_STAT_CCDATARCVD | \
						 P9221R5_STAT_CCSENDBUSY)
#define P9221R5_STAT_LIMIT_MASK			(P9221R5_STAT_UV | \
						 P9221R5_STAT_OVV | \
						 P9221R5_STAT_OVT | \
						 P9221R5_STAT_OVC)

/*
 * P9221R5_SYSTEM_MODE_REG bits.
 */
#define P9221R5_MODE_RAMCODE			BIT(6)
#define P9221R5_MODE_EEPROMCODE			BIT(5)
#define P9221R5_MODE_EXTENDED			BIT(3)
#define P9221R5_MODE_WPCMODE			BIT(0)

/*
 * P9222 unique registers
 */
#define P9222_CHIP_ID				0x9222
#define P9222RE_SYSTEM_MODE_REG			0x3F
#define P9222RE_CHARGE_STAT_REG			0x4E
#define P9222RE_EPT_REG				0x4F
#define P9222RE_VOUT_REG			0x50
#define P9222RE_VOUT_SET_REG			0x52
#define P9222RE_VRECT_REG			0x54
#define P9222RE_IOUT_REG			0x58
#define P9222RE_DIE_TEMP_REG			0x5A
#define P9222RE_OP_FREQ_REG			0x5C
#define P9222RE_TX_PINGFREQ_REG			0x5E
#define P9222RE_ILIM_SET_REG			0x60
#define P9222RE_COM_REG				0x62
#define P9222RE_FOD_REG				0x84
#define P9222RE_COM_CHAN_RECV_SIZE_REG		0x98
#define P9222RE_EPP_TX_GUARANTEED_POWER_REG	0xB4
#define P9222RE_EPP_REQ_NEGOTIATED_POWER_REG	0xBD
#define P9222RE_EPP_REQ_MAXIMUM_POWER_REG	0xBE
#define P9222RE_EPP_Q_FACTOR_REG		0xD2
#define P9222RE_RESONANCE_FREQ_REG		0xD3
#define P9222RE_TX_MFG_CODE_REG			0x106
#define P9222RE_PROP_TX_ID_REG			0x118
#define P9222RE_DIE_TEMP_ADC_REG		0x12A
#define P9222RE_COM_PACKET_TYPE_ADDR		0x600
#define P9222RE_COM_CHAN_SEND_SIZE_REG		0x601
#define P9222RE_DATA_BUF_START			0x604
#define P9222RE_DATA_BUF_SIZE			0x100
#define P9222RE_PP_SEND_BUF_START		0x64
#define P9222RE_PP_RECV_BUF_START		0x6C

#define P9222RE_COM_CCACTIVATE			BIT(9)

/*
 * P9222 SYSTEM_MODE_REG bits
 */
#define P9222_SYS_OP_MODE_WPC_BASIC		BIT(5)
#define P9222_SYS_OP_MODE_WPC_EXTD		BIT(6)

#define P9222_VOUT_SET_MIN_MV			3500
#define P9222_VOUT_SET_MAX_MV			12500
#define P9222_NEG_POWER_10W			10000

/*
 * Interrupt/Status flags for P9222
 */
#define P9222_STAT_CCERROR			BIT(0)
#define P9222_STAT_OVT				BIT(2)
#define P9222_STAT_OVC				BIT(3)
#define P9222_STAT_OVV				BIT(4)
#define P9222_EXTENDED_MODE			BIT(12)
#define P9222_STAT_PPRCVD			BIT(15)

/*
 * P9382 unique registers
 */
#define P9382A_I2C_ADDRESS			0x3b

#define P9382A_CHIP_ID				0x9381 /* FIXME: b/146316852 */
#define P9382A_DATA_SEND_BUF_START		0x130
#define P9382A_DATA_RECV_BUF_START		0x1B0

#define P9382A_STATUS_REG			0x34
#define P9382A_CHARGE_STAT_REG			0x3E
#define P9382A_ILIM_SET_REG			0x4A
#define P9382A_TRX_ENABLE_REG			0x69
#define P9382A_TX_INHIBIT			0x3

#define P9382A_MODE_TXMODE			BIT(2)

#define P9382_PROP_TX_ID_REG			0xC4
#define P9382_EPP_TX_MFG_CODE_REG		0xBA
#define P9382A_FW_REV_25			0x25

/*
 * Interrupt/Status flags for P9382
 */
#define P9382_STAT_HARD_OCP			BIT(1)
#define P9382_STAT_TXCONFLICT			BIT(3)
#define P9382_STAT_CSP				BIT(4)
#define P9382_STAT_TXUVLO			BIT(6)
#define P9382_STAT_RXCONNECTED			BIT(10)
#define P9382_STAT_TXUNDERPOWER			BIT(12)
#define P9382_STAT_TXFOD			BIT(13)
#define P9382_STAT_RTX_MASK			(P9221R5_STAT_LIMIT_MASK | \
						 P9221R5_STAT_MODECHANGED | \
						 P9221R5_STAT_VOUTCHANGED | \
						 P9382_STAT_TXCONFLICT | \
						 P9382_STAT_CSP | \
						 P9382_STAT_TXUVLO | \
						 P9382_STAT_RXCONNECTED | \
						 P9382_STAT_TXUNDERPOWER | \
						 P9382_STAT_TXFOD)
/*
 * Send communication message
 */
#define P9382A_COM_PACKET_TYPE_ADDR		0x100
#define P9382A_COM_CHAN_SEND_SIZE_REG		0x101
#define BIDI_COM_PACKET_TYPE			0x98
#define PROPRIETARY_PACKET_TYPE			0x80
#define CHANNEL_RESET_PACKET_TYPE		0xA8
#define FAST_SERIAL_ID_HEADER			0x4F
#define FAST_SERIAL_ID_SIZE			4
#define ACCESSORY_TYPE_MASK			0x7
#define CHARGE_STATUS_PACKET_HEADER		0x48
#define CHARGE_STATUS_PACKET_SIZE		4
#define PP_TYPE_POWER_CONTROL			0x08
#define PP_SUBTYPE_SOC				0x10
#define ACCESSORY_TYPE_PHONE			BIT(2)
#define AICL_ENABLED				BIT(7)
#define TX_ACCESSORY_TYPE			(ACCESSORY_TYPE_PHONE | \
						 AICL_ENABLED)
#define TXID_SEND_DELAY_MS			(1 * 1000)
#define TXID_SEND_AGAIN_DELAY_MS		(300 * 1000)
#define TXSOC_SEND_DELAY_MS			(5 * 1000)

#define COM_BUSY_MAX				10
/*
 * P9412 unique registers
 */
#define P9412_CHIP_ID				0x9412

/* P9221R5_SYSTEM_MODE_REG(0x4C) values for P9412 */
#define P9XXX_SYS_OP_MODE_AC_MISSING		0x00 /* AC Missing */
#define P9XXX_SYS_OP_MODE_WPC_BASIC		0x01 /* WPC Basic Protocol */
#define P9XXX_SYS_OP_MODE_WPC_EXTD		0x02 /* WPC Extended Protocol */
#define P9XXX_SYS_OP_MODE_PROPRIETARY		0x03 /* Renesas Prop. Protocol */
#define P9XXX_SYS_OP_MODE_TX_MODE		0x08 /* TX Mode */
#define P9XXX_SYS_OP_MODE_TX_FOD		0x09 /* TX FOD (Stop) */

#define P9412_TX_CMD_REG			0x4D
#define P9412_TX_I_API_LIM_REG			0x56
#define P9412_ALIGN_X_REG			0xB0 /* 1 byte 8 bit raw */
#define P9412_ALIGN_Y_REG			0xB1 /* 1 byte 8 bit raw */
#define P9412_EPP_CAL_STATE_REG			0xB8
#define P9412_WPC_SPEC_REV_REG			0xB9
#define P9412_PROP_TX_POTEN_PWR_REG		0xC4
#define P9412_PROP_REQ_PWR_REG			0xC5
#define P9412_PROP_CURR_PWR_REG			0xC6
#define P9412_PROP_MODE_PWR_STEP_REG		0xC7
#define P9412_PROP_MODE_STATUS_REG		0xC8
#define P9412_PROP_MODE_ERR_STS_REG		0xC9
#define P9412_VOUT_SET_REG			0x6C /* 2 byte 10 mV */
#define P9412_DIE_TEMP_REG			0x46 /* 2 byte in C */
#define P9412_V5P0AP_SWITCH_REG			0x81
#define V5P0AP_SWITCH_EN			BIT(7)
#define P9412_VCPOUT_VOL_REG			0x10C

#define P9412_CMFET_L_REG			0xF4
#define P9412_CDMODE_STS_REG			0x100
#define P9412_CDMODE_REQ_REG			0x101
#define P9412_HIVOUT_CMFET_REG			0x11B
#define P9412_COM_CHAN_RESET_REG		0x13F
#define P9412_COM_PACKET_TYPE_ADDR		0x800
#define P9412_COM_CHAN_SEND_SIZE_REG		0x801
#define P9412_COM_CHAN_SEND_IDX_REG		0x142
#define P9412_COM_CHAN_RECV_SIZE_REG		0x144
#define P9412_COM_CHAN_RECV_IDX_REG		0x146
#define P9412_COM_CHAN_STATUS_REG		0x148
#define P9412_PROP_TX_ID_REG			0x154

#define P9412_DATA_BUF_START			0x804
#define P9412_DATA_BUF_SIZE			0x7FC /* 2044 bytes */
#define P9412_PP_SEND_BUF_START			0x50
#define P9412_PP_RECV_BUF_START			0x58

#define P9412_RN_MAX_POLL_ATTEMPTS		5
#define P9412_RN_DELAY_MS			50
#define P9412_RN_STATUS_DONE			BIT(1)
#define P9412_RN_STATUS_ERROR			BIT(2)

#define P9XXX_INVALID_REG			0xFFFF
#define P9XXX_INT_CLEAR_MASK			0xFFFF

#define P9412_TX_CMD_TX_MODE_EN			BIT(7)
/* For Cap Div mode register */
#define CDMODE_BYPASS_MODE			BIT(0)
#define CDMODE_CAP_DIV_MODE			BIT(1)
/* For cmd register */
#define INIT_CAP_DIV_CMD			BIT(6)
#define PROP_MODE_EN_CMD			BIT(8)
#define PROP_REQ_PWR_CMD			BIT(9)
#define P9412_COM_CCACTIVATE			BIT(10)
/* For tx cmd register */
#define P9412_CMD_TXMODE_EXIT			BIT(9)
/* For INT status register */
#define P9412_STAT_PPRCVD			BIT(15)
#define P9412_CDMODE_ERROR_INT			BIT(14)
#define P9412_PROP_MODE_STAT_INT		BIT(12)
#define P9412_CDMODE_CHANGE_INT			BIT(11)
#define P9412_STAT_CCSENDBUSY			BIT(8)
#define P9412_STAT_CCDATARCVD			BIT(9)
#define P9412_STAT_CCERROR			BIT(0)
#define P9412_STAT_OVV				BIT(4)
#define P9412_STAT_OVC				BIT(3)
#define P9412_STAT_OVT				BIT(2)
#define P9412_STAT_OCP_PING			BIT(12)
#define P9412_STAT_RXCONNECTED			BIT(11)
#define P9412_STAT_PPPSENT			BIT(9)
#define P9412_STAT_CSP				BIT(10)
#define P9412_STAT_TXCONFLICT			BIT(1)
/* EPT code */
#define EPT_END_OF_CHARGE			BIT(0)
/* EPP calibration state */
#define P9412_CAL_STATE_1			BIT(1)
#define P9412_CAL_STATE_2			BIT(3)
#define P9412_EPP_CAL_STATE_MASK		(P9412_CAL_STATE_1 | \
						 P9412_CAL_STATE_2)
/* Rx Communication Modulation FET(CMFET) */
#define P9412_CMFET_DISABLE_ALL			(0xF0) /* CM-A/B-1/2: REG[7:4]=0b1111 */
#define P9412_CMFET_DEFAULT			(0x30) /* REG[7:4]=0b0011 */
#define P9412_CMFET_2_COMM			(0xC0) /* REG[7:4]=0b1100 */

#define P9221_CRC8_POLYNOMIAL			0x07    /* (x^8) + x^2 + x + 1 */
#define P9412_ADT_TYPE_AUTH			0x02

#define P9XXX_CHARGER_FEATURE_CACHE_SIZE	32
#define HPP_MODE_PWR_REQUIRE			23000
#define EPP_MODE_REQ_PWR			15000
#define WAIT_PROP_IRQ_MS			3000

#define RTX_RESET_COUNT_MAX			3
#define P9XXX_WPC_REV_13			0x13

/* p9412 AP BOOST PING register */
#define P9412_APBSTPING_REG			0xF0
#define P9412_APBSTCONTROL_REG			0xF1
#define P9412_APBSTPING_7V			BIT(0)
#define P9412_TXOCP_REG				0xA0
#define P9412_TXOCP_1400MA			1400
#define P9412_PLIM_REG				0x3D
#define P9412_PLIM_1200MA			0x0E
#define P9412_I_API_Limit			0x56
#define P9412_I_API_Limit_1350MA		1350
#define P9412_I_API_Hys				0x82
#define P9412_I_API_Hys_08			0x6A
#define P9412_MIN_FREQ_PER			0x94
#define P9412_MIN_FREQ_PER_120			1000	/* 120000/120 */
#define P9412_TX_FOD_THRSH_REG			0xD4
#define P9412_TX_FOD_THRSH_1600			0x640

#define P9412_MOT_REG				0xD0
#define P9412_MOT_40PCT				0x10
#define P9412_MOT_65PCT				0x1A
#define P9412_MOT_30PCT                         0x0C

#define P9412_HPP_FOD_SETS			8

/* RA9530 */

#define RA9530_CHIP_ID				0x9530
#define RA9530_DATA_BUF_SIZE			0x400 /* 1024 bytes */
#define RA9530_DATA_BUF_READ_START		0x800 /* 0x800 ~ 0xBFF */
#define RA9530_DATA_BUF_WRITE_START		0x400 /* 0x400 ~ 0x7FF */
#define RA9530_ILIM_REG				0x2C0 /* 0x400 ~ 0x7FF */
#define RA9530_TXOCP_1400MA			1400
#define RA9530_I_API_Limit_1350MA		1350
#define RA9530_TX_FOD_THRSH_1600		0x640
#define RA9530_CC_WRITE_TYPE_REG		0x3F0
#define RA9530_CC_TYPE_MASK			0xF8
#define RA9530_CC_TYPE_SHIFT			3
#define RA9530_CC_WRITE_SIZE_REG		0x3F2
#define RA9530_CC_WRITE_INDEX_REG		0x3F4
#define RA9530_CC_READ_SIZE_REG			0x3FA
#define RA9530_CC_READ_INDEX_REG		0x3FC
#define RA9530_BIDI_COM_PACKET_TYPE		0x13
#define RA9530_PROP_MODE_PWR_STEP		6
#define RA9530_RX_ILIM_MAX_MA			2600
#define RA9530_EPP_CAL_STATE_MASK		0xf
#define RA9530_PLIM_REG				0x2B8
#define RA9530_PLIM_900MA			0x384
#define RA9530_MIN_FREQ_PER_120			0x1f3	/* 60000/120 - 1 */
#define RA9530_TX_FB_HB_REG			0x1A0

#define P9XXX_OP_DUTY_REG			0xA6
#define P9XXX_TX_CUR_PWR_REG			0xAC
#define P9XXX_RX_CUR_PWR_REG			0xCE

/* Features */
typedef enum {
    WLCF_DISABLE_ALL_FEATURE     = 0x00,
    WLCF_DREAM_ALIGN             = 0x01,
    WLCF_DREAM_DEFEND            = 0x02,
    WLCF_FAST_CHARGE             = 0x04,
    WLCF_CHARGE_15W              = 0x08,
} wlc_features_t;

/* for DD */
#define TXID_TYPE_MASK			0xFF000000 /* bit[24-31] */
#define TXID_TYPE_SHIFT			24
#define TXID_DD_TYPE			0xE0
#define TXID_DD_TYPE2			0xA0
#define P9221_POWER_MITIGATE_DELAY_MS   (10 * 1000)
#define P9221_FOD_MAX_TIMES             3

enum p9221_align_mfg_chk_state {
	ALIGN_MFG_FAILED = -1,
	ALIGN_MFG_CHECKING,
	ALIGN_MFG_PASSED,
};

enum p9xxx_chk_rp {
	RP_NOTSET = -1,
	RP_CHECKING,
	RP_DONE,
};

#define WLC_SOC_STATS_LEN      101

struct p9221_soc_data {
	ktime_t last_update;
	int elapsed_time;
	int pout_min;
	int pout_max;
	int of_freq;
	int alignment;
	int vrect;
	int iout;
	int die_temp;
	int sys_mode;
	long pout_sum;
};

struct p9221_charge_stats {
	struct mutex stats_lock;
	ktime_t start_time;
	struct p9221_soc_data soc_data[WLC_SOC_STATS_LEN];
	int adapter_type;
	int cur_soc;
	int volt_conf;
	int cur_conf;
	int of_freq;
	int last_soc;

	u32 adapter_capabilities[5];
	u32 receiver_state[2];
};

struct p9221_charger_feature_entry {
	u64 quickid;
	u64 features;
	u32 last_use;
};

struct p9221_charger_feature {
	struct mutex	feat_lock;

	struct p9221_charger_feature_entry entries[P9XXX_CHARGER_FEATURE_CACHE_SIZE];
	int num_entries;
	u32 age;

	u64 session_features;
	bool session_valid;
};

struct p9221_charger_cc_data_lock {
	bool cc_use;
	ktime_t cc_rcv_at;
};

struct p9221_fod_data {
	int num;
	u8 fod[P9221R5_NUM_FOD];
};

struct p9221_charger_platform_data {
	bool				dc_init_done;
	bool				tx_init_done;
	bool				rx_init_done;
	int				irq_gpio;
	int				irq_int;
	u64				irq_flag;
	int				irq_det_gpio;
	int				irq_det_int;
	int				qien_gpio;
	int				slct_gpio;
	int				slct_value;
	int				ben_gpio;
	int				ext_ben_gpio;
	int				switch_gpio;
	int				boost_gpio;
	int				dc_switch_gpio;
	int				qi_vbus_en;
	int				qi_vbus_en_act_low;
	int				wlc_en;
	int				wlc_en_act_low;
	int				max_vout_mv;
	int				epp_vout_mv;
	u8				fod[P9221R5_NUM_FOD];
	u8				fod_epp[P9221R5_NUM_FOD];
	u8				fod_epp_comp[P9221R5_NUM_FOD];
	u8				fod_hpp[P9221R5_NUM_FOD];
	u8				fod_hpp_hv[P9221R5_NUM_FOD];
	struct p9221_fod_data		hpp_fods[P9412_HPP_FOD_SETS];
	int				fod_num;
	int				fod_epp_num;
	int				fod_epp_comp_num;
	int				fod_hpp_num;
	int				fod_hpp_hv_num;
	bool				fod_fsw;
	int				fod_fsw_high;
	int				fod_fsw_low;
	int				q_value;
	int				rf_value;
	int				tx_4191q;
	int				epp_rp_value;
	int				epp_rp_low_value;
	int				needs_dcin_reset;
	int				nb_alignment_freq;
	int				*alignment_freq;
	u32				alignment_scalar;
	u32				alignment_hysteresis;
	u32				icl_ramp_delay_ms;
	u16				chip_id;
	bool				has_wlc_dc;
	bool				has_rtx;
	u32				power_mitigate_threshold;
	u32				power_mitigate_ac_threshold;
	u32				alignment_scalar_low_current;
	u32				alignment_scalar_high_current;
	u32				alignment_offset_low_current;
	u32				alignment_offset_high_current;
	u32				alignment_current_threshold;
	bool				feat_compat_mode;
	bool				apbst_en;
	bool				has_sw_ramp;
	bool				hw_ocp_det;
	bool				needs_align_check;
	/* phone type for tx_id*/
	u8				phone_type;
	u32				epp_icl;
	/* calibrate light load */
	bool				light_load;
	int				nb_hpp_fod_vol;
	int				*hpp_fod_vol;
	bool				disable_align;
	bool				ll_vout_not_set;
	int				align_delta;
	bool				disable_repeat_eop;
	u32				hpp_neg_pwr;
	u32				epp_neg_pwr;
	u32				wait_prop_irq_ms;

	bool				bpp_cep_on_dl;
	bool				hda_tz_wlc;
};

struct p9221_charger_ints_bit {
	/* Rx mode */
	u16				over_curr_bit;
	u16				over_volt_bit;
	u16				over_temp_bit;
	u16				over_uv_bit;
	u16				mode_changed_bit;
	u16				vrecton_bit;
	u16				vout_changed_bit;
	u16				cc_send_busy_bit;
	u16				cc_data_rcvd_bit;
	u16				pp_rcvd_bit;
	u16				cc_error_bit;
	u16				cc_reset_bit;
	u16				propmode_stat_bit;
	u16				cdmode_change_bit;
	u16				cdmode_err_bit;
	u16				stat_limit_mask;
	u16				stat_cc_mask;
	u16				prop_mode_mask;
	u16				extended_mode_bit;
	/* Tx mode */
	u16				hard_ocp_bit;
	u16				tx_conflict_bit;
	u16				csp_bit;
	u16				rx_connected_bit;
	u16				tx_fod_bit;
	u16				tx_underpower_bit;
	u16				tx_uvlo_bit;
	u16				pppsent_bit;
	u16				ocp_ping_bit;
	u16				stat_rtx_mask;
};

struct p9221_charger_data {
	struct i2c_client		*client;
	struct p9221_charger_platform_data *pdata;
	struct p9221_charger_ints_bit	ints;
	struct power_supply		*wc_psy;
	struct power_supply		*dc_psy;
	struct power_supply		*batt_psy;
	struct gvotable_election	*dc_icl_votable;
	struct gvotable_election	*dc_suspend_votable;
	struct gvotable_election	*tx_icl_votable;
	struct gvotable_election	*disable_dcin_en_votable;
	struct gvotable_election	*chg_mode_votable;
	struct gvotable_election	*wlc_disable_votable;
	struct gvotable_election	*csi_status_votable;
	struct gvotable_election	*csi_type_votable;
	struct gvotable_election	*point_full_ui_soc_votable;
<<<<<<< HEAD
	struct gvotable_election	*dc_avail_votable;
=======
	struct gvotable_election	*hda_tz_votable;
>>>>>>> 616c0d29
	struct notifier_block		nb;
	struct mutex			io_lock;
	struct mutex			cmd_lock;
	struct mutex			fod_lock;
	struct device			*dev;
	struct delayed_work		notifier_work;
	struct delayed_work		charge_stats_work;
	struct delayed_work		dcin_work;
	struct delayed_work		stop_online_spoof_work;
	struct delayed_work		change_det_status_work;
	struct delayed_work		align_work;
	struct delayed_work		tx_work;
	struct delayed_work		icl_ramp_work;
	struct delayed_work		txid_work;
	struct delayed_work		rtx_work;
	struct delayed_work		power_mitigation_work;
	struct delayed_work		auth_dc_icl_work;
	struct delayed_work		soc_work;
	struct delayed_work		chk_rp_work;
	struct delayed_work		chk_rtx_ocp_work;
	struct delayed_work		chk_fod_work;
	struct delayed_work		set_rf_work;
	struct work_struct		uevent_work;
	struct work_struct		rtx_disable_work;
	struct work_struct		rtx_reset_work;
	struct alarm			icl_ramp_alarm;
	struct alarm			auth_dc_icl_alarm;
	struct timer_list		vrect_timer;
	struct timer_list		align_timer;
	struct bin_attribute		bin;
	struct logbuffer		*log;
	struct logbuffer		*rtx_log;
	struct dentry			*debug_entry;
	struct p9221_charger_feature	chg_features;
	struct p9221_charger_cc_data_lock	cc_data_lock;
	struct wakeup_source		*align_ws;
	struct wakeup_source		*det_status_ws;
	u16				chip_id;
	int				online;
	bool				enabled;
	bool				disable_irq;
	u16				addr;
	u8				count;
	u8				cust_id;
	int				ben_state;
	u8				pp_buf[P9221R5_MAX_PP_BUF_SIZE];
	char				pp_buf_str[P9221R5_MAX_PP_BUF_SIZE * 3 + 1];
	bool				pp_buf_valid;
	u8				*rx_buf;
	size_t				rx_buf_size;
	u16				rx_len;
	bool				rx_done;
	u8				*tx_buf;
	char				fast_id_str[FAST_SERIAL_ID_SIZE * 3 + 1];
	size_t				tx_buf_size;
	u32				tx_id;
	u8				tx_id_str[(sizeof(u32) * 2) + 1];
	u16				tx_len;
	u16				auth_type;
	bool				tx_done;
	bool				tx_busy;
	u32				com_busy;
	bool				check_np;
	bool				check_dc;
	bool				check_det;
	int				last_capacity;
	bool				resume_complete;
	bool				icl_ramp;
	u32				icl_ramp_ua;
	u32				icl_ramp_alt_ua;
	bool				fake_force_epp;
	bool				force_bpp;
	u32				dc_icl_epp_neg;
	u32				dc_icl_bpp;
	int				align;
	int				align_count;
	int				alignment;
	u8				alignment_str[(sizeof(u32) * 3) + 1];
	int				alignment_last;
	enum p9221_align_mfg_chk_state  alignment_capable;
	int				mfg_check_count;
	u16				mfg;
	int				alignment_time;
	u32				dc_icl_epp;
	u32				current_filtered;
	u32				current_sample_cnt;
	bool				log_current_filtered;
	struct delayed_work		dcin_pon_work;
	bool				is_mfg_google;
	u8				ptmc_id_str[(sizeof(u16) * 2) + 1];
	u32				aicl_delay_ms;
	u32				aicl_icl_ua;
	int				rtx_state;
	u32				rtx_csp;
	int				rtx_err;
	int				rtx_reset_cnt;
	int				rtx_ocp_chk_ms;
	int				rtx_total_delay;
	bool				chg_on_rtx;
	bool				is_rtx_mode;
	bool				prop_mode_en;
	bool				no_fod;
	u32				de_q_value;
	u16				fw_rev;
	u16				tx_ocp;
	u16				tx_api_limit;
	u16				tx_freq_low_limit;
	u16				tx_fod_thrsh;
	u16				ra9530_tx_plim;
	u32				wlc_ocp;
	struct mutex			stats_lock;
	struct p9221_charge_stats	chg_data;
	u32				mitigate_threshold;
	u32				fod_cnt;
	bool				trigger_power_mitigation;
	bool				wait_for_online;
	struct mutex			rtx_lock;
	bool				rtx_wakelock;
	ktime_t				online_at;
	bool				p9412_gpio_ctl;
	bool				auth_delay;
	struct mutex			auth_lock;
	int 				ll_bpp_cep;
	int				last_disable;
	ktime_t				irq_at;
	int				renego_state;
	struct mutex			renego_lock;
	bool				send_eop;
	wait_queue_head_t		ccreset_wq;
	bool				cc_reset_pending;
	int				send_txid_cnt;
	bool				sw_ramp_done;
	bool				hpp_hv;
	int				hpp_fod_level;
	int				fod_mode;
	enum p9xxx_chk_rp		check_rp;
	bool				extended_int_recv;
	int				align_delta;
	bool				online_spoof;
	bool				det_status;
	int				det_on_debounce;
	int				det_off_debounce;
	bool				votable_init_done;
	u32				trigger_dd;

#if IS_ENABLED(CONFIG_GPIOLIB)
	struct gpio_chip gpio;
#endif

	/* WLC DC when available */
	u32 				wlc_dc_voltage_now;
	u32 				wlc_dc_current_now;
	bool				wlc_dc_enabled;
	bool				chg_mode_off;
	u32				de_hpp_neg_pwr;
	u32				de_epp_neg_pwr;
	u32				de_wait_prop_irq_ms;

	u16				reg_tx_id_addr;
	u16				reg_tx_mfg_code_addr;
	u16				reg_packet_type_addr;
	u16				set_cmd_ccactivate_bit;
	u16				reg_set_pp_buf_addr;
	u16				reg_get_pp_buf_addr;
	u16				reg_set_fod_addr;
	u16				reg_q_factor_addr;
	u16				reg_rf_value_addr;
	u16				reg_csp_addr;
	u16				reg_light_load_addr;
	u16				reg_mot_addr;
	u16				reg_cmfet_addr;
	u16				reg_epp_tx_guarpwr_addr;

	int (*reg_read_n)(struct p9221_charger_data *chgr, u16 reg,
			  void *buf, size_t n);
	int (*reg_read_8)(struct p9221_charger_data *chgr, u16 reg,
			u8 *val);
	int (*reg_read_16)(struct p9221_charger_data *chgr, u16 reg,
			   u16 *val);
	int (*reg_write_n)(struct p9221_charger_data *charger, u16 reg,
			   const void *buf, size_t n);
	int (*reg_write_8)(struct p9221_charger_data *charger, u16 reg,
			   u8 val);
	int (*reg_write_16)(struct p9221_charger_data *charger, u16 reg,
			    u16 val);

	int (*chip_set_data_buf)(struct p9221_charger_data *chgr,
				 const u8 data[], size_t len);
	int (*chip_get_data_buf)(struct p9221_charger_data *chgr,
				 u8 data[], size_t len);
	int (*chip_get_cc_recv_size)(struct p9221_charger_data *chgr,
				     size_t *len);
	int (*chip_set_cc_send_size)(struct p9221_charger_data *chgr,
				     size_t len);
	int (*chip_send_ccreset)(struct p9221_charger_data *chgr);
	int (*chip_send_eop)(struct p9221_charger_data *chgr, u8 reason);
	int (*chip_get_align_x)(struct p9221_charger_data *chgr, u8 *x);
	int (*chip_get_align_y)(struct p9221_charger_data *chgr, u8 *y);

	int (*chip_get_vout)(struct p9221_charger_data *chgr, u32 *mv);
	int (*chip_get_iout)(struct p9221_charger_data *chgr, u32 *ma);
	int (*chip_get_op_freq)(struct p9221_charger_data *chgr, u32 *khz);
	int (*chip_get_op_duty)(struct p9221_charger_data *chgr, u32 *duty);
	int (*chip_get_op_bridge)(struct p9221_charger_data *chgr, u8 *hf);
	int (*chip_get_tx_pwr)(struct p9221_charger_data *chgr, u16 *pwr);
	int (*chip_get_rx_pwr)(struct p9221_charger_data *chgr, u16 *pwr);
	int (*chip_get_vcpout)(struct p9221_charger_data *chgr, u32 *mv);
	int (*chip_set_cmd)(struct p9221_charger_data *chgr, u16 cmd);
	int (*chip_get_rx_ilim)(struct p9221_charger_data *chgr, u32 *ma);
	int (*chip_set_rx_ilim)(struct p9221_charger_data *chgr, u32 ma);
	int (*chip_get_tx_ilim)(struct p9221_charger_data *chgr, u32 *ma);
	int (*chip_set_tx_ilim)(struct p9221_charger_data *chgr, u32 ma);
	int (*chip_get_die_temp)(struct p9221_charger_data *chgr, int *mc);
	int (*chip_get_vout_max)(struct p9221_charger_data *chgr, u32 *mv);
	int (*chip_set_vout_max)(struct p9221_charger_data *chgr, u32 mv);
	int (*chip_get_vrect)(struct p9221_charger_data *chgr, u32 *mv);
	int (*chip_get_sys_mode)(struct p9221_charger_data *chgr, u8 *mode);
	int (*chip_get_tx_epp_guarpwr)(struct p9221_charger_data *chgr, u32 *tx_guarpwr);

	int (*chip_tx_mode_en)(struct p9221_charger_data *chgr, bool en);
	int (*chip_renegotiate_pwr)(struct p9221_charger_data *chrg);
	int (*chip_prop_mode_en)(struct p9221_charger_data *chgr, int req_pwr);
	void (*chip_check_neg_power)(struct p9221_charger_data *chgr);
	int (*chip_send_txid)(struct p9221_charger_data *chgr);
	int (*chip_send_csp_in_txmode)(struct p9221_charger_data *chgr, u8 stat);
	int (*chip_capdiv_en)(struct p9221_charger_data *chgr, u8 mode);
};

u8 p9221_crc8(u8 *pdata, size_t nbytes, u8 crc);
bool p9221_is_epp(struct p9221_charger_data *charger);
bool p9xxx_is_capdiv_en(struct p9221_charger_data *charger);
int p9221_wlc_disable(struct p9221_charger_data *charger, int disable, u8 reason);
int p9221_set_auth_dc_icl(struct p9221_charger_data *charger, bool enable);
int p9xxx_sw_ramp_icl(struct p9221_charger_data *charger, const int icl_target);
int p9xxx_gpio_set_value(struct p9221_charger_data *charger, int gpio, int value);

void p9xxx_gpio_init(struct p9221_charger_data *charger);
extern int p9221_chip_init_funcs(struct p9221_charger_data *charger,
				 u16 chip_id);
extern void p9221_chip_init_params(struct p9221_charger_data *charger,
				   u16 chip_id);
extern void p9221_chip_init_interrupt_bits(struct p9221_charger_data *charger,
					   u16 chip_id);

enum p9382_rtx_state {
	RTX_NOTSUPPORTED = 0,
	RTX_AVAILABLE,
	RTX_ACTIVE,
	RTX_DISABLED,
};

enum p9382_rtx_err {
	RTX_NO_ERROR = 0,
	RTX_BATT_LOW,
	RTX_OVER_TEMP,
	RTX_TX_CONFLICT,
	RTX_HARD_OCP,
};

enum p9xxx_renego_state {
	P9XXX_AVAILABLE = 0,
	P9XXX_SEND_DATA,
	P9XXX_ENABLE_PROPMODE,
};

#define P9221_MA_TO_UA(ma)((ma) * 1000)
#define P9221_UA_TO_MA(ua) ((ua) / 1000)
#define P9221_MV_TO_UV(mv) ((mv) * 1000)
#define P9221_UV_TO_MV(uv) ((uv) / 1000)
#define P9221_KHZ_TO_HZ(khz) ((khz) * 1000)
#define P9221_HZ_TO_KHZ(khz) ((khz) / 1000)
#define P9221_C_TO_MILLIC(c) ((c) * 1000)
#define P9221_MILLIC_TO_C(mc) ((mc) / 1000)
#define P9221_MILLIC_TO_DECIC(mc) ((mc) / 100)
#define P9412_MW_TO_HW(mw) (((mw) * 2) / 1000) /* mw -> 0.5 W units */
#define P9412_HW_TO_MW(hw) (((hw) / 2) * 1000) /* 0.5 W units -> mw */
#define get_boot_sec() div_u64(ktime_to_ns(ktime_get_boottime()), NSEC_PER_SEC)
#define get_boot_msec() div_u64(ktime_to_ns(ktime_get_boottime()), NSEC_PER_MSEC)

#define p9xxx_chip_get_tx_id(chgr, id) (chgr->reg_tx_id_addr < 0 ? \
      -ENOTSUPP : chgr->reg_read_n(chgr, chgr->reg_tx_id_addr, id, sizeof(*id)))
#define p9xxx_chip_get_tx_mfg_code(chgr, code) (chgr->reg_tx_mfg_code_addr < 0 ? \
      -ENOTSUPP : chgr->reg_read_n(chgr, chgr->reg_tx_mfg_code_addr, code, sizeof(*code)))
#define p9xxx_chip_set_pp_buf(chgr, data, len) (chgr->reg_set_pp_buf_addr == 0 ? \
      -ENOTSUPP : chgr->reg_write_n(chgr, chgr->reg_set_pp_buf_addr, data, len))
#define p9xxx_chip_get_pp_buf(chgr, data, len) (chgr->reg_get_pp_buf_addr == 0 ? \
      -ENOTSUPP : chgr->reg_read_n(chgr, chgr->reg_get_pp_buf_addr, data, len))
#define p9xxx_chip_set_fod_reg(chgr, data, len) (chgr->reg_set_fod_addr == 0 ? \
      -ENOTSUPP : chgr->reg_write_n(chgr, chgr->reg_set_fod_addr, data, len))
#define p9xxx_chip_get_fod_reg(chgr, data, len) (chgr->reg_set_fod_addr == 0 ? \
      -ENOTSUPP : chgr->reg_read_n(chgr, chgr->reg_set_fod_addr, data, len))
#define p9xxx_chip_set_q_factor_reg(chgr, data) (chgr->reg_q_factor_addr == 0 ? \
      -ENOTSUPP : chgr->reg_write_8(chgr, chgr->reg_q_factor_addr, data))
#define p9xxx_chip_set_resonance_freq_reg(chgr, data) (chgr->reg_rf_value_addr == 0 ? \
      -ENOTSUPP : chgr->reg_write_8(chgr, chgr->reg_rf_value_addr, data))
#define p9xxx_chip_set_light_load_reg(chgr, data) (chgr->reg_light_load_addr == 0 ? \
      -ENOTSUPP : chgr->reg_write_8(chgr, chgr->reg_light_load_addr, data))
#define p9xxx_chip_set_mot_reg(chgr, data) (chgr->reg_mot_addr == 0 ? \
      -ENOTSUPP : chgr->reg_write_8(chgr, chgr->reg_mot_addr, data))
#define p9xxx_chip_set_cmfet_reg(chgr, data) (chgr->reg_cmfet_addr == 0 ? \
      -ENOTSUPP : chgr->reg_write_8(chgr, chgr->reg_cmfet_addr, data))
#define logbuffer_prlog(p, fmt, ...)     \
      gbms_logbuffer_prlog(p, LOGLEVEL_INFO, 0, LOGLEVEL_DEBUG, fmt, ##__VA_ARGS__)
#endif /* __P9221_CHARGER_H__ */<|MERGE_RESOLUTION|>--- conflicted
+++ resolved
@@ -34,11 +34,8 @@
 #define LL_BPP_CEP_VOTER			"LL_BPP_CEP_VOTER"
 #define P9221_RAMP_VOTER			"WLC_RAMP_VOTER"
 #define P9221_HPP_VOTER				"EPP_HPP_VOTER"
-<<<<<<< HEAD
+#define P9221_ALIGN_VOTER			"WLC_ALIGN_VOTER"
 #define VOTABLE_DC_AVAIL			"DC_AVAIL"
-=======
-#define P9221_ALIGN_VOTER			"WLC_ALIGN_VOTER"
->>>>>>> 616c0d29
 #define WLC_MFG_GOOGLE				0x72
 #define WLC_MFG_108_FOR_GOOGLE			0x108
 #define P9221_DC_ICL_BPP_UA			700000
@@ -792,11 +789,8 @@
 	struct gvotable_election	*csi_status_votable;
 	struct gvotable_election	*csi_type_votable;
 	struct gvotable_election	*point_full_ui_soc_votable;
-<<<<<<< HEAD
 	struct gvotable_election	*dc_avail_votable;
-=======
 	struct gvotable_election	*hda_tz_votable;
->>>>>>> 616c0d29
 	struct notifier_block		nb;
 	struct mutex			io_lock;
 	struct mutex			cmd_lock;
