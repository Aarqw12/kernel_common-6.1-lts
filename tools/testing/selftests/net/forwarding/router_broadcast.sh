#!/bin/bash
# SPDX-License-Identifier: GPL-2.0

ALL_TESTS="ping_ipv4"
NUM_NETIFS=6
source lib.sh

h1_create()
{
	vrf_create "vrf-h1"
	ip link set dev $h1 master vrf-h1

	ip link set dev vrf-h1 up
	ip link set dev $h1 up

	ip address add 192.0.2.2/24 dev $h1

	ip route add 198.51.100.0/24 vrf vrf-h1 nexthop via 192.0.2.1
	ip route add 198.51.200.0/24 vrf vrf-h1 nexthop via 192.0.2.1
}

h1_destroy()
{
	ip route del 198.51.200.0/24 vrf vrf-h1
	ip route del 198.51.100.0/24 vrf vrf-h1

	ip address del 192.0.2.2/24 dev $h1

	ip link set dev $h1 down
	vrf_destroy "vrf-h1"
}

h2_create()
{
	vrf_create "vrf-h2"
	ip link set dev $h2 master vrf-h2

	ip link set dev vrf-h2 up
	ip link set dev $h2 up

	ip address add 198.51.100.2/24 dev $h2

	ip route add 192.0.2.0/24 vrf vrf-h2 nexthop via 198.51.100.1
	ip route add 198.51.200.0/24 vrf vrf-h2 nexthop via 198.51.100.1
}

h2_destroy()
{
	ip route del 198.51.200.0/24 vrf vrf-h2
	ip route del 192.0.2.0/24 vrf vrf-h2

	ip address del 198.51.100.2/24 dev $h2

	ip link set dev $h2 down
	vrf_destroy "vrf-h2"
}

h3_create()
{
	vrf_create "vrf-h3"
	ip link set dev $h3 master vrf-h3

	ip link set dev vrf-h3 up
	ip link set dev $h3 up

	ip address add 198.51.200.2/24 dev $h3

	ip route add 192.0.2.0/24 vrf vrf-h3 nexthop via 198.51.200.1
	ip route add 198.51.100.0/24 vrf vrf-h3 nexthop via 198.51.200.1
}

h3_destroy()
{
	ip route del 198.51.100.0/24 vrf vrf-h3
	ip route del 192.0.2.0/24 vrf vrf-h3

	ip address del 198.51.200.2/24 dev $h3

	ip link set dev $h3 down
	vrf_destroy "vrf-h3"
}

router_create()
{
	ip link set dev $rp1 up
	ip link set dev $rp2 up
	ip link set dev $rp3 up

	ip address add 192.0.2.1/24 dev $rp1

	ip address add 198.51.100.1/24 dev $rp2
	ip address add 198.51.200.1/24 dev $rp3
}

router_destroy()
{
	ip address del 198.51.200.1/24 dev $rp3
	ip address del 198.51.100.1/24 dev $rp2

	ip address del 192.0.2.1/24 dev $rp1

	ip link set dev $rp3 down
	ip link set dev $rp2 down
	ip link set dev $rp1 down
}

setup_prepare()
{
	h1=${NETIFS[p1]}
	rp1=${NETIFS[p2]}

	rp2=${NETIFS[p3]}
	h2=${NETIFS[p4]}

	rp3=${NETIFS[p5]}
	h3=${NETIFS[p6]}

	vrf_prepare

	h1_create
	h2_create
	h3_create

	router_create

	forwarding_enable
}

cleanup()
{
	pre_cleanup

	forwarding_restore

	router_destroy

	h3_destroy
	h2_destroy
	h1_destroy

	vrf_cleanup
}

bc_forwarding_disable()
{
	sysctl_set net.ipv4.conf.all.bc_forwarding 0
	sysctl_set net.ipv4.conf.$rp1.bc_forwarding 0
	sysctl_set net.ipv4.conf.$rp2.bc_forwarding 0
}

bc_forwarding_enable()
{
	sysctl_set net.ipv4.conf.all.bc_forwarding 1
	sysctl_set net.ipv4.conf.$rp1.bc_forwarding 1
	sysctl_set net.ipv4.conf.$rp2.bc_forwarding 1
}

bc_forwarding_restore()
{
	sysctl_restore net.ipv4.conf.$rp2.bc_forwarding
	sysctl_restore net.ipv4.conf.$rp1.bc_forwarding
	sysctl_restore net.ipv4.conf.all.bc_forwarding
}

ping_test_from()
{
	local oif=$1
	local dip=$2
	local from=$3
	local fail=${4:-0}

	RET=0

	log_info "ping $dip, expected reply from $from"
	ip vrf exec $(master_name_get $oif) \
		$PING -I $oif $dip -c 10 -i 0.1 -w $PING_TIMEOUT -b 2>&1 \
<<<<<<< HEAD
		| grep $from &> /dev/null
=======
		| grep "bytes from $from" > /dev/null
>>>>>>> 0ecfebd2
	check_err_fail $fail $?
}

ping_ipv4()
{
	sysctl_set net.ipv4.icmp_echo_ignore_broadcasts 0

	bc_forwarding_disable
	log_info "bc_forwarding disabled on r1 =>"
	ping_test_from $h1 198.51.100.255 192.0.2.1
	log_test "h1 -> net2: reply from r1 (not forwarding)"
	ping_test_from $h1 198.51.200.255 192.0.2.1
	log_test "h1 -> net3: reply from r1 (not forwarding)"
	ping_test_from $h1 192.0.2.255 192.0.2.1
	log_test "h1 -> net1: reply from r1 (not dropping)"
	ping_test_from $h1 255.255.255.255 192.0.2.1
	log_test "h1 -> 255.255.255.255: reply from r1 (not forwarding)"

	ping_test_from $h2 192.0.2.255 198.51.100.1
	log_test "h2 -> net1: reply from r1 (not forwarding)"
	ping_test_from $h2 198.51.200.255 198.51.100.1
	log_test "h2 -> net3: reply from r1 (not forwarding)"
	ping_test_from $h2 198.51.100.255 198.51.100.1
	log_test "h2 -> net2: reply from r1 (not dropping)"
	ping_test_from $h2 255.255.255.255 198.51.100.1
	log_test "h2 -> 255.255.255.255: reply from r1 (not forwarding)"
	bc_forwarding_restore

	bc_forwarding_enable
	log_info "bc_forwarding enabled on r1 =>"
	ping_test_from $h1 198.51.100.255 198.51.100.2
	log_test "h1 -> net2: reply from h2 (forwarding)"
	ping_test_from $h1 198.51.200.255 198.51.200.2
	log_test "h1 -> net3: reply from h3 (forwarding)"
	ping_test_from $h1 192.0.2.255 192.0.2.1 1
	log_test "h1 -> net1: no reply (dropping)"
	ping_test_from $h1 255.255.255.255 192.0.2.1
	log_test "h1 -> 255.255.255.255: reply from r1 (not forwarding)"

	ping_test_from $h2 192.0.2.255 192.0.2.2
	log_test "h2 -> net1: reply from h1 (forwarding)"
	ping_test_from $h2 198.51.200.255 198.51.200.2
	log_test "h2 -> net3: reply from h3 (forwarding)"
	ping_test_from $h2 198.51.100.255 198.51.100.1 1
	log_test "h2 -> net2: no reply (dropping)"
	ping_test_from $h2 255.255.255.255 198.51.100.1
	log_test "h2 -> 255.255.255.255: reply from r1 (not forwarding)"
	bc_forwarding_restore

	sysctl_restore net.ipv4.icmp_echo_ignore_broadcasts
}

trap cleanup EXIT

setup_prepare
setup_wait

tests_run

exit $EXIT_STATUS<|MERGE_RESOLUTION|>--- conflicted
+++ resolved
@@ -174,11 +174,7 @@
 	log_info "ping $dip, expected reply from $from"
 	ip vrf exec $(master_name_get $oif) \
 		$PING -I $oif $dip -c 10 -i 0.1 -w $PING_TIMEOUT -b 2>&1 \
-<<<<<<< HEAD
-		| grep $from &> /dev/null
-=======
 		| grep "bytes from $from" > /dev/null
->>>>>>> 0ecfebd2
 	check_err_fail $fail $?
 }
 
