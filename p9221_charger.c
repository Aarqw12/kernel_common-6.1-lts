/*
 * P9221 Wireless Charger Driver
 *
 * Copyright 2017-2022 Google LLC
 *
 */

#include <linux/device.h>
#include <linux/crc8.h>
#include <linux/pm.h>
#include <linux/gpio.h>
#include <linux/interrupt.h>
#include <linux/i2c.h>
#include <linux/module.h>
#include <linux/slab.h>
#include <linux/pm_runtime.h>
#include <linux/of.h>
#include <linux/of_gpio.h>
#include <linux/gpio/driver.h>
#include <linux/kernel.h>
#include <linux/delay.h>
#include <linux/alarmtimer.h>
#include "p9221_charger.h"
#include "p9221-dt-bindings.h"
#include "google_dc_pps.h"
#include "google_bms.h"
#include <linux/debugfs.h>

#define P9221R5_OVER_CHECK_NUM		3
#define MFG_CHK_COUNT_MAX		30
#define OVC_LIMIT			1
#define OVC_THRESHOLD			1400000
#define OVC_BACKOFF_LIMIT		900000
#define OVC_BACKOFF_AMOUNT		100000

#define WLC_ALIGNMENT_MAX		100
#define WLC_CURRENT_FILTER_LENGTH	10
#define WLC_ALIGN_DEFAULT_SCALAR	4
#define WLC_ALIGN_IRQ_THRESHOLD		10
#define WLC_ALIGN_DEFAULT_HYSTERESIS	5000
#define WLC_ALIGN_CURRENT_THRESHOLD	450
#define WLC_ALIGN_DEFAULT_SCALAR_LOW_CURRENT	    200
#define WLC_ALIGN_DEFAULT_SCALAR_HIGH_CURRENT	    118
#define WLC_ALIGN_DEFAULT_OFFSET_LOW_CURRENT	    125000
#define WLC_ALIGN_DEFAULT_OFFSET_HIGH_CURRENT	    139000
#define HPP_FOD_VOUT_THRESHOLD_UV	17500000

#define WLC_HPP_SOC_LIMIT	80
#define PROP_MODE_PWR_DEFAULT	30

#define RTX_BEN_DISABLED	0
#define RTX_BEN_ON		1
#define RTX_BEN_ENABLED		2

#define REENABLE_RTX_DELAY	3000
#define P9XXX_CHK_RP_DELAY_MS	200

#define P9XXX_VOUT_5480MV	5480
#define P9XXX_VOUT_5000MV	5000
#define P9XXX_FOD_CHK_DELAY_MS	2000

enum wlc_align_codes {
	WLC_ALIGN_CHECKING = 0,
	WLC_ALIGN_MOVE,
	WLC_ALIGN_CENTERED,
	WLC_ALIGN_ERROR,
};

enum wlc_chg_mode {
	WLC_BPP = 0,
	WLC_EPP,
	WLC_EPP_COMP,
	WLC_HPP,
	WLC_HPP_HV,
};

#define P9221_CRC8_POLYNOMIAL		0x07	/* (x^8) + x^2 + x + 1 */
DECLARE_CRC8_TABLE(p9221_crc8_table);

static void p9221_icl_ramp_reset(struct p9221_charger_data *charger);
static void p9221_icl_ramp_start(struct p9221_charger_data *charger);
static void p9221_charge_stats_init(struct p9221_charge_stats *chg_data);
static void p9221_dump_charge_stats(struct p9221_charger_data *charger);
static bool p9221_check_feature(struct p9221_charger_data *charger, u64 ft);
static const char *p9221_get_tx_id_str(struct p9221_charger_data *charger);
static int p9221_set_bpp_vout(struct p9221_charger_data *charger);
static int p9221_set_hpp_dc_icl(struct p9221_charger_data *charger, bool enable);
static void p9221_ll_bpp_cep(struct p9221_charger_data *charger, int capacity);
static int p9221_ll_check_id(struct p9221_charger_data *charger);

static char *align_status_str[] = {
	"...", "M2C", "OK", "-1"
};

static size_t p9221_hex_str(u8 *data, size_t len, char *buf, size_t max_buf,
			    bool msbfirst)
{
	int i;
	int blen = 0;
	u8 val;

	for (i = 0; i < len; i++) {
		if (msbfirst)
			val = data[len - 1 - i];
		else
			val = data[i];
		blen += scnprintf(buf + (i * 3), max_buf - (i * 3),
				  "%02x ", val);
	}
	return blen;
}

static int p9221_reg_read_n(struct p9221_charger_data *charger, u16 reg,
			    void *buf, size_t n)
{
	int ret;
	struct i2c_msg msg[2];
	u8 wbuf[2];

	msg[0].addr = charger->client->addr;
	msg[0].flags = charger->client->flags & I2C_M_TEN;
	msg[0].len = 2;
	msg[0].buf = wbuf;

	wbuf[0] = (reg & 0xFF00) >> 8;
	wbuf[1] = (reg & 0xFF);

	msg[1].addr = charger->client->addr;
	msg[1].flags = I2C_M_RD;
	msg[1].len = n;
	msg[1].buf = buf;

	mutex_lock(&charger->io_lock);
	ret = i2c_transfer(charger->client->adapter, msg, 2);
	mutex_unlock(&charger->io_lock);

	if (ret < 0) {
		/*
		 * Treat -ENOTCONN as -ENODEV to suppress the get/set
		 * prop warnings.
		 */
		int nret = (ret == -ENOTCONN) ? -ENODEV : ret;

		dev_err(&charger->client->dev,
			"i2c read error, reg:%x, ret:%d (%d)\n",
			reg, ret, nret);
		return nret;
	}

	return (ret == 2) ? 0 : -EIO;
}

static int p9221_reg_read_16(struct p9221_charger_data *charger, u16 reg,
			     u16 *val)
{
	u8 buf[2];
	int ret;

	ret = p9221_reg_read_n(charger, reg, buf, 2);
	if (ret == 0)
		*val = (buf[1] << 8) | buf[0];
	return ret;
}

static int p9221_reg_read_8(struct p9221_charger_data *charger,
			    u16 reg, u8 *val)
{
	return p9221_reg_read_n(charger, reg, val, 1);
}

static int p9221_reg_write_n(struct p9221_charger_data *charger, u16 reg,
			     const void *buf, size_t n)
{
	int ret;
	u8 *data;
	int datalen = 2 + n;

	data = kmalloc(datalen, GFP_KERNEL);
	if (!data)
		return -ENOMEM;

	data[0] = reg >> 8;
	data[1] = reg & 0xFF;
	memcpy(&data[2], buf, n);

	mutex_lock(&charger->io_lock);
	ret = i2c_master_send(charger->client, data, datalen);
	mutex_unlock(&charger->io_lock);
	kfree(data);

	if (ret < datalen) {
		/*
		 * Treat -ENOTCONN as -ENODEV to suppress the get/set
		 * prop warnings.
		 */
		int nret = (ret == -ENOTCONN) ? -ENODEV : -EIO;

		dev_err(&charger->client->dev,
			"%s: i2c write error, reg: 0x%x, n: %zd ret: %d (%d)\n",
			__func__, reg, n, ret, nret);
		return nret;
	}

	return 0;
}

static int p9221_reg_write_16(struct p9221_charger_data *charger, u16 reg,
			      u16 val)
{
	return p9221_reg_write_n(charger, reg, &val, 2);
}

static int p9221_reg_write_8(struct p9221_charger_data *charger, u16 reg,
			     u8 val)
{
	return p9221_reg_write_n(charger, reg, &val, 1);
}

static bool p9221_is_hpp(struct p9221_charger_data *charger)
{
	int ret;
	uint8_t reg = 0;

	ret = charger->chip_get_sys_mode(charger, &reg);

	return ((ret == 0) && (reg == P9XXX_SYS_OP_MODE_PROPRIETARY));
}

static bool p9221_check_wpc_rev13(struct p9221_charger_data *charger)
{
	int ret;
	u8 val8;

	ret = p9221_reg_read_8(charger, P9412_WPC_SPEC_REV_REG, &val8);
	if (ret < 0)
		return false;

	if (val8 == P9XXX_WPC_REV_13) {
		logbuffer_log(charger->log, "WPC rev is %#02x", val8);
		return true;
	}

	if (charger->is_mfg_google || charger->mfg == WLC_MFG_108_FOR_GOOGLE)
		return true;

	return false;
}

bool p9221_is_epp(struct p9221_charger_data *charger)
{
	int ret;
	u32 vout_mv;
	u32 vout_uv;
	uint8_t reg;

	if (!charger->online)
		return false;
	if (charger->fake_force_epp > 0)
		return true;
	if (charger->force_bpp)
		return false;

	/*
	 *  NOTE: mfg may be zero due to race condition during bringup. will
	 *  check once more if mfg == 0.
	 */
	if (charger->mfg == 0) {
		ret = p9xxx_chip_get_tx_mfg_code(charger, &charger->mfg);
		if (ret < 0)
			dev_err(&charger->client->dev,
				"cannot read MFG_CODE (%d)\n", ret);
	}

	charger->is_mfg_google = charger->mfg == WLC_MFG_GOOGLE;

	ret = charger->chip_get_sys_mode(charger, &reg);
	if (ret == 0)
		return ((reg == P9XXX_SYS_OP_MODE_WPC_EXTD) ||
			(reg == P9XXX_SYS_OP_MODE_PROPRIETARY));

	dev_err(&charger->client->dev, "Could not read mode: %d\n",
		ret);

	/* Check based on power supply voltage */
	ret = charger->chip_get_vout(charger, &vout_mv);
	if (ret) {
		dev_err(&charger->client->dev, "Could read VOUT_ADC, %d\n",
			ret);
		goto out;
	}
	vout_uv = P9221_MA_TO_UA(vout_mv);

	dev_info(&charger->client->dev, "Voltage is %duV\n", vout_uv);
	if (vout_uv > P9221_EPP_THRESHOLD_UV)
		return true;

out:
	/* Default to BPP otherwise */
	return false;
}

bool p9xxx_is_capdiv_en(struct p9221_charger_data *charger)
{
	int ret;
	u8 cdmode;

	if (charger->chip_id != P9412_CHIP_ID)
		return false;

	ret = charger->reg_read_8(charger, P9412_CDMODE_STS_REG, &cdmode);
	if ((ret == 0) && (cdmode & CDMODE_CAP_DIV_MODE))
		return true;

	return false;
}

static int p9221_check_fod_by_fsw(struct p9221_charger_data *charger)
{
	const int freq_high_thres = charger->pdata->fod_fsw_high;
	const int freq_low_thres = charger->pdata->fod_fsw_low;
	u32 vout_mv = 0, freq_khz = 0;
	int ret;

	ret = charger->chip_get_vout_max(charger, &vout_mv);
	if (ret == 0 && vout_mv == P9XXX_VOUT_5000MV)
		return WLC_BPP;

	if (!charger->is_mfg_google || freq_high_thres < 0 || freq_low_thres < 0)
		return WLC_EPP;

	ret = charger->chip_get_op_freq(charger, &freq_khz);
	if (ret != 0)
		return WLC_EPP;
	if (freq_khz < freq_low_thres ||
	    (charger->fod_mode == WLC_EPP_COMP && freq_khz < freq_high_thres))
		return WLC_EPP_COMP;

	return WLC_EPP;
}

static void p9221_write_fod(struct p9221_charger_data *charger)
{
	int mode = WLC_BPP;
	u8 *fod = NULL;
	int fod_count = charger->pdata->fod_num;
	int ret;
	int retries = 3;
<<<<<<< HEAD
	static char *wlc_mode[] = { "BPP", "EPP", "EPP_COMP",
				    "HPP_0", "HPP_1", "HPP_2", "HPP_3",
				    "HPP_4", "HPP_5", "HPP_6", "HPP_7" };
=======
	static char *wlc_mode[] = { "BPP", "EPP", "EPP_COMP" , "HPP" , "HPP_HV" };

	mutex_lock(&charger->fod_lock);

	if (charger->fod_cnt)
		goto done;
>>>>>>> d243bf39

	if (charger->no_fod)
		goto no_fod;

	if (!charger->pdata->fod_num &&
            !charger->pdata->fod_epp_num &&
            !charger->pdata->fod_hpp_num)
		goto no_fod;

	/* Default to BPP FOD */
	if (charger->pdata->fod_num)
		fod = charger->pdata->fod;

	if (p9221_is_epp(charger) && charger->pdata->fod_epp_num) {
		mode = WLC_EPP;
		if (charger->pdata->fod_fsw)
			mode = p9221_check_fod_by_fsw(charger);
		if (mode == WLC_EPP) {
			fod = charger->pdata->fod_epp;
			fod_count = charger->pdata->fod_epp_num;
		} else if (mode == WLC_EPP_COMP) {
			fod = charger->pdata->fod_epp_comp;
			fod_count = charger->pdata->fod_epp_comp_num;
		}
	}

	if (p9xxx_is_capdiv_en(charger) && charger->pdata->nb_hpp_fod_vol > 0) {
		fod = charger->pdata->hpp_fods[charger->hpp_fod_level].fod;
		fod_count = charger->pdata->hpp_fods[charger->hpp_fod_level].num;
		mode = WLC_HPP + charger->hpp_fod_level;
	}

	if (mode == charger->fod_mode)
		goto done;

	charger->fod_mode = mode;

	if (!fod)
		goto no_fod;

	while (retries) {
		char s[P9221R5_NUM_FOD * 3 + 1];
		u8 fod_read[P9221R5_NUM_FOD];

		dev_info(&charger->client->dev,
			 "Writing %s FOD (n=%d reg=%02x try=%d)\n",
			 wlc_mode[mode], fod_count,
			 charger->reg_set_fod_addr, retries);

		ret = p9xxx_chip_set_fod_reg(charger, fod, fod_count);
		if (ret) {
			dev_err(&charger->client->dev,
				"Could not write FOD: %d\n", ret);
			goto unlock;
		}

		/* Verify the FOD has been written properly */
		ret = p9xxx_chip_get_fod_reg(charger, fod_read, fod_count);
		if (ret) {
			dev_err(&charger->client->dev,
				"Could not read back FOD: %d\n", ret);
			goto unlock;
		}

		if (memcmp(fod, fod_read, fod_count) == 0)
			goto done;

		p9221_hex_str(fod_read, fod_count, s, sizeof(s), 0);
		dev_err(&charger->client->dev,
			"FOD verify error, read: %s\n", s);

		retries--;
		msleep(100);
	}

no_fod:
	dev_warn(&charger->client->dev, "FOD not set! bpp:%d epp:%d hpp:%d hpp_hv:%d r:%d\n",
		 charger->pdata->fod_num, charger->pdata->fod_epp_num,
		 charger->pdata->fod_hpp_num, charger->pdata->fod_hpp_hv_num, retries);
done:
	if (charger->pdata->fod_fsw)
		mod_delayed_work(system_wq, &charger->chk_fod_work,
				 msecs_to_jiffies(P9XXX_FOD_CHK_DELAY_MS));
unlock:
	mutex_unlock(&charger->fod_lock);
}

#define CC_DATA_LOCK_MS		250

static int p9221_send_data(struct p9221_charger_data *charger)
{
	int ret;
	ktime_t now = get_boot_msec();

	if (charger->cc_data_lock.cc_use &&
	    charger->cc_data_lock.cc_rcv_at != 0 &&
	    (now - charger->cc_data_lock.cc_rcv_at > CC_DATA_LOCK_MS))
		charger->cc_data_lock.cc_use = false;

	if (charger->cc_data_lock.cc_use)
		return -EBUSY;

	if (charger->tx_busy)
		return -EBUSY;

	charger->tx_busy = true;

	mutex_lock(&charger->cmd_lock);

	ret = charger->chip_set_data_buf(charger, charger->tx_buf, charger->tx_len);
	if (ret) {
		dev_err(&charger->client->dev, "Failed to load tx %d\n", ret);
		goto error;
	}

	ret = charger->chip_set_cc_send_size(charger, charger->tx_len);
	if (ret) {
		dev_err(&charger->client->dev, "Failed to load txsz %d\n", ret);
		goto error;
	}

	ret = charger->chip_set_cmd(charger, charger->set_cmd_ccactivate_bit);
	if (ret)
		goto error;

	mutex_unlock(&charger->cmd_lock);
	return ret;

error:
	mutex_unlock(&charger->cmd_lock);
	charger->tx_busy = false;
	return ret;
}

static int p9221_send_ccreset(struct p9221_charger_data *charger);

/* call with lock on mutex_lock(&charger->stats_lock) */
static int p9221_send_csp(struct p9221_charger_data *charger, u8 stat)
{
	int ret = 0;
	const bool no_csp = charger->ben_state &&
			    charger->ints.pppsent_bit &&
			    charger->com_busy;

	if (no_csp) {
		charger->last_capacity = -1;
		if (charger->com_busy >= COM_BUSY_MAX) {
			if (p9221_send_ccreset(charger) == 0)
				charger->com_busy = 0;
		} else {
			charger->com_busy += 1;
		}
		logbuffer_log(charger->rtx_log,
			     "com_busy=%d, did not send csp",
			     charger->com_busy);
		return ret;
	}

	mutex_lock(&charger->cmd_lock);

	if (charger->ben_state) {
		ret = charger->chip_send_csp_in_txmode(charger, stat);
		if (ret == 0)
			charger->com_busy += 1;
	}

	if (charger->online) {
		ret = p9221_reg_write_8(charger, charger->reg_csp_addr, stat);
		if (ret == 0)
			ret = charger->chip_set_cmd(charger, P9221R5_COM_SENDCSP);
		if (ret < 0)
			dev_info(&charger->client->dev, "Send CSP status=%d (%d)\n",
				 stat, ret);
	}

	mutex_unlock(&charger->cmd_lock);
	return ret;
}

u8 p9221_crc8(u8 *pdata, size_t nbytes, u8 crc)
{
	return crc8(p9221_crc8_table, pdata, nbytes, crc);
}

static bool p9221_is_online(const struct p9221_charger_data *charger)
{
	return charger->online || charger->ben_state;
}

static int p9221_ready_to_read(struct p9221_charger_data *charger)
{
	pm_runtime_get_sync(charger->dev);
	if (!charger->resume_complete) {
		pm_runtime_put_sync(charger->dev);
		return -EAGAIN;
	}
	pm_runtime_put_sync(charger->dev);

	if (!p9221_is_online(charger))
		return -ENODEV;

	return 0;
}

static int set_renego_state(struct p9221_charger_data *charger, enum p9xxx_renego_state state)
{
	mutex_lock(&charger->renego_lock);
	if (state == P9XXX_AVAILABLE ||
	    charger->renego_state == P9XXX_AVAILABLE) {
		charger->renego_state = state;
		mutex_unlock(&charger->renego_lock);
		return 0;
	}
	mutex_unlock(&charger->renego_lock);

	dev_warn(&charger->client->dev, "Not allowed due to renego_state=%d\n", charger->renego_state);
	return -EAGAIN;
}

static int p9221_send_ccreset(struct p9221_charger_data *charger)
{
	set_renego_state(charger, P9XXX_AVAILABLE);
	return charger->chip_send_ccreset(charger);
}


static void p9221_abort_transfers(struct p9221_charger_data *charger)
{
	/* Abort all transfers */
	cancel_delayed_work(&charger->tx_work);
	charger->tx_busy = false;
	charger->tx_done = true;
	charger->rx_done = true;
	charger->rx_len = 0;
	set_renego_state(charger, P9XXX_AVAILABLE);
	sysfs_notify(&charger->dev->kobj, NULL, "txbusy");
	sysfs_notify(&charger->dev->kobj, NULL, "txdone");
	sysfs_notify(&charger->dev->kobj, NULL, "rxdone");
}

/*
 * Put the default ICL back to BPP, reset OCP voter
 * @pre charger && charger->dc_icl_votable && charger->client->dev
 */
static void p9221_vote_defaults(struct p9221_charger_data *charger)
{
	int ret, ocp_icl;

	if (!charger->dc_icl_votable) {
		dev_err(&charger->client->dev,
			"Could not vote DC_ICL - no votable\n");
		return;
	}

	ret = gvotable_cast_long_vote(charger->dc_icl_votable, P9221_WLC_VOTER,
				      P9221_DC_ICL_BPP_UA, true);
	if (ret)
		dev_err(&charger->client->dev,
			"Could not vote DC_ICL %d\n", ret);

	ocp_icl = (charger->dc_icl_epp > 0) ?
		   charger->dc_icl_epp : P9221_DC_ICL_EPP_UA;

	ret = gvotable_cast_int_vote(charger->dc_icl_votable,
				     P9221_OCP_VOTER, ocp_icl, true);
	if (ret)
		dev_err(&charger->client->dev,
			"Could not reset OCP DC_ICL voter %d\n", ret);

	/* TODO: convert all to gvotable_recast_ballot() */
	gvotable_cast_int_vote(charger->dc_icl_votable,
			       P9382A_RTX_VOTER, 0, false);
	gvotable_cast_int_vote(charger->dc_icl_votable,
			       DCIN_AICL_VOTER, 0, false);
	gvotable_cast_int_vote(charger->dc_icl_votable,
			       HPP_DC_ICL_VOTER, 0, false);
	gvotable_cast_int_vote(charger->dc_icl_votable,
			       DD_VOTER, 0, false);
	gvotable_recast_ballot(charger->dc_icl_votable,
			       LL_BPP_CEP_VOTER, false);

	p9221_set_auth_dc_icl(charger, false);
	gvotable_cast_int_vote(charger->dc_icl_votable,
			       P9221_RAMP_VOTER, 0, false);
	gvotable_cast_int_vote(charger->dc_icl_votable,
			       P9221_HPP_VOTER, 0, false);
}

static int p9221_set_switch_reg(struct p9221_charger_data *charger, bool enable)
{
	u8 swreg;
	int ret = p9221_reg_read_8(charger, P9412_V5P0AP_SWITCH_REG, &swreg);
	if (ret < 0) {
		dev_warn(&charger->client->dev,
			 "Failed to read swreg (%d)\n", ret);
		return ret;
	}
	if (enable)
		swreg |= V5P0AP_SWITCH_EN;
	else
		swreg &= ~V5P0AP_SWITCH_EN;
	return p9221_reg_write_8(charger, P9412_V5P0AP_SWITCH_REG, swreg);
}

#define EPP_MODE_REQ_PWR		15
#define EPP_MODE_REQ_VOUT		12000
#define WLC_VOUT_RAMP_DOWN_MV		15300
#define WLC_VOUT_CFG_STEP		40		/* b/194346461 ramp down VOUT */
static int p9xxx_set_bypass_mode(struct p9221_charger_data *charger)
{
	const int req_pwr = EPP_MODE_REQ_PWR;
	const int vout_target = WLC_VOUT_RAMP_DOWN_MV;
	int i, count, ret;
	u8 cdmode, currpwr;
	u32 vout_mv = 0, vout_now;

	if (!charger->online)
		return 0;

	/* Check it's in Cap Div mode */
	ret = charger->reg_read_8(charger, P9412_CDMODE_STS_REG, &cdmode);
	if (ret || (cdmode & CDMODE_BYPASS_MODE))
		return ret;
	dev_info(&charger->client->dev, "cdmode_reg=%02x\n", cdmode);

	usleep_range(500 * USEC_PER_MSEC, 510 * USEC_PER_MSEC);
	/* Ramp down WLC Vout to 15.3V */
	while (true) {
		ret = charger->chip_get_vout(charger, &vout_now);
		if (ret < 0 || vout_now == 0) {
			dev_err(&charger->client->dev, "%s: invalid vout %d\n", __func__, ret);
			return ret;
		}

		if (!vout_mv)
			vout_mv = vout_now;
		if (vout_mv < vout_target) {
			if (vout_now < vout_target) {
				dev_info(&charger->client->dev,
					 "%s: underflow vout=%d (target=%d)\n",
					 __func__, vout_now, vout_target);
				break;
			}
			dev_dbg(&charger->client->dev, "%s: vout_now=%d, (target=%d)\n",
				__func__, vout_now, vout_target);
			usleep_range(250 * USEC_PER_MSEC, 260 * USEC_PER_MSEC);
			continue;
		}

		vout_mv -= WLC_VOUT_CFG_STEP;

		ret = charger->chip_set_vout_max(charger, vout_mv);
		if (ret < 0) {
			dev_err(&charger->client->dev, "%s: cannot set vout %d\n", __func__, ret);
			return ret;
		} else {
			dev_info(&charger->client->dev, "%s: vout set to %d\n", __func__, vout_mv);
			usleep_range(250 * USEC_PER_MSEC, 260 * USEC_PER_MSEC);
		}
	}

	if (!charger->online)
		return 0;

	usleep_range(500 * USEC_PER_MSEC, 510 * USEC_PER_MSEC);
	for (count = 0; count < 3; count++) {
		/* Change the Requested Power to 15W */
		ret = charger->reg_write_8(charger, P9412_PROP_REQ_PWR_REG, req_pwr * 2);
		if (ret == 0)
			ret = charger->chip_set_cmd(charger, PROP_REQ_PWR_CMD);
		if (ret)
			dev_warn(&charger->client->dev,
				 "Fail to request Tx power(%d)\n", ret);

		/* total 5 seconds wait and early exit when WLC offline */
		for (i = 0; i < 50; i += 1) {
			usleep_range(100 * USEC_PER_MSEC, 120 * USEC_PER_MSEC);
			if (!charger->online) {
				dev_err(&charger->client->dev, "%s: WLC offline\n", __func__);
				return -ENODEV;
			}
		}

		/* Check PropCurrPwr and P9412 Vout */
		vout_mv = 0;
		currpwr = 0;
		ret = charger->chip_get_vout(charger, &vout_mv);
		ret |= charger->reg_read_8(charger, P9412_PROP_CURR_PWR_REG, &currpwr);
		dev_info(&charger->client->dev, "count=%d, currpwr=%02x, vout_mv=%u\n",
			 count, currpwr, vout_mv);
		if (ret == 0 && currpwr == (req_pwr * 2) && vout_mv < EPP_MODE_REQ_VOUT)
			break;
	}

	if (count == 3) {
		dev_err(&charger->client->dev, "%s: timeout for change to bypass mode\n", __func__);
		return -ETIMEDOUT;
	}

	/* Request Bypass mode */
	ret = charger->chip_capdiv_en(charger, CDMODE_BYPASS_MODE);
	if (ret) {
		u8 mode_sts = 0, err_sts = 0;
		int rc;

		rc = charger->reg_read_8(charger, P9412_PROP_MODE_STATUS_REG, &mode_sts);
		rc |= charger->reg_read_8(charger, P9412_PROP_MODE_ERR_STS_REG, &err_sts);
		dev_err(&charger->client->dev,
			"Fail to change to bypass mode(%d), rc=%d sts=%02x, err=%02x\n",
			ret, rc, mode_sts, err_sts);
	}

	return ret;
}

static int p9221_reset_wlc_dc(struct p9221_charger_data *charger)
{
	const int dc_sw_gpio = charger->pdata->dc_switch_gpio;
	const int extben_gpio = charger->pdata->ext_ben_gpio;
	int ret;

	if (!charger->pdata->has_wlc_dc)
		return -EOPNOTSUPP;

	charger->wlc_dc_enabled = false;

	usleep_range(500 * USEC_PER_MSEC, 510 * USEC_PER_MSEC);
	p9xxx_gpio_set_value(charger, dc_sw_gpio, 0);
	p9xxx_gpio_set_value(charger, extben_gpio, 0);

	p9221_set_switch_reg(charger, false);

	ret = p9221_set_hpp_dc_icl(charger, false);
	if (ret < 0)
		dev_warn(&charger->client->dev, "Cannot disable HPP_ICL (%d)\n", ret);

	gvotable_cast_int_vote(charger->dc_icl_votable, P9221_HPP_VOTER, 0, false);

	ret = p9xxx_set_bypass_mode(charger);
	if (ret) {
		/*
		 * going to go offline and reset the state when
		 * 1. fail to change to bypass mode
		 * 2. WLC offline(normal)
		 * 3. MW wcin is 0 but WLC chip Vout > 0
		 */
		gvotable_cast_bool_vote(charger->wlc_disable_votable,
					P9221_HPP_VOTER, true);
		usleep_range(200 * USEC_PER_MSEC, 220 * USEC_PER_MSEC);
		gvotable_cast_bool_vote(charger->wlc_disable_votable,
					P9221_HPP_VOTER, false);
	} else {
		charger->prop_mode_en = false;
		p9221_write_fod(charger);
	}

	ret = p9221_reg_write_8(charger, P9412_CMFET_L_REG, P9412_CMFET_DEFAULT);
	if (ret < 0)
		dev_warn(&charger->client->dev, "Fail to set comm cap(%d)\n", ret);

	return ret;
}

#define CHARGE_15W_VOUT_UV	12000000
#define CHARGE_15W_ILIM_UA	1270000

/* call holding mutex_lock(&charger->auth_lock); */
static int feature_set_dc_icl(struct p9221_charger_data *charger, u32 ilim_ua)
{
	/*
	 * TODO: use p9221_icl_ramp_start(charger) for ilim_ua.
	 * Need to make sure that charger->pdata->icl_ramp_delay_ms is set.
	 */
	charger->icl_ramp_alt_ua = ilim_ua > 0 ? ilim_ua : 0;
	p9221_set_auth_dc_icl(charger, false);
	p9221_icl_ramp_reset(charger);

	dev_info(&charger->client->dev, "ICL ramp set alarm %dms, %dua, ramp=%d\n",
		 charger->pdata->icl_ramp_delay_ms, charger->icl_ramp_alt_ua,
		 charger->icl_ramp);

	/* can I just shorcut the 0? */
	alarm_start_relative(&charger->icl_ramp_alarm,
			     ms_to_ktime(charger->pdata->icl_ramp_delay_ms));
	return 0;
}

/* call with mutex_lock(&charger->feat_lock); */
static int feature_15w_enable(struct p9221_charger_data *charger, bool enable)
{
	struct p9221_charger_feature *chg_fts = &charger->chg_features;
	int ret = 0;

	pr_debug("%s: enable=%d chip_id=%x\n", __func__, enable,
		 charger->pdata->chip_id);

	/* wc_vol =12V & wc_cur = 1.27A */
	if (enable && !(chg_fts->session_features & WLCF_CHARGE_15W)) {
		const u32 vout_mv = P9221_UV_TO_MV(CHARGE_15W_VOUT_UV);

		if (charger->pdata->chip_id != P9412_CHIP_ID)
			return -ENOTSUPP;

		/* TODO: feature_set_dc_icl() needs mutex_lock(&charger->auth_lock); */
		ret = charger->chip_set_vout_max(charger, vout_mv);
		if (ret == 0)
			ret = feature_set_dc_icl(charger, CHARGE_15W_ILIM_UA);
		if (ret == 0)
			ret = gvotable_cast_long_vote(charger->dc_icl_votable,
						      P9221_OCP_VOTER,
						      CHARGE_15W_ILIM_UA,
						      true);
		/* TODO: feature_set_dc_icl() needs mutex_unlock(&charger->auth_lock); */
	} else if (!enable && (chg_fts->session_features & WLCF_CHARGE_15W)) {
		const u32 vout_mv = P9221_UV_TO_MV(P9221_EPP_THRESHOLD_UV);
		const int ocp_icl = (charger->dc_icl_epp > 0) ?
				    charger->dc_icl_epp : P9221_DC_ICL_EPP_UA;
		int rc1, rc2, rc3;

		/* WLCF_CHARGE_15W is not not set on !P9412_CHIP_ID */

		/* offline might have reset this already */
		rc1 = gvotable_cast_long_vote(charger->dc_icl_votable,
					      P9221_OCP_VOTER, ocp_icl,
					      true);
		if (rc1 < 0)
			dev_err(&charger->client->dev, "15W: cannot reset ocp_icl (%d)", rc1);
		/* reset ramp */
		rc2 = feature_set_dc_icl(charger, -1);
		if (rc2 < 0)
			dev_err(&charger->client->dev, "15W: cannot reset ramp (%d)", rc2);
		/* reset VOUT will fail if online */
		rc3 = charger->chip_set_vout_max(charger, vout_mv);
		if (rc3 < 0)
			dev_dbg(&charger->client->dev, "15W: cannot reset vout (%d)", rc3);

		ret = rc1 < 0 || rc2 < 0 ? -EIO : 0;
	}

	return ret;
}

#define FEAT_SESSION_SUPPORTED \
	(WLCF_DREAM_DEFEND | WLCF_DREAM_ALIGN | WLCF_FAST_CHARGE | WLCF_CHARGE_15W)

/* handle the session properties here */
static int feature_update_session(struct p9221_charger_data *charger, u64 ft)
{
	struct p9221_charger_feature *chg_fts = &charger->chg_features;
	u64 session_features;
	int ret;

	mutex_lock(&chg_fts->feat_lock);
	session_features = chg_fts->session_features;

	pr_debug("%s: ft=%llx", __func__, ft);

	/* change the valid (and add code if needed) */
	if (ft & ~FEAT_SESSION_SUPPORTED)
		dev_warn(charger->dev, "unsupported features ft=%llx\n", ft);

	if (ft & WLCF_DREAM_DEFEND)
		chg_fts->session_features |= WLCF_DREAM_DEFEND;
	else
		chg_fts->session_features &= ~WLCF_DREAM_DEFEND;

	if (ft & WLCF_DREAM_ALIGN) {
		chg_fts->session_features |= WLCF_DREAM_ALIGN;
	} else if (chg_fts->session_features & WLCF_DREAM_ALIGN) {
		/* TODO: kill aligmnent aid? */
		chg_fts->session_features &= ~WLCF_DREAM_ALIGN;
	}

	if (ft & WLCF_FAST_CHARGE) {
		chg_fts->session_features |= WLCF_FAST_CHARGE;
	} else if (chg_fts->session_features & WLCF_FAST_CHARGE) {

		if (charger->online)
			dev_warn(&charger->client->dev,
				 "Cannot disable FAST_CHARGE while online\n");

		/*
		 * WLCF_FAST_CHARGE enables HPP when supported.
		 * TODO: gracefully degrade to 15W otherwise.
		 */
		chg_fts->session_features &= ~WLCF_FAST_CHARGE;
	}

	/* this might fail in interesting ways */
	ret = feature_15w_enable(charger, ft & WLCF_CHARGE_15W);
	if (ret < 0) {
		const bool enable = (ft & WLCF_CHARGE_15W) != 0;

		dev_warn(&charger->client->dev, "error on feat 15W ena=%d ret=%d\n",
			 enable, ret);

		/*
		 * -EINVAL, -ENOTSUPP or an I/O error.
		 * TODO report the failure in the session_features
		 */
	} else if (ft & WLCF_CHARGE_15W) {
		chg_fts->session_features |= WLCF_CHARGE_15W;
	} else {
		chg_fts->session_features &= ~WLCF_CHARGE_15W;
		charger->icl_ramp_alt_ua = 0; /* TODO cleanup the interface */
	}

	/* warn when a feature doesn't have a rule and align session_features */
	if (session_features != ft)
		logbuffer_log(charger->log, "session features %llx->%llx [%llx]",
			      session_features, ft, chg_fts->session_features);
	chg_fts->session_features = ft;

	mutex_unlock(&chg_fts->feat_lock);
	return 0;
}

static void p9221_set_offline(struct p9221_charger_data *charger)
{
	if (charger->fod_cnt == 0) {
		/* already change to BPP or not doing power_mitigation */
		cancel_delayed_work(&charger->power_mitigation_work);
		charger->trigger_power_mitigation = false;
		charger->wait_for_online = false;
	} else {
		charger->wait_for_online = true;
		schedule_delayed_work(&charger->power_mitigation_work,
				      msecs_to_jiffies(
					  P9221_POWER_MITIGATE_DELAY_MS));
	}

	dev_info(&charger->client->dev, "Set offline\n");

	mutex_lock(&charger->stats_lock);
	charger->online = false;
	charger->online_at = 0;
	charger->check_rp = RP_NOTSET;
	cancel_delayed_work(&charger->charge_stats_work);
	p9221_dump_charge_stats(charger);
	mutex_unlock(&charger->stats_lock);

	charger->sw_ramp_done = false;
	charger->force_bpp = false;
	charger->chg_on_rtx = false;
	if (!charger->wait_for_online)
		p9221_reset_wlc_dc(charger);
	charger->prop_mode_en = false;
	charger->hpp_hv = false;
	charger->fod_mode = -1;
	set_renego_state(charger, P9XXX_AVAILABLE);

	/* Reset PP buf so we can get a new serial number next time around */
	charger->pp_buf_valid = false;
	memset(charger->pp_buf, 0, sizeof(charger->pp_buf));
	charger->rtx_csp = 0;

	p9221_abort_transfers(charger);
	cancel_delayed_work(&charger->dcin_work);

	/* Reset alignment value when charger goes offline */
	cancel_delayed_work(&charger->align_work);
	charger->align = WLC_ALIGN_ERROR;
	charger->align_count = 0;
	charger->alignment = -1;
	charger->alignment_capable = ALIGN_MFG_FAILED;
	charger->mfg = 0;
	charger->tx_id = 0;
	schedule_work(&charger->uevent_work);

	p9221_icl_ramp_reset(charger);
	del_timer(&charger->vrect_timer);

	/* clear all session features */
	if (!charger->wait_for_online) {
		charger->ll_bpp_cep = -EINVAL;
		feature_update_session(charger, WLCF_DISABLE_ALL_FEATURE);
	}

	p9221_vote_defaults(charger);
	if (charger->enabled)
		mod_delayed_work(system_wq, &charger->dcin_pon_work,
				 msecs_to_jiffies(P9221_DCIN_PON_DELAY_MS));

	logbuffer_log(charger->log, "offline\n");
}

static void p9221_tx_work(struct work_struct *work)
{
	struct p9221_charger_data *charger = container_of(work,
			struct p9221_charger_data, tx_work.work);

	dev_info(&charger->client->dev, "timeout waiting for tx complete\n");

	set_renego_state(charger, P9XXX_AVAILABLE);
	charger->tx_busy = false;
	charger->tx_done = true;
	sysfs_notify(&charger->dev->kobj, NULL, "txbusy");
	sysfs_notify(&charger->dev->kobj, NULL, "txdone");
}

static void p9221_vrect_timer_handler(struct timer_list *t)
{
	struct p9221_charger_data *charger = from_timer(charger,
							t, vrect_timer);

	if (charger->align == WLC_ALIGN_CHECKING) {
		charger->align = WLC_ALIGN_MOVE;
		logbuffer_log(charger->log, "align: state: %s",
			      align_status_str[charger->align]);
		schedule_work(&charger->uevent_work);
	}
	dev_info(&charger->client->dev,
		 "timeout waiting for VRECT, online=%d\n", charger->online);
	logbuffer_log(charger->log,
		"vrect: timeout online=%d", charger->online);

	mod_timer(&charger->align_timer,
		  jiffies + msecs_to_jiffies(P9221_ALIGN_TIMEOUT_MS));

	pm_relax(charger->dev);
}

static void p9221_align_timer_handler(struct timer_list *t)
{
	struct p9221_charger_data *charger = from_timer(charger,
							t, align_timer);

	charger->align = WLC_ALIGN_ERROR;
	logbuffer_log(charger->log, "align: timeout no IRQ");
	schedule_work(&charger->uevent_work);
}

#ifdef CONFIG_DC_RESET
/*
 * Offline disables ->qien_gpio: this worker re-enable it P9221_DCIN_TIMEOUT_MS
 * ms later to make sure that the WLC IC goes through a full reset.
 */
static void p9221_dcin_pon_work(struct work_struct *work)
{
	int ret;
	union power_supply_propval prop;
	struct p9221_charger_data *charger = container_of(work,
			struct p9221_charger_data, dcin_pon_work.work);

	if (!charger->dc_psy)
		return;

	ret = power_supply_get_property(charger->dc_psy,
					POWER_SUPPLY_PROP_DC_RESET, &prop);
	if (ret < 0) {
		dev_err(&charger->client->dev,
			"unable to get DC_RESET, ret=%d\n", ret);
		return;
	}

	if (prop.intval != 0) {
		/* Signal DC_RESET when vout keeps on 1. */
		ret = power_supply_set_property(charger->dc_psy,
						POWER_SUPPLY_PROP_DC_RESET,
						&prop);
		if (ret < 0)
			dev_err(&charger->client->dev,
				"unable to set DC_RESET, ret=%d", ret);

		schedule_delayed_work(&charger->dcin_pon_work,
			msecs_to_jiffies(P9221_DCIN_TIMEOUT_MS));
	}
}
#else
static void p9221_dcin_pon_work(struct work_struct *work)
{

}
#endif

static void p9221_dcin_work(struct work_struct *work)
{
	int res;
	u16 status_reg = 0;
	struct p9221_charger_data *charger = container_of(work,
			struct p9221_charger_data, dcin_work.work);

	res = p9221_reg_read_16(charger, P9221_STATUS_REG, &status_reg);
	if (res != 0) {
		dev_info(&charger->client->dev,
			"timeout waiting for dc-in, online=%d\n",
			charger->online);
		logbuffer_log(charger->log,
			"dc_in: timeout online=%d", charger->online);

		if (charger->online)
			p9221_set_offline(charger);

		power_supply_changed(charger->wc_psy);
		pm_relax(charger->dev);

		return;
	}

	schedule_delayed_work(&charger->dcin_work,
			msecs_to_jiffies(P9221_DCIN_TIMEOUT_MS));
	logbuffer_log(charger->log, "dc_in: check online=%d status=%x",
			charger->online, status_reg);
}

static void force_set_fod(struct p9221_charger_data *charger)
{
	u8 fod[P9221R5_NUM_FOD] = { 0 };
	int ret;

	mutex_lock(&charger->fod_lock);

	if (p9221_is_hpp(charger)) {
		dev_info(&charger->client->dev,
			"power_mitigate: send EOP for revert to BPP\n");
		ret = charger->chip_send_eop(charger, P9221_EOP_REVERT_TO_BPP);
	} else {
		dev_info(&charger->client->dev, "power_mitigate: write 0 to fod\n");
		ret = p9xxx_chip_set_fod_reg(charger, fod, P9221R5_NUM_FOD);
	}
	if (ret)
		dev_err(&charger->client->dev,
			"power_mitigate: failed, ret=%d\n", ret);

	mutex_unlock(&charger->fod_lock);
}

static void p9221_power_mitigation_work(struct work_struct *work)
{
	struct p9221_charger_data *charger = container_of(work,
			struct p9221_charger_data, power_mitigation_work.work);
	int ret = 0;

	charger->wait_for_online = false;

	if (!p9221_is_online(charger)) {
		dev_info(&charger->client->dev, "power_mitigate: offline\n");
		charger->fod_cnt = 0;
		charger->trigger_power_mitigation = false;
		charger->ll_bpp_cep = -EINVAL;
		feature_update_session(charger, WLCF_DISABLE_ALL_FEATURE);
		power_supply_changed(charger->wc_psy);
		return;
	}

	if (!p9221_is_epp(charger)) {
		/* only for LL */
		if (charger->trigger_power_mitigation && charger->ll_bpp_cep == 1) {
			if (!charger->pdata->ll_vout_not_set) {
				dev_info(&charger->client->dev,
				      "power_mitigate: change Vout to %d mV and disable CMFET\n",
				      P9XXX_VOUT_5480MV);
				ret = charger->chip_set_vout_max(charger, P9XXX_VOUT_5480MV);
				if (ret < 0)
					dev_err(&charger->client->dev,
						"Fail to configure Vout to %d mV\n",
						P9XXX_VOUT_5480MV);
			}
			ret = p9221_reg_write_8(charger, P9412_CMFET_L_REG, 0);
			if (ret < 0)
				dev_err(&charger->client->dev, "Fail to configure LL\n");
			p9221_ll_bpp_cep(charger, charger->last_capacity);
		}
		charger->fod_cnt = 0;
		dev_info(&charger->client->dev, "power_mitigate: already BPP\n");
		return;
	}

	/*
	 * Align supported only for mfg=0x72.
	 * NOTE: need to have this check for compat mode.
	 */
	if (charger->mfg != WLC_MFG_GOOGLE ||
	    !p9221_check_feature(charger, WLCF_DREAM_DEFEND)) {
		const char *txid = p9221_get_tx_id_str(charger);

		dev_info(&charger->client->dev,
			 "power_mitigate: not DD mfg=%x, id=%s\n",
			 charger->mfg, txid ? txid : "<>");
		return;
	}

	if (charger->fod_cnt < P9221_FOD_MAX_TIMES) {
		force_set_fod(charger);
		charger->fod_cnt++;
		dev_info(&charger->client->dev,
			 "power_mitigate: send FOD, cnt=%d\n",
			 charger->fod_cnt);
	} else {
		dev_info(&charger->client->dev,
			 "power_mitigate: power mitigation fail!\n");
		charger->fod_cnt = 0;
	}
}

static void p9221_init_align(struct p9221_charger_data *charger)
{
	const bool disabled = charger->prop_mode_en || charger->pdata->disable_align;

	/* Reset values used for alignment */
	charger->alignment_last = -1;
	charger->current_filtered = 0;
	charger->current_sample_cnt = 0;
	charger->mfg_check_count = 0;
	/* Disable misaligned message in high power mode, b/159066422 */
	if (!charger->online || disabled) {
		charger->align = WLC_ALIGN_CENTERED;
		return;
	}
	schedule_delayed_work(&charger->align_work,
			      msecs_to_jiffies(P9221_ALIGN_DELAY_MS));
}

static void p9xxx_align_check(struct p9221_charger_data *charger)
{
	int res, wlc_freq_threshold;
	u32 wlc_freq, current_scaling = 0, current_temp;

	current_temp = (charger->current_filtered > 100) ? (charger->current_filtered - 100) : 0;
	if (charger->current_filtered <= charger->pdata->alignment_current_threshold) {
		current_scaling =
			charger->pdata->alignment_scalar_low_current *
			current_temp / 10;
		wlc_freq_threshold =
			charger->pdata->alignment_offset_low_current +
			current_scaling;
	} else {
		current_scaling =
			charger->pdata->alignment_scalar_high_current *
			current_temp / 10;
		wlc_freq_threshold =
			charger->pdata->alignment_offset_high_current -
			current_scaling;
	}

	res = charger->chip_get_op_freq(charger, &wlc_freq);
	if (res != 0) {
		logbuffer_log(charger->log, "align: failed to read op_freq");
		return;
	}
	wlc_freq = P9221_KHZ_TO_HZ(wlc_freq);

	if (wlc_freq < wlc_freq_threshold)
		charger->alignment = 0;
	else
		charger->alignment = 100;

	if (charger->alignment != charger->alignment_last) {
		logbuffer_log(charger->log,
			      "align: alignment=%i. op_freq=%u. current_avg=%u",
			      charger->alignment, wlc_freq,
			      charger->current_filtered);
		charger->alignment_last = charger->alignment;
		schedule_work(&charger->uevent_work);
	}
}

static void p9221_align_check(struct p9221_charger_data *charger,
			      u32 current_scaling)
{
	int res, align_buckets, i, wlc_freq_threshold, wlc_adj_freq;
	u32 wlc_freq;

	res = charger->chip_get_op_freq(charger, &wlc_freq);
	if (res != 0) {
		logbuffer_log(charger->log, "align: failed to read op_freq");
		return;
	}
	wlc_freq = P9221_KHZ_TO_HZ(wlc_freq);

	align_buckets = charger->pdata->nb_alignment_freq - 1;

	charger->alignment = -1;
	wlc_adj_freq = wlc_freq + current_scaling;

	if (wlc_adj_freq < charger->pdata->alignment_freq[0]) {
		logbuffer_log(charger->log, "align: freq below range");
		return;
	}

	for (i = 0; i < align_buckets; i += 1) {
		if ((wlc_adj_freq > charger->pdata->alignment_freq[i]) &&
		    (wlc_adj_freq <= charger->pdata->alignment_freq[i + 1])) {
			charger->alignment = (WLC_ALIGNMENT_MAX * i) /
					     (align_buckets - 1);
			break;
		}
	}

	if (i >= align_buckets) {
		logbuffer_log(charger->log, "align: freq above range");
		return;
	}

	if (charger->alignment == charger->alignment_last)
		return;

	/*
	 *  Frequency needs to be higher than frequency + hysteresis before
	 *  increasing alignment score.
	 */
	wlc_freq_threshold = charger->pdata->alignment_freq[i] +
			     charger->pdata->alignment_hysteresis;

	if ((charger->alignment < charger->alignment_last) ||
	    (wlc_adj_freq >= wlc_freq_threshold)) {
		logbuffer_log(charger->log,
			      "align: alignment=%i. op_freq=%u. current_avg=%u",
			      charger->alignment, wlc_freq,
			      charger->current_filtered);
		charger->alignment_last = charger->alignment;
		schedule_work(&charger->uevent_work);
	}
}

static void p9221_align_work(struct work_struct *work)
{
	int res;
	u16 current_filter_sample;
	u32 current_now;
	u32 current_scaling = 0;

	struct p9221_charger_data *charger = container_of(work,
			struct p9221_charger_data, align_work.work);

	if ((charger->chip_id == P9221_CHIP_ID) &&
	    (charger->pdata->alignment_freq == NULL))
		return;

	/* reset the alignment value */
	charger->alignment = -1;

	/* b/159066422 Disable misaligned message in high power mode */
	if (!charger->online || charger->prop_mode_en == true) {
		charger->align = WLC_ALIGN_CENTERED;
		schedule_work(&charger->uevent_work);
		return;
	}

	/* take the align_ws, must be released */
	__pm_stay_awake(charger->align_ws);

	if (charger->alignment_capable == ALIGN_MFG_CHECKING) {
		charger->mfg_check_count += 1;

		res = p9xxx_chip_get_tx_mfg_code(charger, &charger->mfg);
		if (res < 0) {
			dev_err(&charger->client->dev,
				"cannot read MFG_CODE (%d)\n", res);
			goto align_again;
		}

		/* No mfg update. Will check again on next schedule */
		if (charger->mfg == 0)
			goto align_again;

		if ((charger->mfg != WLC_MFG_GOOGLE) ||
		    !p9221_is_epp(charger)) {
			logbuffer_log(charger->log,
				      "align: not align capable mfg: 0x%x",
				      charger->mfg);
			charger->alignment_capable = ALIGN_MFG_FAILED;
			goto align_end;
		}
		charger->alignment_capable = ALIGN_MFG_PASSED;
	}

	/* move to ALIGN_MFG_CHECKING or cache the value */
	if (!p9221_check_feature(charger, WLCF_DREAM_ALIGN))
		goto align_again;

	if (charger->pdata->alignment_scalar != 0) {
		res = charger->chip_get_iout(charger, &current_now);
		if (res != 0) {
			logbuffer_log(charger->log, "align: failed to read IOUT");
			current_now = 0;
		}

		current_filter_sample =
			charger->current_filtered / WLC_CURRENT_FILTER_LENGTH;

		if (charger->current_sample_cnt < WLC_CURRENT_FILTER_LENGTH)
			charger->current_sample_cnt++;
		else
			charger->current_filtered -= current_filter_sample;

		charger->current_filtered += (current_now / WLC_CURRENT_FILTER_LENGTH);
		if (charger->log_current_filtered)
			dev_info(&charger->client->dev, "current = %umA, avg_current = %umA\n",
				 current_now, charger->current_filtered);

		current_scaling = charger->pdata->alignment_scalar * charger->current_filtered;
	}

	if (charger->chip_id == P9221_CHIP_ID)
		p9221_align_check(charger, current_scaling);
	else
		p9xxx_align_check(charger);

align_again:
	/*
	 *  NOTE: mfg may be zero due to race condition during boot. If the
	 *  mfg check continues to fail then mfg is not correct and we do not
	 *  reschedule align_work. Always reschedule if alignment_capable is 1.
	 *  Check 10 times if alignment_capble is still 0.
	 */

	if ((charger->mfg_check_count < MFG_CHK_COUNT_MAX) ||
	    (charger->alignment_capable == ALIGN_MFG_PASSED)) {

		/* release the align_ws before return*/
		__pm_relax(charger->align_ws);

		schedule_delayed_work(&charger->align_work,
				      msecs_to_jiffies(P9221_ALIGN_DELAY_MS));

		return;
	}

align_end:

	/* release the align_ws */
	__pm_relax(charger->align_ws);

	dev_info(&charger->client->dev, "align_work ended(mfg_check_count=%d)\n",
		 charger->mfg_check_count);
}

static const char *p9221_get_tx_id_str(struct p9221_charger_data *charger)
{
	int ret;

	if (!p9221_is_online(charger))
		return NULL;

	pm_runtime_get_sync(charger->dev);
	if (!charger->resume_complete) {
		pm_runtime_put_sync(charger->dev);
		return NULL;
	}
	pm_runtime_put_sync(charger->dev);

	if (p9221_is_epp(charger)) {
		ret = p9xxx_chip_get_tx_id(charger, &charger->tx_id);
		if (ret && ret != -ENOTSUPP)
			dev_err(&charger->client->dev,
				"Failed to read txid %d\n", ret);
	} else {
		/*
		 * If pp_buf_valid is true, we have received a serial
		 * number from the Tx, copy it to tx_id. (pp_buf_valid
		 * is left true here until we go offline as we may
		 * read this multiple times.)
		 */
		if (charger->pp_buf_valid &&
		    sizeof(charger->tx_id) <= P9221R5_MAX_PP_BUF_SIZE)
			memcpy(&charger->tx_id, &charger->pp_buf[1],
			       sizeof(charger->tx_id));
	}
	scnprintf(charger->tx_id_str, sizeof(charger->tx_id_str),
		  "%08x", charger->tx_id);
	return charger->tx_id_str;
}

/* call holding mutex_lock(&chg_fts->feat_lock); */
static int feature_cache_lookup_by_id(struct p9221_charger_feature *chg_fts, u64 id)
{
	/* FIXME: lookup */
	struct p9221_charger_feature_entry *entry = &chg_fts->entries[0];
	int idx;

	for (idx = 0; idx < chg_fts->num_entries; idx++) {
		if (entry->quickid == id)
			break;

		entry++;
	}

	if (chg_fts->num_entries > 0 && idx < chg_fts->num_entries)
		return idx;
	else
		return -1;
}

/* call holding mutex_lock(&chg_fts->feat_lock); */
static void feature_update_cache(struct p9221_charger_feature *chg_fts,
				 u64 id, u64 ft)
{
	struct p9221_charger_feature_entry *entry = &chg_fts->entries[0];
	struct p9221_charger_feature_entry *oldest_entry;
	u32 oldest;
	int idx;

	chg_fts->age++;

	oldest = 0;
	oldest_entry = entry;

	/* TODO: reimplemente in terms of feature_cache_lookup_by_id() */
	for (idx = 0; idx < chg_fts->num_entries; idx++) {
		u32 age = chg_fts->age - entry->last_use;

		if (entry->quickid == id)
			goto store;

		if (age > oldest) {
			oldest_entry = entry;
			oldest = age;
		}
		entry++;
	}

	/* Not found, space still left, entry points to free spot. */
	if (idx < P9XXX_CHARGER_FEATURE_CACHE_SIZE)
		chg_fts->num_entries++;
	else
		entry = oldest_entry;

store:
	pr_debug("%s: tx_id=%llx, ft=%llx\n", __func__, id, ft);

	entry->quickid = id;
	entry->features = ft;
	entry->last_use = chg_fts->age;
	if (entry->features == 0)
		entry->last_use = 0;
}

static bool feature_cache_update_entry(struct p9221_charger_feature *chg_fts,
				       u64 id, u64 mask, u64 ft)
{
	struct p9221_charger_feature_entry *entry = &chg_fts->entries[0];
	bool updated = false;
	int index;

	mutex_lock(&chg_fts->feat_lock);

	index = feature_cache_lookup_by_id(chg_fts, id);
	if (index < 0) {
		/* add the new tx_id with ft to the feature cache */
		feature_update_cache(chg_fts, id, ft);
		updated = true;
		goto done_unlock;
	}

	pr_debug("%s: tx_id=%llx, mask=%llx ft=%llx\n", __func__, id, mask, ft);

	/* update the features using mask and ft */
	entry = &chg_fts->entries[index];
	if ((entry->features & mask) != ft) {
		entry->features |= (mask & ft);
		updated = true;
	}

	/* return true when features for id were actually updated  */
done_unlock:
	mutex_unlock(&chg_fts->feat_lock);
	return updated;
}

/* call holding mutex_lock(&chg_fts->feat_lock); */
static bool feature_cache_lookup_entry(struct p9221_charger_feature *chg_fts,
				       u64 id, u64 mask, u64 ft)
{
	struct p9221_charger_feature_entry *entry = &chg_fts->entries[0];
	int index;

	/* lookup id, true if found and feature&mask matches. */
	index = feature_cache_lookup_by_id(chg_fts, id);
	if (index >= 0) {
		entry = &chg_fts->entries[index];
		if ((entry->features & mask) == ft)
			return true;
	}

	return false;
}

/* call holding mutex_lock(&chg_fts->feat_lock); */
static bool feature_is_enabled(struct p9221_charger_feature *chg_fts,
			       u64 id, u64 ft)
{
	bool enabled = false;

	mutex_lock(&chg_fts->feat_lock);

	if (id)
		enabled = feature_cache_lookup_entry(chg_fts, id, ft, ft);
	if (!enabled)
		enabled = (chg_fts->session_features & ft) != 0;

	mutex_unlock(&chg_fts->feat_lock);

	return enabled;
}

static bool p9221_check_feature(struct p9221_charger_data *charger, u64 ft)
{
	struct p9221_charger_feature *chg_fts = &charger->chg_features;
	const bool feat_compat_mode = charger->pdata->feat_compat_mode;
	bool supported = false;
	u32 tx_id = 0;
	u8 val;

	/*  txid is available sometime after placing the device on the charger */
	if (p9221_get_tx_id_str(charger) != NULL)
		tx_id = charger->tx_id;

	/* tx_ix = 0 will check only the session features */
	supported = feature_is_enabled(chg_fts, tx_id, ft);
	if (supported)
		return true;

	if (!supported && !feat_compat_mode)
		return false;

	/* compat mode until the features API is usedm check txid */
	val = (tx_id & TXID_TYPE_MASK) >> TXID_TYPE_SHIFT;
	if (val == TXID_DD_TYPE || val == TXID_DD_TYPE2)
		supported = true;

	/* NOTE: some features need to be tied to mfgid */
	if (supported && charger->pdata->feat_compat_mode) {
		bool updated;

		updated = feature_cache_update_entry(chg_fts, tx_id, ft, ft);
		if (updated)
			pr_debug("%s: tx_id=%x, ft=%llx supported=%d\n", __func__,
				  tx_id, ft, supported);
	}

	return supported;
}


static int p9382_get_ptmc_id_str(char *buffer, int len,
				 struct p9221_charger_data *charger)
{
	int ret;
	uint16_t ptmc_id;

	if (!p9221_is_online(charger))
		return -ENODEV;

	pm_runtime_get_sync(charger->dev);
	if (!charger->resume_complete) {
		pm_runtime_put_sync(charger->dev);
		return -EAGAIN;
	}
	pm_runtime_put_sync(charger->dev);

	ret = p9xxx_chip_get_tx_mfg_code(charger, &ptmc_id);
	if (ret) {
		dev_err(&charger->client->dev,
			"Failed to read device prmc %d\n", ret);
		return ret;
	}

	return scnprintf(buffer, len, "%04x", ptmc_id);
}

/*
 * DC_SUSPEND is used to prevent inflow from wireless charging. When present
 * will return 1 if the user has disabled the source (override online).
 */
static int p9221_get_psy_online(struct p9221_charger_data *charger)
{
	int suspend = -EINVAL;

	if (!charger->dc_suspend_votable)
		charger->dc_suspend_votable =
			gvotable_election_get_handle("DC_SUSPEND");
	if (charger->dc_suspend_votable)
		suspend = gvotable_get_current_int_vote(
				charger->dc_suspend_votable);

	/* TODO: not sure if this needs to be reported */
	if (suspend < 0)
		return suspend;
	if (suspend || !charger->online || !charger->enabled)
		return 0;

	return charger->wlc_dc_enabled ? PPS_PSY_PROG_ONLINE : 1;
}

static int p9221_has_dc_in(struct p9221_charger_data *charger)
{
	union power_supply_propval prop;
	int ret;

	if (!charger->dc_psy)
		charger->dc_psy = power_supply_get_by_name("dc");
	if (!charger->dc_psy)
		return -EINVAL;

	ret = power_supply_get_property(charger->dc_psy,
					POWER_SUPPLY_PROP_PRESENT, &prop);
	if (ret < 0) {
		dev_err(&charger->client->dev,
			"Error getting charging status: %d\n", ret);
		return -EINVAL;
	}

	return prop.intval != 0;
}

static void p9221_charge_stats_init(struct p9221_charge_stats *chg_data)
{
	memset(chg_data, 0, sizeof(struct p9221_charge_stats));
	chg_data->cur_soc = -1;
}

static int p9221_stats_init_capabilities(struct p9221_charger_data *charger)
{
	struct p9221_charge_stats *chg_data = &charger->chg_data;
	const u8 ac_ver = 0;
	const u8 flags = 0;
	u8 sys_mode = 0;
	u16 ptmc_id = 0;
	int ret = 0;

	ret = p9xxx_chip_get_tx_mfg_code(charger, &ptmc_id);
	ret |= charger->chip_get_sys_mode(charger, &sys_mode);

	chg_data->adapter_capabilities[0] = flags << 8 | ac_ver;
	chg_data->adapter_capabilities[1] = ptmc_id;

	chg_data->receiver_state[0] = sys_mode;

	return ret ? -EIO : 0;
}

static int p9221_stats_update_state(struct p9221_charger_data *charger)
{
	struct p9221_charge_stats *chg_data = &charger->chg_data;
	u8 flags = 0;

	flags |= charger->prop_mode_en << 0;
	flags |= charger->is_mfg_google << 1;
	flags |= charger->wlc_dc_enabled << 2;

	chg_data->adapter_capabilities[0] |= flags << 8;

	return 0;
}

static void p9221_update_head_stats(struct p9221_charger_data *charger)
{
	u32 vout_mv, iout_ma;
	u32 wlc_freq = 0;
	u8 sys_mode;
	int ret;

	ret = charger->chip_get_sys_mode(charger, &sys_mode);
	if (ret != 0)
		return;

	charger->chg_data.adapter_type = sys_mode;

	ret = charger->chip_get_op_freq(charger, &wlc_freq);
	if (ret != 0)
		wlc_freq = -1;

	charger->chg_data.of_freq = wlc_freq;

	if (charger->wlc_dc_enabled) {
		ret = charger->chip_get_rx_ilim(charger, &iout_ma);
		if (ret)
			iout_ma = 0;
	} else if (!charger->dc_icl_votable) {
		iout_ma = 0;
	} else {
		int iout_ua;

		/* the unit charger->dc_icl_votable is uA, need to change to mA */
		iout_ua =
			gvotable_get_current_int_vote(charger->dc_icl_votable);
		if (iout_ua < 0)
			iout_ma = 0;
		else
			iout_ma = iout_ua / 1000;
	}
	charger->chg_data.cur_conf = iout_ma;

	if (charger->wlc_dc_enabled) {
		vout_mv = charger->pdata->max_vout_mv;
	} else if (p9221_ready_to_read(charger) < 0) {
		vout_mv = 0;
	} else {
		ret = charger->chip_get_vout_max(charger, &vout_mv);
		if (ret)
			vout_mv = 0;
	}
	charger->chg_data.volt_conf = vout_mv;
}

static void p9221_update_soc_stats(struct p9221_charger_data *charger,
				   int cur_soc)
{
	const ktime_t now = get_boot_sec();
	struct p9221_soc_data *soc_data;
	u32 vrect_mv, iout_ma, cur_pout;
	int ret, temp, interval_time = 0;
	u32 wlc_freq = 0;
	u8 sys_mode;

	ret = charger->chip_get_sys_mode(charger, &sys_mode);
	if (ret != 0)
		return;

	ret = charger->chip_get_op_freq(charger, &wlc_freq);
	if (ret != 0)
		wlc_freq = -1;

	ret = charger->chip_get_die_temp(charger, &temp);
	if (ret == 0)
		temp = P9221_MILLIC_TO_DECIC(temp);
	else
		temp = -1;

	ret = charger->chip_get_vrect(charger, &vrect_mv);
	if (ret != 0)
		vrect_mv = 0;

	ret = charger->chip_get_iout(charger, &iout_ma);
	if (ret != 0)
		iout_ma = 0;

	soc_data = &charger->chg_data.soc_data[cur_soc];

	soc_data->vrect = vrect_mv;
	soc_data->iout = iout_ma;
	soc_data->sys_mode = sys_mode;
	soc_data->die_temp = temp;
	soc_data->of_freq = wlc_freq;
	soc_data->alignment = charger->alignment;

	cur_pout = vrect_mv * iout_ma;
	if ((soc_data->pout_min == 0) || (soc_data->pout_min > cur_pout))
		soc_data->pout_min = cur_pout;
	if ((soc_data->pout_max == 0) || (soc_data->pout_max < cur_pout))
		soc_data->pout_max = cur_pout;

	if (soc_data->last_update != 0)
		interval_time = now - soc_data->last_update;

	soc_data->elapsed_time += interval_time;
	soc_data->pout_sum += cur_pout * interval_time;
	soc_data->last_update = now;
}

static void p9221_check_adapter_type(struct p9221_charger_data *charger)
{
	/*  txid is available sometime after placing the device on the charger */
	if (p9221_get_tx_id_str(charger) != NULL) {
		u8 id_type = (charger->tx_id & TXID_TYPE_MASK) >> TXID_TYPE_SHIFT;

		if (id_type != charger->chg_data.adapter_type)
			pr_info("%s: tx_id=%08x, adapter_type=%x->%x\n", __func__,
				 charger->tx_id, charger->chg_data.adapter_type,
				 id_type);

		charger->chg_data.adapter_type = id_type;
	}
}

static int p9221_chg_data_head_dump(char *buff, int max_size,
				    const struct p9221_charge_stats *chg_data)
{
	return scnprintf(buff, max_size, "A:%d,%d,%d,%d,%d",
			 chg_data->adapter_type, chg_data->cur_soc,
			 chg_data->volt_conf, chg_data->cur_conf,
			 chg_data->of_freq);
}

static int p9221_adapter_capabilities_dump(char *buff, int max_size,
					   const struct p9221_charge_stats *chg_data)
{
	return scnprintf(buff, max_size, "D:%x,%x,%x,%x,%x, %x,%x",
			 chg_data->adapter_capabilities[0],
			 chg_data->adapter_capabilities[1],
			 chg_data->adapter_capabilities[2],
			 chg_data->adapter_capabilities[3],
			 chg_data->adapter_capabilities[4],
			 chg_data->receiver_state[0],
			 chg_data->receiver_state[1]);
}

static int p9221_soc_data_dump(char *buff, int max_size,
			       const struct p9221_charge_stats *chg_data,
			       int index)
{
	return scnprintf(buff, max_size, "%d:%d, %d,%ld,%d, %d,%d, %d,%d,%d,%d",
			 index,
			 chg_data->soc_data[index].elapsed_time,
			 chg_data->soc_data[index].pout_min / 100000,
			 chg_data->soc_data[index].pout_sum /
			 chg_data->soc_data[index].elapsed_time/ 100000,
			 chg_data->soc_data[index].pout_max / 100000,
			 chg_data->soc_data[index].of_freq,
			 chg_data->soc_data[index].alignment,
			 chg_data->soc_data[index].vrect,
			 chg_data->soc_data[index].iout,
			 chg_data->soc_data[index].die_temp,
			 chg_data->soc_data[index].sys_mode);
}

/* needs mutex_lock(&charger->stats_lock); */
static void p9221_dump_charge_stats(struct p9221_charger_data *charger)
{
	char buff[128];
	int i = 0;

	if (charger->chg_data.cur_soc < 0)
		return;

	/* Dump the head */
	p9221_chg_data_head_dump(buff, sizeof(buff), &charger->chg_data);
	logbuffer_log(charger->log, "%s", buff);

	/* Dump the adapter capabilities */
	p9221_adapter_capabilities_dump(buff, sizeof(buff), &charger->chg_data);
	logbuffer_log(charger->log, "%s", buff);


	for (i = 0; i < WLC_SOC_STATS_LEN; i++) {
		if (charger->chg_data.soc_data[i].elapsed_time == 0)
			continue;
		p9221_soc_data_dump(buff, sizeof(buff), &charger->chg_data, i);
		logbuffer_log(charger->log, "%s", buff);
	}
}

static int p9221_get_property(struct power_supply *psy,
			      enum power_supply_property prop,
			      union power_supply_propval *val)
{
	struct p9221_charger_data *charger = power_supply_get_drvdata(psy);
	int rc, ret = 0;
	u32 temp;

	switch (prop) {
	/* check for field */
	case POWER_SUPPLY_PROP_PRESENT:
		val->intval = p9221_has_dc_in(charger);
		if (val->intval < 0)
			val->intval = 0;
		break;
	case POWER_SUPPLY_PROP_ONLINE:
		if (charger->wait_for_online) {
			val->intval = 1;
			break;
		}

		val->intval = p9221_get_psy_online(charger);
		break;
	case POWER_SUPPLY_PROP_SERIAL_NUMBER:
		val->strval = p9221_get_tx_id_str(charger);
		if (val->strval == NULL)
			return -ENODATA;
		break;
	case POWER_SUPPLY_PROP_CAPACITY:
		/* Zero may be returned on transition to wireless "online", as
		 * last_capacity is reset to -1 until capacity is re-written
		 * from userspace, leading to a new csp packet being sent.
		 *
		 * b/80435107 for additional context
		 */
		if (charger->last_capacity > 0)
			val->intval = charger->last_capacity;
		else
			val->intval = 0;
		break;
	case POWER_SUPPLY_PROP_CURRENT_MAX:
		if (charger->wlc_dc_enabled) {
			rc = charger->chip_get_rx_ilim(charger, &temp);
			if (rc == 0)
				charger->wlc_dc_current_now = temp * 1000; /* mA to uA */

			val->intval = rc ? : charger->wlc_dc_current_now;
		} else {
			if (!charger->dc_icl_votable)
				return -EAGAIN;
			val->intval = gvotable_get_current_int_vote(
						charger->dc_icl_votable);
		}
		break;
#ifdef CONFIG_QC_COMPAT
	case POWER_SUPPLY_PROP_AICL_DELAY:
		val->intval = charger->aicl_delay_ms;
		break;
	case POWER_SUPPLY_PROP_AICL_ICL:
		val->intval = charger->aicl_icl_ua;
		break;
#endif
	case POWER_SUPPLY_PROP_CURRENT_NOW:
		rc = p9221_ready_to_read(charger);
		if (rc < 0) {
			val->intval = 0;
		} else {
			rc = charger->chip_get_iout(charger, &temp);
			if (charger->wlc_dc_enabled && (rc == 0))
				charger->wlc_dc_current_now = temp * 1000; /* mA to uA */

			val->intval = rc ? : temp * 1000; /* mA to uA */
		}
		break;

	case POWER_SUPPLY_PROP_VOLTAGE_NOW:
		rc = p9221_ready_to_read(charger);
		if (rc < 0) {
			val->intval = 0;
		} else if (charger->wlc_dc_enabled) {
			rc = charger->chip_get_vout(charger, &temp);
			if (rc == 0)
				charger->wlc_dc_voltage_now = temp * 1000; /* mV to uV */
		} else {
			rc = charger->chip_get_vout(charger, &temp);
		}

		val->intval = rc ? : temp * 1000; /* mV to uV */
		break;
	case POWER_SUPPLY_PROP_VOLTAGE_MAX:
		if (charger->wlc_dc_enabled) {
			val->intval = charger->pdata->max_vout_mv * 1000; /* mV to uV */
		} else {
			rc = p9221_ready_to_read(charger);
			if (rc < 0) {
				val->intval = 0;
			} else {
				u32 mv;

				rc = charger->chip_get_vout_max(charger, &mv);
				if (rc)
					val->intval = rc;
				else
					val->intval = mv * 1000; /* mv to uV */
			}
		}
		break;

	case POWER_SUPPLY_PROP_VOLTAGE_MIN:
		val->intval = 5000000; // TODO: fix it
		break;
	case POWER_SUPPLY_PROP_TEMP:
		rc = p9221_ready_to_read(charger);
		if (!rc) {
			rc = charger->chip_get_die_temp(charger, &val->intval);
			if (!rc)
				val->intval = P9221_MILLIC_TO_DECIC(val->intval);
		}

		if (rc)
			val->intval = rc;
		break;
	case GBMS_PROP_WLC_OP_FREQ:
		rc = p9221_ready_to_read(charger);
		if (!rc) {
			rc = charger->chip_get_op_freq(charger, &temp);
			if (!rc)
				val->intval = P9221_KHZ_TO_HZ(temp);
		}
		if (rc)
			val->intval = 0;
		break;
	case GBMS_PROP_WLC_VRECT:
		rc = p9221_ready_to_read(charger);
		if (!rc) {
			rc = charger->chip_get_vrect(charger, &temp);
			if (!rc)
				val->intval = P9221_MV_TO_UV(temp);
		}
		if (rc)
			val->intval = 0;
		break;

	default:
		ret = -EINVAL;
		break;
	}

	if (ret)
		dev_dbg(&charger->client->dev,
			"Couldn't get prop %d, ret=%d\n", prop, ret);
	return ret;
}

#define P9221_CHARGE_STATS_DELAY_SEC 10
static void p9221_charge_stats_work(struct work_struct *work)
{
	struct p9221_charger_data *charger = container_of(work,
			struct p9221_charger_data, charge_stats_work.work);
	struct p9221_charge_stats *chg_data = &charger->chg_data;
	const ktime_t now = get_boot_sec();
	const ktime_t start_time = chg_data->start_time;
	const ktime_t elap = now - chg_data->start_time;

	mutex_lock(&charger->stats_lock);

	if (charger->online == 0 || charger->last_capacity < 0 || charger->last_capacity > 100)
		goto unlock_done;

	/* Charge_stats buffer is Empty */
	if (chg_data->cur_soc < 0) {
		/* update the head */
		chg_data->cur_soc = charger->last_capacity;
		chg_data->last_soc = charger->last_capacity;
		p9221_update_head_stats(charger);
		chg_data->start_time = get_boot_sec();
	} else if (start_time && elap > P9221_CHARGE_STATS_DELAY_SEC) {
		/*
		 * Voltage, Current and sys_mode are not correct
		 * on wlc start. Debounce by 10 seconds.
		 */
		p9221_update_head_stats(charger);
		p9221_stats_init_capabilities(charger);
		chg_data->start_time = 0;
	}

	p9221_check_adapter_type(charger);
	p9221_stats_update_state(charger);

	/* SOC changed, store data to the last one. */
	if (chg_data->last_soc != charger->last_capacity)
		p9221_update_soc_stats(charger, chg_data->last_soc);
	/* update currect_soc data */
	p9221_update_soc_stats(charger, charger->last_capacity);

	chg_data->last_soc = charger->last_capacity;

	schedule_delayed_work(&charger->charge_stats_work,
			      msecs_to_jiffies(P9221_CHARGE_STATS_TIMEOUT_MS));

unlock_done:
	mutex_unlock(&charger->stats_lock);
}

static bool p9412_is_calibration_done(struct p9221_charger_data *charger)
{
	u8 reg;
	int ret;

	ret = p9221_reg_read_8(charger, P9412_EPP_CAL_STATE_REG, &reg);

	dev_info(&charger->client->dev, "EPP_CAL_STATE_REG=%02x\n", reg);

	return ((ret == 0) && ((reg & P9412_EPP_CAL_STATE_MASK) == 0));
}

static bool feature_check_fast_charge(struct p9221_charger_data *charger)
{
	struct p9221_charger_feature *chg_fts = &charger->chg_features;
	bool enabled;

	/* ignore the feature in compatibility until the first vote */
	if (charger->pdata->feat_compat_mode) {
		pr_debug("%s: COMPAT FAST_CHARGE ENABLED\n", __func__);
		return true;
	}

	enabled = feature_is_enabled(chg_fts, 0, WLCF_FAST_CHARGE);
	if (enabled)
		pr_debug("%s: feature enabled=%d\n", __func__, enabled);

	return enabled;
}

static int p9221_set_hpp_dc_icl(struct p9221_charger_data *charger, bool enable)
{
	int ret;

	if (!charger->dc_icl_votable)
		return 0;

	if (charger->pdata->has_sw_ramp && enable) {
		dev_dbg(&charger->client->dev, "%s: voter=%s, icl=%d\n",
			__func__, HPP_DC_ICL_VOTER, P9221_DC_ICL_HPP_UA);
		ret = p9xxx_sw_ramp_icl(charger, P9221_DC_ICL_HPP_UA);
		if (ret == 0)
			ret = gvotable_cast_long_vote(charger->dc_icl_votable,
						      HPP_DC_ICL_VOTER,
						      P9221_DC_ICL_HPP_UA,
						      enable);
		if (ret == 0)
			ret = gvotable_cast_int_vote(charger->dc_icl_votable,
						     P9221_RAMP_VOTER, 0, false);
		return ret;
	}

	return gvotable_cast_long_vote(charger->dc_icl_votable,
				       HPP_DC_ICL_VOTER,
				       enable ? P9221_DC_ICL_HPP_UA : 0,
				       enable);
}

/*
 * Auth delay must be there for EPP until the timeout since we don't know
 * if the TX supports WPC1.3 Auth until the timeout expires (or until
 * set features tell us the auth limit is not needed anymore)
 * hold mutex_lock(&charger->auth_lock);
 */
int p9221_set_auth_dc_icl(struct p9221_charger_data *charger, bool enable)
{
	int ret = 0, icl_ua;

	icl_ua = enable ? P9221_AUTH_DC_ICL_UA_500 : 0;

	if (!charger->dc_icl_votable)
		goto exit;

	if (enable && !charger->auth_delay) {
		dev_info(&charger->client->dev, "Enable Auth ICL (%d)\n", ret);
		charger->auth_delay = true;
	} else if (!enable) {
		dev_info(&charger->client->dev, "Disable Auth ICL (%d)\n", ret);
		charger->auth_delay = false;
		cancel_delayed_work(&charger->auth_dc_icl_work);
		alarm_try_to_cancel(&charger->auth_dc_icl_alarm);
	}

	ret = gvotable_cast_int_vote(charger->dc_icl_votable, AUTH_DC_ICL_VOTER,
				     icl_ua, enable);
	if (ret < 0)
		goto exit;

	if (!charger->csi_status_votable)
		charger->csi_status_votable =
				gvotable_election_get_handle(VOTABLE_CSI_STATUS);
	if (charger->csi_status_votable)
		gvotable_cast_long_vote(charger->csi_status_votable,
					"CSI_STATUS_ADA_AUTH",
					CSI_STATUS_Adapter_Auth,
					charger->auth_delay);

exit:
	return ret;
}

static int p9xxx_check_alignment(struct p9221_charger_data *charger)
{
	int ret = 0;

	if (charger->alignment == 100) {
		dev_dbg(&charger->client->dev, "Alignment check OK\n");
	} else if (charger->alignment == -1 && charger->mfg_check_count < MFG_CHK_COUNT_MAX) {
		ret = -EAGAIN;
		dev_dbg(&charger->client->dev, "Alignment checking\n");
	} else {
		ret = -EOPNOTSUPP;
		dev_err(&charger->client->dev, "Misalignment!\n");
	}

	return ret;
}

/* < 0 error, 0 = no changes, > 1 changed */
static int p9221_set_psy_online(struct p9221_charger_data *charger, int online)
{
	const bool wlc_dc_enabled = charger->wlc_dc_enabled;
	const bool enabled = charger->enabled;
	int ret;

	if (online < 0 || online > PPS_PSY_PROG_ONLINE)
		return -EINVAL;

	/* online = 2 enable LL, return < 0 if NOT on LL */
	if (online == PPS_PSY_PROG_ONLINE) {
		const int extben_gpio = charger->pdata->ext_ben_gpio;
		bool feat_enable;
		u8 val8;

		pr_info("%s: online=%d, enabled=%d wlc_dc_enabled=%d prop_mode_en=%d\n",
			__func__, online, enabled, wlc_dc_enabled,
			charger->prop_mode_en);

		if (!enabled) {
			dev_warn(&charger->client->dev,
				 "Cannot send PROG with enable=%d, wlc_dc_enabled=%d\n",
				 enabled, wlc_dc_enabled);
			if (wlc_dc_enabled)
				p9221_reset_wlc_dc(charger);
			return -EINVAL;
		}

		/* Ping? */
		if (wlc_dc_enabled) {
			/* TODO: disable fast charge if enabled */
			feat_enable = feature_check_fast_charge(charger);
			if (feat_enable == 0)
				pr_debug("%s: FAST_CHARGE disabled\n", __func__);

			return 0;
		}

		/* not there, must return not supp */
		if (!charger->pdata->has_wlc_dc || !p9221_is_online(charger)
		    || !p9221_is_epp(charger))
			return -EOPNOTSUPP;

		if (charger->last_capacity > WLC_HPP_SOC_LIMIT)
			return -EOPNOTSUPP;

		/* need to check calibration is done before re-negotiate */
		if (!p9412_is_calibration_done(charger)) {
			dev_warn(&charger->client->dev, "Calibrating\n");
			return -EAGAIN;
		}

		ret = charger->reg_read_8(charger, P9221R5_EPP_TX_GUARANTEED_POWER_REG, &val8);
		if (ret < 0)
			return -EINVAL;
		if (val8 < P9XXX_TX_GUAR_PWR_15W) {
			dev_warn(&charger->client->dev, "Tx guar_pwr=%dW\n", val8 / 2);
			p9221_set_auth_dc_icl(charger, false);
			return -EOPNOTSUPP;
		}

		/* will return -EAGAIN until the feature is supported */
		mutex_lock(&charger->auth_lock);

		feat_enable = feature_check_fast_charge(charger);
		if (feat_enable) {
			pr_debug("%s: Feature check OK\n", __func__);
		} else if (charger->auth_delay) {
			mutex_unlock(&charger->auth_lock);
			return -EAGAIN;
		} else {
			dev_warn(&charger->client->dev, "Feature check failed\n");
			p9221_set_auth_dc_icl(charger, false);
			mutex_unlock(&charger->auth_lock);
			return -EOPNOTSUPP;
		}

		/* AUTH is passed remove the DC_ICL limit */
		p9221_set_auth_dc_icl(charger, false);
		mutex_unlock(&charger->auth_lock);

		/* Check alignment before enabling proprietary mode */
		ret = p9xxx_check_alignment(charger);
		if (ret < 0)
			return ret;

		ret = p9221_set_hpp_dc_icl(charger, true);
		if (ret < 0)
			dev_warn(&charger->client->dev, "Cannot enable HPP_ICL (%d)\n", ret);
		mdelay(10);

		/*
		 * run ->chip_prop_mode_en() if proprietary mode or cap divider
		 * mode isn't enabled (i.e. with p9412_prop_mode_enable())
		 */
		if (!(charger->prop_mode_en && p9xxx_is_capdiv_en(charger))) {
			ret = set_renego_state(charger, P9XXX_ENABLE_PROPMODE);
			if (ret == -EAGAIN)
				return ret;
			ret = charger->chip_prop_mode_en(charger, HPP_MODE_PWR_REQUIRE);
			if (ret == -EAGAIN) {
				dev_warn(&charger->client->dev, "PROP Mode retry\n");
				return ret;
			}
			set_renego_state(charger, P9XXX_AVAILABLE);
		}

		if (!(charger->prop_mode_en && p9xxx_is_capdiv_en(charger))) {
			ret = charger->chip_capdiv_en(charger, CDMODE_BYPASS_MODE);
			if (ret < 0)
				dev_warn(&charger->client->dev,
					 "Cannot change to bypass mode (%d)\n", ret);
			ret = p9221_set_hpp_dc_icl(charger, false);
			if (ret < 0)
				dev_warn(&charger->client->dev,
					 "Cannot disable HPP_ICL (%d)\n", ret);
			ret = gvotable_cast_int_vote(charger->dc_icl_votable,
					P9221_HPP_VOTER, 0, false);
			if (ret < 0)
				dev_warn(&charger->client->dev,
					 "Cannot disable HPP_VOTER (%d)\n", ret);

			pr_debug("%s: HPP not supported\n", __func__);
			return -EOPNOTSUPP;
		}

		p9221_write_fod(charger);

		charger->wlc_dc_enabled = true;
		if (extben_gpio)
			p9xxx_gpio_set_value(charger, extben_gpio, 1);

		p9221_set_switch_reg(charger, true);

		ret = p9221_reg_write_8(charger, P9412_CMFET_L_REG, P9412_CMFET_2_COMM);
		if (ret < 0)
			dev_warn(&charger->client->dev, "Fail to set comm cap(%d)\n", ret);

		return 1;
	} else if (wlc_dc_enabled) {
		/* TODO: thermals might come in and disable with 0 */
		p9221_reset_wlc_dc(charger);
	}

	/*
	 * Asserting the enable line will automatically take bring
	 * us online if we are in field.  De-asserting the enable
	 * line will automatically take us offline if we are in field.
	 * This is due to the fact that DC in will change state
	 * appropriately when we change the state of this line.
	 */
	charger->enabled = !!online;

	ret = p9221_set_hpp_dc_icl(charger, false);
	if (ret < 0)
		dev_warn(&charger->client->dev, "Cannot disable HPP_ICL (%d)\n", ret);

	gvotable_cast_int_vote(charger->dc_icl_votable,
				P9221_HPP_VOTER, 0, false);

	dev_warn(&charger->client->dev, "Set enable %d, wlc_dc_enabled:%d->%d\n",
		charger->enabled, wlc_dc_enabled, charger->wlc_dc_enabled);

	gvotable_cast_bool_vote(charger->wlc_disable_votable,
				P9221_WLC_VOTER, !charger->enabled);

	return 1;
}

/* 400 seconds debounce for auth per WPC spec */
#define DREAM_DEBOUNCE_TIME_S 400

/* trigger DD */
static void p9221_dream_defend(struct p9221_charger_data *charger)
{
	const ktime_t now = get_boot_sec();
	u32 threshold;
	int ret;

	/* debounce for auth TODO: use charger->auth_delay */
	if (now - charger->online_at < DREAM_DEBOUNCE_TIME_S) {
		pr_debug("%s: now=%lld, online_at=%lld delta=%lld\n", __func__,
			 now, charger->online_at, now - charger->online_at);
		return;
	}

	if (!charger->csi_type_votable)
		charger->csi_type_votable = gvotable_election_get_handle(VOTABLE_CSI_TYPE);

	if (charger->mitigate_threshold > 0)
		threshold = charger->mitigate_threshold;
	else if (charger->csi_type_votable &&
		 charger->pdata->power_mitigate_threshold > 0 &&
		 gvotable_get_current_int_vote(charger->csi_type_votable) == CSI_TYPE_Adaptive)
		threshold = charger->last_capacity - 1; /* Run dream defend when AC trigger */
	else
		threshold = charger->pdata->power_mitigate_threshold;

	pr_debug("dream_defend soc:%d threshold:%d\n", charger->last_capacity, threshold);

	if (!threshold)
		return;

	if (charger->last_capacity > threshold &&
		!charger->trigger_power_mitigation) {
		/*
		 * Check Tx type here as tx_id may not be ready at start
		 * and mfg code cannot be read after LL changing to BPP mode
		 */
		charger->ll_bpp_cep = p9221_ll_check_id(charger);
		/* trigger_power_mitigation is the same as dream defend */
		charger->trigger_power_mitigation = true;
		ret = delayed_work_pending(&charger->power_mitigation_work);
		if (!ret)
			schedule_delayed_work(&charger->power_mitigation_work,
			    msecs_to_jiffies(P9221_POWER_MITIGATE_DELAY_MS));
	}

}

static void p9221_ll_check_chg_term(struct p9221_charger_data *charger, int capacity)
{
	int ll_icl_ua;

	ll_icl_ua = gvotable_get_int_vote(charger->dc_icl_votable, LL_BPP_CEP_VOTER);

	if (capacity < 97) {
		if (ll_icl_ua == P9221_LL_BPP_CHG_TERM_UA)
			dev_info(&charger->client->dev, "power_mitigate: remove LL_BPP_CEP_VOTER(capacity=%d)\n",
				 capacity);
		gvotable_cast_int_vote(charger->dc_icl_votable, LL_BPP_CEP_VOTER, 0, false);
	} else if (capacity == 101) {
		/* when gdf==100, it's chg_term and vote 200mA */
		if (ll_icl_ua != P9221_LL_BPP_CHG_TERM_UA)
			dev_info(&charger->client->dev, "power_mitigate: LL_BPP vote DC_ICL=%duA(capacity=%d)\n",
				 P9221_LL_BPP_CHG_TERM_UA, capacity);
		gvotable_cast_int_vote(charger->dc_icl_votable, LL_BPP_CEP_VOTER,
				       P9221_LL_BPP_CHG_TERM_UA, true);
	}
}

/* improve LL BPP CEP_timeout */
static void p9221_ll_bpp_cep(struct p9221_charger_data *charger, int capacity)
{
	int icl_ua = 0;

	if (capacity > 94)
		icl_ua = 750000;
	if (capacity > 96)
		icl_ua = 600000;
	if (capacity > 98)
		icl_ua = 300000;

	gvotable_cast_int_vote(charger->dc_icl_votable,
			       DD_VOTER, icl_ua, icl_ua > 0);

	p9221_ll_check_chg_term(charger, capacity);

	if (icl_ua > 0)
		dev_dbg(&charger->client->dev,
			"power_mitigate: DD vote ICL = %duA\n",
			gvotable_get_int_vote(charger->dc_icl_votable, DD_VOTER));
}

/*
 * identify TXID_DD_TYPE2 checking PTCPM and ID
 * return -EAGAIN until the id is available, 0 on non match
 */
static int p9221_ll_check_id(struct p9221_charger_data *charger)
{
	uint16_t ptmc_id = charger->mfg;
	int ret;

	/*
	 * TODO: this returns 0 on 3rd party. Solve by debounce changes of
	 * last_capacity for some time after online and/or adding a robust
	 * way to detect if the device is actuall on a pad that needs the
	 * WAR and behaviors controlled by this check.
	 */
	if (ptmc_id == 0) {
		ret = p9xxx_chip_get_tx_mfg_code(charger, &ptmc_id);
		if (ret < 0 || ptmc_id == 0) {
			pr_debug("%s: cannot get mfg code ptmc_id=%x (%d)\n",
				 __func__, ptmc_id, ret);
			return -EAGAIN;
		}
	}

	if (ptmc_id != WLC_MFG_GOOGLE) {
		pr_debug("%s: ptmc_id=%x\n", __func__, ptmc_id);
		return 0;
	}

	/* NOTE: will keep the alternate limit and keep checking on 3rd party */
	if (p9221_get_tx_id_str(charger) == NULL) {
		pr_debug("%s: retry %x\n", __func__, charger->tx_id);
		return -EAGAIN;
	}

	/* optional check for P9221R5_EPP_TX_GUARANTEED_POWER_REG == 0x1e */

	pr_debug("%s: tx_ix=%08x\n", __func__, charger->tx_id);
	return ((charger->tx_id & TXID_TYPE_MASK) >> TXID_TYPE_SHIFT) == TXID_DD_TYPE2;
}

static void p9221_set_capacity(struct p9221_charger_data *charger, int capacity)
{
	int ret, capacity_raw = capacity;

	mutex_lock(&charger->stats_lock);

	if (charger->last_capacity == capacity &&
		(capacity != 100 || !p9221_is_epp(charger)))
		goto unlock_done;

	charger->last_capacity = (capacity <= 100) ? capacity : 100;

	if (!p9221_is_online(charger))
		goto unlock_done;

	ret = p9221_send_csp(charger, charger->last_capacity);
	if (ret)
		dev_err(&charger->client->dev, "Could not send csp: %d\n", ret);

	/* p9221_is_online() is true when the device in TX mode. */
	if (charger->online && charger->last_capacity >= 0 && charger->last_capacity <= 100)
		mod_delayed_work(system_wq, &charger->charge_stats_work, 0);

	if (charger->online && p9221_is_epp(charger))
		p9221_dream_defend(charger);

	/* CEP LL workaround tp improve comms */
	if (charger->ll_bpp_cep == 1 && !p9221_is_epp(charger))
		p9221_ll_bpp_cep(charger, capacity_raw);

unlock_done:
	mutex_unlock(&charger->stats_lock);
}

static int p9221_capacity_raw(struct p9221_charger_data *charger)
{
	union power_supply_propval prop;
	int ret;

	ret = power_supply_get_property(charger->batt_psy, GBMS_PROP_CAPACITY_RAW, &prop);
	if (ret == 0)
		ret = qnum_toint(qnum_from_q8_8(prop.intval));

	return ret;
}

<<<<<<< HEAD
static int check_hpp_fod_level(struct p9221_charger_data *charger,
			       int dc_voltage)
{
	const int hpp_fod_buckets = charger->pdata->nb_hpp_fod_vol;
	int i, hysteresis;

	for (i = 0; i < hpp_fod_buckets; i += 1) {
		if (i == charger->hpp_fod_level)
			hysteresis = 100000;
		else if (i == charger->hpp_fod_level - 1)
			hysteresis = -100000;
		else
			hysteresis = 0;

		if (dc_voltage < charger->pdata->hpp_fod_vol[i] + hysteresis)
			return i;
	}
	return 0;
}

=======
>>>>>>> d243bf39
static int p9221_set_property(struct power_supply *psy,
			      enum power_supply_property prop,
			      const union power_supply_propval *val)
{
	struct p9221_charger_data *charger = power_supply_get_drvdata(psy);
	bool changed = false;
	int rc, ret = 0;

	switch (prop) {
	case POWER_SUPPLY_PROP_ONLINE:
		rc = p9221_set_psy_online(charger, val->intval);
		if (rc < 0) {
			ret = rc;
			break;
		}
		changed = !!rc;
		break;
	case POWER_SUPPLY_PROP_CAPACITY: {
		int capacity = val->intval;

		/* TODO: ignore the direct calls when fuel-gauge is defined */
		if (charger->batt_psy && (capacity != 101)) {
			rc = p9221_capacity_raw(charger);
			if (rc >= 0 && capacity != rc) {
				pr_debug("%s: orig=%d new=%d\n", __func__,
					 val->intval, rc);
				capacity = rc;
			}
		}

		p9221_set_capacity(charger, capacity);
		break;
	}
	case POWER_SUPPLY_PROP_CURRENT_MAX:
		if (val->intval < 0) {
			ret = -EINVAL;
			break;
		}

		if (!charger->dc_icl_votable) {
			ret = -EAGAIN;
			break;
		}

		ret = gvotable_cast_int_vote(charger->dc_icl_votable,
					     P9221_USER_VOTER,
					     val->intval, true);
		changed = true;
		break;
	case POWER_SUPPLY_PROP_VOLTAGE_MAX:
		ret = charger->chip_set_vout_max(charger, P9221_UV_TO_MV(val->intval));
		/* this is extra, please verify */
		if (ret == 0)
			changed = true;
		break;

	/* route to p9412 if for wlc_dc */
	case POWER_SUPPLY_PROP_CURRENT_NOW:
		if (!charger->wlc_dc_enabled) {
			dev_dbg(&charger->client->dev,
				"Not WLC-DC, not allow to set dc current\n");
			ret = -EINVAL;
			break;
		}
		/* uA */
		charger->wlc_dc_current_now = val->intval;
		ret = charger->chip_set_rx_ilim(charger, P9221_UA_TO_MA(charger->wlc_dc_current_now));
		break;
	case POWER_SUPPLY_PROP_VOLTAGE_NOW:
		if (!charger->wlc_dc_enabled) {
			charger->hpp_fod_level = 0;
			dev_dbg(&charger->client->dev,
				"Not WLC-DC, not allow to set Vout\n");
			ret = -EINVAL;
			break;
		}
		/* uV */
		charger->wlc_dc_voltage_now = val->intval;
		ret = charger->chip_set_vout_max(charger,
						 P9221_UV_TO_MV(charger->wlc_dc_voltage_now));
		if (ret < 0)
			break;
		charger->hpp_fod_level = check_hpp_fod_level(charger, charger->wlc_dc_voltage_now);
		p9221_write_fod(charger);
		break;

	default:
		return -EINVAL;
	}

	if (ret)
		dev_dbg(&charger->client->dev,
			"Couldn't set prop %d, ret=%d\n", prop, ret);

	if (changed)
		power_supply_changed(psy);

	return ret;
}

static int p9221_prop_is_writeable(struct power_supply *psy,
				   enum power_supply_property prop)
{
	int writeable = 0;

	switch (prop) {
	case POWER_SUPPLY_PROP_CURRENT_MAX:
	case POWER_SUPPLY_PROP_VOLTAGE_MAX:
	case POWER_SUPPLY_PROP_CAPACITY:
	case POWER_SUPPLY_PROP_ONLINE:
	case POWER_SUPPLY_PROP_CURRENT_NOW:
	case POWER_SUPPLY_PROP_VOLTAGE_NOW:
		writeable = 1;
		break;
	default:
		break;
	}

	return writeable;
}

static int p9221_notifier_cb(struct notifier_block *nb, unsigned long event,
			     void *data)
{
	struct power_supply *psy = data;
	struct p9221_charger_data *charger =
		container_of(nb, struct p9221_charger_data, nb);
	const char *batt_name = IS_ERR_OR_NULL(charger->batt_psy) || !charger->batt_psy->desc ?
				NULL : charger->batt_psy->desc->name;

	if (charger->ben_state)
		goto out;

	if (event != PSY_EVENT_PROP_CHANGED)
		goto out;

	if (strcmp(psy->desc->name, "dc") == 0) {
		charger->dc_psy = psy;
		charger->check_dc = true;
	} else if (batt_name && strcmp(psy->desc->name, batt_name) == 0) {
		schedule_delayed_work(&charger->soc_work, 0);
	}

	if (!charger->check_dc)
		goto out;

	pm_stay_awake(charger->dev);

	if (!schedule_delayed_work(&charger->notifier_work,
				   msecs_to_jiffies(P9221_NOTIFIER_DELAY_MS)))
		pm_relax(charger->dev);

out:
	return NOTIFY_OK;
}

static int p9221_clear_interrupts(struct p9221_charger_data *charger, u16 mask)
{
	int ret;

	mutex_lock(&charger->cmd_lock);

	ret = p9221_reg_write_16(charger, P9221R5_INT_CLEAR_REG, mask);
	if (ret) {
		dev_err(&charger->client->dev,
			"Failed to clear INT reg: %d\n", ret);
		goto out;
	}

	ret = charger->chip_set_cmd(charger, P9221_COM_CLEAR_INT_MASK);
	if (ret) {
		dev_err(&charger->client->dev,
			"Failed to reset INT: %d\n", ret);
	}
out:
	mutex_unlock(&charger->cmd_lock);
	return ret;
}

/*
 * Enable interrupts on the P9221, note we don't really need to disable
 * interrupts since when the device goes out of field, the P9221 is reset.
 */
static int p9221_enable_interrupts(struct p9221_charger_data *charger)
{
	u16 mask;
	int ret;

	dev_dbg(&charger->client->dev, "Enable interrupts\n");

	if (charger->ben_state) {
		/* enable necessary INT for RTx mode */
		mask = charger->ints.stat_rtx_mask;
	} else {
		mask = charger->ints.stat_limit_mask | charger->ints.stat_cc_mask |
		       charger->ints.vrecton_bit | charger->ints.prop_mode_mask |
		       charger->ints.extended_mode_bit;

		if (charger->pdata->needs_dcin_reset ==
						P9221_WC_DC_RESET_VOUTCHANGED)
			mask |= charger->ints.vout_changed_bit;
		if (charger->pdata->needs_dcin_reset ==
						P9221_WC_DC_RESET_MODECHANGED)
			mask |= charger->ints.mode_changed_bit;
	}
	ret = p9221_clear_interrupts(charger, mask);
	if (ret)
		dev_err(&charger->client->dev,
			"Could not clear interrupts: %d\n", ret);

	ret = p9221_reg_write_16(charger, P9221_INT_ENABLE_REG, mask);
	if (ret)
		dev_err(&charger->client->dev,
			"Could not enable interrupts: %d\n", ret);

	return ret;
}

int p9xxx_sw_ramp_icl(struct p9221_charger_data *charger, const int icl_target)
{
	int step, icl_now;

	if (!charger->pdata->has_sw_ramp)
		return 0;

	icl_now = gvotable_get_current_int_vote(charger->dc_icl_votable);

	dev_dbg(&charger->client->dev, "%s: Set ICL %d->%d ==========\n", __func__, icl_now, icl_target);

	step = (icl_target > icl_now) ? P9XXX_SW_RAMP_ICL_STEP_UA : -P9XXX_SW_RAMP_ICL_STEP_UA;

	while (icl_now != icl_target && charger->online) {
		dev_dbg(&charger->client->dev, "%s: step=%d, get_current_vote=%d\n",
			 __func__,step, gvotable_get_current_int_vote(charger->dc_icl_votable));

		if (abs(icl_target - icl_now) <= P9XXX_SW_RAMP_ICL_STEP_UA)
			icl_now = icl_target;
		else
			icl_now += step;

		dev_dbg(&charger->client->dev, "%s: Voting ICL %duA (t=%d)\n", __func__, icl_now, icl_target);

		gvotable_cast_int_vote(charger->dc_icl_votable, P9221_RAMP_VOTER, icl_now, true);
		usleep_range(100 * USEC_PER_MSEC, 120 * USEC_PER_MSEC);
	}

	if (!charger->online)
		return -ENODEV;

	dev_dbg(&charger->client->dev, "%s: P9221_RAMP_VOTER=%d, get_current_int_vote=%d ==========\n",
                 __func__,
		 gvotable_get_int_vote(charger->dc_icl_votable, P9221_RAMP_VOTER),
		 gvotable_get_current_int_vote(charger->dc_icl_votable));

	return 0;
}

static int p9221_set_dc_icl(struct p9221_charger_data *charger)
{
	int icl, ret;

	if (!charger->dc_icl_votable) {
		charger->dc_icl_votable =
			gvotable_election_get_handle("DC_ICL");
		if (!charger->dc_icl_votable) {
			dev_err(&charger->client->dev,
				"Could not get votable: DC_ICL\n");
			return -ENODEV;
		}
	}

	if (!p9221_is_epp(charger) && charger->last_capacity == 100 && charger->ll_bpp_cep < 0) {
		dev_info(&charger->client->dev, "vote ICL as %d for BPP mode(capacity=%d)\n",
			 P9221_LL_BPP_CHG_TERM_UA, charger->last_capacity);
		gvotable_cast_int_vote(charger->dc_icl_votable, LL_BPP_CEP_VOTER,
				       P9221_LL_BPP_CHG_TERM_UA, true);
	}

	/* Default to BPP ICL */
	icl = P9221_DC_ICL_BPP_UA;

	if (charger->chg_on_rtx)
		icl = P9221_DC_ICL_RTX_UA;

	if (charger->icl_ramp)
		icl = charger->icl_ramp_ua;

	/* forced limit */
	if (charger->dc_icl_bpp)
		icl = charger->dc_icl_bpp;

	if (p9221_is_epp(charger))
		icl = charger->dc_icl_epp_neg;

	if (p9221_is_epp(charger) && charger->dc_icl_epp)
		icl = charger->dc_icl_epp;

 	if (charger->icl_ramp && charger->icl_ramp_alt_ua)
		icl = charger->icl_ramp_alt_ua;

	dev_info(&charger->client->dev, "Voting ICL %duA ramp=%d, alt_ramp=%d\n",
		icl, charger->icl_ramp, charger->icl_ramp_alt_ua);

	if (charger->pdata->has_sw_ramp && !charger->icl_ramp) {
		dev_dbg(&charger->client->dev, "%s: voter=%s\n", __func__, P9221_WLC_VOTER);
		ret = p9xxx_sw_ramp_icl(charger, icl);
		if (ret < 0)
			gvotable_cast_int_vote(charger->dc_icl_votable,
					       P9221_RAMP_VOTER, 0, false);
	}

	if (charger->icl_ramp)
		gvotable_cast_int_vote(charger->dc_icl_votable,
				       DCIN_AICL_VOTER, icl, true);

	ret = gvotable_cast_int_vote(charger->dc_icl_votable,
				     P9221_WLC_VOTER, icl, true);
	if (ret)
		dev_err(&charger->client->dev,
			"Could not vote DC_ICL %d\n", ret);

	if (charger->pdata->has_sw_ramp && !charger->icl_ramp)
		gvotable_cast_int_vote(charger->dc_icl_votable, P9221_RAMP_VOTER, 0, false);

	/* Increase the IOUT limit */
	charger->chip_set_rx_ilim(charger, P9221_UA_TO_MA(P9221R5_ILIM_MAX_UA));
	if (ret)
		dev_err(&charger->client->dev,
			"Could not set rx_iout limit reg: %d\n", ret);

	return ret;
}

static enum alarmtimer_restart p9221_auth_dc_icl_alarm_cb(struct alarm *alarm,
							  ktime_t now)
{
	struct p9221_charger_data *charger =
			container_of(alarm, struct p9221_charger_data,
				     auth_dc_icl_alarm);

	/* Alarm is in atomic context, schedule work to complete the task */
	dev_info(&charger->client->dev, "Auth timeout, reset DC_ICL\n");
	schedule_delayed_work(&charger->auth_dc_icl_work, msecs_to_jiffies(100));
	return ALARMTIMER_NORESTART;
}

/*
 * only for Qi 1.3 EPP Tx,
 * < 0 error, 0 no support, != support
 */
static int p9221_check_qi1_3_auth(struct p9221_charger_data *chgr)
{
	u8 temp = 0;
	int ret;

	ret = p9221_reg_read_8(chgr, P9221R5_EPP_TX_CAPABILITY_FLAGS_REG, &temp);
	pr_debug("%s: caps=%x (%d)\n", __func__, temp, ret);
	if (ret < 0)
		return -EIO;

	return !!(temp & P9221R5_EPP_TX_CAPABILITY_FLAGS_AR);
}

static void p9221_auth_dc_icl_work(struct work_struct *work)
{
	struct p9221_charger_data *charger = container_of(work,
			struct p9221_charger_data, auth_dc_icl_work.work);
	const ktime_t elap = get_boot_sec() - charger->online_at;
	int auth_check = 0;

	mutex_lock(&charger->auth_lock);

	if (elap >= WLCDC_DEBOUNCE_TIME_S)
		p9221_set_auth_dc_icl(charger, false);

	/* done already */
	if (!charger->auth_delay || !p9221_is_online(charger))
		goto exit_done;

	/*
	 * check_id for Qi 1.2.4 EPP Tx and check Qi1.3 EPP Tx until the id is
	 * available (i.e. return different from -EGAIN)
	 */
	if (p9221_is_epp(charger)) {
		auth_check = p9221_ll_check_id(charger);
		if (auth_check == -EAGAIN)
			auth_check = p9221_check_qi1_3_auth(charger);
	}

	pr_debug("%s: online_at=%lld elap=%lld timeout=%d auth_check=%d\n",
		__func__, charger->online_at, elap, WLCDC_AUTH_CHECK_S,
		auth_check);

	/* b/202213483 retry for WLCDC_AUTH_CHECK_S */
	if (auth_check <= 0 && elap < WLCDC_AUTH_CHECK_S)
		auth_check = -EAGAIN;

	/* p9221_auth_dc_icl_alarm_cb() will reschedule at timeout */
	if (auth_check == 0) {
		p9221_set_auth_dc_icl(charger, false);

		/* TODO: use a different wakesource? */
		pm_relax(charger->dev);
	} else if (auth_check < 0) {
		schedule_delayed_work(&charger->auth_dc_icl_work,
				      msecs_to_jiffies(WLCDC_AUTH_CHECK_INTERVAL_MS));
	} else {
		dev_info(&charger->client->dev,
			 "Auth limit online_at=%lld, will timeout in %llds\n",
			 charger->online_at, WLCDC_DEBOUNCE_TIME_S - elap);
	}

exit_done:
	mutex_unlock(&charger->auth_lock);
}

static enum alarmtimer_restart p9221_icl_ramp_alarm_cb(struct alarm *alarm,
						       ktime_t now)
{
	struct p9221_charger_data *charger =
			container_of(alarm, struct p9221_charger_data,
				     icl_ramp_alarm);

	/* should not schedule icl_ramp_work if charge on rtx phone */
	if (charger->chg_on_rtx)
		return ALARMTIMER_NORESTART;

	dev_info(&charger->client->dev, "ICL ramp alarm, ramp=%d\n",
		 charger->icl_ramp);

	/* Alarm is in atomic context, schedule work to complete the task */
	pm_stay_awake(charger->dev);
	schedule_delayed_work(&charger->icl_ramp_work, msecs_to_jiffies(100));

	return ALARMTIMER_NORESTART;
}

static void p9221_icl_ramp_work(struct work_struct *work)
{
	struct p9221_charger_data *charger = container_of(work,
			struct p9221_charger_data, icl_ramp_work.work);

	pm_runtime_get_sync(charger->dev);
	if (!charger->resume_complete) {
		pm_runtime_put_sync(charger->dev);
		schedule_delayed_work(&charger->icl_ramp_work,
				      msecs_to_jiffies(100));
		dev_dbg(&charger->client->dev, "Ramp reschedule\n");
		return;
	}
	pm_runtime_put_sync(charger->dev);

	dev_info(&charger->client->dev, "ICL ramp work, ramp=%d\n",
		 charger->icl_ramp);

	charger->icl_ramp = true;
	p9221_set_dc_icl(charger);

	pm_relax(charger->dev);
}

static void p9221_icl_ramp_reset(struct p9221_charger_data *charger)
{
	dev_info(&charger->client->dev, "ICL ramp reset, ramp=%d\n",
		 charger->icl_ramp);

	charger->icl_ramp = false;

	if (alarm_try_to_cancel(&charger->icl_ramp_alarm) < 0)
		dev_warn(&charger->client->dev, "Couldn't cancel icl_ramp_alarm\n");
	cancel_delayed_work(&charger->icl_ramp_work);
}

static void p9221_icl_ramp_start(struct p9221_charger_data *charger)
{
	const bool no_ramp = charger->pdata->icl_ramp_delay_ms == -1 ||
			     !charger->icl_ramp_ua;

	/* Only ramp on BPP at this time */
	if (p9221_is_epp(charger) || no_ramp)
		return;

	p9221_icl_ramp_reset(charger);

	dev_info(&charger->client->dev, "ICL ramp set alarm %dms, %dua, ramp=%d\n",
		 charger->pdata->icl_ramp_delay_ms, charger->icl_ramp_ua,
		 charger->icl_ramp);

	alarm_start_relative(&charger->icl_ramp_alarm,
			     ms_to_ktime(charger->pdata->icl_ramp_delay_ms));
}

static void p9xxx_check_ll_bpp_cep(struct p9221_charger_data *charger)
{
	int ret, ll_icl_ua;
	u32 vout_mv = 0;
	u8 val8 = 0;
	bool is_ll_bpp = true;

	ll_icl_ua = gvotable_get_int_vote(charger->dc_icl_votable, LL_BPP_CEP_VOTER);

	if (ll_icl_ua <= 0 || charger->ll_bpp_cep == 1)
		return;

	if (p9221_is_epp(charger))
		is_ll_bpp = false;

	ret = charger->chip_get_vout_max(charger, &vout_mv);
	if (ret < 0 || vout_mv != P9XXX_VOUT_5480MV)
		is_ll_bpp = false;
	ret = p9221_reg_read_8(charger, P9412_CMFET_L_REG, &val8);
	if (ret < 0 || val8 != 0)
		is_ll_bpp = false;

	if (is_ll_bpp) {
		charger->ll_bpp_cep = 1;
		dev_info(&charger->client->dev, "ll_bpp_cep = %d\n", charger->ll_bpp_cep);
	} else {
		charger->ll_bpp_cep = 0;
		dev_info(&charger->client->dev,
			 "remove LL_BPP_CEP_VOTER(capacity=%d)\n", charger->last_capacity);
		gvotable_cast_int_vote(charger->dc_icl_votable, LL_BPP_CEP_VOTER, 0, false);
	}
}

static void p9221_set_online(struct p9221_charger_data *charger)
{
	int ret;
	u8 cid = 5;

	dev_info(&charger->client->dev, "Set online\n");

	mutex_lock(&charger->stats_lock);
	charger->online = true;
	charger->tx_busy = false;
	charger->tx_done = true;
	charger->rx_done = false;
	charger->cc_data_lock.cc_use = false;
	charger->cc_data_lock.cc_rcv_at = 0;
	charger->last_capacity = -1;
	charger->online_at = get_boot_sec();

	/* reset data for the new charging entry */

	p9221_charge_stats_init(&charger->chg_data);
	mutex_unlock(&charger->stats_lock);

	ret = p9221_reg_read_8(charger, P9221_CUSTOMER_ID_REG, &cid);
	if (ret)
		dev_err(&charger->client->dev, "Could not get ID: %d\n", ret);
	else
		charger->cust_id = cid;

	dev_info(&charger->client->dev, "P9221 cid: %02x\n", charger->cust_id);

	ret = p9221_enable_interrupts(charger);
	if (ret)
		dev_err(&charger->client->dev,
			"Could not enable interrupts: %d\n", ret);

	/* NOTE: depends on _is_epp() which is not valid until DC_IN */
	p9221_write_fod(charger);

	cancel_delayed_work(&charger->dcin_pon_work);

	charger->alignment_capable = ALIGN_MFG_CHECKING;
	charger->align = WLC_ALIGN_CENTERED;
	charger->alignment = -1;
	logbuffer_log(charger->log, "align: state: %s",
		      align_status_str[charger->align]);
	schedule_work(&charger->uevent_work);

	schedule_delayed_work(&charger->charge_stats_work,
			      msecs_to_jiffies(P9221_CHARGE_STATS_TIMEOUT_MS));

	/* Auth: set alternate ICL for comms and start auth timers */
	if (charger->pdata->has_wlc_dc) {
		const ktime_t timeout = ms_to_ktime(WLCDC_DEBOUNCE_TIME_S * 1000);

		mutex_lock(&charger->auth_lock);

		ret = p9221_set_auth_dc_icl(charger, true);
		if (ret < 0)
			dev_err(&charger->client->dev, "cannot set Auth ICL: %d\n", ret);

		pm_stay_awake(charger->dev);
		alarm_start_relative(&charger->auth_dc_icl_alarm, timeout);
		schedule_delayed_work(&charger->auth_dc_icl_work,
				      msecs_to_jiffies(WLCDC_AUTH_CHECK_INIT_DELAY_MS));

		mutex_unlock(&charger->auth_lock);
	}

}

static int p9221_set_bpp_vout(struct p9221_charger_data *charger)
{
	u32 vout_mv;
	int ret, loops;
	const u32 vout_5000mv = 5000;

	for (loops = 0; loops < 10; loops++) {
		ret = charger->chip_set_vout_max(charger, vout_5000mv);
		if (ret < 0) {
			dev_err(&charger->client->dev,
				"cannot set VOUT (%d)\n", ret);
			return ret;
		}

		ret = charger->chip_get_vout_max(charger, &vout_mv);
		if (ret < 0) {
			dev_err(&charger->client->dev,
				"cannot read VOUT (%d)\n", ret);
			return ret;
		}

		if (vout_mv == vout_5000mv)
			return 0;

		msleep(10);
	}

	return -ETIMEDOUT;
}

/* return <0 on error, 0 on done, 1 on keep trying */
static int p9221_notifier_check_neg_power(struct p9221_charger_data *charger)
{
	u8 np8;
	int ret;
	u16 status_reg;

	ret = p9221_reg_read_8(charger, P9221R5_EPP_CUR_NEGOTIATED_POWER_REG,
			       &np8);
	if (ret < 0) {
		dev_err(&charger->client->dev,
			"cannot read EPP_NEG_POWER (%d)\n", ret);
		return -EIO;
	}

	if (np8 >= P9221_NEG_POWER_10W) {
		u16 mfg;

		ret = p9xxx_chip_get_tx_mfg_code(charger, &mfg);
		if (ret < 0) {
			dev_err(&charger->client->dev,
				"cannot read MFG_CODE (%d)\n", ret);
			return -EIO;
		}


		/* EPP unless dealing with P9221_PTMC_EPP_TX_1912 */
		charger->force_bpp = (mfg == P9221_PTMC_EPP_TX_1912);
		dev_info(&charger->client->dev, "np=%x mfg=%x fb=%d\n",
			 np8, mfg, charger->force_bpp);
		goto done;
	}

	ret = p9221_reg_read_16(charger, P9221_STATUS_REG, &status_reg);
	if (ret) {
		dev_err(&charger->client->dev,
			"failed to read P9221_STATUS_REG reg: %d\n",
			ret);
		return ret;
	}

	/* VOUT for standard BPP comes much earlier that VOUT for EPP */
	if (!(status_reg & charger->ints.vout_changed_bit))
		return 1;

	/* normal BPP TX or EPP at less than 10W */
	charger->force_bpp = true;
	dev_info(&charger->client->dev,
			"np=%x normal BPP or EPP less than 10W (%d)\n",
			np8, ret);

done:
	if (charger->force_bpp) {
		ret = p9221_set_bpp_vout(charger);
		if (ret)
			dev_err(&charger->client->dev,
				"cannot change VOUT (%d)\n", ret);
	}

	return 0;
}

/* 2 P9221_NOTIFIER_DELAY_MS from VRECTON */
static void p9221_notifier_check_dc(struct p9221_charger_data *charger)
{
	int ret, dc_in;

	if ((charger->chip_id == P9221_CHIP_ID) && charger->check_np) {

		ret = p9221_notifier_check_neg_power(charger);
		if (ret > 0) {
			ret = schedule_delayed_work(&charger->notifier_work,
				msecs_to_jiffies(P9221_CHECK_NP_DELAY_MS));
			if (ret == 0)
				return;

			dev_err(&charger->client->dev,
				"cannot reschedule check_np (%d)\n", ret);
		}

		/* done */
		charger->check_np = false;
	}

	dc_in = p9221_has_dc_in(charger);
	if (dc_in < 0) {
          	dev_info(&charger->client->dev, "reschedule it(%d)\n", dc_in);
		schedule_delayed_work(&charger->notifier_work,
				    msecs_to_jiffies(P9221_DCIN_RETRY_DELAY_MS));
		return;
	}

	dev_info(&charger->client->dev, "dc status is %d\n", dc_in);
  	charger->check_dc = false;
	/*
	 * We now have confirmation from DC_IN, kill the timer, charger->online
	 * will be set by this function.
	 */
	cancel_delayed_work(&charger->dcin_work);
	del_timer(&charger->vrect_timer);

	if (charger->log) {
		u32 vout_uv;
		u32 vout_mv;

		ret = charger->chip_get_vout(charger, &vout_mv);
		if (!ret)
			vout_uv = P9221_MV_TO_UV(vout_mv);

		logbuffer_log(charger->log,
			      "check_dc: online=%d present=%d VOUT=%uuV (%d)",
			      charger->online, dc_in,
			      (ret == 0) ? vout_uv : 0, ret);
	}

	/*
	 * Always write FOD, check dc_icl, send CSP
	 */
	if (dc_in) {
		if (p9221_is_epp(charger)) {
			charger->chip_check_neg_power(charger);
			/*
			 * When WLC online && EPP, adjust minimum on time(MOT) to 40%
			 * for mitigate LC node voltage overshoot
			 */
			ret = p9xxx_chip_set_mot_reg(charger, P9412_MOT_40PCT);
			if (ret < 0)
				dev_warn(&charger->client->dev,
					 "Fail to set MOT register(%d)\n", ret);
		}

		if (charger->pdata->has_sw_ramp && !charger->sw_ramp_done) {
			gvotable_cast_int_vote(charger->dc_icl_votable,
					       P9221_RAMP_VOTER,
					       P9XXX_SW_RAMP_ICL_START_UA, true);
			charger->sw_ramp_done = true;
		}
		p9221_set_dc_icl(charger);
		p9221_write_fod(charger);
		if (!charger->dc_icl_bpp)
			p9221_icl_ramp_start(charger);

		/* Check if Tx in LL BPP mode */
		p9xxx_check_ll_bpp_cep(charger);

		ret = p9221_reg_read_16(charger, P9221_OTP_FW_MINOR_REV_REG,
					&charger->fw_rev);
		if (ret)
			dev_err(&charger->client->dev,
				"Could not get FW_REV: %d\n", ret);
	}

	/* We may have already gone online during check_det */
	if (charger->online == dc_in)
		goto out;

	if (dc_in)
		p9221_set_online(charger);
	else
		p9221_set_offline(charger);

out:
	dev_info(&charger->client->dev, "trigger wc changed on:%d in:%d\n",
		 charger->online, dc_in);
	power_supply_changed(charger->wc_psy);
}

/* P9221_NOTIFIER_DELAY_MS from VRECTON */
static bool p9221_notifier_check_det(struct p9221_charger_data *charger)
{
	bool relax = true;

	del_timer(&charger->vrect_timer);

	if (charger->online && !charger->ben_state)
		goto done;

	dev_info(&charger->client->dev, "detected wlc, trigger wc changed\n");

	/* b/130637382 workaround for 2622,2225,2574,1912 */
	charger->check_np = true;
	/* will send out a FOD but is_epp() is still invalid */
	p9221_set_online(charger);
	power_supply_changed(charger->wc_psy);

	/* Check dc-in every seconds as long as we are in field. */
	dev_info(&charger->client->dev, "start dc-in timer\n");
	cancel_delayed_work_sync(&charger->dcin_work);
	schedule_delayed_work(&charger->dcin_work,
			      msecs_to_jiffies(P9221_DCIN_TIMEOUT_MS));
	relax = false;

done:
	charger->check_det = false;

	return relax;
}

static void p9xxx_write_q_factor(struct p9221_charger_data *charger)
{
	int ret, q_factor;

	if (charger->pdata->q_value == -1 && charger->de_q_value == 0)
		return;

	q_factor = (charger->de_q_value > 0) ?
		   charger->de_q_value : charger->pdata->q_value;

	ret = p9xxx_chip_set_q_factor_reg(charger, q_factor);
	if (ret < 0)
		dev_err(&charger->client->dev,
			"cannot write Q=%d (%d)\n",
			q_factor, ret);
}

static void p9xxx_update_q_factor(struct p9221_charger_data *charger)
{
	int ret, i;

	for (i = 0; i < 5; i += 1) {
		ret = p9xxx_chip_get_tx_mfg_code(charger, &charger->mfg);
		if (ret == 0 && charger->mfg != 0)
			break;
		usleep_range(100 * USEC_PER_MSEC, 120 * USEC_PER_MSEC);
	}

	if (charger->mfg == P9221_PTMC_EPP_TX_4191) {
		ret = p9xxx_chip_set_q_factor_reg(charger, charger->pdata->tx_4191q);
		if (ret == 0)
			dev_info(&charger->client->dev,
				 "update Q factor=%d(mfg=%x)\n",
				 charger->pdata->tx_4191q, charger->mfg);
	};
}

static void p9221_notifier_work(struct work_struct *work)
{
	struct p9221_charger_data *charger = container_of(work,
			struct p9221_charger_data, notifier_work.work);
	bool relax = true;
	int ret;

	dev_info(&charger->client->dev, "Notifier work: on:%d ben:%d dc:%d np:%d det:%d\n",
		 charger->online,
		 charger->ben_state,
		 charger->check_dc, charger->check_np,
		 charger->check_det);

	charger->send_eop = gvotable_get_int_vote(charger->dc_icl_votable,
						  THERMAL_DAEMON_VOTER) == 0;
	if (charger->send_eop && !charger->online) {
		dev_info(&charger->client->dev, "WLC should be disabled!\n");
		p9221_wlc_disable(charger, 1, P9221_EOP_UNKNOWN);
		goto done_relax;
	}

	/* Calibrate light load */
	if (charger->pdata->light_load)
		p9xxx_chip_set_light_load_reg(charger, P9222_LIGHT_LOAD_VALUE);

	p9xxx_write_q_factor(charger);
	if (charger->pdata->tx_4191q > 0)
		p9xxx_update_q_factor(charger);

	if (charger->pdata->epp_rp_value != -1) {

		ret = charger->chip_renegotiate_pwr(charger);
		if (ret < 0)
			dev_err(&charger->client->dev,
				"cannot renegotiate power=%d (%d)\n",
				 charger->pdata->epp_rp_value, ret);
	}

	if (charger->log) {
		u32 vrect_mv;

		ret = charger->chip_get_vrect(charger, &vrect_mv);
		logbuffer_log(charger->log,
			      "notifier: on:%d ben:%d dc:%d det:%d VRECT=%uuV (%d)",
			      charger->online,
			      charger->ben_state,
			      charger->check_dc, charger->check_det,
			      (ret == 0) ? P9221_MV_TO_UV(vrect_mv) : 0, ret);
		}

	if (charger->check_det)
		relax = p9221_notifier_check_det(charger);

	if (charger->check_dc)
		p9221_notifier_check_dc(charger);

done_relax:
	if (relax)
		pm_relax(charger->dev);
}

static size_t p9221_add_buffer(char *buf, u32 val, size_t count, int ret,
			       const char *name, char *fmt)
{
	int added = 0;

	added += scnprintf(buf + count, PAGE_SIZE - count, "%s", name);
	count += added;
	if (ret)
		added += scnprintf(buf + count, PAGE_SIZE - count,
				   "err %d\n", ret);
	else
		added += scnprintf(buf + count, PAGE_SIZE - count, fmt, val);

	return added;
}

static ssize_t p9221_add_reg_buffer(struct p9221_charger_data *charger,
				    char *buf, size_t count, u16 reg, int width,
				    bool cooked, const char *name, char *fmt)
{
	u32 val;
	int ret;

	if (width == 16) {
		u16 val16 = 0;

		ret = p9221_reg_read_16(charger, reg, &val16);
		val = val16;
	} else {
		u8 val8 = 0;

		ret = p9221_reg_read_8(charger, reg, &val8);
		val = val8;
	}

	return p9221_add_buffer(buf, val, count, ret, name, fmt);
}

static ssize_t p9221_show_version(struct device *dev,
				  struct device_attribute *attr,
				  char *buf)
{
	struct i2c_client *client = to_i2c_client(dev);
	struct p9221_charger_data *charger = i2c_get_clientdata(client);
	int count = 0;
	int i;
	u8 val8 = 0;

	if (!p9221_is_online(charger))
		return -ENODEV;

	count += p9221_add_reg_buffer(charger, buf, count, P9221_CHIP_ID_REG,
				      16, 0, "chip id    : ", "%04x\n");
	count += p9221_add_reg_buffer(charger, buf, count,
				      P9221_CHIP_REVISION_REG, 8, 0,
				      "chip rev   : ", "%02x\n");
	count += p9221_add_reg_buffer(charger, buf, count,
				      P9221_CUSTOMER_ID_REG, 8, 0,
				      "cust id    : ", "%02x\n");
	count += p9221_add_reg_buffer(charger, buf, count,
				      P9221_OTP_FW_MAJOR_REV_REG, 16, 0,
				      "otp fw maj : ", "%04x\n");
	count += p9221_add_reg_buffer(charger, buf, count,
				      P9221_OTP_FW_MINOR_REV_REG, 16, 0,
				      "otp fw min : ", "%04x\n");

	count += scnprintf(buf + count, PAGE_SIZE - count, "otp fw date: ");
	for (i = 0; i < P9221_OTP_FW_DATE_SIZE; i++) {
		p9221_reg_read_8(charger,
				       P9221_OTP_FW_DATE_REG + i, &val8);
		if (val8)
			count += scnprintf(buf + count, PAGE_SIZE - count,
					   "%c", val8);
	}

	count += scnprintf(buf + count, PAGE_SIZE - count, "\notp fw time: ");
	for (i = 0; i < P9221_OTP_FW_TIME_SIZE; i++) {
		p9221_reg_read_8(charger,
				       P9221_OTP_FW_TIME_REG + i, &val8);
		if (val8)
			count += scnprintf(buf + count, PAGE_SIZE - count,
					   "%c", val8);
	}

	count += p9221_add_reg_buffer(charger, buf, count,
				      P9221_SRAM_FW_MAJOR_REV_REG, 16, 0,
				      "\nram fw maj : ", "%04x\n");
	count += p9221_add_reg_buffer(charger, buf, count,
				      P9221_SRAM_FW_MINOR_REV_REG, 16, 0,
				      "ram fw min : ", "%04x\n");

	count += scnprintf(buf + count, PAGE_SIZE - count, "ram fw date: ");
	for (i = 0; i < P9221_SRAM_FW_DATE_SIZE; i++) {
		p9221_reg_read_8(charger,
				       P9221_SRAM_FW_DATE_REG + i, &val8);
		if (val8)
			count += scnprintf(buf + count, PAGE_SIZE - count,
					   "%c", val8);
	}

	count += scnprintf(buf + count, PAGE_SIZE - count, "\nram fw time: ");
	for (i = 0; i < P9221_SRAM_FW_TIME_SIZE; i++) {
		p9221_reg_read_8(charger,
				       P9221_SRAM_FW_TIME_REG + i, &val8);
		if (val8)
			count += scnprintf(buf + count, PAGE_SIZE - count,
					   "%c", val8);
	}

	count += scnprintf(buf + count, PAGE_SIZE - count, "\n");
	return count;
}

static DEVICE_ATTR(version, 0444, p9221_show_version, NULL);

static ssize_t p9221_show_status(struct device *dev,
				 struct device_attribute *attr,
				 char *buf)
{
	struct i2c_client *client = to_i2c_client(dev);
	struct p9221_charger_data *charger = i2c_get_clientdata(client);
	int count = 0, i;
	int ret;
	u8 tmp[P9221R5_NUM_FOD];
	uint32_t tx_id = 0;
	u32 val32;
	u16 val16;
	u8 val8;

	if (!p9221_is_online(charger))
		return -ENODEV;

	ret = p9221_reg_read_16(charger, P9221_STATUS_REG, &val16);
	count += p9221_add_buffer(buf, val16, count, ret,
				  "status      : ", "%04x\n");

	ret = p9221_reg_read_16(charger, P9221_INT_REG, &val16);
	count += p9221_add_buffer(buf, val16, count, ret,
				  "int         : ", "%04x\n");

	ret = p9221_reg_read_16(charger, P9221_INT_ENABLE_REG, &val16);
	count += p9221_add_buffer(buf, val16, count, ret,
				  "int_enable  : ", "%04x\n");

	ret = charger->chip_get_sys_mode(charger, &val8);
	count += p9221_add_buffer(buf, val8, count, ret,
				  "mode        : ", "%02x\n");

	ret = charger->chip_get_vout(charger, &val32);
	count += p9221_add_buffer(buf, P9221_MV_TO_UV(val32), count, ret,
				  "vout        : ", "%u uV\n");

	ret = charger->chip_get_vrect(charger, &val32);
	count += p9221_add_buffer(buf, P9221_MV_TO_UV(val32), count, ret,
				  "vrect       : ", "%u uV\n");

	ret = charger->chip_get_iout(charger, &val32);
	count += p9221_add_buffer(buf, P9221_MA_TO_UA(val32), count, ret,
				  "iout        : ", "%u uA\n");

	if (charger->ben_state == 1)
		ret = charger->chip_get_tx_ilim(charger, &val32);
	else
		ret = charger->chip_get_rx_ilim(charger, &val32);
	count += p9221_add_buffer(buf, P9221_MA_TO_UA(val32), count, ret,
				  "ilim        : ", "%u uA\n");

	ret = charger->chip_get_op_freq(charger, &val32);
	count += p9221_add_buffer(buf, P9221_KHZ_TO_HZ(val32), count, ret,
				  "freq        : ", "%u hz\n");
	count += scnprintf(buf + count, PAGE_SIZE - count,
			   "tx_busy     : %d\n", charger->tx_busy);
	count += scnprintf(buf + count, PAGE_SIZE - count,
			   "tx_done     : %d\n", charger->tx_done);
	count += scnprintf(buf + count, PAGE_SIZE - count,
			   "rx_done     : %d\n", charger->rx_done);
	count += scnprintf(buf + count, PAGE_SIZE - count,
			   "tx_len      : %d\n", charger->tx_len);
	count += scnprintf(buf + count, PAGE_SIZE - count,
			   "rx_len      : %d\n", charger->rx_len);
	p9xxx_chip_get_tx_id(charger, &tx_id);
	count += scnprintf(buf + count, PAGE_SIZE - count,
			   "tx_id       : %08x (%s)\n", tx_id,
			   p9221_get_tx_id_str(charger));

	ret = charger->chip_get_align_x(charger, &val8);
	count += p9221_add_buffer(buf, val8, count, ret,
				  "align_x     : ", "%u\n");

	ret = charger->chip_get_align_y(charger, &val8);
	count += p9221_add_buffer(buf, val8, count, ret,
				  "align_y     : ", "%u\n");

	/* WLC_DC state */
	if (charger->prop_mode_en) {
		ret = charger->reg_read_8(charger, P9412_PROP_CURR_PWR_REG,
					  &val8);
		count += p9221_add_buffer(buf, val8, count, ret,
					  "curr_pwr_reg: ", "%02x\n");
	}

	/* FOD Register */
	ret = p9xxx_chip_get_fod_reg(charger, tmp, P9221R5_NUM_FOD);
	count += scnprintf(buf + count, PAGE_SIZE - count, "fod         : ");
	if (ret)
		count += scnprintf(buf + count, PAGE_SIZE - count,
				   "err %d\n", ret);
	else {
		count += p9221_hex_str(tmp, P9221R5_NUM_FOD, buf + count, count,
				       false);
		count += scnprintf(buf + count, PAGE_SIZE - count, "\n");
	}

	/* Device tree FOD entries */
	count += scnprintf(buf + count, PAGE_SIZE - count,
			   "dt fod      : (n=%d) ", charger->pdata->fod_num);
	count += p9221_hex_str(charger->pdata->fod, charger->pdata->fod_num,
			       buf + count, PAGE_SIZE - count, false);

	count += scnprintf(buf + count, PAGE_SIZE - count,
			   "\ndt fod-epp  : (n=%d) ",
			   charger->pdata->fod_epp_num);
	count += p9221_hex_str(charger->pdata->fod_epp,
			       charger->pdata->fod_epp_num,
			       buf + count, PAGE_SIZE - count, false);

	for (i = 0; i < charger->pdata->nb_hpp_fod_vol; i++) {
		count += scnprintf(buf + count, PAGE_SIZE - count,
				   "\ndt fod-hpp-%d  : (n=%d) ",
				   i, charger->pdata->hpp_fods[i].num);
		count += p9221_hex_str(charger->pdata->hpp_fods[i].fod,
				       charger->pdata->hpp_fods[i].num,
				       buf + count, PAGE_SIZE - count, false);
	}

	count += scnprintf(buf + count, PAGE_SIZE - count,
			   "\npp buf      : (v=%d) ", charger->pp_buf_valid);
	count += p9221_hex_str(charger->pp_buf, sizeof(charger->pp_buf),
			       buf + count, PAGE_SIZE - count, false);

	count += scnprintf(buf + count, PAGE_SIZE - count, "\n");
	return count;
}

static DEVICE_ATTR(status, 0444, p9221_show_status, NULL);

static ssize_t p9221_show_count(struct device *dev,
				struct device_attribute *attr,
				char *buf)
{
	struct i2c_client *client = to_i2c_client(dev);
	struct p9221_charger_data *charger = i2c_get_clientdata(client);

	return scnprintf(buf, PAGE_SIZE, "%u\n", charger->count);
}

static ssize_t p9221_store_count(struct device *dev,
				 struct device_attribute *attr,
				 const char *buf, size_t count)
{
	struct i2c_client *client = to_i2c_client(dev);
	struct p9221_charger_data *charger = i2c_get_clientdata(client);
	int ret;
	u8 cnt;

	ret = kstrtou8(buf, 0, &cnt);
	if (ret < 0)
		return ret;
	charger->count = cnt;
	return count;
}

static DEVICE_ATTR(count, 0644, p9221_show_count, p9221_store_count);

static ssize_t p9221_show_icl_ramp_delay_ms(struct device *dev,
					    struct device_attribute *attr,
					    char *buf)
{
	struct i2c_client *client = to_i2c_client(dev);
	struct p9221_charger_data *charger = i2c_get_clientdata(client);

	return scnprintf(buf, PAGE_SIZE, "%d\n",
			 charger->pdata->icl_ramp_delay_ms);
}

static ssize_t p9221_store_icl_ramp_delay_ms(struct device *dev,
					     struct device_attribute *attr,
					     const char *buf, size_t count)
{
	struct i2c_client *client = to_i2c_client(dev);
	struct p9221_charger_data *charger = i2c_get_clientdata(client);
	int ret;
	u32 ms;

	ret = kstrtou32(buf, 10, &ms);
	if (ret < 0)
		return ret;
	charger->pdata->icl_ramp_delay_ms = ms;
	return count;
}

static DEVICE_ATTR(icl_ramp_delay_ms, 0644,
		   p9221_show_icl_ramp_delay_ms,
		   p9221_store_icl_ramp_delay_ms);

static ssize_t p9221_show_icl_ramp_ua(struct device *dev,
				      struct device_attribute *attr,
				      char *buf)
{
	struct i2c_client *client = to_i2c_client(dev);
	struct p9221_charger_data *charger = i2c_get_clientdata(client);

	return scnprintf(buf, PAGE_SIZE, "%d\n", charger->icl_ramp_ua);
}

static ssize_t p9221_store_icl_ramp_ua(struct device *dev,
				       struct device_attribute *attr,
				       const char *buf, size_t count)
{
	struct i2c_client *client = to_i2c_client(dev);
	struct p9221_charger_data *charger = i2c_get_clientdata(client);
	int ret;
	u32 ua;

	ret = kstrtou32(buf, 10, &ua);
	if (ret < 0)
		return ret;
	charger->icl_ramp_ua = ua;
	return count;
}

static DEVICE_ATTR(icl_ramp_ua, 0644,
		   p9221_show_icl_ramp_ua, p9221_store_icl_ramp_ua);

static ssize_t p9221_show_addr(struct device *dev,
			       struct device_attribute *attr,
			       char *buf)
{
	struct i2c_client *client = to_i2c_client(dev);
	struct p9221_charger_data *charger = i2c_get_clientdata(client);

	return scnprintf(buf, PAGE_SIZE, "%04x\n", charger->addr);
}

static ssize_t p9221_store_addr(struct device *dev,
				struct device_attribute *attr,
				const char *buf, size_t count)
{
	struct i2c_client *client = to_i2c_client(dev);
	struct p9221_charger_data *charger = i2c_get_clientdata(client);
	int ret;
	u16 addr;

	ret = kstrtou16(buf, 16, &addr);
	if (ret < 0)
		return ret;
	charger->addr = addr;
	return count;
}

static DEVICE_ATTR(addr, 0644, p9221_show_addr, p9221_store_addr);

static ssize_t p9221_show_data(struct device *dev,
			       struct device_attribute *attr,
			       char *buf)
{
	struct i2c_client *client = to_i2c_client(dev);
	struct p9221_charger_data *charger = i2c_get_clientdata(client);
	u8 reg[256];
	int ret;
	int i;
	ssize_t len = 0;

	if (!charger->count || (charger->addr > (0xFFFF - charger->count)))
		return -EINVAL;

	if (!p9221_is_online(charger))
		return -ENODEV;

	ret = p9221_reg_read_n(charger, charger->addr, reg, charger->count);
	if (ret)
		return ret;

	for (i = 0; i < charger->count; i++) {
		len += scnprintf(buf + len, PAGE_SIZE - len, "%02x: %02x\n",
				 charger->addr + i, reg[i]);
	}
	return len;
}

static ssize_t p9221_store_data(struct device *dev,
				struct device_attribute *attr,
				const char *buf, size_t count)
{
	struct i2c_client *client = to_i2c_client(dev);
	struct p9221_charger_data *charger = i2c_get_clientdata(client);
	u8 reg[256];
	int i = 0;
	int ret = 0;
	char *data;
	char *tmp_buf;

	if (!charger->count || (charger->addr > (0xFFFF - charger->count)))
		return -EINVAL;

	if (!p9221_is_online(charger))
		return -ENODEV;

	tmp_buf = kstrdup(buf, GFP_KERNEL);
	data = tmp_buf;
	if (!data)
		return -ENOMEM;

	while (data && i < charger->count) {
		char *d = strsep(&data, " ");

		if (*d) {
			ret = kstrtou8(d, 16, &reg[i]);
			if (ret)
				break;
			i++;
		}
	}
	if ((i != charger->count) || ret) {
		ret = -EINVAL;
		goto out;
	}

	ret = p9221_reg_write_n(charger, charger->addr, reg, charger->count);
	if (ret)
		goto out;
	ret = count;

out:
	kfree(tmp_buf);
	return ret;
}

static DEVICE_ATTR(data, 0644, p9221_show_data, p9221_store_data);

static ssize_t p9221_store_ccreset(struct device *dev,
				   struct device_attribute *attr,
				   const char *buf, size_t count)
{
	struct i2c_client *client = to_i2c_client(dev);
	struct p9221_charger_data *charger = i2c_get_clientdata(client);
	int ret;

	ret = p9221_send_ccreset(charger);
	if (ret)
		return ret;
	return count;
}

static DEVICE_ATTR(ccreset, 0200, NULL, p9221_store_ccreset);

static ssize_t p9221_show_rxdone(struct device *dev,
				 struct device_attribute *attr,
				 char *buf)
{
	struct i2c_client *client = to_i2c_client(dev);
	struct p9221_charger_data *charger = i2c_get_clientdata(client);

	buf[0] = charger->rx_done ? '1' : '0';
	buf[1] = 0;
	return 1;
}

static DEVICE_ATTR(rxdone, 0444, p9221_show_rxdone, NULL);

static ssize_t p9221_show_rxlen(struct device *dev,
				struct device_attribute *attr,
				char *buf)
{
	struct i2c_client *client = to_i2c_client(dev);
	struct p9221_charger_data *charger = i2c_get_clientdata(client);

	return scnprintf(buf, PAGE_SIZE, "%hu\n", charger->rx_len);
}

static DEVICE_ATTR(rxlen, 0444, p9221_show_rxlen, NULL);

static ssize_t p9221_show_txdone(struct device *dev,
				 struct device_attribute *attr,
				 char *buf)
{
	struct i2c_client *client = to_i2c_client(dev);
	struct p9221_charger_data *charger = i2c_get_clientdata(client);

	buf[0] = charger->tx_done ? '1' : '0';
	buf[1] = 0;
	return 1;
}

static DEVICE_ATTR(txdone, 0444, p9221_show_txdone, NULL);

static ssize_t p9221_show_txbusy(struct device *dev,
				 struct device_attribute *attr,
				 char *buf)
{
	struct i2c_client *client = to_i2c_client(dev);
	struct p9221_charger_data *charger = i2c_get_clientdata(client);

	buf[0] = charger->tx_busy ? '1' : '0';
	buf[1] = 0;
	return 1;
}

static DEVICE_ATTR(txbusy, 0444, p9221_show_txbusy, NULL);

static ssize_t p9221_store_txlen(struct device *dev,
				 struct device_attribute *attr,
				 const char *buf, size_t count)
{
	struct i2c_client *client = to_i2c_client(dev);
	struct p9221_charger_data *charger = i2c_get_clientdata(client);
	int ret;
	u16 len;

	ret = kstrtou16(buf, 16, &len);
	if (ret < 0)
		return ret;

	if (!charger->online)
		return -ENODEV;

	/* Don't send bidi data in cases of BPP and NOT dream-defend */
	if (!p9221_is_epp(charger) && !charger->trigger_power_mitigation)
		return -EINVAL;

	charger->tx_len = len;

	ret = set_renego_state(charger, P9XXX_SEND_DATA);
	if (ret != 0)
		return -EBUSY;
	charger->tx_done = false;
	ret = p9221_send_data(charger);
	if (ret) {
		charger->tx_done = true;
		return ret;
	}

	cancel_delayed_work_sync(&charger->tx_work);
	schedule_delayed_work(&charger->tx_work,
			      msecs_to_jiffies(P9221_TX_TIMEOUT_MS));

	return count;
}

static DEVICE_ATTR(txlen, 0200, NULL, p9221_store_txlen);

static ssize_t authtype_store(struct device *dev,
			      struct device_attribute *attr,
			      const char *buf, size_t count)
{
	struct i2c_client *client = to_i2c_client(dev);
	struct p9221_charger_data *charger = i2c_get_clientdata(client);
	int ret;
	u16 type;

	ret = kstrtou16(buf, 16, &type);
	if (ret < 0)
		return ret;

	charger->auth_type = type;

	return count;
}

static DEVICE_ATTR_WO(authtype);

static ssize_t p9221_show_force_epp(struct device *dev,
				    struct device_attribute *attr,
				    char *buf)
{
	struct i2c_client *client = to_i2c_client(dev);
	struct p9221_charger_data *charger = i2c_get_clientdata(client);

	buf[0] = charger->fake_force_epp ? '1' : '0';
	buf[1] = 0;
	return 1;
}

static ssize_t p9221_force_epp(struct device *dev,
			      struct device_attribute *attr,
			      const char *buf, size_t count)
{
	struct i2c_client *client = to_i2c_client(dev);
	struct p9221_charger_data *charger = i2c_get_clientdata(client);
	int ret;
	u16 val;

	ret = kstrtou16(buf, 16, &val);
	if (ret < 0)
		return ret;

	charger->fake_force_epp = (val != 0);

	if (charger->pdata->slct_gpio >= 0)
		gpio_set_value_cansleep(charger->pdata->slct_gpio,
			       charger->fake_force_epp ? 1 : 0);
	return count;
}

static DEVICE_ATTR(force_epp, 0600, p9221_show_force_epp, p9221_force_epp);

static ssize_t dc_icl_epp_show(struct device *dev,
			       struct device_attribute *attr,
			       char *buf)
{
	struct i2c_client *client = to_i2c_client(dev);
	struct p9221_charger_data *charger = i2c_get_clientdata(client);

	return scnprintf(buf, PAGE_SIZE, "%d\n", charger->dc_icl_epp);
}

static ssize_t dc_icl_epp_store(struct device *dev,
				struct device_attribute *attr,
				const char *buf, size_t count)
{
	struct i2c_client *client = to_i2c_client(dev);
	struct p9221_charger_data *charger = i2c_get_clientdata(client);
	int ret = 0;
	u32 ua;

	ret = kstrtou32(buf, 10, &ua);
	if (ret < 0)
		return ret;

	charger->dc_icl_epp = ua;

	if (charger->dc_icl_votable && p9221_is_epp(charger))
		gvotable_cast_int_vote(charger->dc_icl_votable, P9221_WLC_VOTER,
				       charger->dc_icl_epp, true);

	return count;
}

static DEVICE_ATTR_RW(dc_icl_epp);

static ssize_t p9221_show_dc_icl_bpp(struct device *dev,
				     struct device_attribute *attr,
				     char *buf)
{
	struct i2c_client *client = to_i2c_client(dev);
	struct p9221_charger_data *charger = i2c_get_clientdata(client);

	return scnprintf(buf, PAGE_SIZE, "%d\n", charger->dc_icl_bpp);
}

static ssize_t p9221_set_dc_icl_bpp(struct device *dev,
				    struct device_attribute *attr,
				    const char *buf, size_t count)
{
	struct i2c_client *client = to_i2c_client(dev);
	struct p9221_charger_data *charger = i2c_get_clientdata(client);
	int ret = 0;
	u32 ua;

	ret = kstrtou32(buf, 10, &ua);
	if (ret < 0)
		return ret;

	charger->dc_icl_bpp = ua;

	if (charger->dc_icl_votable && !p9221_is_epp(charger))
		gvotable_cast_int_vote(charger->dc_icl_votable, P9221_WLC_VOTER,
				       charger->dc_icl_bpp, true);

	return count;
}

static DEVICE_ATTR(dc_icl_bpp, 0644,
		   p9221_show_dc_icl_bpp, p9221_set_dc_icl_bpp);

static ssize_t p9221_show_alignment(struct device *dev,
				    struct device_attribute *attr,
				    char *buf)
{
	struct i2c_client *client = to_i2c_client(dev);
	struct p9221_charger_data *charger = i2c_get_clientdata(client);

	if (charger->alignment == -1)
		p9221_init_align(charger);

	if ((charger->align != WLC_ALIGN_CENTERED) ||
	    (charger->alignment == -1))
		return scnprintf(buf, PAGE_SIZE, "%s\n",
				 align_status_str[charger->align]);
	else
		return scnprintf(buf, PAGE_SIZE, "%d\n", charger->alignment);
}

static DEVICE_ATTR(alignment, 0444, p9221_show_alignment, NULL);

static ssize_t operating_freq_show(struct device *dev,
				   struct device_attribute *attr,
				   char *buf)
{
	struct i2c_client *client = to_i2c_client(dev);
	struct p9221_charger_data *charger = i2c_get_clientdata(client);
	int ret = 0, val = 0;

	ret = p9221_ready_to_read(charger);
	if (!ret) {
		ret = charger->chip_get_op_freq(charger, &val);
		if (!ret)
			val = P9221_KHZ_TO_HZ(val);
	}

	if (ret)
		val = ret;

	return scnprintf(buf, PAGE_SIZE, "%d\n", val);
}

static DEVICE_ATTR_RO(operating_freq);

static ssize_t aicl_delay_ms_show(struct device *dev,
				  struct device_attribute *attr,
				  char *buf)
{
	struct i2c_client *client = to_i2c_client(dev);
	struct p9221_charger_data *charger = i2c_get_clientdata(client);

	return scnprintf(buf, PAGE_SIZE, "%d\n", charger->aicl_delay_ms);
}

static ssize_t aicl_delay_ms_store(struct device *dev,
				   struct device_attribute *attr,
				   const char *buf, size_t count)
{
	struct i2c_client *client = to_i2c_client(dev);
	struct p9221_charger_data *charger = i2c_get_clientdata(client);
	int ret = 0;
	u32 t;

	ret = kstrtou32(buf, 10, &t);
	if (ret < 0)
		return ret;

	charger->aicl_delay_ms = t;

	return count;
}

static DEVICE_ATTR_RW(aicl_delay_ms);

static ssize_t aicl_icl_ua_show(struct device *dev,
				struct device_attribute *attr,
				char *buf)
{
	struct i2c_client *client = to_i2c_client(dev);
	struct p9221_charger_data *charger = i2c_get_clientdata(client);

	return scnprintf(buf, PAGE_SIZE, "%d\n", charger->aicl_icl_ua);
}

static ssize_t aicl_icl_ua_store(struct device *dev,
				 struct device_attribute *attr,
				 const char *buf, size_t count)
{
	struct i2c_client *client = to_i2c_client(dev);
	struct p9221_charger_data *charger = i2c_get_clientdata(client);
	int ret = 0;
	u32 ua;

	ret = kstrtou32(buf, 10, &ua);
	if (ret < 0)
		return ret;

	charger->aicl_icl_ua = ua;

	return count;
}

static DEVICE_ATTR_RW(aicl_icl_ua);

static ssize_t ptmc_id_show(struct device *dev,
			    struct device_attribute *attr,
			    char *buf)
{
	struct i2c_client *client = to_i2c_client(dev);
	struct p9221_charger_data *charger = i2c_get_clientdata(client);

	p9382_get_ptmc_id_str(charger->ptmc_id_str, PAGE_SIZE, charger);
	return scnprintf(buf, PAGE_SIZE, "%s\n", charger->ptmc_id_str);
}

static DEVICE_ATTR_RO(ptmc_id);

static ssize_t features_store(struct device *dev,
                              struct device_attribute *attr,
                              const char *buf, size_t count)
{
	struct i2c_client *client = to_i2c_client(dev);
	struct p9221_charger_data *charger = i2c_get_clientdata(client);
	u64 id, ft;
	int ret;

	ret = sscanf(buf, "%llx:%llx", &id, &ft);
	if (ret != 2)
		return -EINVAL;

	pr_debug("%s: tx_id=%llx, ft=%llx", __func__, id, ft);

	if (id) {
		if (id != 1)
			feature_update_cache(&charger->chg_features, id, ft);
		/*
		 * disable prefill of feature cache on first use of the API,
		 * TODO: possibly clear the cache as well.
		 * NOTE: Protect this with a lock.
		 */
		if (charger->pdata->feat_compat_mode) {
			dev_info(charger->dev, "compat mode off\n");
			charger->pdata->feat_compat_mode = false;
		}
	} else {
		ret = feature_update_session(charger, ft);
		if (ret < 0)
			count = ret;
	}

	return count;
}

static ssize_t features_show(struct device *dev,
			     struct device_attribute *attr,
			     char *buf)
{
	struct i2c_client *client = to_i2c_client(dev);
	struct p9221_charger_data *charger = i2c_get_clientdata(client);
	struct p9221_charger_feature *chg_fts = &charger->chg_features;
	struct p9221_charger_feature_entry *entry = &chg_fts->entries[0];
	u64 session_features = chg_fts->session_features;
	int idx;
	ssize_t len = 0;

	if (!charger->wlc_dc_enabled)
		session_features &= ~WLCF_FAST_CHARGE;

	len += scnprintf(buf + len, PAGE_SIZE - len, "0:%llx\n",
			 session_features);

	for (idx = 0; idx < chg_fts->num_entries; idx++, entry++) {
		if (entry->quickid == 0 || entry->features == 0)
			continue;
		len += scnprintf(buf + len, PAGE_SIZE - len,
				 "%llx:%llx\n",
				 entry->quickid,
				 entry->features);
	}
	return len;
}

static DEVICE_ATTR_RW(features);

static ssize_t mitigate_threshold_show(struct device *dev,
				       struct device_attribute *attr,
				       char *buf)
{
	struct i2c_client *client = to_i2c_client(dev);
	struct p9221_charger_data *charger = i2c_get_clientdata(client);

	return scnprintf(buf, PAGE_SIZE, "%u\n", charger->mitigate_threshold);
}

static ssize_t mitigate_threshold_store(struct device *dev,
					struct device_attribute *attr,
					const char *buf, size_t count)
{
	struct i2c_client *client = to_i2c_client(dev);
	struct p9221_charger_data *charger = i2c_get_clientdata(client);
	int ret;
	u8 threshold;

	ret = kstrtou8(buf, 0, &threshold);
	if (ret < 0)
		return ret;
	charger->mitigate_threshold = threshold;
	return count;
}

static DEVICE_ATTR_RW(mitigate_threshold);

/*
 * b/205193265 AP needs to wait for Cal-mode1 and mode2 to clear (calibration
 * to be complete) before attempting both authentication and re-negotiation.
 * The HAL API calls for authentication can check this node.
 */
static ssize_t wpc_ready_show(struct device *dev,
			    struct device_attribute *attr,
			    char *buf)
{
	struct i2c_client *client = to_i2c_client(dev);
	struct p9221_charger_data *charger = i2c_get_clientdata(client);

	/* Skip it on BPP */
	if (!p9221_is_epp(charger) || !charger->pdata->has_wlc_dc || !p9221_check_wpc_rev13(charger))
		return scnprintf(buf, PAGE_SIZE, "N\n");

	return scnprintf(buf, PAGE_SIZE, "%c\n",
			 p9412_is_calibration_done(charger) ? 'Y' : 'N');
}

static DEVICE_ATTR_RO(wpc_ready);

/* ------------------------------------------------------------------------ */
static ssize_t rx_lvl_show(struct device *dev,
			   struct device_attribute *attr,
			   char *buf)
{
	struct i2c_client *client = to_i2c_client(dev);
	struct p9221_charger_data *charger = i2c_get_clientdata(client);

	if (!charger->pdata->has_rtx)
		return -ENODEV;

	return scnprintf(buf, PAGE_SIZE, "%d\n", charger->rtx_csp);
}

static DEVICE_ATTR_RO(rx_lvl);

static ssize_t rtx_status_show(struct device *dev,
				     struct device_attribute *attr,
				     char *buf)
{
	struct i2c_client *client = to_i2c_client(dev);
	struct p9221_charger_data *charger = i2c_get_clientdata(client);
	static const char * const rtx_state_text[] = {
		"not support", "available", "active", "disabled" };
	int ext_bst_on = 0;

	if (!charger->pdata->has_rtx)
		charger->rtx_state = RTX_NOTSUPPORTED;

	if (p9221_is_online(charger)) {
		if (charger->ben_state || charger->rtx_reset_cnt)
			charger->rtx_state = RTX_ACTIVE;
		else
			charger->rtx_state = RTX_DISABLED;
	} else {
		if (charger->pdata->ben_gpio > 0)
			ext_bst_on = gpio_get_value_cansleep(charger->pdata->ben_gpio);
		if (ext_bst_on)
			charger->rtx_state = RTX_DISABLED;
		else
			charger->rtx_state = RTX_AVAILABLE;
	}

	return scnprintf(buf, PAGE_SIZE, "%s\n",
			 rtx_state_text[charger->rtx_state]);
}

static DEVICE_ATTR_RO(rtx_status);

static ssize_t is_rtx_connected_show(struct device *dev,
				     struct device_attribute *attr,
				     char *buf)
{
	struct i2c_client *client = to_i2c_client(dev);
	struct p9221_charger_data *charger = i2c_get_clientdata(client);
	u16 status_reg = 0;
	bool attached = 0;

	if (!charger->pdata->has_rtx)
		return -ENODEV;

	if (charger->ben_state)
		p9221_reg_read_16(charger, P9221_STATUS_REG, &status_reg);

	attached = status_reg & charger->ints.rx_connected_bit;

	return scnprintf(buf, PAGE_SIZE, "%s\n",
			 attached ? "connected" : "disconnect");
}

static DEVICE_ATTR_RO(is_rtx_connected);

static ssize_t rtx_err_show(struct device *dev,
			    struct device_attribute *attr,
			    char *buf)
{
	struct i2c_client *client = to_i2c_client(dev);
	struct p9221_charger_data *charger = i2c_get_clientdata(client);

	return scnprintf(buf, PAGE_SIZE, "%d\n", charger->rtx_err);
}

static DEVICE_ATTR_RO(rtx_err);

static ssize_t qien_show(struct device *dev,
			 struct device_attribute *attr,
			 char *buf)
{
	struct i2c_client *client = to_i2c_client(dev);
	struct p9221_charger_data *charger = i2c_get_clientdata(client);
	int value;

	if (charger->pdata->qien_gpio < 0)
		return -ENODEV;

	value = gpio_get_value_cansleep(charger->pdata->qien_gpio);

	return scnprintf(buf, PAGE_SIZE, "%d\n", value != 0);
}

static ssize_t qien_store(struct device *dev,
			  struct device_attribute *attr,
			  const char *buf, size_t count)
{
	struct i2c_client *client = to_i2c_client(dev);
	struct p9221_charger_data *charger = i2c_get_clientdata(client);

	if (charger->pdata->qien_gpio < 0)
		return -ENODEV;

	gpio_set_value_cansleep(charger->pdata->qien_gpio, buf[0] != '0');

	return count;
}
static DEVICE_ATTR_RW(qien);

static ssize_t qi_vbus_en_show(struct device *dev,
			       struct device_attribute *attr,
			       char *buf)
{
	struct i2c_client *client = to_i2c_client(dev);
	struct p9221_charger_data *charger = i2c_get_clientdata(client);
	int value;

	if (charger->pdata->qi_vbus_en < 0)
		return -ENODEV;

	value = gpio_get_value_cansleep(charger->pdata->qi_vbus_en);

	return scnprintf(buf, PAGE_SIZE, "%d\n", value != 0);
}

static ssize_t qi_vbus_en_store(struct device *dev,
				struct device_attribute *attr,
				const char *buf, size_t count)
{
	struct i2c_client *client = to_i2c_client(dev);
	struct p9221_charger_data *charger = i2c_get_clientdata(client);
	int value;

	if (charger->pdata->qi_vbus_en < 0)
		return -ENODEV;

	value = (buf[0] != '0') ^ charger->pdata->qi_vbus_en_act_low;

	gpio_set_value_cansleep(charger->pdata->qi_vbus_en, value);

	return count;
}
static DEVICE_ATTR_RW(qi_vbus_en);

static ssize_t ext_ben_show(struct device *dev,
			    struct device_attribute *attr,
			    char *buf)
{
	struct i2c_client *client = to_i2c_client(dev);
	struct p9221_charger_data *charger = i2c_get_clientdata(client);
	int value;

	if (charger->pdata->ext_ben_gpio < 0)
		return -ENODEV;

	value = gpio_get_value_cansleep(charger->pdata->ext_ben_gpio);

	return scnprintf(buf, PAGE_SIZE, "%d\n", value != 0);
}

static ssize_t ext_ben_store(struct device *dev,
			     struct device_attribute *attr,
			     const char *buf, size_t count)
{
	struct i2c_client *client = to_i2c_client(dev);
	struct p9221_charger_data *charger = i2c_get_clientdata(client);

	if (charger->pdata->ext_ben_gpio < 0)
		return -ENODEV;

	gpio_set_value_cansleep(charger->pdata->ext_ben_gpio, buf[0] != '0');

	return count;
}
static DEVICE_ATTR_RW(ext_ben);

static ssize_t rtx_sw_show(struct device *dev,
			   struct device_attribute *attr,
			   char *buf)
{
	struct i2c_client *client = to_i2c_client(dev);
	struct p9221_charger_data *charger = i2c_get_clientdata(client);
	int value;

	if (charger->pdata->switch_gpio < 0)
		return -ENODEV;

	value = gpio_get_value_cansleep(charger->pdata->switch_gpio);

	return scnprintf(buf, PAGE_SIZE, "%d\n", value != 0);
}

static ssize_t rtx_sw_store(struct device *dev,
			    struct device_attribute *attr,
			    const char *buf, size_t count)
{
	struct i2c_client *client = to_i2c_client(dev);
	struct p9221_charger_data *charger = i2c_get_clientdata(client);

	if (charger->pdata->switch_gpio < 0)
		return -ENODEV;

	/* TODO: better test on rX mode */
	if (charger->online) {
		dev_err(&charger->client->dev, "invalid rX state");
		return -EINVAL;
	}

	gpio_set_value_cansleep(charger->pdata->switch_gpio, buf[0] != '0');

	return count;
}

static DEVICE_ATTR_RW(rtx_sw);

static ssize_t fw_rev_show(struct device *dev,
			   struct device_attribute *attr, char *buf)
{
	struct i2c_client *client = to_i2c_client(dev);
	struct p9221_charger_data *charger = i2c_get_clientdata(client);

	return scnprintf(buf, PAGE_SIZE, "%04x\n", charger->fw_rev);
}

static DEVICE_ATTR_RO(fw_rev);

static ssize_t p9382_show_rtx_boost(struct device *dev,
				    struct device_attribute *attr,
				    char *buf)
{
	struct i2c_client *client = to_i2c_client(dev);
	struct p9221_charger_data *charger = i2c_get_clientdata(client);

	return scnprintf(buf, PAGE_SIZE, "%d\n", charger->ben_state);
}

/* assume that we have 2 GPIO to turn on the boost */
static int p9382_rtx_enable(struct p9221_charger_data *charger, bool enable)
{
	int ret = 0;

	/*
	 * TODO: deprecate the support for rTX on whitefin2 or use a DT entry
	 * to ignore the votable and use ben+switch
	 */
	if (!charger->chg_mode_votable)
		charger->chg_mode_votable =
			gvotable_election_get_handle(GBMS_MODE_VOTABLE);
	if (charger->chg_mode_votable) {
		ret = gvotable_cast_long_vote(charger->chg_mode_votable,
					      P9221_WLC_VOTER,
					      GBMS_CHGR_MODE_WLC_TX, enable);
		return ret;
	}

	if (charger->pdata->ben_gpio >= 0)
		gpio_set_value_cansleep(charger->pdata->ben_gpio, enable);
	if (charger->pdata->switch_gpio >= 0)
		gpio_set_value_cansleep(charger->pdata->switch_gpio, enable);

	/* some systems provide additional boost_gpio for charging level */
	if (charger->pdata->boost_gpio >= 0)
		gpio_set_value_cansleep(charger->pdata->boost_gpio, enable);

	return (charger->pdata->ben_gpio < 0 &&
		charger->pdata->switch_gpio < 0) ? -ENODEV : 0;
}

static int p9382_ben_cfg(struct p9221_charger_data *charger, int cfg)
{
	const int ben_gpio = charger->pdata->ben_gpio;
	const int switch_gpio = charger->pdata->switch_gpio;

	dev_info(&charger->client->dev, "ben_cfg: %d->%d (ben=%d, switch=%d)",
		 charger->ben_state, cfg, ben_gpio, switch_gpio);

	switch (cfg) {
	case RTX_BEN_DISABLED:
		if (charger->ben_state == RTX_BEN_ON)
			p9382_rtx_enable(charger, false);
		else if (ben_gpio == RTX_BEN_ENABLED)
			gpio_set_value_cansleep(ben_gpio, 0);
		charger->ben_state = cfg;
		break;
	case RTX_BEN_ENABLED:
		charger->ben_state = cfg;
		if (ben_gpio >= 0)
			gpio_set_value_cansleep(ben_gpio, 1);
		break;
	case RTX_BEN_ON:
		charger->ben_state = cfg;
		p9382_rtx_enable(charger, true);
		break;
	default:
		return -EINVAL;
	}

	return 0;
}

static ssize_t p9382_set_rtx_boost(struct device *dev,
				   struct device_attribute *attr,
				   const char *buf, size_t count)
{
	struct i2c_client *client = to_i2c_client(dev);
	struct p9221_charger_data *charger = i2c_get_clientdata(client);
	const int state = buf[0] - '0';
	int ret;

	/* always ok to disable */
	if (state && charger->online && !charger->ben_state) {
		dev_err(&charger->client->dev, "invalid rX state");
		return -ENODEV;
	}

	/* 0 -> BEN_DISABLED, 1 -> BEN_ON */
	ret = p9382_ben_cfg(charger, state);
	if (ret < 0)
		count = ret;

	return count;
}

static DEVICE_ATTR(rtx_boost, 0644, p9382_show_rtx_boost, p9382_set_rtx_boost);

static ssize_t p9221_show_chg_stats(struct device *dev,
				    struct device_attribute *attr,
				    char *buf)
{
	struct i2c_client *client = to_i2c_client(dev);
	struct p9221_charger_data *charger = i2c_get_clientdata(client);
	int i, len = -ENODATA;

	mutex_lock(&charger->stats_lock);

	if (charger->chg_data.cur_soc < 0)
		goto enodata_done;

	len = p9221_chg_data_head_dump(buf, PAGE_SIZE, &charger->chg_data);
	if (len < PAGE_SIZE - 1)
		buf[len++] = '\n';

	len += p9221_adapter_capabilities_dump(&buf[len], PAGE_SIZE - len, &charger->chg_data);
	if (len < PAGE_SIZE - 1)
		buf[len++] = '\n';

	for (i = 0; i < WLC_SOC_STATS_LEN; i++) {
		if (charger->chg_data.soc_data[i].elapsed_time == 0)
			continue;
		len += p9221_soc_data_dump(&buf[len], PAGE_SIZE - len,
					   &charger->chg_data, i);
		if (len < PAGE_SIZE - 1)
			buf[len++] = '\n';
	}

enodata_done:
	mutex_unlock(&charger->stats_lock);
	return len;
}

static ssize_t p9221_ctl_chg_stats(struct device *dev,
                                  struct device_attribute *attr,
                                  const char *buf, size_t count)
{
	struct i2c_client *client = to_i2c_client(dev);
	struct p9221_charger_data *charger = i2c_get_clientdata(client);

	if (count < 1)
		return -ENODATA;

	mutex_lock(&charger->stats_lock);
	switch (buf[0]) {
	case 0:
	case '0':
		p9221_charge_stats_init(&charger->chg_data);
		break;
	}
	mutex_unlock(&charger->stats_lock);

	return count;
}

static DEVICE_ATTR(charge_stats, 0644, p9221_show_chg_stats, p9221_ctl_chg_stats);

static int p9382_disable_dcin_en(struct p9221_charger_data *charger, bool enable)
{
	int ret;

	if (!charger->disable_dcin_en_votable)
		charger->disable_dcin_en_votable =
			gvotable_election_get_handle("DC_SUSPEND");
	if (!charger->disable_dcin_en_votable)
		return 0;

	ret = gvotable_cast_bool_vote(charger->disable_dcin_en_votable,
				      P9221_WLC_VOTER, enable);
	if (ret == 0)
		return 0;

	dev_err(&charger->client->dev, "Could not vote DISABLE_DCIN_EN (%d)\n", ret);
	return ret;
}

static int p9382_set_rtx(struct p9221_charger_data *charger, bool enable)
{
	int ret = 0, tx_icl = -1;

	if ((enable && charger->ben_state) || (!enable && !charger->ben_state)) {
		logbuffer_prlog(charger->rtx_log, "RTx is %s\n", enable ? "enabled" : "disabled");
		return 0;
	}

	mutex_lock(&charger->rtx_lock);

	if (enable == 0) {
		if (charger->is_rtx_mode) {
			ret = charger->chip_tx_mode_en(charger, false);
			charger->is_rtx_mode = false;
		}
		ret = p9382_ben_cfg(charger, RTX_BEN_DISABLED);
		if (ret < 0)
			goto error;

		ret = p9382_disable_dcin_en(charger, false);
		if (ret)
			dev_err(&charger->client->dev,
				"fail to enable dcin, ret=%d\n", ret);

		logbuffer_log(charger->rtx_log, "disable rtx\n");

		goto done;
	} else {
		logbuffer_log(charger->rtx_log, "enable rtx");
		/* Check if there is any one vote disabled */
		if (charger->tx_icl_votable)
			tx_icl = gvotable_get_current_int_vote(
					charger->tx_icl_votable);
		if (tx_icl == 0) {
			dev_err(&charger->client->dev, "rtx be disabled\n");
			logbuffer_log(charger->rtx_log, "rtx be disabled\n");
			charger->rtx_reset_cnt = 0;
			goto done;
		}

		/*
		 * Check if WLC online
		 * NOTE: when used CHARGER_MODE will also prevent this.
		 */
		if (charger->online) {
			dev_err(&charger->client->dev,
				"rTX is not allowed during WLC\n");
			logbuffer_log(charger->rtx_log,
				      "rTX is not allowed during WLC\n");
			charger->rtx_reset_cnt = 0;
			goto done;
		}

		/*
		 * DCIN_EN votable will not be available on all systems.
		 * if it is there, it is needed.
		 */
		ret = p9382_disable_dcin_en(charger, true);
		if (ret) {
			dev_err(&charger->client->dev, "cannot enable rTX mode %d\n", ret);
			goto error;
		}

		charger->com_busy = 0;
		charger->rtx_csp = 0;
		charger->rtx_err = RTX_NO_ERROR;
		charger->is_rtx_mode = false;

		ret = p9382_ben_cfg(charger, RTX_BEN_ON);
		if (ret < 0)
			goto error;

		msleep(10);

		ret = charger->chip_tx_mode_en(charger, true);
		if (ret < 0) {
			dev_err(&charger->client->dev,
				"cannot enter rTX mode (%d)\n", ret);
			logbuffer_log(charger->rtx_log,
				      "cannot enter rTX mode (%d)\n", ret);
			p9382_ben_cfg(charger, RTX_BEN_DISABLED);

			ret = p9382_disable_dcin_en(charger, false);

			charger->is_rtx_mode = false;
			goto error;
		}

		ret = p9221_enable_interrupts(charger);
		if (ret)
			dev_err(&charger->client->dev,
				"Could not enable interrupts: %d\n", ret);

		/* configure TX_ICL */
		if (charger->tx_icl_votable)
			tx_icl = gvotable_get_current_int_vote(
					charger->tx_icl_votable);

		if ((tx_icl > 0) &&
		    (tx_icl != P9221_MA_TO_UA(P9382A_RTX_ICL_MAX_MA))) {
			ret = charger->chip_set_tx_ilim(charger, tx_icl);
			if (ret == 0)
				logbuffer_log(charger->rtx_log,
					      "set Tx current limit: %dmA",
					      tx_icl);
			else
				dev_err(&charger->client->dev,
					"Could not set Tx current limit: %d\n",
					ret);
		}
		goto done;
	}
error:
	if (charger->rtx_reset_cnt > 0) {
		charger->rtx_err = RTX_HARD_OCP;
		charger->rtx_reset_cnt = 0;
	}
done:
	if (charger->rtx_reset_cnt == 0)
		schedule_work(&charger->uevent_work);

	if (enable && charger->is_rtx_mode && !charger->rtx_wakelock) {
		pm_stay_awake(charger->dev);
		charger->rtx_wakelock = true;
	} else if (!enable && charger->rtx_wakelock) {
		pm_relax(charger->dev);
		charger->rtx_wakelock = false;
	} else {
		dev_info(&charger->client->dev, "%s RTx(%d), rtx_wakelock=%d\n",
			 enable ? "enable" : "disable",
			 charger->is_rtx_mode, charger->rtx_wakelock);
	}
	dev_dbg(&charger->client->dev, "%s RTx(%d), rtx_wakelock=%d\n",
		enable ? "enable" : "disable", charger->is_rtx_mode, charger->rtx_wakelock);

	mutex_unlock(&charger->rtx_lock);

	return ret;
}

#define P9412_RTX_OCP_THRES_MA		900
static int p9412_check_rtx_ocp(struct p9221_charger_data *chgr)
{
	int ret, cnt, retry, ocp_count = 0, current_now, chk_ms, total_delay;
	u16 status_reg;

	total_delay = chgr->rtx_total_delay > 0 ? chgr->rtx_total_delay : 3000;
	chk_ms = chgr->rtx_ocp_chk_ms > 0 ? chgr->rtx_ocp_chk_ms : 20;
	retry = (total_delay / chk_ms > 0) ? (total_delay / chk_ms) : 1;

	logbuffer_log(chgr->rtx_log, "use rtx_ocp_chk_ms=%d retry=%d", chk_ms, retry);

	for (cnt = 0; cnt < retry; cnt++) {
		if (!chgr->ben_state)
			return -EIO;
		/* check if rx_is_connected: if yes, goto 7V */
		ret = chgr->reg_read_16(chgr, P9221_STATUS_REG, &status_reg);
		if (ret < 0) {
			logbuffer_log(chgr->rtx_log, "ioerr disable RTx(%d)", ret);
			return -EIO;
		}
		if (status_reg & chgr->ints.rx_connected_bit) {
			logbuffer_log(chgr->rtx_log, "rx is connected, goto 7V");
			return 0;
		}
		/* check if (ocp_cnt > 2): if yes, disable rtx */
		ret = chgr->chip_get_iout(chgr, &current_now);
		if (ret == 0 && current_now > P9412_RTX_OCP_THRES_MA) {
			ocp_count++;
			logbuffer_log(chgr->rtx_log, "cnt=%d,current_now=%d,ocp_count=%d",
				      cnt, current_now, ocp_count);
		}
		if (ret < 0) {
			logbuffer_log(chgr->rtx_log, "iout disable RTx(%d)", ret);
			return -EINVAL;
		}
		if (ocp_count > 2 || current_now == 0) {
			logbuffer_log(chgr->rtx_log, "ocp_count=%d current_now=%d disable RTx",
				      ocp_count, current_now);
			return -EINVAL;
		}
		usleep_range(chk_ms * USEC_PER_MSEC, (chk_ms + 2) * USEC_PER_MSEC);
	}

	return 0;
}

static void p9412_chk_rtx_ocp_work(struct work_struct *work)
{
	struct p9221_charger_data *chgr = container_of(work,
			struct p9221_charger_data, chk_rtx_ocp_work.work);
	int ret;

	/* check TX OCP before enable 7V */
	ret = p9412_check_rtx_ocp(chgr);
	if (!chgr->ben_state)
		return;
	if (ret < 0) {
		p9382_set_rtx(chgr, false);
		return;
	}

	ret = chgr->reg_write_8(chgr, P9412_APBSTPING_REG, P9412_APBSTPING_7V);
	ret |= chgr->reg_write_8(chgr, P9412_APBSTCONTROL_REG, P9412_APBSTPING_7V);
	if (ret == 0) {
		schedule_delayed_work(&chgr->rtx_work, msecs_to_jiffies(P9382_RTX_TIMEOUT_MS));
	} else {
		logbuffer_log(chgr->rtx_log, "Failed to configure Ext-Boost Vout registers(%d)",
			      ret);
		p9382_set_rtx(chgr, false);
	}
}

static ssize_t rtx_show(struct device *dev,
			struct device_attribute *attr,
			char *buf)
{
	struct i2c_client *client = to_i2c_client(dev);
	struct p9221_charger_data *charger = i2c_get_clientdata(client);

	return scnprintf(buf, PAGE_SIZE, "%d\n", charger->ben_state);
}

/* write 1 to enable boost & switch, write 0 to 0x34, wait for 0x4c==0x4
 * write 0 to write 0x80 to 0x4E, wait for 0x4c==0, disable boost & switch
 */
static ssize_t rtx_store(struct device *dev,
		       struct device_attribute *attr,
		       const char *buf, size_t count)
{
	struct i2c_client *client = to_i2c_client(dev);
	struct p9221_charger_data *charger = i2c_get_clientdata(client);
	int ret;

	if (buf[0] == '0') {
		logbuffer_prlog(charger->rtx_log, "battery share off");
		mutex_lock(&charger->rtx_lock);
		charger->rtx_reset_cnt = 0;
		mutex_unlock(&charger->rtx_lock);
		ret = p9382_set_rtx(charger, false);
		cancel_delayed_work_sync(&charger->rtx_work);
		cancel_delayed_work_sync(&charger->chk_rtx_ocp_work);
	} else if (buf[0] == '1') {
		logbuffer_prlog(charger->rtx_log, "battery share on");
		mutex_lock(&charger->rtx_lock);
		charger->rtx_reset_cnt = 0;
		mutex_unlock(&charger->rtx_lock);
		ret = p9382_set_rtx(charger, true);
	} else {
		return -EINVAL;
	}

	if (ret == 0)
		return count;
	else
		return ret;
}

static DEVICE_ATTR_RW(rtx);


static ssize_t has_wlc_dc_show(struct device *dev,
			struct device_attribute *attr,
			char *buf)
{
	struct i2c_client *client = to_i2c_client(dev);
	struct p9221_charger_data *charger = i2c_get_clientdata(client);

	return scnprintf(buf, PAGE_SIZE, "%d\n", charger->pdata->has_wlc_dc);
}

/* write 1 to enable boost & switch, write 0 to 0x34, wait for 0x4c==0x4
 * write 0 to write 0x80 to 0x4E, wait for 0x4c==0, disable boost & switch
 */
static ssize_t has_wlc_dc_store(struct device *dev,
		       struct device_attribute *attr,
		       const char *buf, size_t count)
{
	struct i2c_client *client = to_i2c_client(dev);
	struct p9221_charger_data *charger = i2c_get_clientdata(client);

	charger->pdata->has_wlc_dc = buf[0] == '1';
	return count;
}

static DEVICE_ATTR_RW(has_wlc_dc);

static ssize_t log_current_filtered_show(struct device *dev,
					 struct device_attribute *attr,
					 char *buf)
{
	struct i2c_client *client = to_i2c_client(dev);
	struct p9221_charger_data *charger = i2c_get_clientdata(client);

	return scnprintf(buf, PAGE_SIZE, "%d\n", charger->log_current_filtered);
}

/* write '1' to enable logging */
static ssize_t log_current_filtered_store(struct device *dev,
					  struct device_attribute *attr,
					  const char *buf, size_t count)
{
	struct i2c_client *client = to_i2c_client(dev);
	struct p9221_charger_data *charger = i2c_get_clientdata(client);

	charger->log_current_filtered = buf[0] == '1';
	return count;
}

static DEVICE_ATTR_RW(log_current_filtered);


static struct attribute *rtx_attributes[] = {
	&dev_attr_rtx_sw.attr,
	&dev_attr_rtx_boost.attr,
	&dev_attr_rtx.attr,
	&dev_attr_rtx_status.attr,
	&dev_attr_is_rtx_connected.attr,
	&dev_attr_rx_lvl.attr,
	&dev_attr_rtx_err.attr,
	NULL
};

static const struct attribute_group rtx_attr_group = {
	.attrs		= rtx_attributes,
};

static struct attribute *p9221_attributes[] = {
	&dev_attr_version.attr,
	&dev_attr_status.attr,
	&dev_attr_addr.attr,
	&dev_attr_count.attr,
	&dev_attr_data.attr,
	&dev_attr_ccreset.attr,
	&dev_attr_txbusy.attr,
	&dev_attr_txdone.attr,
	&dev_attr_txlen.attr,
	&dev_attr_rxlen.attr,
	&dev_attr_rxdone.attr,
	&dev_attr_icl_ramp_ua.attr,
	&dev_attr_icl_ramp_delay_ms.attr,
	&dev_attr_force_epp.attr,
	&dev_attr_dc_icl_bpp.attr,
	&dev_attr_dc_icl_epp.attr,
	&dev_attr_alignment.attr,
	&dev_attr_aicl_delay_ms.attr,
	&dev_attr_aicl_icl_ua.attr,
	&dev_attr_operating_freq.attr,
	&dev_attr_ptmc_id.attr,
	&dev_attr_ext_ben.attr,
	&dev_attr_qi_vbus_en.attr,
	&dev_attr_has_wlc_dc.attr,
	&dev_attr_log_current_filtered.attr,
	&dev_attr_charge_stats.attr,
	&dev_attr_fw_rev.attr,
	&dev_attr_authtype.attr,
	&dev_attr_features.attr,
	&dev_attr_mitigate_threshold.attr,
	&dev_attr_wpc_ready.attr,
	&dev_attr_qien.attr,
	NULL
};

static ssize_t p9221_rxdata_read(struct file *filp, struct kobject *kobj,
				 struct bin_attribute *bin_attr,
				 char *buf, loff_t pos, size_t size)
{
	struct p9221_charger_data *charger;
	charger = dev_get_drvdata(container_of(kobj, struct device, kobj));

	memcpy(buf, &charger->rx_buf[pos], size);
	charger->rx_done = false;
	return size;
}

static struct bin_attribute bin_attr_rxdata = {
	.attr = {
		.name = "rxdata",
		.mode = 0400,
	},
	.read = p9221_rxdata_read,
	.size = P9221R5_DATA_RECV_BUF_SIZE,
};

static ssize_t p9221_txdata_read(struct file *filp, struct kobject *kobj,
				 struct bin_attribute *bin_attr,
				 char *buf, loff_t pos, size_t size)
{
	struct p9221_charger_data *charger;
	charger = dev_get_drvdata(container_of(kobj, struct device, kobj));

	memcpy(buf, &charger->tx_buf[pos], size);
	return size;
}

static ssize_t p9221_txdata_write(struct file *filp, struct kobject *kobj,
				  struct bin_attribute *bin_attr,
				  char *buf, loff_t pos, size_t size)
{
	struct p9221_charger_data *charger;
	charger = dev_get_drvdata(container_of(kobj, struct device, kobj));

	memcpy(&charger->tx_buf[pos], buf, size);
	return size;
}

static struct bin_attribute bin_attr_txdata = {
	.attr = {
		.name = "txdata",
		.mode = 0600,
	},
	.read = p9221_txdata_read,
	.write = p9221_txdata_write,
	.size  = P9221R5_DATA_SEND_BUF_SIZE,
};

static struct bin_attribute *p9221_bin_attributes[] = {
	&bin_attr_txdata,
	&bin_attr_rxdata,
	NULL,
};

static const struct attribute_group p9221_attr_group = {
	.attrs		= p9221_attributes,
	.bin_attrs	= p9221_bin_attributes,
};

static void print_current_samples(struct p9221_charger_data *charger,
					u32 *iout_val, int count)
{
	int i;
	char temp[P9221R5_OVER_CHECK_NUM * 9 + 1] = { 0 };

	for (i = 0; i < count ; i++)
		scnprintf(temp + i * 9, sizeof(temp) - i * 9,
			  "%08x ", iout_val[i]);

	dev_info(&charger->client->dev, "OVER IOUT_SAMPLES: %s\n", temp);
}

/*
 * Number of times to poll the status to see if the current limit condition
 * was transient or not.
 */
static void p9221_over_handle(struct p9221_charger_data *charger,
			      u16 irq_src)
{
	u8 reason = 0;
	int i;
	int ret;
	int ovc_count = 0;
	u32 iout_val[P9221R5_OVER_CHECK_NUM] = { 0 };

	dev_err(&charger->client->dev, "Received OVER INT: %02x\n", irq_src);

	if (irq_src & charger->ints.over_volt_bit) {
		reason = P9221_EOP_OVER_VOLT;
		goto send_eop;
	}

	if (irq_src & charger->ints.over_temp_bit) {
		reason = P9221_EOP_OVER_TEMP;
		goto send_eop;
	}

	if ((irq_src & charger->ints.over_uv_bit) && !(irq_src & charger->ints.over_curr_bit))
		return;

	/* Overcurrent, reduce ICL and poll to absorb any transients */

	if (charger->dc_icl_votable) {
		int icl;

		icl = gvotable_get_current_int_vote(charger->dc_icl_votable);
		if (icl < 0) {
			dev_err(&charger->client->dev,
				"Failed to read ICL (%d)\n", icl);
		} else if (icl > OVC_BACKOFF_LIMIT) {
			icl -= OVC_BACKOFF_AMOUNT;

			ret = gvotable_cast_int_vote(charger->dc_icl_votable,
						     P9221_OCP_VOTER,
						     icl, true);
			dev_err(&charger->client->dev,
				"Reduced ICL to %d (%d)\n", icl, ret);
		}
	}

	reason = P9221_EOP_OVER_CURRENT;
	for (i = 0; i < P9221R5_OVER_CHECK_NUM; i++) {
		ret = p9221_clear_interrupts(charger,
					     irq_src & charger->ints.stat_limit_mask);
		msleep(50);
		if (ret)
			continue;

		ret = charger->chip_get_iout(charger, &iout_val[i]);
		if (ret) {
			dev_err(&charger->client->dev,
				"Failed to read iout[%d]: %d\n", i, ret);
			continue;
		} else {
			iout_val[i] = P9221_MA_TO_UA(iout_val[i]);

			if (iout_val[i] > OVC_THRESHOLD)
				ovc_count++;
		}

		ret = p9221_reg_read_16(charger, P9221_STATUS_REG, &irq_src);
		if (ret) {
			dev_err(&charger->client->dev,
				"Failed to read status: %d\n", ret);
			continue;
		}

		if ((irq_src & charger->ints.over_curr_bit) == 0) {
			print_current_samples(charger, iout_val, i + 1);
			dev_info(&charger->client->dev,
				 "OVER condition %04x cleared after %d tries\n",
				 irq_src, i);
			return;
		}

		dev_err(&charger->client->dev,
			"OVER status is still %04x, retry\n", irq_src);
	}

	if (ovc_count < OVC_LIMIT) {
		print_current_samples(charger, iout_val,
				      P9221R5_OVER_CHECK_NUM);
		dev_info(&charger->client->dev,
			 "ovc_threshold=%d, ovc_count=%d, ovc_limit=%d\n",
			 OVC_THRESHOLD, ovc_count, OVC_LIMIT);
		return;
	}

send_eop:
	dev_err(&charger->client->dev,
		"OVER is %04x, sending EOP %d\n", irq_src, reason);

	ret = charger->chip_send_eop(charger, reason);
	if (ret)
		dev_err(&charger->client->dev,
			"Failed to send EOP %d: %d\n", reason, ret);
}

static void p9382_txid_work(struct work_struct *work)
{
	struct p9221_charger_data *charger = container_of(work,
			struct p9221_charger_data, txid_work.work);
	int ret = 0;
	bool attached = 0;
	u16 status_reg;
	const u16 rx_connected_bit = charger->ints.rx_connected_bit;

	/* check rx_is_connected */
	ret = p9221_reg_read_16(charger, P9221_STATUS_REG, &status_reg);
	attached = (ret == 0) ? (status_reg & rx_connected_bit) : 0;
	if (!attached)
		return;

	if (charger->ints.pppsent_bit && charger->com_busy) {
		if (charger->com_busy >= COM_BUSY_MAX) {
			if (p9221_send_ccreset(charger) == 0)
				charger->com_busy = 0;
		} else {
			charger->com_busy += 1;
		}
		schedule_delayed_work(&charger->txid_work,
				      msecs_to_jiffies(TXID_SEND_DELAY_MS));
		logbuffer_log(charger->rtx_log,
			      "com_busy=%d, reschedule txid_work()",
			      charger->com_busy);
		return;
	}

	ret = charger->chip_send_txid(charger);
	if (!ret) {
		p9221_hex_str(&charger->tx_buf[1], FAST_SERIAL_ID_SIZE,
			      charger->fast_id_str,
			      sizeof(charger->fast_id_str), false);
		dev_info(&charger->client->dev, "Fast serial ID send(%s)\n",
			 charger->fast_id_str);
		charger->com_busy += 1;
		if (charger->send_txid_cnt > 0) {
			charger->send_txid_cnt--;
			schedule_delayed_work(&charger->txid_work,
					      msecs_to_jiffies(TXID_SEND_AGAIN_DELAY_MS));
		}
	}
}

static void p9xxx_reset_rtx_for_ocp(struct p9221_charger_data *charger)
{
	int ext_bst_on = 0;

	mutex_lock(&charger->rtx_lock);
	charger->rtx_reset_cnt += 1;

	if (charger->rtx_reset_cnt >= RTX_RESET_COUNT_MAX) {
		if (charger->rtx_reset_cnt == RTX_RESET_COUNT_MAX)
			charger->rtx_err = RTX_HARD_OCP;
		charger->rtx_reset_cnt = 0;
	}
	mutex_unlock(&charger->rtx_lock);

	charger->is_rtx_mode = false;
	p9382_set_rtx(charger, false);

	msleep(REENABLE_RTX_DELAY);

	if (charger->pdata->ben_gpio > 0)
		ext_bst_on = gpio_get_value_cansleep(charger->pdata->ben_gpio);
	if (ext_bst_on)
		return;

	if (charger->rtx_reset_cnt) {
		dev_info(&charger->client->dev, "re-enable RTx mode, cnt=%d\n", charger->rtx_reset_cnt);
		logbuffer_log(charger->rtx_log, "re-enable RTx mode, cnt=%d\n", charger->rtx_reset_cnt);
		p9382_set_rtx(charger, true);
		schedule_work(&charger->uevent_work);
	}
}

static void p9xxx_rtx_reset_work(struct work_struct *work)
{
	struct p9221_charger_data *charger = container_of(work,
			struct p9221_charger_data, rtx_reset_work);

	p9xxx_reset_rtx_for_ocp(charger);
}

static void p9382_rtx_work(struct work_struct *work)
{
	u8 mode_reg = 0;
	int ret = 0;
	struct p9221_charger_data *charger = container_of(work,
			struct p9221_charger_data, rtx_work.work);

	if (!charger->ben_state)
		return;

	/* Check if RTx mode is auto turn off */
	ret = charger->chip_get_sys_mode(charger, &mode_reg);
	if ((ret == 0) && (mode_reg & P9XXX_SYS_OP_MODE_TX_MODE))
		goto reschedule;

	dev_info(&charger->client->dev, "is_rtx_on: ben=%d, mode=%02x, ret=%d",
		 charger->ben_state, mode_reg, ret);
	logbuffer_log(charger->rtx_log, "is_rtx_on: ben=%d, mode=%02x, ret=%d",
		      charger->ben_state, mode_reg, ret);

	p9xxx_reset_rtx_for_ocp(charger);

reschedule:
	schedule_delayed_work(&charger->rtx_work,
			      msecs_to_jiffies(P9382_RTX_TIMEOUT_MS));
}

/* Handler for rtx mode */
static void rtx_irq_handler(struct p9221_charger_data *charger, u16 irq_src)
{
	int ret;
	u8 mode_reg, csp_reg;
	u16 status_reg;
	bool attached = 0;
	const u16 mode_changed_bit = charger->ints.mode_changed_bit;
	const u16 pppsent_bit = charger->ints.pppsent_bit;
	const u16 hard_ocp_bit = charger->ints.hard_ocp_bit;
	const u16 tx_conflict_bit = charger->ints.tx_conflict_bit;
	const u16 rx_connected_bit = charger->ints.rx_connected_bit;
	const u16 csp_bit = charger->ints.csp_bit;
	const u16 ocp_ping_bit = charger->ints.ocp_ping_bit;

	if (irq_src & mode_changed_bit) {
		ret = charger->chip_get_sys_mode(charger, &mode_reg);
		if (ret) {
			dev_err(&charger->client->dev,
				"Failed to read P9221_SYSTEM_MODE_REG: %d\n",
				ret);
			return;
		}
		if (mode_reg == P9XXX_SYS_OP_MODE_TX_MODE) {
			charger->is_rtx_mode = true;
			cancel_delayed_work_sync(&charger->rtx_work);
			if (!charger->pdata->apbst_en || charger->pdata->hw_ocp_det)
				schedule_delayed_work(&charger->rtx_work,
						      msecs_to_jiffies(P9382_RTX_TIMEOUT_MS));
		}
		dev_info(&charger->client->dev,
			 "P9221_SYSTEM_MODE_REG reg: %02x\n",
			 mode_reg);
		logbuffer_log(charger->rtx_log,
			      "SYSTEM_MODE_REG=%02x", mode_reg);
	}

	ret = p9221_reg_read_16(charger, P9221_STATUS_REG, &status_reg);
	if (ret) {
		dev_err(&charger->client->dev,
			"failed to read P9221_STATUS_REG reg: %d\n",
			ret);
		return;
	}

	if (irq_src & pppsent_bit)
		charger->com_busy = 0;

	if (irq_src & (hard_ocp_bit | tx_conflict_bit | ocp_ping_bit)) {
		if (irq_src & hard_ocp_bit)
			charger->rtx_err = RTX_HARD_OCP;
		else if (irq_src & tx_conflict_bit)
			charger->rtx_err = RTX_TX_CONFLICT;

		logbuffer_prlog(charger->rtx_log, "rtx_err=%d, STATUS_REG=%04x",
				charger->rtx_err, status_reg);

		cancel_delayed_work_sync(&charger->rtx_work);
		if (charger->rtx_err == RTX_HARD_OCP) {
			charger->rtx_err = 0;
			schedule_work(&charger->rtx_reset_work);
		} else {
			charger->is_rtx_mode = false;
			p9382_set_rtx(charger, false);
		}
	}

	if (irq_src & rx_connected_bit) {
		attached = status_reg & rx_connected_bit;
		logbuffer_log(charger->rtx_log,
			      "Rx is %s. STATUS_REG=%04x",
			      attached ? "connected" : "disconnect",
			      status_reg);
		schedule_work(&charger->uevent_work);
		if (attached) {
			cancel_delayed_work_sync(&charger->txid_work);
			charger->send_txid_cnt = 2;
			schedule_delayed_work(&charger->txid_work,
					msecs_to_jiffies(TXID_SEND_DELAY_MS));
		} else {
			cancel_delayed_work_sync(&charger->txid_work);
			charger->send_txid_cnt = 0;
			charger->rtx_csp = 0;
			charger->com_busy = 0;
		}
	}

	if (irq_src & csp_bit) {
		ret = p9221_reg_read_8(charger, charger->reg_csp_addr, &csp_reg);
		if (ret) {
			logbuffer_log(charger->rtx_log, "failed to read CSP_REG reg: %d", ret);
		} else {
			charger->rtx_csp = csp_reg;
			schedule_work(&charger->uevent_work);
		}
	}
}


#ifdef CONFIG_DC_RESET
/*
 * DC reset code uses a flag in the charger to initiate a hard reset of the
 * WLC chip after a power loss. This is (was?) needed for p9221 to handle
 * partial and/or rapid entry/exit from the field that could cause firmware
 * to become erratic.
 */
static bool p9221_dc_reset_needed(struct p9221_charger_data *charger,
				  u16 irq_src)
{
	/*
	 * It is suspected that p9221 misses to set the interrupt status
	 * register occasionally. Evaluate spurious interrupt case for
	 * dc reset as well.
	 */
	if (charger->pdata->needs_dcin_reset == P9221_WC_DC_RESET_MODECHANGED &&
	    (irq_src & charger->ints.mode_changed_bit || !irq_src)) {
		u8 mode_reg = 0;
		int res;

		res = charger->chip_get_sys_mode(charger, &mode_reg);
		if (res < 0) {
			dev_err(&charger->client->dev,
				"Failed to read P9221_SYSTEM_MODE_REG: %d\n",
				res);
			/*
			 * p9221_reg_read_n returns ENODEV for ENOTCONN as well.
			 * Signal dc_reset when register read fails with the
			 * above reasons.
			 */
			return res == -ENODEV;
		}

		dev_info(&charger->client->dev,
			 "P9221_SYSTEM_MODE_REG reg: %02x\n", mode_reg);
		return !(mode_reg == P9XXX_SYS_OP_MODE_WPC_EXTD ||
			 mode_reg == P9XXX_SYS_OP_MODE_PROPRIETARY ||
			 mode_reg == P9XXX_SYS_OP_MODE_WPC_BASIC);
	}

	if (charger->pdata->needs_dcin_reset == P9221_WC_DC_RESET_VOUTCHANGED &&
	    irq_src & charger->ints.vout_changed_bit) {
		u16 status_reg = 0;
		int res;

		res = p9221_reg_read_16(charger, P9221_STATUS_REG, &status_reg);
		if (res < 0) {
			dev_err(&charger->client->dev,
				"Failed to read P9221_STATUS_REG: %d\n", res);
			return res == -ENODEV ? true : false;
		}

		dev_info(&charger->client->dev,
			 "P9221_STATUS_REG reg: %04x\n", status_reg);
		return !(status_reg & charger->ints.vout_changed_bit);
	}

	return false;
}

static void p9221_check_dc_reset(struct p9221_charger_data *charger,
				    u16 irq_src)
{
	union power_supply_propval val = {.intval = 1};
	int res;

	if (!p9221_dc_reset_needed(charger, irq_src))
		return;

	if (!charger->dc_psy)
		charger->dc_psy = power_supply_get_by_name("dc");
	if (charger->dc_psy) {
		/* Signal DC_RESET when wireless removal is sensed. */
		res = power_supply_set_property(charger->dc_psy,
					POWER_SUPPLY_PROP_DC_RESET,
					&val);
	} else {
		res = -ENODEV;
	}

	if (res < 0)
		dev_err(&charger->client->dev,
			"unable to set DC_RESET, ret=%d",
			res);
}
#else
static void p9221_check_dc_reset(struct p9221_charger_data *charger,
				 u16 irq_src)
{

}
#endif

static void p9221_handle_pp(struct p9221_charger_data *charger)
{
	u8 tmp;
	u8 buff[sizeof(charger->pp_buf)];
	char bufstr[sizeof(charger->pp_buf) * 3 + 1];
	int msg_len;
	int res;

	res = p9xxx_chip_get_pp_buf(charger, buff, sizeof(buff));
	if (res) {
		dev_err(&charger->client->dev, "Failed to read PP: %d\n", res);
		return;
	}

	/* WPC 1.2.4: 5.2.2.4.1 */
	switch (buff[0]) {
	case 0x00 ... 0x1F:
		msg_len = 1 + (buff[0] - 0) / 32;
		break;
	case 0x20 ... 0x7F:
		msg_len = 2 + (buff[0] - 32) / 16;
		break;
	case 0x80 ... 0xDF:
		msg_len = 8 + (buff[0] - 128) / 8;
		break;
	case 0xE0 ... 0xFF:
		msg_len = 20 + (buff[0] - 224) / 4;
		break;
	}

	/* len is the length of the data + 1 for header. (cksum not supplied) */
	p9221_hex_str(buff, msg_len + 1, bufstr, sizeof(bufstr), false);
	dev_info(&charger->client->dev, "Received PP: %s\n", bufstr);
	logbuffer_log(charger->log, "Received PP: %s", bufstr);

	if ((buff[0] == CHARGE_STATUS_PACKET_HEADER) &&
	    (buff[1] == PP_TYPE_POWER_CONTROL) &&
	    (buff[2] == PP_SUBTYPE_SOC)) {
		u8 crc = p9221_crc8(&buff[1], CHARGE_STATUS_PACKET_SIZE - 1,
				    CRC8_INIT_VALUE);
		if (buff[4] != crc) {
			dev_err(&charger->client->dev, "PP CSP CRC mismatch\n");
			return;
		}
		charger->rtx_csp = buff[3] / 2;
		dev_info(&charger->client->dev, "Received Tx's soc=%d\n",
			 charger->rtx_csp);
		schedule_work(&charger->uevent_work);
		return;
	}

	/*
	 * We only care about 0x4F proprietary packets.  Don't touch pp_buf
	 * if there is no match.
	 */
	if (buff[0] != 0x4f)
		return;
	memcpy(charger->pp_buf, buff, sizeof(charger->pp_buf));
	charger->pp_buf_valid = 1;

	/* Check if charging on a Tx phone */
	tmp = charger->pp_buf[4] & ACCESSORY_TYPE_MASK;
	charger->chg_on_rtx = (tmp == ACCESSORY_TYPE_PHONE);
	dev_info(&charger->client->dev, "chg_on_rtx=%d\n", charger->chg_on_rtx);
	if (charger->chg_on_rtx) {
		gvotable_cast_long_vote(charger->dc_icl_votable,
					P9382A_RTX_VOTER,
					P9221_DC_ICL_RTX_UA, true);
		dev_info(&charger->client->dev, "set ICL to %dmA",
			 P9221_DC_ICL_RTX_UA / 1000);
	}
}

/* Handler for R5 and R7 chips */
static void p9221_irq_handler(struct p9221_charger_data *charger, u16 irq_src)
{
	int res;

	p9221_check_dc_reset(charger, irq_src);

	if (irq_src & charger->ints.stat_limit_mask)
		p9221_over_handle(charger, irq_src);

	/* Receive complete */
	if (irq_src & charger->ints.cc_data_rcvd_bit) {
		size_t rxlen = 0;

		res = charger->chip_get_cc_recv_size(charger, &rxlen);
		if (res) {
			dev_err(&charger->client->dev,
				"Failed to read len: %d\n", res);
			rxlen = 0;
		}
		if (rxlen) {
			res = charger->chip_get_data_buf(charger,
							 charger->rx_buf,
							 rxlen);
			if (res)
				dev_err(&charger->client->dev,
					"Failed to read len: %d\n", res);

			charger->rx_len = rxlen;
			charger->rx_done = true;
			charger->cc_data_lock.cc_rcv_at = get_boot_msec();
			set_renego_state(charger, P9XXX_AVAILABLE);
			sysfs_notify(&charger->dev->kobj, NULL, "rxdone");
		}
	}

	/* Send complete */
	if (irq_src & charger->ints.cc_send_busy_bit) {
		charger->tx_busy = false;
		charger->tx_done = true;
		charger->cc_data_lock.cc_use = true;
		charger->cc_data_lock.cc_rcv_at = 0;
		if (charger->cc_reset_pending) {
			charger->cc_data_lock.cc_use = false;
			charger->cc_reset_pending = false;
			wake_up_all(&charger->ccreset_wq);
		}
		cancel_delayed_work(&charger->tx_work);
		sysfs_notify(&charger->dev->kobj, NULL, "txbusy");
		sysfs_notify(&charger->dev->kobj, NULL, "txdone");
	}

	/* Proprietary packet */
	if (irq_src & charger->ints.pp_rcvd_bit) {
		p9221_handle_pp(charger);
	}

	/* CC Reset complete */
	if (irq_src & charger->ints.cc_reset_bit)
		p9221_abort_transfers(charger);

	if (irq_src & charger->ints.propmode_stat_bit) {
		u8 mode;

		res = charger->chip_get_sys_mode(charger, &mode);
		if (res == 0 && mode == P9XXX_SYS_OP_MODE_PROPRIETARY)
			charger->prop_mode_en = true;

		/* charger->prop_mode_en is reset on disconnect */
	}

	/* This only necessary for P9222 */
	if (irq_src & charger->ints.extended_mode_bit) {
		if (charger->check_rp == RP_NOTSET &&
		    charger->pdata->epp_rp_value != -1) {
			pm_stay_awake(charger->dev);
			charger->check_rp = RP_CHECKING;
			cancel_delayed_work_sync(&charger->chk_rp_work);
			schedule_delayed_work(&charger->chk_rp_work,
					      msecs_to_jiffies(P9XXX_CHK_RP_DELAY_MS));
		}
	}
}

#define IRQ_DEBOUNCE_TIME_MS		4
static irqreturn_t p9221_irq_thread(int irq, void *irq_data)
{
	struct p9221_charger_data *charger = irq_data;
	int ret;
	u16 irq_src = 0;
	ktime_t now = get_boot_msec();

	if ((now - charger->irq_at) < IRQ_DEBOUNCE_TIME_MS)
		return IRQ_HANDLED;

	charger->irq_at = now;

	pm_runtime_get_sync(charger->dev);
	if (!charger->resume_complete) {
		if (!charger->disable_irq) {
			charger->disable_irq = true;
			disable_irq_nosync(charger->pdata->irq_int);
		}
		pm_runtime_put_sync(charger->dev);
		return IRQ_HANDLED;
	}
	pm_runtime_put_sync(charger->dev);

	ret = p9221_reg_read_16(charger, P9221_INT_REG, &irq_src);
	if (ret) {
		dev_err(&charger->client->dev,
			"Failed to read INT reg: %d\n", ret);
		goto out;
	}

	/* TODO: interrupt storm with irq_src = when in rTX mode */
	if (!charger->ben_state) {
		dev_info(&charger->client->dev, "INT: %04x\n", irq_src);
		logbuffer_log(charger->log, "INT=%04x on:%d",
			      irq_src, charger->online);
	}

	if (!irq_src)
		goto out;

	ret = p9221_clear_interrupts(charger, irq_src);
	if (ret) {
		dev_err(&charger->client->dev,
			"Failed to clear INT reg: %d\n", ret);
		goto out;
	}

	/* todo interrupt handling for rx */
	if (charger->ben_state) {
		logbuffer_log(charger->rtx_log, "INT=%04x", irq_src);
		rtx_irq_handler(charger, irq_src);
		goto out;
	}

	if (irq_src & charger->ints.vrecton_bit) {
		dev_info(&charger->client->dev,
			"Received VRECTON, online=%d\n", charger->online);
		if (!charger->online) {
			charger->check_det = true;
			pm_stay_awake(charger->dev);

			if (!schedule_delayed_work(&charger->notifier_work,
				msecs_to_jiffies(P9221_NOTIFIER_DELAY_MS))) {
				pm_relax(charger->dev);
			}
		}
	}
	p9221_irq_handler(charger, irq_src);

out:
	return IRQ_HANDLED;
}

static irqreturn_t p9221_irq_det_thread(int irq, void *irq_data)
{
	struct p9221_charger_data *charger = irq_data;

	logbuffer_log(charger->log, "irq_det: online=%d ben=%d",
		      charger->online, charger->ben_state);

	/* If we are already online, just ignore the interrupt. */
	if (p9221_is_online(charger))
		return IRQ_HANDLED;

	if (charger->align != WLC_ALIGN_MOVE) {
		if (charger->align != WLC_ALIGN_CHECKING)
			schedule_work(&charger->uevent_work);
		charger->align = WLC_ALIGN_CHECKING;
		charger->align_count++;

		if (charger->align_count > WLC_ALIGN_IRQ_THRESHOLD) {
			schedule_work(&charger->uevent_work);
			charger->align = WLC_ALIGN_MOVE;
		}
		logbuffer_log(charger->log, "align: state: %s",
			      align_status_str[charger->align]);
	}

	del_timer(&charger->align_timer);

	/*
	 * This interrupt will wake the device if it's suspended,
	 * but it is not reliable enough to trigger the charging indicator.
	 * Give ourselves 2 seconds for the VRECTON interrupt to appear
	 * before we put up the charging indicator.
	 */
	mod_timer(&charger->vrect_timer,
		  jiffies + msecs_to_jiffies(P9221_VRECT_TIMEOUT_MS));
	pm_stay_awake(charger->dev);

	return IRQ_HANDLED;
}

static void p9xxx_chk_fod_work(struct work_struct *work)
{
	struct p9221_charger_data *charger = container_of(work,
			struct p9221_charger_data, chk_fod_work.work);

	if (!charger->online)
		return;

	p9221_write_fod(charger);
}

static void p9xxx_chk_rp_work(struct work_struct *work)
{
	struct p9221_charger_data *charger = container_of(work,
			struct p9221_charger_data, chk_rp_work.work);

	charger->chip_renegotiate_pwr(charger);
	pm_relax(charger->dev);
}


static void p9382_rtx_disable_work(struct work_struct *work)
{
	struct p9221_charger_data *charger = container_of(work,
			struct p9221_charger_data, rtx_disable_work);
	char reason[GVOTABLE_MAX_REASON_LEN];
	int tx_icl, ret = 0;

	/* Set error reason rtx is disabled due to overtemp*/
	tx_icl = gvotable_get_current_int_vote(charger->tx_icl_votable);
	gvotable_get_current_reason(charger->tx_icl_votable, reason, GVOTABLE_MAX_REASON_LEN);
	if (tx_icl == 0 && (strcmp(reason, THERMAL_DAEMON_VOTER) == 0 ||
				strcmp(reason, REASON_MDIS) == 0)) {
		charger->rtx_err = RTX_OVER_TEMP;
		logbuffer_log(charger->rtx_log,
			      "over temp vote %d to tx_icl, voter: %s",
			      tx_icl, reason);
	}

	/* Disable rtx mode */
	ret = p9382_set_rtx(charger, false);
	if (ret)
		dev_err(&charger->client->dev,
			"unable to disable rtx: %d\n", ret);
}

/* send out a uevent notification and log iout/vout */
static void p9221_uevent_work(struct work_struct *work)
{
	struct p9221_charger_data *charger = container_of(work,
			struct p9221_charger_data, uevent_work);
	int ret;
	u32 vout, iout;

	kobject_uevent(&charger->dev->kobj, KOBJ_CHANGE);

	if (!charger->ben_state)
		return;

	ret = charger->chip_get_iout(charger, &iout);
	ret |= charger->chip_get_vout(charger, &vout);
	if (ret == 0) {
		logbuffer_log(charger->rtx_log,
			      "Vout=%umV, Iout=%umA, rx_lvl=%u",
			      vout, iout,
			      charger->rtx_csp);
	} else {
		logbuffer_log(charger->rtx_log, "failed to read rtx info.");
	}
}

static void p9221_parse_fod(struct device *dev,
			    int *fod_num, u8 *fod, char *of_name)
{
	int ret;
	struct device_node *node = dev->of_node;

	*fod_num = of_property_count_elems_of_size(node, of_name, sizeof(u8));
	if (*fod_num <= 0) {
		dev_err(dev, "No dt %s provided (%d)\n", of_name, *fod_num);
		*fod_num = 0;
	} else {
		if (*fod_num > P9221R5_NUM_FOD) {
			dev_err(dev,
			    "Incorrect num of EPP FOD %d, using first %d\n",
			    *fod_num, P9221R5_NUM_FOD);
			*fod_num = P9221R5_NUM_FOD;
		}
		ret = of_property_read_u8_array(node, of_name, fod, *fod_num);
		if (ret == 0) {
			char buf[P9221R5_NUM_FOD * 3 + 1];

			p9221_hex_str(fod, *fod_num, buf, *fod_num * 3 + 1, false);
			dev_info(dev, "dt %s: %s (%d)\n", of_name, buf, *fod_num);
		}
	}
}

static int p9221_parse_hpp_fods(struct device *dev,
				struct p9221_charger_platform_data *pdata,
				int nb_hpp_fod_vol)
{
	int i;

	for (i = 0; i < nb_hpp_fod_vol; i++) {
		char of_name[36];

		scnprintf(of_name, sizeof(of_name), "fod_hpp_%d", i);
		p9221_parse_fod(dev, &pdata->hpp_fods[i].num,
				pdata->hpp_fods[i].fod, of_name);
	}
	if (nb_hpp_fod_vol != i) {
		dev_info(dev, "dt fod not match nb=%d i=%d\n", nb_hpp_fod_vol, i);
		return -EINVAL;
	}

	return 0;
}

static int p9221_parse_dt(struct device *dev,
			  struct p9221_charger_platform_data *pdata)
{
	int ret = 0;
	u32 data;
	struct device_node *node = dev->of_node;
	int vout_set_max_mv = P9221_VOUT_SET_MAX_MV;
	int vout_set_min_mv = P9221_VOUT_SET_MIN_MV;
	int nb_hpp_fod_vol;
	enum of_gpio_flags flags = 0;

	pdata->max_vout_mv = P9221_VOUT_SET_MAX_MV;

	if (of_device_is_compatible(node, "idt,p9412")) {
		dev_info(dev, "selecting p9412\n");
		pdata->chip_id = P9412_CHIP_ID;
		vout_set_min_mv = P9412_VOUT_SET_MIN_MV;
		vout_set_max_mv = P9412_VOUT_SET_MAX_MV;
	} else if (of_device_is_compatible(node, "idt,p9382")) {
		dev_info(dev, "selecting p9382\n");
		pdata->chip_id = P9382A_CHIP_ID;
	} else if (of_device_is_compatible(node, "idt,p9221")) {
		dev_info(dev, "selecting p9221\n");
		pdata->chip_id = P9221_CHIP_ID;
	} else if (of_device_is_compatible(node, "idt,p9222")) {
		dev_info(dev, "selecting p9222\n");
		pdata->chip_id = P9222_CHIP_ID;
	} else if (of_device_is_compatible(node, "idt,ra9530")) {
		dev_info(dev, "selecting ra9530\n");
		pdata->chip_id = RA9530_CHIP_ID;
	}

	/* QI_EN_L: enable/disable WLC chip */
	ret = of_get_named_gpio(node, "idt,gpio_qien", 0);
	pdata->qien_gpio = ret;
	if (ret < 0)
		dev_dbg(dev, "unable to read idt,gpio_qien from dt: %d\n", ret);
	else
		dev_info(dev, "QI_EN_L gpio:%d", pdata->qien_gpio);

	/*
	 * QI_USB_VBUS_EN: control the priority of USB and WLC,
	 *                 set to high after boot
	 */
	ret = of_get_named_gpio_flags(node, "idt,gpio_qi_vbus_en", 0, &flags);
	pdata->qi_vbus_en = ret;
	if (ret < 0) {
		dev_dbg(dev, "unable to read idt,gpio_qi_vbus_en from dt: %d\n", ret);
	} else {
		pdata->qi_vbus_en_act_low = (flags & OF_GPIO_ACTIVE_LOW) != 0;
		dev_info(dev, "QI_USB_VBUS_EN gpio:%d(act_low=%d)",
			 pdata->qi_vbus_en, pdata->qi_vbus_en_act_low);
	}

	/* Enable/Disable WLC chip(for P9XXX_GPIO_VBUS_EN) */
	ret = of_get_named_gpio_flags(node, "idt,gpio_wlc_en", 0, &flags);
	pdata->wlc_en = ret;
	if (ret < 0) {
		dev_dbg(dev, "unable to read idt,gpio_wlc_en from dt: %d\n", ret);
	} else {
		pdata->wlc_en_act_low = (flags & OF_GPIO_ACTIVE_LOW) != 0;
		dev_info(dev, "WLC enable/disable pin:%d(act_low=%d)",
			 pdata->wlc_en, pdata->wlc_en_act_low);
	}

	/* WLC_BPP_EPP_SLCT */
	ret = of_get_named_gpio(node, "idt,gpio_slct", 0);
	pdata->slct_gpio = ret;
	if (ret < 0) {
		dev_dbg(dev, "unable to read idt,gpio_slct from dt: %d\n", ret);
	} else {
		ret = of_property_read_u32(node, "idt,gpio_slct_value", &data);
		if (ret == 0)
			pdata->slct_value = (data != 0);

		dev_info(dev, "WLC_BPP_EPP_SLCT gpio:%d value=%d",
					pdata->slct_gpio, pdata->slct_value);
	}

	/* RTx: idt,gpio_ben / idt,gpio_switch / idt,gpio_boost */
	ret = of_property_read_u32(node, "idt,has_rtx", &data);
	if (ret == 0)
		pdata->has_rtx = !!data;
	else
		pdata->has_rtx =
		    ((pdata->chip_id == P9412_CHIP_ID) ||
		     (pdata->chip_id == P9382A_CHIP_ID));
	dev_info(dev, "has_rtx:%d\n", pdata->has_rtx);

	/* boost enable, power WLC IC from device */
	ret = of_get_named_gpio(node, "idt,gpio_ben", 0);
	if (ret == -EPROBE_DEFER)
		return ret;
	pdata->ben_gpio = ret;

	ret = of_get_named_gpio(node, "idt,gpio_switch", 0);
	if (ret == -EPROBE_DEFER)
		return ret;
	pdata->switch_gpio = ret;

	/* boost gpio sets rtx at charging voltage level */
	ret = of_get_named_gpio(node, "idt,gpio_boost", 0);
	if (ret == -EPROBE_DEFER)
		return ret;
	pdata->boost_gpio = ret;

	/* configure boost to 7V through wlc chip */
	pdata->apbst_en = of_property_read_bool(node, "idt,apbst_en");
	/* support HW detect OCP in ping phase */
	pdata->hw_ocp_det = of_property_read_bool(node, "idt,hw_ocp_det");

	if (pdata->has_rtx)
		dev_info(dev, "RTx Config: ben:%d,switch:%d,boost:%d,apbst_en:%d,hw_ocp_det:%d\n",
			 pdata->ben_gpio, pdata->switch_gpio, pdata->boost_gpio,
			 pdata->apbst_en, pdata->hw_ocp_det);

	/* DC-PPS */
	ret = of_get_named_gpio(node, "idt,gpio_extben", 0);
	if (ret == -EPROBE_DEFER)
		return ret;
	pdata->ext_ben_gpio = ret;
	if (ret >= 0)
		ret = gpio_request(pdata->ext_ben_gpio, "wc_ref");

	ret = of_get_named_gpio(node, "idt,gpio_dc_switch", 0);
	if (ret == -EPROBE_DEFER)
		return ret;
	pdata->dc_switch_gpio = ret;

	ret = of_property_read_u32(node, "idt,has_wlc_dc", &data);
	if (ret == 0)
		pdata->has_wlc_dc = !!data;
	else
		pdata->has_wlc_dc = pdata->chip_id == P9412_CHIP_ID;
	dev_info(dev, "has_wlc_dc:%d\n", pdata->has_wlc_dc);

	if (pdata->has_wlc_dc)
		dev_info(dev, "WLC-DC GPIO: ext_ben:%d,dc_switch:%d\n",
			 pdata->ext_ben_gpio, pdata->dc_switch_gpio);

	/* Main IRQ */
	ret = of_get_named_gpio(node, "idt,irq_gpio", 0);
	if (ret < 0) {
		dev_err(dev, "unable to read idt,irq_gpio from dt: %d\n", ret);
		return ret;
	}
	pdata->irq_gpio = ret;
	pdata->irq_int = gpio_to_irq(pdata->irq_gpio);
	dev_info(dev, "gpio:%d, gpio_irq:%d\n", pdata->irq_gpio, pdata->irq_int);

	/* Optional Detect IRQ */
	ret = of_get_named_gpio(node, "idt,irq_det_gpio", 0);
	pdata->irq_det_gpio = ret;
	if (ret < 0) {
		dev_dbg(dev, "unable to read idt,irq_det_gpio from dt: %d\n", ret);
	} else {
		pdata->irq_det_int = gpio_to_irq(pdata->irq_det_gpio);
		dev_info(dev, "det gpio:%d, det gpio_irq:%d\n",
			 pdata->irq_det_gpio, pdata->irq_det_int);
	}

	/* Optional VOUT max */
	pdata->max_vout_mv = P9221_MAX_VOUT_SET_MV_DEFAULT;
	ret = of_property_read_u32(node, "idt,max_vout_mv", &data);
	if (ret == 0) {
		if (data < vout_set_min_mv || data > vout_set_max_mv)
			dev_err(dev, "max_vout_mv out of range %d\n", data);
		else
			pdata->max_vout_mv = data;
	}

	/* Optional FOD data */
	p9221_parse_fod(dev, &pdata->fod_num, pdata->fod, "fod");
	p9221_parse_fod(dev, &pdata->fod_epp_num, pdata->fod_epp, "fod_epp");
	p9221_parse_fod(dev, &pdata->fod_epp_comp_num, pdata->fod_epp_comp, "fod_epp_comp");

	nb_hpp_fod_vol = of_property_count_elems_of_size(node, "google,hpp_fod_vol", sizeof(u32));
	if (nb_hpp_fod_vol > 0) {
		if (nb_hpp_fod_vol > P9412_HPP_FOD_SETS)
			nb_hpp_fod_vol = P9412_HPP_FOD_SETS;

		pdata->hpp_fod_vol = devm_kmalloc_array(dev, nb_hpp_fod_vol,
							sizeof(u32), GFP_KERNEL);
		if (pdata->hpp_fod_vol == NULL) {
			dev_warn(dev, "dt google,hpp_fod_vol array not created");
			return -ENOMEM;
		}
		ret = of_property_read_u32_array(node,
						 "google,hpp_fod_vol",
						 pdata->hpp_fod_vol,
						 nb_hpp_fod_vol);
		if (ret < 0) {
			dev_warn(dev, "failed to read google,hpp_fod_vol: %d\n", ret);
			pdata->hpp_fod_vol = NULL;
		} else {
			ret = p9221_parse_hpp_fods(dev, pdata, nb_hpp_fod_vol);
			if (ret == 0)
				pdata->nb_hpp_fod_vol = nb_hpp_fod_vol;
		}
	} else {
		nb_hpp_fod_vol = 2;
		pdata->hpp_fod_vol = devm_kmalloc_array(dev, nb_hpp_fod_vol,
							sizeof(u32), GFP_KERNEL);
		if (pdata->hpp_fod_vol == NULL) {
			dev_warn(dev, "dt google,hpp_fod_vol array not created");
			return -ENOMEM;
		}
		p9221_parse_fod(dev, &pdata->hpp_fods[0].num, pdata->hpp_fods[0].fod, "fod_hpp");
		p9221_parse_fod(dev, &pdata->hpp_fods[1].num, pdata->hpp_fods[1].fod, "fod_hpp_hv");
		if (pdata->hpp_fods[0].num > 0 && pdata->hpp_fods[1].num > 0) {
			pdata->hpp_fod_vol[0] = HPP_FOD_VOUT_THRESHOLD_UV;
			pdata->hpp_fod_vol[1] = pdata->max_vout_mv;
			pdata->nb_hpp_fod_vol = nb_hpp_fod_vol;
		} else {
			dev_warn(dev, "failed to read fod_hpp, fod_hpp_hv: %d\n", ret);
			pdata->hpp_fod_vol = NULL;
		}
	}

	ret = of_property_read_bool(node, "google,fod_fsw_base");
	if (ret)
		pdata->fod_fsw = true;

	ret = of_property_read_u32(node, "google,fod_fsw_high_thres", &data);
	if (ret < 0) {
		pdata->fod_fsw_high = -1;
	} else {
		pdata->fod_fsw_high = data;
		dev_info(dev, "dt fod_fsw_high_thres:%d\n", pdata->fod_fsw_high);
	}

	ret = of_property_read_u32(node, "google,fod_fsw_low_thres", &data);
	if (ret < 0) {
		pdata->fod_fsw_low = -1;
	} else {
		pdata->fod_fsw_low = data;
		dev_info(dev, "dt fod_fsw_low_thres:%d\n", pdata->fod_fsw_low);
	}

	ret = of_property_read_u32(node, "google,q_value", &data);
	if (ret < 0) {
		pdata->q_value = -1;
	} else {
		pdata->q_value = data;
		dev_info(dev, "dt q_value:%d\n", pdata->q_value);
	}

	ret = of_property_read_u32(node, "google,tx4191_q", &data);
	if (ret < 0) {
		pdata->tx_4191q = -1;
	} else {
		pdata->tx_4191q = data;
		dev_info(dev, "dt tx4191_q:%d\n", pdata->tx_4191q);
	}

	ret = of_property_read_u32(node, "google,epp_rp_value", &data);
	if (ret < 0) {
		pdata->epp_rp_value = -1;
	} else {
		pdata->epp_rp_value = data;
		dev_info(dev, "dt epp_rp_value: %d\n", pdata->epp_rp_value);
	}

	ret = of_property_read_u32(node, "google,epp_rp_low_value", &data);
	if (ret < 0) {
		pdata->epp_rp_low_value = -1;
	} else {
		pdata->epp_rp_low_value = data;
		dev_info(dev, "dt epp_rp_low_value: %d\n", pdata->epp_rp_low_value);
	}

	pdata->epp_vout_mv = P9221_MAX_VOUT_SET_MV_DEFAULT;
	ret = of_property_read_u32(node, "google,epp_vout_mv", &data);
	if (ret == 0) {
		if (data < vout_set_min_mv || data > vout_set_max_mv)
			dev_err(dev, "epp_vout_mv out of range %d\n", data);
		else
			pdata->epp_vout_mv = data;
	}

	ret = of_property_read_u32(node, "google,needs_dcin_reset", &data);
	if (ret < 0) {
		pdata->needs_dcin_reset = -1;
	} else {
		pdata->needs_dcin_reset = data;
		dev_info(dev, "dt needs_dcin_reset: %d\n",
			 pdata->needs_dcin_reset);
	}

	pdata->nb_alignment_freq =
			of_property_count_elems_of_size(node,
							"google,alignment_frequencies",
							sizeof(u32));
	dev_info(dev, "dt google,alignment_frequencies size = %d\n",
		 pdata->nb_alignment_freq);

	if (pdata->nb_alignment_freq > 0) {
		pdata->alignment_freq =
				devm_kmalloc_array(dev,
						   pdata->nb_alignment_freq,
						   sizeof(u32),
						   GFP_KERNEL);
		if (!pdata->alignment_freq) {
			dev_warn(dev,
				 "dt google,alignment_frequencies array not created");
		} else {
			ret = of_property_read_u32_array(node,
							 "google,alignment_frequencies",
							 pdata->alignment_freq,
							 pdata->nb_alignment_freq);
			if (ret) {
				dev_warn(dev,
					 "failed to read google,alignment_frequencies: %d\n",
					 ret);
				devm_kfree(dev, pdata->alignment_freq);
			}
		}
	}

	ret = of_property_read_u32(node, "google,alignment_scalar", &data);
	if (ret < 0)
		pdata->alignment_scalar = WLC_ALIGN_DEFAULT_SCALAR;
	else {
		pdata->alignment_scalar = data;
		if (pdata->alignment_scalar != WLC_ALIGN_DEFAULT_SCALAR)
			dev_info(dev, "google,alignment_scalar updated to: %d\n",
				 pdata->alignment_scalar);
	}

	ret = of_property_read_u32(node, "google,alignment_hysteresis", &data);
	if (ret < 0)
		pdata->alignment_hysteresis = WLC_ALIGN_DEFAULT_HYSTERESIS;
	else
		pdata->alignment_hysteresis = data;

	dev_info(dev, "google,alignment_hysteresis set to: %d\n",
				 pdata->alignment_hysteresis);

	ret = of_property_read_bool(node, "idt,ramp-disable");
	if (ret)
		pdata->icl_ramp_delay_ms = -1;

	ret = of_property_read_u32(node, "google,alignment_scalar_low_current",
				   &data);
	if (ret < 0)
		pdata->alignment_scalar_low_current = 0;
	else
		pdata->alignment_scalar_low_current = data;

	ret = of_property_read_u32(node, "google,alignment_scalar_high_current",
				   &data);
	if (ret < 0)
		pdata->alignment_scalar_high_current = 0;
	else
		pdata->alignment_scalar_high_current = data;

	ret = of_property_read_u32(node, "google,alignment_offset_low_current",
				   &data);
	if (ret < 0)
		pdata->alignment_offset_low_current = 0;
	else
		pdata->alignment_offset_low_current = data;

	ret = of_property_read_u32(node, "google,alignment_offset_high_current",
				   &data);
	if (ret < 0)
		pdata->alignment_offset_high_current = 0;
	else
		pdata->alignment_offset_high_current = data;

	ret = of_property_read_u32(node, "google,alignment_current_threshold",
				   &data);
	if (ret < 0)
		pdata->alignment_current_threshold = 0;
	else
		pdata->alignment_current_threshold = data;

	pdata->disable_align = !(pdata->alignment_scalar_low_current &&
				 pdata->alignment_scalar_high_current &&
				 pdata->alignment_offset_low_current &&
				 pdata->alignment_offset_high_current &&
				 pdata->alignment_current_threshold);
	dev_info(dev, "align:%s, scalar_low=%d, scalar_high=%d, "
		 "offset_low=%d, offset_high=%d, current_thres=%d\n",
		 pdata->disable_align ? "disable" : "enable", pdata->alignment_scalar_low_current,
		 pdata->alignment_scalar_high_current, pdata->alignment_offset_low_current,
		 pdata->alignment_offset_high_current, pdata->alignment_current_threshold);


	ret = of_property_read_u32(node, "google,power_mitigate_threshold",
				   &data);
	if (ret < 0)
		pdata->power_mitigate_threshold = 0;
	else
		pdata->power_mitigate_threshold = data;

	ret = of_property_read_bool(node, "google,feat-no-compat");
	if (!ret)
		pdata->feat_compat_mode = true; /* default is compat*/

	ret = of_property_read_bool(node, "google,has-sw-ramp");
	if (ret)
		pdata->has_sw_ramp = true;

	ret = of_property_read_u8(node,"idt,tx_id_phone_type",
				  &pdata->phone_type);
	if (ret < 0)
		pdata->phone_type = 0;

	ret = of_property_read_u32(node, "google,epp_dcicl_default_ma", &data);
	if (ret < 0)
		pdata->epp_icl = 0;
	else
		pdata->epp_icl = data;

	/* Calibrate light load */
	pdata->light_load = of_property_read_bool(node, "google,light_load");

	pdata->ll_vout_not_set = of_property_read_bool(node, "google,ll-bpp-vout-not-set");

	return 0;
}

static enum power_supply_property p9221_props[] = {
	POWER_SUPPLY_PROP_PRESENT,
	POWER_SUPPLY_PROP_ONLINE,
	POWER_SUPPLY_PROP_CURRENT_NOW,
	POWER_SUPPLY_PROP_CURRENT_MAX,
	POWER_SUPPLY_PROP_VOLTAGE_NOW,
	POWER_SUPPLY_PROP_VOLTAGE_MAX,
	POWER_SUPPLY_PROP_VOLTAGE_MIN,
	POWER_SUPPLY_PROP_TEMP,
#ifdef CONFIG_QC_COMPAT
	POWER_SUPPLY_PROP_AICL_DELAY,
	POWER_SUPPLY_PROP_AICL_ICL,
#endif
	POWER_SUPPLY_PROP_SERIAL_NUMBER,
	POWER_SUPPLY_PROP_CAPACITY,
};

static const struct power_supply_desc p9221_psy_desc = {
	.name = "wireless",
	.type = POWER_SUPPLY_TYPE_WIRELESS,
	.properties = p9221_props,
	.num_properties = ARRAY_SIZE(p9221_props),
	.get_property = p9221_get_property,
	.set_property = p9221_set_property,
	.property_is_writeable = p9221_prop_is_writeable,
	.no_thermal = true,
};

static int p9382a_tx_icl_vote_callback(struct gvotable_election *el,
				       const char *reason, void *vote)
{
	struct p9221_charger_data *charger = gvotable_get_data(el);
	int icl_ua = GVOTABLE_PTR_TO_INT(vote);
	int ret = 0;

	if (!charger->ben_state)
		return 0;

	if (icl_ua == 0) {
		schedule_work(&charger->rtx_disable_work);
	} else {
		ret = charger->chip_set_tx_ilim(charger,
						P9221_UA_TO_MA(icl_ua));
		if (ret == 0)
			logbuffer_log(charger->rtx_log, "set TX_ICL to %dmA",
				      icl_ua);
		else
			dev_err(&charger->client->dev,
				"Couldn't set Tx current limit rc=%d\n", ret);
	}

	return 0;
}

/* called from */
int p9221_wlc_disable(struct p9221_charger_data *charger, int disable, u8 reason)
{
	int ret = 0;

	if ((disable && charger->online) || charger->send_eop) {
		int rc;

		ret = charger->chip_send_eop(charger, reason);

		rc = charger->reg_write_8(charger, P9412_CMFET_L_REG, P9412_CMFET_DISABLE_ALL);
		rc |= charger->reg_write_8(charger, P9412_HIVOUT_CMFET_REG, P9412_CMFET_DISABLE_ALL);

		pr_info("Disabled Rx communication channel(CMFET): 0xF4 & 0x11B (%d)\n", rc);
		charger->send_eop = false;
	}

	/*
	 * could also change ->qien_gpio (e.g pull low when disable == 0)
	 * and/or toggle inhibit via ->qi_vbus_en.
	 * NOTE: using ->qien_gpio to disable the IC while VOUT sis present
	 * might (is) not supported.
	 */

	pr_debug("%s: disable=%d, ept_reason=%d ret=%d\n", __func__,
		 disable, disable ? reason : -1, ret);

	return ret;
}

static int p9221_wlc_disable_callback(struct gvotable_election *el,
				      const char *reason, void *vote)
{
	struct p9221_charger_data *charger = gvotable_get_data(el);
	int disable = GVOTABLE_PTR_TO_INT(vote);
	u8 val = P9221_EOP_UNKNOWN;

	if (charger->last_disable != disable)
		logbuffer_prlog(charger->log, "set wlc %s, vote=%s",
				disable ? "disable" : "enable", reason);
	charger->last_disable = disable;

	if (charger->pdata->wlc_en == charger->pdata->qien_gpio) {
		int value;
		value = (!disable) ^ charger->pdata->wlc_en_act_low;
		gpio_direction_output(charger->pdata->wlc_en, value);
		return 0;
	}

	charger->send_eop = gvotable_get_int_vote(charger->dc_icl_votable,
						  THERMAL_DAEMON_VOTER) == 0;
	if (!gvotable_get_int_vote(el, P9221_WLC_VOTER) && !charger->send_eop)
		val = P9221_EOP_RESTART_POWER; /* auto restart */

	p9221_wlc_disable(charger, disable, val);

	return 0;
}

/*
 *  If able to read the chip_id register then we know we are online
 *
 *  Returns true when online.
 */
static bool p9221_check_online(struct p9221_charger_data *charger)
{
	int ret;
	u16 chip_id;

	/* Test to see if the charger is online */
	ret = p9221_reg_read_16(charger, P9221_CHIP_ID_REG, &chip_id);
	if (ret == 0) {
		dev_info(charger->dev, "Charger online id:%04x\n", chip_id);
		return true;
	}

	return false;
}

static void p9221_soc_work(struct work_struct *work)
{
	struct p9221_charger_data *charger = container_of(work,
			struct p9221_charger_data, soc_work.work);
	union power_supply_propval prop = { };
	int err, soc_raw;

	if (!charger->batt_psy) {
		static struct power_supply *psy[2];

		err = power_supply_get_by_phandle_array(charger->dev->of_node,
							"idt,fuel-gauge",
							psy, ARRAY_SIZE(psy));
		if (err < 0 || IS_ERR_OR_NULL(psy[0])) {
			schedule_delayed_work(&charger->soc_work, msecs_to_jiffies(1000));
			pr_info("%s: wait for fg err=%d\n", __func__, err);
			return;
		}

		dev_info(charger->dev, "Reading CSP from %s\n",
			 psy[0]->desc && psy[0]->desc->name ? psy[0]->desc->name : "<>");
		charger->batt_psy = psy[0];
	}

	/* triggered from notifier_cb */
	soc_raw = p9221_capacity_raw(charger);
	err = power_supply_get_property(charger->batt_psy, POWER_SUPPLY_PROP_STATUS, &prop);
	if (err == 0 && (prop.intval == POWER_SUPPLY_STATUS_FULL))
		soc_raw = 101;

	dev_dbg(charger->dev, "p9221_soc_work: soc=%d, err=%d\n", soc_raw, err);

	if (soc_raw >= 0)
		p9221_set_capacity(charger, soc_raw);
}

static int p9221_charger_probe(struct i2c_client *client,
				const struct i2c_device_id *id)
{
	struct device_node *dn, *of_node = client->dev.of_node;
	struct p9221_charger_data *charger;
	struct p9221_charger_platform_data *pdata = client->dev.platform_data;
	struct power_supply_config psy_cfg = {};
	bool online;
	int ret;

	ret = i2c_check_functionality(client->adapter,
				      I2C_FUNC_SMBUS_BYTE_DATA |
				      I2C_FUNC_SMBUS_WORD_DATA |
				      I2C_FUNC_SMBUS_I2C_BLOCK);
	if (!ret) {
		ret = i2c_get_functionality(client->adapter);
		dev_err(&client->dev, "I2C adapter not compatible %x\n", ret);
		return -ENOSYS;
	}

	if (of_node) {
		pdata = devm_kzalloc(&client->dev, sizeof(*pdata), GFP_KERNEL);
		if (!pdata) {
			dev_err(&client->dev, "Failed to allocate pdata\n");
			return -ENOMEM;
		}

		ret = p9221_parse_dt(&client->dev, pdata);
		if (ret) {
			dev_err(&client->dev, "Failed to parse dt\n");
			return ret;
		}

	}

	charger = devm_kzalloc(&client->dev, sizeof(*charger), GFP_KERNEL);
	if (charger == NULL) {
		dev_err(&client->dev, "Failed to allocate charger\n");
		return -ENOMEM;
	}
	i2c_set_clientdata(client, charger);
	charger->dev = &client->dev;
	charger->client = client;
	charger->pdata = pdata;
	charger->resume_complete = true;
	charger->align = WLC_ALIGN_ERROR;
	charger->align_count = 0;
	charger->is_mfg_google = false;
	charger->fw_rev = 0;
	charger->p9412_gpio_ctl = false;
	charger->chip_id = charger->pdata->chip_id;
	charger->rtx_wakelock = false;
	charger->last_disable = -1;
	charger->irq_at = 0;
	charger->ll_bpp_cep = -EINVAL;
	charger->check_rp = RP_NOTSET;
	mutex_init(&charger->io_lock);
	mutex_init(&charger->cmd_lock);
	mutex_init(&charger->stats_lock);
	mutex_init(&charger->chg_features.feat_lock);
	mutex_init(&charger->rtx_lock);
	mutex_init(&charger->auth_lock);
	mutex_init(&charger->renego_lock);
	mutex_init(&charger->fod_lock);
	timer_setup(&charger->vrect_timer, p9221_vrect_timer_handler, 0);
	timer_setup(&charger->align_timer, p9221_align_timer_handler, 0);
	INIT_DELAYED_WORK(&charger->dcin_work, p9221_dcin_work);
	INIT_DELAYED_WORK(&charger->charge_stats_work, p9221_charge_stats_work);
	INIT_DELAYED_WORK(&charger->tx_work, p9221_tx_work);
	INIT_DELAYED_WORK(&charger->txid_work, p9382_txid_work);
	INIT_DELAYED_WORK(&charger->icl_ramp_work, p9221_icl_ramp_work);
	INIT_DELAYED_WORK(&charger->align_work, p9221_align_work);
	INIT_DELAYED_WORK(&charger->dcin_pon_work, p9221_dcin_pon_work);
	INIT_DELAYED_WORK(&charger->rtx_work, p9382_rtx_work);
	INIT_DELAYED_WORK(&charger->auth_dc_icl_work, p9221_auth_dc_icl_work);
	INIT_DELAYED_WORK(&charger->soc_work, p9221_soc_work);
	INIT_DELAYED_WORK(&charger->chk_rp_work, p9xxx_chk_rp_work);
	INIT_DELAYED_WORK(&charger->chk_rtx_ocp_work, p9412_chk_rtx_ocp_work);
	INIT_DELAYED_WORK(&charger->chk_fod_work, p9xxx_chk_fod_work);
	INIT_WORK(&charger->uevent_work, p9221_uevent_work);
	INIT_WORK(&charger->rtx_disable_work, p9382_rtx_disable_work);
	INIT_WORK(&charger->rtx_reset_work, p9xxx_rtx_reset_work);
	INIT_DELAYED_WORK(&charger->power_mitigation_work,
			  p9221_power_mitigation_work);
	alarm_init(&charger->icl_ramp_alarm, ALARM_BOOTTIME,
		   p9221_icl_ramp_alarm_cb);
	alarm_init(&charger->auth_dc_icl_alarm, ALARM_BOOTTIME,
		   p9221_auth_dc_icl_alarm_cb);

	init_waitqueue_head(&charger->ccreset_wq);

	charger->align_ws = wakeup_source_register(NULL, "p9221_align");

	/* setup function pointers for platform */
	/* first from *_charger.c -> *_chip.c */
	charger->reg_read_n = p9221_reg_read_n;
	charger->reg_read_8 = p9221_reg_read_8;
	charger->reg_read_16 = p9221_reg_read_16;
	charger->reg_write_n = p9221_reg_write_n;
	charger->reg_write_8 = p9221_reg_write_8;
	charger->reg_write_16 = p9221_reg_write_16;
	/* then from *_chip.c -> *_charger.c */
	p9221_chip_init_params(charger, charger->pdata->chip_id);
	p9221_chip_init_interrupt_bits(charger, charger->pdata->chip_id);
	ret = p9221_chip_init_funcs(charger, charger->pdata->chip_id);
	if (ret) {
		dev_err(&client->dev,
			"Failed to initialize chip specific information\n");
		return ret;
	}

	p9221_charge_stats_init(&charger->chg_data);

	/* Default enable */
	charger->enabled = true;
	if (charger->pdata->qien_gpio >= 0)
		gpio_direction_output(charger->pdata->qien_gpio, 0);

	if (charger->pdata->qi_vbus_en >= 0)
		gpio_direction_output(charger->pdata->qi_vbus_en,
				      !charger->pdata->qi_vbus_en_act_low);

	if (charger->pdata->slct_gpio >= 0)
		gpio_direction_output(charger->pdata->slct_gpio,
				      charger->pdata->slct_value);

	if (charger->pdata->ben_gpio >= 0)
		gpio_direction_output(charger->pdata->ben_gpio, 0);

	if (charger->pdata->switch_gpio >= 0)
		gpio_direction_output(charger->pdata->switch_gpio, 0);

	if (charger->pdata->ext_ben_gpio >= 0)
		gpio_direction_output(charger->pdata->ext_ben_gpio, 0);

	if (charger->pdata->dc_switch_gpio >= 0)
		gpio_direction_output(charger->pdata->dc_switch_gpio, 0);


	/* Default to R5+ */
	charger->cust_id = 5;

	psy_cfg.drv_data = charger;
	psy_cfg.of_node = charger->dev->of_node;
	charger->wc_psy = devm_power_supply_register(charger->dev,
						     &p9221_psy_desc,
						     &psy_cfg);
	if (IS_ERR(charger->wc_psy)) {
		dev_err(&client->dev, "Fail to register supply: %d\n", ret);
		return PTR_ERR(charger->wc_psy);
	}

	/*
	 * Create the WLC_DISABLE votable, use for send EPT
	 * NOTE: pulling QI_EN_L might not be OK, verify this with EE
	 */
	charger->wlc_disable_votable =
		gvotable_create_bool_election(NULL, p9221_wlc_disable_callback,
					      charger);
	if (IS_ERR(charger->wlc_disable_votable)) {
		ret = PTR_ERR(charger->wlc_disable_votable);
		dev_err(&client->dev,
			"Couldn't create WLC_DISABLE rc=%d\n", ret);
		charger->wlc_disable_votable = NULL;
	} else {
		gvotable_set_vote2str(charger->wlc_disable_votable,
				      gvotable_v2s_int);
		gvotable_election_set_name(charger->wlc_disable_votable,
					   "WLC_DISABLE");
	}

	/*
	 * Create the RTX_ICL votable, we use this to limit the current that
	 * is taken for RTx mode
	 */
	if (charger->pdata->has_rtx) {
		charger->tx_icl_votable =
			gvotable_create_int_election(
				NULL, gvotable_comparator_int_min,
				p9382a_tx_icl_vote_callback, charger);
		if (IS_ERR(charger->tx_icl_votable)) {
			ret = PTR_ERR(charger->tx_icl_votable);
			dev_err(&client->dev,
				"Couldn't create TX_ICL rc=%d\n", ret);
			charger->tx_icl_votable = NULL;
		} else {
			gvotable_set_vote2str(charger->tx_icl_votable,
					      gvotable_v2s_int);
			gvotable_election_set_name(charger->tx_icl_votable,
						   "TX_ICL");
			/* vote default TX_ICL for rtx mode */
			gvotable_cast_long_vote(
				charger->tx_icl_votable, P9382A_RTX_VOTER,
				P9221_MA_TO_UA(P9382A_RTX_ICL_MAX_MA), true);
		}
	}

	/*
	 * Find the DC_ICL votable, we use this to limit the current that
	 * is taken from the wireless charger.
	 */
	charger->dc_icl_votable = gvotable_election_get_handle("DC_ICL");
	if (!charger->dc_icl_votable)
		dev_warn(&charger->client->dev, "Could not find DC_ICL votable\n");

	/*
	 * Find the DC_SUSPEND, we use this to disable DCIN before
	 * enter RTx mode
	 */
	charger->dc_suspend_votable =
		gvotable_election_get_handle("DC_SUSPEND");
	if (!charger->dc_suspend_votable)
		dev_warn(&charger->client->dev, "Could not find DC_SUSPEND votable\n");

	charger->chg_mode_votable =
		gvotable_election_get_handle(GBMS_MODE_VOTABLE);
	if (!charger->chg_mode_votable)
		dev_warn(&charger->client->dev, "Could not find %s votable\n", GBMS_MODE_VOTABLE);

	/* Ramping on BPP is optional */
	if (charger->pdata->icl_ramp_delay_ms != -1) {
		charger->icl_ramp_ua = P9221_DC_ICL_BPP_RAMP_DEFAULT_UA;
		charger->pdata->icl_ramp_delay_ms =
					P9221_DC_ICL_BPP_RAMP_DELAY_DEFAULT_MS;
	}

	charger->dc_icl_bpp = 0;
	charger->dc_icl_epp = 0;
	charger->dc_icl_epp_neg = charger->pdata->epp_icl > 0 ? charger->pdata->epp_icl : P9221_DC_ICL_EPP_UA;
	charger->aicl_icl_ua = 0;
	charger->aicl_delay_ms = 0;

	crc8_populate_msb(p9221_crc8_table, P9221_CRC8_POLYNOMIAL);

	online = p9221_check_online(charger);
	dev_info(&client->dev, "online = %d CHIP_ID = 0x%x\n", online,
		 charger->chip_id);

	if (online) {
		/* set charger->online=true, will ignore first VRECTON IRQ */
		p9221_set_online(charger);
	} else {
		/* disconnected, (likely err!=0) vote for BPP */
		p9221_vote_defaults(charger);
	}

	ret = devm_request_threaded_irq(
		&client->dev, charger->pdata->irq_int, NULL,
		p9221_irq_thread, IRQF_TRIGGER_LOW | IRQF_ONESHOT,
		"p9221-irq", charger);
	if (ret) {
		dev_err(&client->dev, "Failed to request IRQ\n");
		return ret;
	}
	device_init_wakeup(charger->dev, true);

	/*
	 * We will receive a VRECTON after enabling IRQ if the device is
	 * if the device is already in-field when the driver is probed.
	 */
	enable_irq_wake(charger->pdata->irq_int);

	if (gpio_is_valid(charger->pdata->irq_det_gpio)) {
		ret = devm_request_threaded_irq(
			&client->dev, charger->pdata->irq_det_int, NULL,
			p9221_irq_det_thread,
			IRQF_TRIGGER_RISING | IRQF_ONESHOT, "p9221-irq-det",
			charger);
		if (ret) {
			dev_err(&client->dev, "Failed to request IRQ_DET\n");
			return ret;
		}

		ret = devm_gpio_request_one(&client->dev,
					    charger->pdata->irq_det_gpio,
					    GPIOF_DIR_IN, "p9221-det-gpio");
		if (ret) {
			dev_err(&client->dev, "Failed to request GPIO_DET\n");
			return ret;
		}
		enable_irq_wake(charger->pdata->irq_det_int);
	}

	charger->last_capacity = -1;
	charger->count = 1;
	bin_attr_rxdata.size = charger->rx_buf_size;
	bin_attr_txdata.size = charger->tx_buf_size;
	ret = sysfs_create_group(&charger->dev->kobj, &p9221_attr_group);
	if (ret) {
		dev_info(&client->dev, "sysfs_create_group failed\n");
	}
	if (charger->pdata->has_rtx) {
		ret = sysfs_create_group(&charger->dev->kobj, &rtx_attr_group);
		if (ret)
			dev_info(&client->dev, "rtx sysfs_create_group failed\n");
	}

	charger->debug_entry = debugfs_create_dir("p9221_charger", 0);
	if (IS_ERR_OR_NULL(charger->debug_entry)) {
		charger->debug_entry = NULL;
		dev_err(&client->dev, "Failed to create debug_entry\n");
	} else {
		debugfs_create_bool("no_fod", 0644, charger->debug_entry, &charger->no_fod);
		debugfs_create_bool("de_rtx_hw_ocp", 0644, charger->debug_entry,
				    &charger->pdata->hw_ocp_det);
		debugfs_create_u32("de_q_value", 0644, charger->debug_entry, &charger->de_q_value);
		debugfs_create_u32("de_chk_ocp_ms", 0644, charger->debug_entry,
				   &charger->rtx_ocp_chk_ms);
		debugfs_create_u32("de_rtx_delay_ms", 0644, charger->debug_entry,
				   &charger->rtx_total_delay);
	}

	/* can independently read battery capacity */
	dn = of_parse_phandle(of_node, "idt,fuel-gauge", 0);
	if (dn)
		schedule_delayed_work(&charger->soc_work, 0);

	/*
	 * Register notifier so we can detect changes on DC_IN
	 */
	INIT_DELAYED_WORK(&charger->notifier_work, p9221_notifier_work);
	charger->nb.notifier_call = p9221_notifier_cb;
	ret = power_supply_reg_notifier(&charger->nb);
	if (ret) {
		dev_err(&client->dev, "Fail to register notifier: %d\n", ret);
		return ret;
	}

	charger->log = logbuffer_register("wireless");
	if (IS_ERR(charger->log)) {
		ret = PTR_ERR(charger->log);
		dev_err(charger->dev,
			"failed to obtain logbuffer instance, ret=%d\n", ret);
		charger->log = NULL;
	}

	charger->rtx_log = logbuffer_register("rtx");
	if (IS_ERR(charger->rtx_log)) {
		ret = PTR_ERR(charger->rtx_log);
		dev_err(charger->dev,
			"failed to obtain rtx logbuffer instance, ret=%d\n",
			ret);
		charger->rtx_log = NULL;
	}

#if IS_ENABLED(CONFIG_GPIOLIB)
	if (charger->pdata->chip_id == P9412_CHIP_ID ||
	    charger->pdata->chip_id == P9222_CHIP_ID) {
		p9xxx_gpio_init(charger);
		charger->gpio.parent = &client->dev;
		charger->gpio.of_node = of_find_node_by_name(client->dev.of_node,
						charger->gpio.label);
		if (!charger->gpio.of_node)
			dev_err(&client->dev, "Failed to find %s DT node\n",
				charger->gpio.label);

		ret = devm_gpiochip_add_data(&client->dev, &charger->gpio, charger);
		dev_info(&client->dev, "%d GPIOs registered ret:%d\n",
			 charger->gpio.ngpio, ret);

	}
#endif

	dev_info(&client->dev, "p9221 Charger Driver Loaded\n");

	if (online) {
		charger->dc_psy = power_supply_get_by_name("dc");
		if (charger->dc_psy)
			power_supply_changed(charger->dc_psy);
	}

	/* prefill txid 1 with API revision number (1) */
	feature_update_cache(&charger->chg_features, 1, 1);
	return 0;
}

static int p9221_charger_remove(struct i2c_client *client)
{
	struct p9221_charger_data *charger = i2c_get_clientdata(client);

	cancel_delayed_work_sync(&charger->dcin_work);
	cancel_delayed_work_sync(&charger->charge_stats_work);
	cancel_delayed_work_sync(&charger->tx_work);
	cancel_delayed_work_sync(&charger->txid_work);
	cancel_delayed_work_sync(&charger->icl_ramp_work);
	cancel_delayed_work_sync(&charger->dcin_pon_work);
	cancel_delayed_work_sync(&charger->align_work);
	cancel_delayed_work_sync(&charger->rtx_work);
	cancel_delayed_work_sync(&charger->auth_dc_icl_work);
	cancel_delayed_work_sync(&charger->chk_rp_work);
	cancel_delayed_work_sync(&charger->chk_rtx_ocp_work);
	cancel_delayed_work_sync(&charger->chk_fod_work);
	cancel_work_sync(&charger->uevent_work);
	cancel_work_sync(&charger->rtx_disable_work);
	cancel_work_sync(&charger->rtx_reset_work);
	cancel_delayed_work_sync(&charger->power_mitigation_work);
	alarm_try_to_cancel(&charger->icl_ramp_alarm);
	alarm_try_to_cancel(&charger->auth_dc_icl_alarm);
	del_timer_sync(&charger->vrect_timer);
	del_timer_sync(&charger->align_timer);
	device_init_wakeup(charger->dev, false);
	cancel_delayed_work_sync(&charger->notifier_work);
	power_supply_unreg_notifier(&charger->nb);
	if (!IS_ERR_OR_NULL(charger->batt_psy))
		power_supply_put(charger->batt_psy);
	mutex_destroy(&charger->io_lock);
	mutex_destroy(&charger->stats_lock);
	mutex_destroy(&charger->chg_features.feat_lock);
	mutex_destroy(&charger->rtx_lock);
	mutex_destroy(&charger->auth_lock);
	mutex_destroy(&charger->renego_lock);
	if (charger->log)
		logbuffer_unregister(charger->log);
	if (charger->rtx_log)
		logbuffer_unregister(charger->rtx_log);

	wakeup_source_unregister(charger->align_ws);
	return 0;
}

static const struct i2c_device_id p9221_charger_id_table[] = {
	{ "p9221", 0 },
	{ "p9382", 0 },
	{ },
};
MODULE_DEVICE_TABLE(i2c, p9221_charger_id_table);

#ifdef CONFIG_OF
static struct of_device_id p9221_charger_match_table[] = {
	{ .compatible = "idt,p9221",},
	{ .compatible = "idt,p9222",},
	{ .compatible = "idt,p9382",},
	{ .compatible = "idt,p9412",},
	{ .compatible = "idt,ra9530",},
	{},
};
#else
#define p9221_charger_match_table NULL
#endif

#ifdef CONFIG_PM_SLEEP
static int p9221_pm_suspend(struct device *dev)
{
	struct i2c_client *client = to_i2c_client(dev);
	struct p9221_charger_data *charger = i2c_get_clientdata(client);

	pm_runtime_get_sync(charger->dev);
	charger->resume_complete = false;
	pm_runtime_put_sync(charger->dev);

	return 0;
}

static int p9221_pm_resume(struct device *dev)
{
	struct i2c_client *client = to_i2c_client(dev);
	struct p9221_charger_data *charger = i2c_get_clientdata(client);

	pm_runtime_get_sync(charger->dev);
	charger->resume_complete = true;
	if (charger->disable_irq) {
		enable_irq(charger->pdata->irq_int);
		charger->disable_irq = false;
	}
	pm_runtime_put_sync(charger->dev);

	return 0;
}
#endif
static const struct dev_pm_ops p9221_pm_ops = {
	SET_NOIRQ_SYSTEM_SLEEP_PM_OPS(p9221_pm_suspend, p9221_pm_resume)
};

static struct i2c_driver p9221_charger_driver = {
	.driver = {
		.name		= "p9221",
		.owner		= THIS_MODULE,
		.of_match_table = p9221_charger_match_table,
		.pm		= &p9221_pm_ops,
		.probe_type = PROBE_PREFER_ASYNCHRONOUS,
	},
	.probe		= p9221_charger_probe,
	.remove		= p9221_charger_remove,
	.id_table	= p9221_charger_id_table,
};
module_i2c_driver(p9221_charger_driver);
MODULE_DESCRIPTION("IDT P9221 Wireless Power Receiver Driver");
MODULE_AUTHOR("Patrick Tjin <pattjin@google.com>");
MODULE_LICENSE("GPL");<|MERGE_RESOLUTION|>--- conflicted
+++ resolved
@@ -345,18 +345,14 @@
 	int fod_count = charger->pdata->fod_num;
 	int ret;
 	int retries = 3;
-<<<<<<< HEAD
 	static char *wlc_mode[] = { "BPP", "EPP", "EPP_COMP",
 				    "HPP_0", "HPP_1", "HPP_2", "HPP_3",
 				    "HPP_4", "HPP_5", "HPP_6", "HPP_7" };
-=======
-	static char *wlc_mode[] = { "BPP", "EPP", "EPP_COMP" , "HPP" , "HPP_HV" };
 
 	mutex_lock(&charger->fod_lock);
 
 	if (charger->fod_cnt)
 		goto done;
->>>>>>> d243bf39
 
 	if (charger->no_fod)
 		goto no_fod;
@@ -2664,7 +2660,6 @@
 	return ret;
 }
 
-<<<<<<< HEAD
 static int check_hpp_fod_level(struct p9221_charger_data *charger,
 			       int dc_voltage)
 {
@@ -2685,8 +2680,6 @@
 	return 0;
 }
 
-=======
->>>>>>> d243bf39
 static int p9221_set_property(struct power_supply *psy,
 			      enum power_supply_property prop,
 			      const union power_supply_propval *val)
