/*
 * P9221 Wireless Charger Driver
 *
 * Copyright 2017-2022 Google LLC
 *
 */

#include <linux/device.h>
#include <linux/crc8.h>
#include <linux/pm.h>
#include <linux/gpio.h>
#include <linux/interrupt.h>
#include <linux/i2c.h>
#include <linux/module.h>
#include <linux/slab.h>
#include <linux/pm_runtime.h>
#include <linux/of.h>
#include <linux/of_gpio.h>
#include <linux/gpio/driver.h>
#include <linux/kernel.h>
#include <linux/delay.h>
#include <linux/alarmtimer.h>
#include "p9221_charger.h"
#include "p9221-dt-bindings.h"
#include "google_dc_pps.h"
#include "google_bms.h"
#include <linux/debugfs.h>

#define P9221R5_OVER_CHECK_NUM		3
#define MFG_CHK_COUNT_MAX		30
#define OVC_LIMIT			1
#define OVC_THRESHOLD			1400000
#define OVC_BACKOFF_LIMIT		900000
#define OVC_BACKOFF_AMOUNT		100000

#define WLC_ALIGNMENT_MAX		100
#define WLC_CURRENT_FILTER_LENGTH	10
#define WLC_ALIGN_DEFAULT_SCALAR	4
#define WLC_ALIGN_IRQ_THRESHOLD		10
#define WLC_ALIGN_DEFAULT_HYSTERESIS	5000
#define WLC_ALIGN_CURRENT_THRESHOLD	450
#define WLC_ALIGN_DEFAULT_SCALAR_LOW_CURRENT	    200
#define WLC_ALIGN_DEFAULT_SCALAR_HIGH_CURRENT	    118
#define WLC_ALIGN_DEFAULT_OFFSET_LOW_CURRENT	    125000
#define WLC_ALIGN_DEFAULT_OFFSET_HIGH_CURRENT	    139000
#define HPP_FOD_VOUT_THRESHOLD_UV	17500000
#define WLC_ALIGN_LOWER_LIMIT		(0)
#define WLC_ALIGN_UPPER_LIMIT		(90)

#define WLC_HPP_SOC_LIMIT	80
#define PROP_MODE_PWR_DEFAULT	30

#define RTX_BEN_DISABLED	0
#define RTX_BEN_ON		1
#define RTX_BEN_ENABLED		2
#define RTX_BOOST_ENABLED	9

#define REENABLE_RTX_DELAY	3000
#define P9XXX_CHK_RP_DELAY_MS	200

#define P9XXX_VOUT_5480MV	5480
#define P9XXX_VOUT_5000MV	5000
#define P9XXX_VOUT_10000MV	10000
#define P9XXX_FOD_CHK_DELAY_MS	2000

#define P9XXX_SET_RF_DELAY_MS	330

enum wlc_align_codes {
	WLC_ALIGN_CHECKING = 0,
	WLC_ALIGN_MOVE,
	WLC_ALIGN_CENTERED,
	WLC_ALIGN_ERROR,
};

enum wlc_chg_mode {
	WLC_BPP = 0,
	WLC_EPP,
	WLC_GPP,
	WLC_EPP_COMP,
	WLC_EPP_IOP,
	WLC_HPP,
	WLC_HPP_HV,
};

#define BCL_WLC 	"BCL_WLC"
#define BCL_DEV_VOTER 	"BCL_DEV_VOTER"
#define BCL_WLC_VOTE	0

enum wlc_bcl_rtx_mode {
       WLC_ENABLED_TX,
       WLC_DISABLED_TX,
};


#define P9221_CRC8_POLYNOMIAL		0x07	/* (x^8) + x^2 + x + 1 */
DECLARE_CRC8_TABLE(p9221_crc8_table);

static void p9221_icl_ramp_reset(struct p9221_charger_data *charger);
static void p9221_icl_ramp_start(struct p9221_charger_data *charger);
static void p9221_charge_stats_init(struct p9221_charge_stats *chg_data);
static void p9221_dump_charge_stats(struct p9221_charger_data *charger);
static bool p9221_check_feature(struct p9221_charger_data *charger, u64 ft);
static const char *p9221_get_tx_id_str(struct p9221_charger_data *charger);
static int p9221_set_bpp_vout(struct p9221_charger_data *charger);
static int p9221_set_hpp_dc_icl(struct p9221_charger_data *charger, bool enable);
static void p9221_ll_bpp_cep(struct p9221_charger_data *charger, int capacity);
static int p9221_ll_check_id(struct p9221_charger_data *charger);
static int p9221_has_dc_in(struct p9221_charger_data *charger);
static bool p9xxx_find_votable(struct p9221_charger_data *charger);
static bool p9xxx_setup_rx(struct device_node *node, struct p9221_charger_platform_data *pdata);
static bool p9xxx_setup_tx(struct device_node *node, struct p9221_charger_platform_data *pdata);
static bool p9xxx_setup_dc(struct device_node *node, struct p9221_charger_platform_data *pdata);
static void p9xxx_setup_all(struct device_node *node, struct p9221_charger_platform_data *pdata);
static void p9221_init_align(struct p9221_charger_data *charger);
static int p9221_dream_defend_check_id(struct p9221_charger_data *charger);
static bool p9xxx_rtx_gpio_is_state(struct p9221_charger_data *charger, enum p9xxx_rtx_gpio_state state);

static char *align_status_str[] = {
	"...", "M2C", "OK", "-1"
};

static size_t p9221_hex_str(u8 *data, size_t len, char *buf, size_t max_buf,
			    bool msbfirst)
{
	int i;
	int blen = 0;
	u8 val;

	for (i = 0; i < len; i++) {
		if (msbfirst)
			val = data[len - 1 - i];
		else
			val = data[i];
		blen += scnprintf(buf + (i * 3), max_buf - (i * 3),
				  "%02x ", val);
	}
	return blen;
}

static int p9221_reg_read_n(struct p9221_charger_data *charger, u16 reg,
			    void *buf, size_t n)
{
	int ret;
	struct i2c_msg msg[2];
	u8 wbuf[2];

	msg[0].addr = charger->client->addr;
	msg[0].flags = charger->client->flags & I2C_M_TEN;
	msg[0].len = 2;
	msg[0].buf = wbuf;

	wbuf[0] = (reg & 0xFF00) >> 8;
	wbuf[1] = (reg & 0xFF);

	msg[1].addr = charger->client->addr;
	msg[1].flags = I2C_M_RD;
	msg[1].len = n;
	msg[1].buf = buf;

	mutex_lock(&charger->io_lock);
	ret = i2c_transfer(charger->client->adapter, msg, 2);
	mutex_unlock(&charger->io_lock);

	if (ret < 0) {
		/*
		 * Treat -ENOTCONN as -ENODEV to suppress the get/set
		 * prop warnings.
		 */
		int nret = (ret == -ENOTCONN) ? -ENODEV : ret;

		dev_err(&charger->client->dev,
			"i2c read error, reg:%x, ret:%d (%d)\n",
			reg, ret, nret);
		return nret;
	}

	if (charger->enable_i2c_debug) {
		const int buf_size = I2C_LOG_NUM * 3 + 1;
		int i, len = n;

		if (!charger->i2c_rxdebug_buf)
			charger->i2c_rxdebug_buf = kmalloc(buf_size, GFP_KERNEL);

		for (i = 0; len > 0; i++) {
			const int count = len > I2C_LOG_NUM ? I2C_LOG_NUM : len;
			const int offset = i * I2C_LOG_NUM;

			p9221_hex_str((u8 *)buf + offset, count,
				      charger->i2c_rxdebug_buf, buf_size, 0);
			dev_info(&charger->client->dev,
				 "i2c read %d bytes from reg %04x, offset: %04x: %s\n",
				 count, reg, offset, charger->i2c_rxdebug_buf);
			len -= I2C_LOG_NUM;
		}
	}

	return (ret == 2) ? 0 : -EIO;
}

static int p9221_reg_read_16(struct p9221_charger_data *charger, u16 reg,
			     u16 *val)
{
	u8 buf[2];
	int ret;

	ret = p9221_reg_read_n(charger, reg, buf, 2);
	if (ret == 0)
		*val = (buf[1] << 8) | buf[0];
	return ret;
}

static int p9221_reg_read_8(struct p9221_charger_data *charger,
			    u16 reg, u8 *val)
{
	return p9221_reg_read_n(charger, reg, val, 1);
}

static int p9221_reg_write_n(struct p9221_charger_data *charger, u16 reg,
			     const void *buf, size_t n)
{
	int ret;
	u8 *data;
	int datalen = 2 + n;

	data = kmalloc(datalen, GFP_KERNEL);
	if (!data)
		return -ENOMEM;

	data[0] = reg >> 8;
	data[1] = reg & 0xFF;
	memcpy(&data[2], buf, n);

	mutex_lock(&charger->io_lock);
	ret = i2c_master_send(charger->client, data, datalen);
	mutex_unlock(&charger->io_lock);
	kfree(data);

	if (ret < datalen) {
		/*
		 * Treat -ENOTCONN as -ENODEV to suppress the get/set
		 * prop warnings.
		 */
		int nret = (ret == -ENOTCONN) ? -ENODEV : -EIO;

		dev_err(&charger->client->dev,
			"%s: i2c write error, reg: 0x%x, n: %zd ret: %d (%d)\n",
			__func__, reg, n, ret, nret);
		return nret;
	}

	if (charger->enable_i2c_debug) {
		const int buf_size = I2C_LOG_NUM * 3 + 1;
		int i, len = n;

		if (!charger->i2c_txdebug_buf)
			charger->i2c_txdebug_buf = kmalloc(buf_size, GFP_KERNEL);

		for (i = 0; len > 0; i++) {
			const int count = len > I2C_LOG_NUM ? I2C_LOG_NUM : len;
			const int offset = i * I2C_LOG_NUM;

			p9221_hex_str((u8 *)buf + offset, count,
				      charger->i2c_txdebug_buf, buf_size, 0);
			dev_info(&charger->client->dev,
				 "i2c write %d bytes to reg %04x, offset: %04x: %s\n",
				 count, reg, offset, charger->i2c_txdebug_buf);
			len -= I2C_LOG_NUM;
		}
	}

	return 0;
}

static int p9221_reg_write_16(struct p9221_charger_data *charger, u16 reg,
			      u16 val)
{
	return p9221_reg_write_n(charger, reg, &val, 2);
}

static int p9221_reg_write_8(struct p9221_charger_data *charger, u16 reg,
			     u8 val)
{
	return p9221_reg_write_n(charger, reg, &val, 1);
}

static bool p9221_is_hpp(struct p9221_charger_data *charger)
{
	int ret;
	uint8_t reg = 0;

	ret = charger->chip_get_sys_mode(charger, &reg);

	return ((ret == 0) && (reg == P9XXX_SYS_OP_MODE_PROPRIETARY));
}

static bool p9221_check_wpc_rev13(struct p9221_charger_data *charger)
{
	int ret;
	u8 val8;

	ret = p9221_reg_read_8(charger, P9412_WPC_SPEC_REV_REG, &val8);
	if (ret < 0)
		return false;

	if (val8 == P9XXX_WPC_REV_13) {
		logbuffer_log(charger->log, "WPC rev is %#02x", val8);
		return true;
	}

	if (charger->is_mfg_google || charger->mfg == WLC_MFG_108_FOR_GOOGLE)
		return true;

	return false;
}

bool p9221_is_epp(struct p9221_charger_data *charger)
{
	int ret;
	u32 vout_mv;
	u32 vout_uv;
	uint8_t reg;

	if (!charger->online)
		return false;
	if (charger->fake_force_epp > 0)
		return true;
	if (charger->force_bpp)
		return false;

	/*
	 *  NOTE: mfg may be zero due to race condition during bringup. will
	 *  check once more if mfg == 0.
	 */
	if (charger->mfg == 0) {
		ret = p9xxx_chip_get_tx_mfg_code(charger, &charger->mfg);
		if (ret < 0)
			dev_err(&charger->client->dev,
				"cannot read MFG_CODE (%d)\n", ret);
	}

	charger->is_mfg_google = charger->mfg == WLC_MFG_GOOGLE;

	ret = charger->chip_get_sys_mode(charger, &reg);
	if (ret == 0)
		return ((reg == P9XXX_SYS_OP_MODE_WPC_EXTD) ||
			(reg == P9XXX_SYS_OP_MODE_PROPRIETARY));

	dev_err(&charger->client->dev, "Could not read mode: %d\n",
		ret);

	/* Check based on power supply voltage */
	ret = charger->chip_get_vout(charger, &vout_mv);
	if (ret) {
		dev_err(&charger->client->dev, "Could read VOUT_ADC, %d\n",
			ret);
		goto out;
	}
	vout_uv = P9221_MA_TO_UA(vout_mv);

	dev_info(&charger->client->dev, "Voltage is %duV\n", vout_uv);
	if (vout_uv > P9221_EPP_THRESHOLD_UV)
		return true;

out:
	/* Default to BPP otherwise */
	return false;
}

bool p9xxx_is_capdiv_en(struct p9221_charger_data *charger)
{
	int ret;
	u8 cdmode;

	/* 9530 doesn't require capdiv mode */
	if (charger->chip_id == RA9530_CHIP_ID)
		return true;

	if (charger->chip_id != P9412_CHIP_ID)
		return false;

	ret = charger->reg_read_8(charger, P9412_CDMODE_STS_REG, &cdmode);
	if ((ret == 0) && (cdmode & CDMODE_CAP_DIV_MODE))
		return true;

	return false;
}
static int p9xxx_check_iop_fod_by_mfg(struct p9221_charger_data *charger)
{
	int i;

	for (i = 0; i < charger->pdata->fod_iop_mfg_num; i++) {
		if (charger->mfg == charger->pdata->fod_iop_mfg[i]) {
			dev_info(&charger->client->dev, "mfg is 0x%04x == 0x%04x\n",
				charger->mfg, charger->pdata->fod_iop_mfg[i]);
			return WLC_EPP_IOP;
		}
	}

	return WLC_EPP;
}

static int p9221_check_fod_by_fsw(struct p9221_charger_data *charger)
{
	const int freq_high_thres = charger->pdata->fod_fsw_high;
	const int freq_low_thres = charger->pdata->fod_fsw_low;
	u32 vout_mv = 0, freq_khz = 0;
	int ret;

	ret = charger->chip_get_vout_max(charger, &vout_mv);
	if (ret == 0 && vout_mv == P9XXX_VOUT_5000MV)
		return WLC_BPP;

	if (!charger->is_mfg_google || freq_high_thres < 0 || freq_low_thres < 0)
		return WLC_EPP;

	ret = charger->chip_get_op_freq(charger, &freq_khz);
	if (ret != 0)
		return WLC_EPP;
	if (freq_khz < freq_low_thres ||
	    (charger->fod_mode == WLC_EPP_COMP && freq_khz < freq_high_thres))
		return WLC_EPP_COMP;

	return WLC_EPP;
}

static void p9221_write_fod(struct p9221_charger_data *charger)
{
	int mode = WLC_BPP;
	u8 *fod = NULL;
	int fod_count = charger->pdata->fod_num;
	int ret;
	int retries = 3;
	int vout_mv;
	static char *wlc_mode[] = { "BPP", "EPP", "GPP", "EPP_COMP", "EPP_IOP",
				    "HPP_0", "HPP_1", "HPP_2", "HPP_3",
				    "HPP_4", "HPP_5", "HPP_6", "HPP_7" };

	mutex_lock(&charger->fod_lock);

	if (charger->fod_cnt)
		goto done;

	if (charger->no_fod)
		goto no_fod;

	if (!charger->pdata->fod_num &&
            !charger->pdata->fod_epp_num &&
            !charger->pdata->fod_hpp_num)
		goto no_fod;

	/* Default to BPP FOD */
	if (charger->pdata->fod_num)
		fod = charger->pdata->fod;

	ret = charger->chip_get_vout_max(charger, &vout_mv);
	if (p9221_is_epp(charger) && charger->pdata->fod_epp_num && vout_mv > 5500) {
		mode = WLC_EPP;
		if (charger->pdata->fod_fsw)
			mode = p9221_check_fod_by_fsw(charger);
		if (charger->pdata->fod_iop_mfg_num > 0)
			mode = p9xxx_check_iop_fod_by_mfg(charger);
		if (charger->pdata->fod_gpp_num > 0 && charger->mfg == WLC_MFG_GOOGLE)
			mode = WLC_GPP;
		if (mode == WLC_EPP) {
			fod = charger->pdata->fod_epp;
			fod_count = charger->pdata->fod_epp_num;
		} else if (mode == WLC_EPP_COMP) {
			fod = charger->pdata->fod_epp_comp;
			fod_count = charger->pdata->fod_epp_comp_num;
		} else if (mode == WLC_EPP_IOP) {
			fod = charger->pdata->fod_epp_iop;
			fod_count = charger->pdata->fod_epp_iop_num;
		} else if (mode == WLC_GPP) {
			/*
			 * Prevent chip damage during jiggling test, set frequency limit
			 * (0: Disable frequency limit function)
			 */
			p9xxx_chip_set_freq_limit(charger, charger->pdata->lowest_fsw_khz);
			fod = charger->pdata->fod_gpp;
			fod_count = charger->pdata->fod_gpp_num;
		}
	}

	if (p9xxx_is_capdiv_en(charger) && charger->pdata->nb_hpp_fod_vol > 0) {
		fod = charger->pdata->hpp_fods[charger->hpp_fod_level].fod;
		fod_count = charger->pdata->hpp_fods[charger->hpp_fod_level].num;
		mode = WLC_HPP + charger->hpp_fod_level;
	}

	if (mode == charger->fod_mode)
		goto done;

	charger->fod_mode = mode;

	if (!fod)
		goto no_fod;

	while (retries) {
		char s[P9221R5_NUM_FOD * 3 + 1];
		u8 fod_read[P9221R5_NUM_FOD];

		dev_info(&charger->client->dev,
			 "Writing %s FOD (n=%d reg=%02x try=%d)\n",
			 wlc_mode[mode], fod_count,
			 charger->reg_set_fod_addr, retries);

		ret = p9xxx_chip_set_fod_reg(charger, fod, fod_count);
		if (ret) {
			dev_err(&charger->client->dev,
				"Could not write FOD: %d\n", ret);
			goto unlock;
		}

		/* Verify the FOD has been written properly */
		ret = p9xxx_chip_get_fod_reg(charger, fod_read, fod_count);
		if (ret) {
			dev_err(&charger->client->dev,
				"Could not read back FOD: %d\n", ret);
			goto unlock;
		}

		if (memcmp(fod, fod_read, fod_count) == 0)
			goto done;

		p9221_hex_str(fod_read, fod_count, s, sizeof(s), 0);
		dev_err(&charger->client->dev,
			"FOD verify error, read: %s\n", s);

		retries--;
		msleep(100);
	}

no_fod:
	dev_warn(&charger->client->dev, "FOD not set! bpp:%d epp:%d hpp:%d hpp_hv:%d r:%d\n",
		 charger->pdata->fod_num, charger->pdata->fod_epp_num,
		 charger->pdata->fod_hpp_num, charger->pdata->fod_hpp_hv_num, retries);
done:
	if (charger->pdata->fod_fsw)
		mod_delayed_work(system_wq, &charger->chk_fod_work,
				 msecs_to_jiffies(P9XXX_FOD_CHK_DELAY_MS));
unlock:
	mutex_unlock(&charger->fod_lock);
}

#define CC_DATA_LOCK_MS		250

static int p9221_send_data(struct p9221_charger_data *charger)
{
	int ret;
	ktime_t now = get_boot_msec();

	if (charger->cc_data_lock.cc_use &&
	    charger->cc_data_lock.cc_rcv_at != 0 &&
	    (now - charger->cc_data_lock.cc_rcv_at > CC_DATA_LOCK_MS))
		charger->cc_data_lock.cc_use = false;

	if (charger->cc_data_lock.cc_use)
		return -EBUSY;

	if (charger->tx_busy)
		return -EBUSY;

	charger->tx_busy = true;

	mutex_lock(&charger->cmd_lock);

	ret = charger->chip_set_data_buf(charger, charger->tx_buf, charger->tx_len);
	if (ret) {
		dev_err(&charger->client->dev, "Failed to load tx %d\n", ret);
		goto error;
	}

	ret = charger->chip_set_cc_send_size(charger, charger->tx_len);
	if (ret) {
		dev_err(&charger->client->dev, "Failed to load txsz %d\n", ret);
		goto error;
	}

	ret = charger->chip_set_cmd(charger, charger->set_cmd_ccactivate_bit);
	if (ret)
		goto error;

	mutex_unlock(&charger->cmd_lock);
	return ret;

error:
	mutex_unlock(&charger->cmd_lock);
	charger->tx_busy = false;
	return ret;
}

static int p9221_send_ccreset(struct p9221_charger_data *charger);

/* call with lock on mutex_lock(&charger->stats_lock) */
static int p9221_send_csp(struct p9221_charger_data *charger, u8 stat)
{
	int ret = 0;
	const bool no_csp = charger->ben_state &&
			    charger->ints.pppsent_bit &&
			    charger->com_busy;

	if (no_csp) {
		charger->last_capacity = -1;
		if (charger->com_busy >= COM_BUSY_MAX) {
			if (p9221_send_ccreset(charger) == 0)
				charger->com_busy = 0;
		} else {
			charger->com_busy += 1;
		}
		logbuffer_log(charger->rtx_log,
			     "com_busy=%d, did not send csp",
			     charger->com_busy);
		return ret;
	}

	mutex_lock(&charger->cmd_lock);

	if (charger->ben_state) {
		ret = charger->chip_send_csp_in_txmode(charger, stat);
		if (ret == 0)
			charger->com_busy += 1;
	}

	if (charger->online) {
		int wcin;
		const bool ext_bit = p9221_is_epp(charger) &&
				     charger->ints.extended_mode_bit &&
				     !charger->extended_int_recv;

		wcin = p9221_has_dc_in(charger);
		if (wcin <= 0 || ext_bit || !charger->chip_is_calibrated(charger)) {
			charger->last_capacity = -1;
			dev_dbg(&charger->client->dev,
				"skip to send CSP=%d wcin=%d extended_int_recv=%d\n",
				stat, wcin, charger->extended_int_recv);
			goto exit;
		}
		ret = p9221_reg_write_8(charger, charger->reg_csp_addr, stat);
		if (ret == 0)
			ret = charger->chip_set_cmd(charger, P9221R5_COM_SENDCSP);
		if (ret < 0)
			dev_info(&charger->client->dev, "Send CSP status=%d (%d)\n",
				 stat, ret);
	}
exit:
	mutex_unlock(&charger->cmd_lock);
	return ret;
}

u8 p9221_crc8(u8 *pdata, size_t nbytes, u8 crc)
{
	return crc8(p9221_crc8_table, pdata, nbytes, crc);
}

static bool p9221_is_online(const struct p9221_charger_data *charger)
{
	return charger->online || charger->ben_state;
}

static int p9221_ready_to_read(struct p9221_charger_data *charger)
{
	pm_runtime_get_sync(charger->dev);
	if (!charger->resume_complete) {
		pm_runtime_put_sync(charger->dev);
		return -EAGAIN;
	}
	pm_runtime_put_sync(charger->dev);

	if (!p9221_is_online(charger))
		return -ENODEV;

	return 0;
}

static int set_renego_state(struct p9221_charger_data *charger, enum p9xxx_renego_state state)
{
	mutex_lock(&charger->renego_lock);
	if (state == P9XXX_AVAILABLE ||
	    charger->renego_state == P9XXX_AVAILABLE) {
		charger->renego_state = state;
		mutex_unlock(&charger->renego_lock);
		return 0;
	}
	mutex_unlock(&charger->renego_lock);

	dev_warn(&charger->client->dev, "Not allowed due to renego_state=%d\n", charger->renego_state);
	return -EAGAIN;
}

static int p9221_send_ccreset(struct p9221_charger_data *charger)
{
	set_renego_state(charger, P9XXX_AVAILABLE);
	return charger->chip_send_ccreset(charger);
}


static void p9221_abort_transfers(struct p9221_charger_data *charger)
{
	/* Abort all transfers */
	cancel_delayed_work(&charger->tx_work);
	charger->tx_busy = false;
	charger->tx_done = true;
	charger->rx_done = true;
	charger->rx_len = 0;
	set_renego_state(charger, P9XXX_AVAILABLE);
	sysfs_notify(&charger->dev->kobj, NULL, "txbusy");
	sysfs_notify(&charger->dev->kobj, NULL, "txdone");
	sysfs_notify(&charger->dev->kobj, NULL, "rxdone");
}

#define FORCE_FULL_SOC 98
static void p9xxx_ll_adjust_soc(struct p9221_charger_data *charger, int soc)
{
	if (!charger->point_full_ui_soc_votable) {
		charger->point_full_ui_soc_votable = gvotable_election_get_handle(VOTABLE_CHARGING_UISOC);
		if (!charger->point_full_ui_soc_votable) {
			dev_err(&charger->client->dev, "Could not get votable: CHARGING_UISOC\n");
			return;
		}
	}

	gvotable_cast_long_vote(charger->point_full_ui_soc_votable, LL_BPP_CEP_VOTER,
				FORCE_FULL_SOC, charger->ll_bpp_cep == 1 && soc >= FORCE_FULL_SOC);
}

/*
 * Put the default ICL back to BPP, reset OCP voter, reset ALIGN voter
 * @pre charger && charger->dc_icl_votable && charger->client->dev
 * gvotable_cast_int_vote can handle NULL votable, so don't need check
 */
static void p9221_vote_defaults(struct p9221_charger_data *charger)
{
	int ret, ocp_icl;

	p9xxx_ll_adjust_soc(charger, FORCE_FULL_SOC);

	if (!charger->dc_icl_votable) {
		dev_err(&charger->client->dev,
			"Could not vote DC_ICL - no votable\n");
		return;
	}

	ret = gvotable_cast_long_vote(charger->dc_icl_votable, P9221_WLC_VOTER,
				      P9221_DC_ICL_BPP_UA, true);
	if (ret)
		dev_err(&charger->client->dev,
			"Could not vote DC_ICL %d\n", ret);

	ocp_icl = (charger->dc_icl_epp > 0) ?
		   charger->dc_icl_epp : P9221_DC_ICL_EPP_UA;

	ret = gvotable_cast_int_vote(charger->dc_icl_votable,
				     P9221_OCP_VOTER, ocp_icl, true);
	if (ret)
		dev_err(&charger->client->dev,
			"Could not reset OCP DC_ICL voter %d\n", ret);

	/* TODO: convert all to gvotable_recast_ballot() */
	gvotable_cast_int_vote(charger->dc_icl_votable,
			       P9382A_RTX_VOTER, 0, false);
	gvotable_cast_int_vote(charger->dc_icl_votable,
			       DCIN_AICL_VOTER, 0, false);
	gvotable_cast_int_vote(charger->dc_icl_votable,
			       HPP_DC_ICL_VOTER, 0, false);
	gvotable_cast_int_vote(charger->dc_icl_votable,
			       DD_VOTER, 0, false);
	gvotable_recast_ballot(charger->dc_icl_votable,
			       LL_BPP_CEP_VOTER, false);

	p9221_set_auth_dc_icl(charger, false);
	gvotable_cast_int_vote(charger->dc_icl_votable,
			       P9221_RAMP_VOTER, 0, false);
	gvotable_cast_int_vote(charger->dc_icl_votable,
			       P9221_HPP_VOTER, 0, false);
	gvotable_cast_int_vote(charger->hda_tz_votable,
			       P9221_WLC_VOTER, 0, false);
	gvotable_cast_int_vote(charger->hda_tz_votable,
			       P9221_ALIGN_VOTER, 0, false);
	gvotable_cast_int_vote(charger->dc_avail_votable,
			       DD_VOTER, 0, false);
	gvotable_cast_int_vote(charger->hda_tz_votable,
			       P9221_WLC_VOTER, 0, false);
}

static int p9221_set_switch_reg(struct p9221_charger_data *charger, bool enable)
{
	u8 swreg;
	int ret = p9221_reg_read_8(charger, P9412_V5P0AP_SWITCH_REG, &swreg);
	if (ret < 0) {
		dev_warn(&charger->client->dev,
			 "Failed to read swreg (%d)\n", ret);
		return ret;
	}
	if (enable)
		swreg |= V5P0AP_SWITCH_EN;
	else
		swreg &= ~V5P0AP_SWITCH_EN;
	return p9221_reg_write_8(charger, P9412_V5P0AP_SWITCH_REG, swreg);
}

#define EPP_MODE_REQ_VOUT		12000
#define WLC_VOUT_RAMP_DOWN_MV		15300
#define WLC_VOUT_CFG_STEP		40		/* b/194346461 ramp down VOUT */
#define WLC_VOUT_MARGIN_MV		100
static int p9xxx_set_bypass_mode(struct p9221_charger_data *charger)
{
	const int req_pwr_mv = charger->de_epp_neg_pwr > 0 ?
			       charger->de_epp_neg_pwr : charger->pdata->epp_neg_pwr;
	const int req_pwr = req_pwr_mv * 2 / 1000;
	const int vout_target = WLC_VOUT_RAMP_DOWN_MV;
	int i, count, ret;
	u8 cdmode, currpwr;
	u32 vout_mv = 0, vout_now;

	if (!charger->online)
		return 0;
	if (charger->chip_id == P9412_CHIP_ID) {
		/* Check it's in Cap Div mode */
		ret = charger->reg_read_8(charger, P9412_CDMODE_STS_REG, &cdmode);
		if (ret || (cdmode & CDMODE_BYPASS_MODE))
			return ret;
		dev_info(&charger->client->dev, "cdmode_reg=%02x\n", cdmode);

		usleep_range(500 * USEC_PER_MSEC, 510 * USEC_PER_MSEC);
	}
	/* Ramp down WLC Vout to 15.3V */
	while (true) {
		ret = charger->chip_get_vout(charger, &vout_now);
		if (ret < 0 || vout_now == 0) {
			dev_err(&charger->client->dev, "%s: invalid vout %d\n", __func__, ret);
			return ret;
		}

		if (!vout_mv)
			vout_mv = vout_now;
		if (vout_mv < vout_target) {
			if (vout_now < vout_target + WLC_VOUT_MARGIN_MV) {
				dev_info(&charger->client->dev,
					 "%s: underflow vout=%d (target=%d)\n",
					 __func__, vout_now, vout_target);
				break;
			}
			dev_dbg(&charger->client->dev, "%s: vout_now=%d, (target=%d)\n",
				__func__, vout_now, vout_target);
			usleep_range(250 * USEC_PER_MSEC, 260 * USEC_PER_MSEC);
			continue;
		}

		vout_mv -= WLC_VOUT_CFG_STEP;

		ret = charger->chip_set_vout_max(charger, vout_mv);
		if (ret < 0) {
			dev_err(&charger->client->dev, "%s: cannot set vout %d\n", __func__, ret);
			return ret;
		} else {
			dev_info(&charger->client->dev, "%s: vout set to %d\n", __func__, vout_mv);
			usleep_range(250 * USEC_PER_MSEC, 260 * USEC_PER_MSEC);
		}
	}

	if (!charger->online)
		return 0;

	usleep_range(500 * USEC_PER_MSEC, 510 * USEC_PER_MSEC);
	for (count = 0; count < 3; count++) {
		/* Change the Requested Power to 15W */
		ret = charger->reg_write_8(charger, P9412_PROP_REQ_PWR_REG, req_pwr);
		if (ret == 0)
			ret = charger->chip_set_cmd(charger, PROP_REQ_PWR_CMD);
		if (ret)
			dev_warn(&charger->client->dev,
				 "Fail to request Tx power(%d)\n", ret);

		/* total 5 seconds wait and early exit when WLC offline */
		for (i = 0; i < 50; i += 1) {
			usleep_range(100 * USEC_PER_MSEC, 120 * USEC_PER_MSEC);
			if (!charger->online) {
				dev_err(&charger->client->dev, "%s: WLC offline\n", __func__);
				return -ENODEV;
			}
		}

		/* Check PropCurrPwr and P9412 Vout */
		vout_mv = 0;
		currpwr = 0;
		ret = charger->chip_get_vout(charger, &vout_mv);
		ret |= charger->reg_read_8(charger, P9412_PROP_CURR_PWR_REG, &currpwr);
		dev_info(&charger->client->dev, "count=%d, currpwr=%02x, vout_mv=%u\n",
			 count, currpwr, vout_mv);
		if (ret == 0 && currpwr == req_pwr && vout_mv < EPP_MODE_REQ_VOUT)
			break;
	}

	if (count == 3) {
		dev_err(&charger->client->dev, "%s: timeout for exit from high power mode\n", __func__);
		return -ETIMEDOUT;
	}

	if (charger->chip_id == P9412_CHIP_ID) {
		/* Request Bypass mode */
		ret = charger->chip_capdiv_en(charger, CDMODE_BYPASS_MODE);
		if (ret) {
			u8 mode_sts = 0, err_sts = 0;
			int rc;

			rc = charger->reg_read_8(charger, P9412_PROP_MODE_STATUS_REG, &mode_sts);
			rc |= charger->reg_read_8(charger, P9412_PROP_MODE_ERR_STS_REG, &err_sts);
			dev_err(&charger->client->dev,
				"Fail to change to bypass mode(%d), rc=%d sts=%02x, err=%02x\n",
				ret, rc, mode_sts, err_sts);
		}
	}

	return ret;
}

static int p9221_reset_wlc_dc(struct p9221_charger_data *charger)
{
	const int dc_sw_gpio = charger->pdata->dc_switch_gpio;
	const int extben_gpio = charger->pdata->ext_ben_gpio;
	int ret;

	if (!charger->pdata->has_wlc_dc)
		return -EOPNOTSUPP;

	dev_dbg(&charger->client->dev, "%s\n start", __func__);
	charger->wlc_dc_enabled = false;

	usleep_range(500 * USEC_PER_MSEC, 510 * USEC_PER_MSEC);
	p9xxx_gpio_set_value(charger, dc_sw_gpio, 0);
	p9xxx_gpio_set_value(charger, extben_gpio, 0);

	p9221_set_switch_reg(charger, false);

	ret = p9221_set_hpp_dc_icl(charger, false);
	if (ret < 0)
		dev_warn(&charger->client->dev, "Cannot disable HPP_ICL (%d)\n", ret);

	gvotable_cast_int_vote(charger->dc_icl_votable, P9221_HPP_VOTER, 0, false);

	if (charger->chg_mode_votable) {
		gvotable_cast_long_vote(charger->chg_mode_votable,
					P9221_WLC_VOTER,
					0, false);
		charger->chg_mode_off = false;
	}

	ret = p9xxx_set_bypass_mode(charger);
	if (ret) {
		/*
		 * going to go offline and reset the state when
		 * 1. fail to change to bypass mode
		 * 2. WLC offline(normal)
		 * 3. MW wcin is 0 but WLC chip Vout > 0
		 */
		gvotable_cast_bool_vote(charger->wlc_disable_votable,
					P9221_HPP_VOTER, true);
		usleep_range(200 * USEC_PER_MSEC, 220 * USEC_PER_MSEC);
		gvotable_cast_bool_vote(charger->wlc_disable_votable,
					P9221_HPP_VOTER, false);
	} else {
		charger->prop_mode_en = false;
		charger->negotiation_complete = false;
		p9221_write_fod(charger);
	}
	ret = p9xxx_chip_set_cmfet_reg(charger, P9412_CMFET_DEFAULT);
	if (ret < 0 && ret != -ENOTSUPP)
		dev_warn(&charger->client->dev, "Fail to set comm cap(%d)\n", ret);

	if (charger->alignment == -1)
		p9221_init_align(charger);

	return ret;
}

#define CHARGE_15W_VOUT_UV	12000000
#define CHARGE_15W_ILIM_UA	1270000

/* call holding mutex_lock(&charger->auth_lock); */
static int feature_set_dc_icl(struct p9221_charger_data *charger, u32 ilim_ua)
{
	/*
	 * TODO: use p9221_icl_ramp_start(charger) for ilim_ua.
	 * Need to make sure that charger->pdata->icl_ramp_delay_ms is set.
	 */
	charger->icl_ramp_alt_ua = ilim_ua > 0 ? ilim_ua : 0;
	p9221_set_auth_dc_icl(charger, false);
	p9221_icl_ramp_reset(charger);

	dev_info(&charger->client->dev, "ICL ramp set alarm %dms, %dua, ramp=%d\n",
		 charger->pdata->icl_ramp_delay_ms, charger->icl_ramp_alt_ua,
		 charger->icl_ramp);

	/* can I just shorcut the 0? */
	alarm_start_relative(&charger->icl_ramp_alarm,
			     ms_to_ktime(charger->pdata->icl_ramp_delay_ms));
	return 0;
}

/* call with mutex_lock(&charger->feat_lock); */
static int feature_15w_enable(struct p9221_charger_data *charger, bool enable)
{
	struct p9221_charger_feature *chg_fts = &charger->chg_features;
	int ret = 0;

	pr_debug("%s: enable=%d chip_id=%x\n", __func__, enable,
		 charger->pdata->chip_id);

	/* wc_vol =12V & wc_cur = 1.27A */
	if (enable && !(chg_fts->session_features & WLCF_CHARGE_15W)) {
		const u32 vout_mv = P9221_UV_TO_MV(CHARGE_15W_VOUT_UV);

		if (charger->pdata->chip_id != P9412_CHIP_ID)
			return -ENOTSUPP;

		/* TODO: feature_set_dc_icl() needs mutex_lock(&charger->auth_lock); */
		ret = charger->chip_set_vout_max(charger, vout_mv);
		if (ret == 0)
			ret = feature_set_dc_icl(charger, CHARGE_15W_ILIM_UA);
		if (ret == 0)
			ret = gvotable_cast_long_vote(charger->dc_icl_votable,
						      P9221_OCP_VOTER,
						      CHARGE_15W_ILIM_UA,
						      true);
		/* TODO: feature_set_dc_icl() needs mutex_unlock(&charger->auth_lock); */
	} else if (!enable && (chg_fts->session_features & WLCF_CHARGE_15W)) {
		const u32 vout_mv = P9221_UV_TO_MV(P9221_EPP_THRESHOLD_UV);
		const int ocp_icl = (charger->dc_icl_epp > 0) ?
				    charger->dc_icl_epp : P9221_DC_ICL_EPP_UA;
		int rc1, rc2, rc3;

		/* WLCF_CHARGE_15W is not not set on !P9412_CHIP_ID */

		/* offline might have reset this already */
		rc1 = gvotable_cast_long_vote(charger->dc_icl_votable,
					      P9221_OCP_VOTER, ocp_icl,
					      true);
		if (rc1 < 0)
			dev_err(&charger->client->dev, "15W: cannot reset ocp_icl (%d)", rc1);
		/* reset ramp */
		rc2 = feature_set_dc_icl(charger, -1);
		if (rc2 < 0)
			dev_err(&charger->client->dev, "15W: cannot reset ramp (%d)", rc2);
		/* reset VOUT will fail if online */
		rc3 = charger->chip_set_vout_max(charger, vout_mv);
		if (rc3 < 0)
			dev_dbg(&charger->client->dev, "15W: cannot reset vout (%d)", rc3);

		ret = rc1 < 0 || rc2 < 0 ? -EIO : 0;
	}

	return ret;
}

static int feature_gpp_15w_enable(struct p9221_charger_data *charger, bool enable)
{
	const int curr_icl = gvotable_get_int_vote(charger->dc_icl_votable, P9221_WLC_VOTER);
	const int icl = enable ? charger->pdata->gpp_icl : P9XXX_DC_ICL_EPP_1000;
	int ret = -EOPNOTSUPP;
	u8 val;

	if (curr_icl == icl)
		return 0;

	mutex_lock(&charger->auth_lock);

	if (!p9221_is_epp(charger))
		goto error_exit;
	if (charger->last_capacity > WLC_HPP_SOC_LIMIT && enable)
		goto error_exit;

	ret = charger->reg_read_8(charger, P9221R5_EPP_TX_GUARANTEED_POWER_REG, &val);
	if (ret) {
		dev_warn(&charger->client->dev, "Can't get guar_pwr\n");
		goto error_exit;
	} else if (val <= P9XXX_TX_GUAR_PWR_12W) {
		dev_dbg(&charger->client->dev, "15W: Tx guar_pwr=%dW too low\n", val / 2);
		ret = -EOPNOTSUPP;
		goto error_exit;
	}

	if (!charger->dc_icl_votable) {
		dev_warn(&charger->client->dev, "15W: Could not find DC_ICL votable\n");
		ret = -EIO;
		goto error_exit;
	}

	dev_dbg(&charger->client->dev, "%s: Voting ICL %duA\n", __func__, icl);
	ret = gvotable_cast_long_vote(charger->dc_icl_votable,
				      P9221_OCP_VOTER,
				      icl,
				      true);
	ret |= gvotable_cast_long_vote(charger->dc_icl_votable,
				      P9221_WLC_VOTER,
				      icl,
				      true);
	if (ret < 0)
		dev_err(&charger->client->dev, "15W: cannot set icl (%d)\n", ret);

error_exit:
	if (enable)
		p9221_set_auth_dc_icl(charger, false);
	mutex_unlock(&charger->auth_lock);

	return ret;
}

#define FEAT_SESSION_SUPPORTED \
	(WLCF_DREAM_DEFEND | WLCF_DREAM_ALIGN | WLCF_FAST_CHARGE | WLCF_CHARGE_15W)

/* handle the session properties here */
static int feature_update_session(struct p9221_charger_data *charger, u64 ft)
{
	struct p9221_charger_feature *chg_fts = &charger->chg_features;
	u64 session_features;
	int ret = 0;

	mutex_lock(&chg_fts->feat_lock);
	session_features = chg_fts->session_features;

	pr_debug("%s: ft=%llx", __func__, ft);

	/* change the valid (and add code if needed) */
	if (ft & ~FEAT_SESSION_SUPPORTED)
		dev_warn(charger->dev, "unsupported features ft=%llx\n", ft);

	if (ft & WLCF_DREAM_DEFEND)
		chg_fts->session_features |= WLCF_DREAM_DEFEND;
	else
		chg_fts->session_features &= ~WLCF_DREAM_DEFEND;

	if (ft & WLCF_DREAM_ALIGN) {
		chg_fts->session_features |= WLCF_DREAM_ALIGN;
	} else if (chg_fts->session_features & WLCF_DREAM_ALIGN) {
		/* TODO: kill aligmnent aid? */
		chg_fts->session_features &= ~WLCF_DREAM_ALIGN;
	}

	if (charger->pdata->gpp_enhanced)
		ret = feature_gpp_15w_enable(charger, ft & WLCF_FAST_CHARGE);
	if (ret < 0) {
		const bool enable = (ft & WLCF_FAST_CHARGE) != 0;

		dev_warn(&charger->client->dev, "error on feat GPP 15W ena=%d ret=%d\n",
			 enable, ret);
	} else if (ft & WLCF_FAST_CHARGE) {
		chg_fts->session_features |= WLCF_FAST_CHARGE;
	} else if (chg_fts->session_features & WLCF_FAST_CHARGE) {
		if (charger->online)
			dev_warn(&charger->client->dev,
				 "Cannot disable FAST_CHARGE while online\n");

		/*
		 * WLCF_FAST_CHARGE enables HPP when supported.
		 * TODO: gracefully degrade to 15W otherwise.
		 */
		chg_fts->session_features &= ~WLCF_FAST_CHARGE;
	}

	/* this might fail in interesting ways */
	ret = feature_15w_enable(charger, ft & WLCF_CHARGE_15W);
	if (ret < 0) {
		const bool enable = (ft & WLCF_CHARGE_15W) != 0;

		dev_warn(&charger->client->dev, "error on feat 15W ena=%d ret=%d\n",
			 enable, ret);

		/*
		 * -EINVAL, -ENOTSUPP or an I/O error.
		 * TODO report the failure in the session_features
		 */
	} else if (ft & WLCF_CHARGE_15W) {
		chg_fts->session_features |= WLCF_CHARGE_15W;
	} else {
		chg_fts->session_features &= ~WLCF_CHARGE_15W;
		charger->icl_ramp_alt_ua = 0; /* TODO cleanup the interface */
	}

	/* warn when a feature doesn't have a rule and align session_features */
	if (session_features != ft)
		logbuffer_log(charger->log, "session features %llx->%llx [%llx]",
			      session_features, ft, chg_fts->session_features);
	chg_fts->session_features = ft;

	mutex_unlock(&chg_fts->feat_lock);
	return 0;
}

static void p9221_set_offline(struct p9221_charger_data *charger)
{
	if (charger->fod_cnt == 0) {
		/* already change to BPP or not doing power_mitigation */
		cancel_delayed_work(&charger->power_mitigation_work);
		charger->trigger_power_mitigation = false;
		charger->wait_for_online = false;
	} else {
		charger->wait_for_online = true;
		schedule_delayed_work(&charger->power_mitigation_work,
				      msecs_to_jiffies(
					  P9221_POWER_MITIGATE_DELAY_MS));
	}

	dev_info(&charger->client->dev, "Set offline\n");

	mutex_lock(&charger->stats_lock);
	charger->online = false;
	charger->online_at = 0;
	charger->check_rp = RP_NOTSET;
	charger->cc_vout_ready = false;
	cancel_delayed_work(&charger->charge_stats_hda_work);
	p9221_dump_charge_stats(charger);
	mutex_unlock(&charger->stats_lock);

	mutex_lock(&charger->auth_lock);
	charger->set_auth_icl = false;
	mutex_unlock(&charger->auth_lock);

	charger->sw_ramp_done = false;
	charger->force_bpp = false;
	charger->chg_on_rtx = false;
	if (!charger->wait_for_online)
		p9221_reset_wlc_dc(charger);
	charger->prop_mode_en = false;
	charger->negotiation_complete = false;
	charger->hpp_hv = false;
	charger->fod_mode = -1;
	charger->extended_int_recv = false;
	set_renego_state(charger, P9XXX_AVAILABLE);

	/* Reset PP buf so we can get a new serial number next time around */
	charger->pp_buf_valid = false;
	memset(charger->pp_buf, 0, sizeof(charger->pp_buf));
	charger->rtx_csp = 0;

	p9221_abort_transfers(charger);
	cancel_delayed_work(&charger->dcin_work);

	/* Reset alignment value when charger goes offline */
	cancel_delayed_work(&charger->align_work);
	charger->align = WLC_ALIGN_ERROR;
	charger->align_count = 0;
	charger->alignment = -1;
	charger->alignment_capable = ALIGN_MFG_FAILED;
	charger->mfg = 0;
	charger->tx_id = 0;
	schedule_work(&charger->uevent_work);

	p9221_icl_ramp_reset(charger);
	del_timer(&charger->vrect_timer);

	/* clear all session features */
	if (!charger->wait_for_online) {
		charger->ll_bpp_cep = -EINVAL;
		feature_update_session(charger, WLCF_DISABLE_ALL_FEATURE);
	}

	p9221_vote_defaults(charger);
	if (charger->enabled)
		mod_delayed_work(system_wq, &charger->dcin_pon_work,
				 msecs_to_jiffies(P9221_DCIN_PON_DELAY_MS));

	logbuffer_log(charger->log, "offline\n");
}

static void p9221_tx_work(struct work_struct *work)
{
	struct p9221_charger_data *charger = container_of(work,
			struct p9221_charger_data, tx_work.work);

	dev_info(&charger->client->dev, "timeout waiting for tx complete\n");

	set_renego_state(charger, P9XXX_AVAILABLE);
	charger->tx_busy = false;
	charger->tx_done = true;
	sysfs_notify(&charger->dev->kobj, NULL, "txbusy");
	sysfs_notify(&charger->dev->kobj, NULL, "txdone");
}

static void p9221_vrect_timer_handler(struct timer_list *t)
{
	struct p9221_charger_data *charger = from_timer(charger,
							t, vrect_timer);

	if (charger->align == WLC_ALIGN_CHECKING) {
		charger->align = WLC_ALIGN_MOVE;
		logbuffer_log(charger->log, "align: state: %s",
			      align_status_str[charger->align]);
		schedule_work(&charger->uevent_work);
	}
	dev_info(&charger->client->dev,
		 "timeout waiting for VRECT, online=%d\n", charger->online);
	logbuffer_log(charger->log,
		"vrect: timeout online=%d", charger->online);

	mod_timer(&charger->align_timer,
		  jiffies + msecs_to_jiffies(P9221_ALIGN_TIMEOUT_MS));

	pm_relax(charger->dev);
}

static void p9221_align_timer_handler(struct timer_list *t)
{
	struct p9221_charger_data *charger = from_timer(charger,
							t, align_timer);

	charger->align = WLC_ALIGN_ERROR;
	logbuffer_log(charger->log, "align: timeout no IRQ");
	schedule_work(&charger->uevent_work);
}

#ifdef CONFIG_DC_RESET
/*
 * Offline disables ->qien_gpio: this worker re-enable it P9221_DCIN_TIMEOUT_MS
 * ms later to make sure that the WLC IC goes through a full reset.
 */
static void p9221_dcin_pon_work(struct work_struct *work)
{
	int ret;
	union power_supply_propval prop;
	struct p9221_charger_data *charger = container_of(work,
			struct p9221_charger_data, dcin_pon_work.work);

	if (!charger->dc_psy)
		return;

	ret = power_supply_get_property(charger->dc_psy,
					POWER_SUPPLY_PROP_DC_RESET, &prop);
	if (ret < 0) {
		dev_err(&charger->client->dev,
			"unable to get DC_RESET, ret=%d\n", ret);
		return;
	}

	if (prop.intval != 0) {
		/* Signal DC_RESET when vout keeps on 1. */
		ret = power_supply_set_property(charger->dc_psy,
						POWER_SUPPLY_PROP_DC_RESET,
						&prop);
		if (ret < 0)
			dev_err(&charger->client->dev,
				"unable to set DC_RESET, ret=%d", ret);

		schedule_delayed_work(&charger->dcin_pon_work,
			msecs_to_jiffies(P9221_DCIN_TIMEOUT_MS));
	}
}
#else
static void p9221_dcin_pon_work(struct work_struct *work)
{

}
#endif

static void p9221_dcin_work(struct work_struct *work)
{
	int res;
	u16 status_reg = 0;
	struct p9221_charger_data *charger = container_of(work,
			struct p9221_charger_data, dcin_work.work);

	res = p9221_reg_read_16(charger, P9221_STATUS_REG, &status_reg);

	if (res == 0 && charger->dcin_waitcnt) {
		charger->dcin_waitcnt--;
		schedule_delayed_work(&charger->dcin_work,
				      msecs_to_jiffies(P9221_DCIN_TIMEOUT_MS));
		logbuffer_log(charger->log, "dc_in: check online=%d status=%04x",
			      charger->online, status_reg);
		return;
	}

	if (res == 0)
		logbuffer_log(charger->log, "dc_in: timeout online=%d status=%04x",
			      charger->online, status_reg);
	else
		logbuffer_log(charger->log, "dc_in: timeout online=%d res=%d",
			      charger->online, res);

	dev_info(&charger->client->dev, "timeout waiting for dc-in, online=%d\n",
		 charger->online);

	if (charger->online)
		p9221_set_offline(charger);

	power_supply_changed(charger->wc_psy);
	pm_relax(charger->dev);
}

static void force_set_fod(struct p9221_charger_data *charger)
{
	u8 fod[P9221R5_NUM_FOD] = { 0 };
	int ret;

	mutex_lock(&charger->fod_lock);

	if (p9221_is_hpp(charger)) {
		dev_info(&charger->client->dev,
			"power_mitigate: send EOP for revert to BPP\n");
		ret = charger->chip_send_eop(charger, P9221_EOP_REVERT_TO_BPP);
	} else {
		dev_info(&charger->client->dev, "power_mitigate: write 0 to fod\n");
		ret = p9xxx_chip_set_fod_reg(charger, fod, P9221R5_NUM_FOD);
	}
	if (ret)
		dev_err(&charger->client->dev,
			"power_mitigate: failed, ret=%d\n", ret);

	mutex_unlock(&charger->fod_lock);
}

static void p9221_power_mitigation_work(struct work_struct *work)
{
	struct p9221_charger_data *charger = container_of(work,
			struct p9221_charger_data, power_mitigation_work.work);
	int ret = 0;

	charger->wait_for_online = false;

	if (!p9221_is_online(charger)) {
		dev_info(&charger->client->dev, "power_mitigate: offline\n");
		charger->fod_cnt = 0;
		charger->trigger_power_mitigation = false;
		charger->ll_bpp_cep = -EINVAL;
		feature_update_session(charger, WLCF_DISABLE_ALL_FEATURE);
		power_supply_changed(charger->wc_psy);
		return;
	}

	if (!p9221_is_epp(charger)) {
		/* only for LL */
		if (charger->trigger_power_mitigation && charger->ll_bpp_cep == 1) {
			if (!charger->pdata->ll_vout_not_set) {
				dev_info(&charger->client->dev,
				      "power_mitigate: change Vout to %d mV and disable CMFET\n",
				      P9XXX_VOUT_5480MV);
				ret = charger->chip_set_vout_max(charger, P9XXX_VOUT_5480MV);
				if (ret < 0)
					dev_err(&charger->client->dev,
						"Fail to configure Vout to %d mV\n",
						P9XXX_VOUT_5480MV);
			}
			ret = p9xxx_chip_set_cmfet_reg(charger, 0);
			if (ret < 0 && ret != -ENOTSUPP)
				dev_err(&charger->client->dev, "Fail to configure LL\n");
			p9221_ll_bpp_cep(charger, charger->last_capacity);
		}
		charger->fod_cnt = 0;
		dev_info(&charger->client->dev, "power_mitigate: already BPP\n");
		return;
	}

	/*
	 * Align supported only for mfg=0x72.
	 * NOTE: need to have this check for compat mode.
	 */
	if (charger->mfg != WLC_MFG_GOOGLE ||
	    !p9221_check_feature(charger, WLCF_DREAM_DEFEND)) {
		const char *txid = p9221_get_tx_id_str(charger);

		dev_info(&charger->client->dev,
			 "power_mitigate: not DD mfg=%x, id=%s\n",
			 charger->mfg, txid ? txid : "<>");
		return;
	}

	if (charger->fod_cnt < P9221_FOD_MAX_TIMES) {
		force_set_fod(charger);
		charger->fod_cnt++;
		dev_info(&charger->client->dev,
			 "power_mitigate: send FOD, cnt=%d\n",
			 charger->fod_cnt);
	} else {
		dev_info(&charger->client->dev,
			 "power_mitigate: power mitigation fail!\n");
		charger->fod_cnt = 0;
	}
}

static void p9221_init_align(struct p9221_charger_data *charger)
{
	const bool disabled = charger->prop_mode_en || charger->pdata->disable_align;

	/* Reset values used for alignment */
	charger->alignment_last = -1;
	charger->current_filtered = 0;
	charger->current_sample_cnt = 0;
	charger->mfg_check_count = 0;
	/* Disable misaligned message in high power mode, b/159066422 */
	if (!charger->online || disabled) {
		charger->align = WLC_ALIGN_CENTERED;
		return;
	}
	schedule_delayed_work(&charger->align_work,
			      msecs_to_jiffies(P9221_ALIGN_DELAY_MS));
}

static void p9xxx_align_check(struct p9221_charger_data *charger)
{
	const int align_delta = charger->align_delta != 0 ?
			charger->align_delta : charger->pdata->align_delta;
	int res, wlc_freq_threshold;
	u32 wlc_freq, current_scaling = 0, current_temp;

	current_temp = (charger->current_filtered > 100) ? (charger->current_filtered - 100) : 0;
	if (charger->current_filtered <= charger->pdata->alignment_current_threshold) {
		current_scaling =
			charger->pdata->alignment_scalar_low_current *
			current_temp / 10;
		wlc_freq_threshold =
			charger->pdata->alignment_offset_low_current +
			current_scaling;
	} else {
		current_scaling =
			charger->pdata->alignment_scalar_high_current *
			current_temp / 10;
		wlc_freq_threshold =
			charger->pdata->alignment_offset_high_current -
			current_scaling;
	}
	wlc_freq_threshold += align_delta;

	res = charger->chip_get_op_freq(charger, &wlc_freq);
	if (res != 0) {
		logbuffer_log(charger->log, "align: failed to read op_freq");
		return;
	}
	wlc_freq = P9221_KHZ_TO_HZ(wlc_freq);

	if (wlc_freq < wlc_freq_threshold)
		charger->alignment = 0;
	else
		charger->alignment = 100;

	if (charger->alignment != charger->alignment_last) {
		logbuffer_log(charger->log,
			      "align: freq_thres=%d, alignment=%i. op_freq=%u. current_avg=%u",
			      wlc_freq_threshold,
			      charger->alignment, wlc_freq,
			      charger->current_filtered);
		charger->alignment_last = charger->alignment;
		schedule_work(&charger->uevent_work);
	}
}

static void p9221_align_check(struct p9221_charger_data *charger,
			      u32 current_scaling)
{
	int res, align_buckets, i, wlc_freq_threshold, wlc_adj_freq;
	u32 wlc_freq;

	res = charger->chip_get_op_freq(charger, &wlc_freq);
	if (res != 0) {
		logbuffer_log(charger->log, "align: failed to read op_freq");
		return;
	}
	wlc_freq = P9221_KHZ_TO_HZ(wlc_freq);

	align_buckets = charger->pdata->nb_alignment_freq - 1;

	charger->alignment = -1;
	wlc_adj_freq = wlc_freq + current_scaling;

	if (wlc_adj_freq < charger->pdata->alignment_freq[0]) {
		logbuffer_log(charger->log, "align: freq below range");
		return;
	}

	for (i = 0; i < align_buckets; i += 1) {
		if ((wlc_adj_freq > charger->pdata->alignment_freq[i]) &&
		    (wlc_adj_freq <= charger->pdata->alignment_freq[i + 1])) {
			charger->alignment = (WLC_ALIGNMENT_MAX * i) /
					     (align_buckets - 1);
			break;
		}
	}

	if (i >= align_buckets) {
		logbuffer_log(charger->log, "align: freq above range");
		return;
	}

	if (charger->alignment == charger->alignment_last)
		return;

	/*
	 *  Frequency needs to be higher than frequency + hysteresis before
	 *  increasing alignment score.
	 */
	wlc_freq_threshold = charger->pdata->alignment_freq[i] +
			     charger->pdata->alignment_hysteresis;

	if ((charger->alignment < charger->alignment_last) ||
	    (wlc_adj_freq >= wlc_freq_threshold)) {
		logbuffer_log(charger->log,
			      "align: alignment=%i. op_freq=%u. current_avg=%u",
			      charger->alignment, wlc_freq,
			      charger->current_filtered);
		charger->alignment_last = charger->alignment;
		schedule_work(&charger->uevent_work);
	}
}

static void p9221_align_work(struct work_struct *work)
{
	int res;
	u16 current_filter_sample;
	u32 current_now;
	u32 current_scaling = 0;

	struct p9221_charger_data *charger = container_of(work,
			struct p9221_charger_data, align_work.work);

	if ((charger->chip_id == P9221_CHIP_ID) &&
	    (charger->pdata->alignment_freq == NULL))
		return;

	/* reset the alignment value */
	charger->alignment = -1;

	/* b/159066422 Disable misaligned message in high power mode */
	if (!charger->online || charger->prop_mode_en == true) {
		charger->align = WLC_ALIGN_CENTERED;
		schedule_work(&charger->uevent_work);
		return;
	}

	/* take the align_ws, must be released */
	__pm_stay_awake(charger->align_ws);

	if (charger->alignment_capable == ALIGN_MFG_CHECKING) {
		charger->mfg_check_count += 1;

		res = p9xxx_chip_get_tx_mfg_code(charger, &charger->mfg);
		if (res < 0) {
			dev_err(&charger->client->dev,
				"cannot read MFG_CODE (%d)\n", res);
			goto align_again;
		}

		/* No mfg update. Will check again on next schedule */
		if (charger->mfg == 0)
			goto align_again;

		if ((charger->mfg != WLC_MFG_GOOGLE) ||
		    !p9221_is_epp(charger)) {
			logbuffer_log(charger->log,
				      "align: not align capable mfg: 0x%x",
				      charger->mfg);
			charger->alignment_capable = ALIGN_MFG_FAILED;
			goto align_end;
		}
		charger->alignment_capable = ALIGN_MFG_PASSED;
	}

	/* move to ALIGN_MFG_CHECKING or cache the value */
	if (!p9221_check_feature(charger, WLCF_DREAM_ALIGN))
		goto align_again;

	if (charger->pdata->alignment_scalar != 0) {
		res = charger->chip_get_iout(charger, &current_now);
		if (res != 0) {
			logbuffer_log(charger->log, "align: failed to read IOUT");
			current_now = 0;
		}

		current_filter_sample =
			charger->current_filtered / WLC_CURRENT_FILTER_LENGTH;

		if (charger->current_sample_cnt < WLC_CURRENT_FILTER_LENGTH)
			charger->current_sample_cnt++;
		else
			charger->current_filtered -= current_filter_sample;

		charger->current_filtered += (current_now / WLC_CURRENT_FILTER_LENGTH);
		if (charger->log_current_filtered)
			dev_info(&charger->client->dev, "current = %umA, avg_current = %umA\n",
				 current_now, charger->current_filtered);

		current_scaling = charger->pdata->alignment_scalar * charger->current_filtered;
	}

	if (charger->chip_id == P9221_CHIP_ID)
		p9221_align_check(charger, current_scaling);
	else
		p9xxx_align_check(charger);

	if (!charger->hda_tz_votable)
		charger->hda_tz_votable = gvotable_election_get_handle(VOTABLE_HDA_TZ);

	if (charger->hda_tz_votable) {
		const bool align_ok = charger->alignment < WLC_ALIGN_LOWER_LIMIT
				      || charger->alignment > WLC_ALIGN_UPPER_LIMIT;

		gvotable_cast_int_vote(charger->hda_tz_votable, P9221_ALIGN_VOTER,
			HDA_TZ_WLC_NOT_ALIGN, !align_ok);
	}

align_again:
	/*
	 *  NOTE: mfg may be zero due to race condition during boot. If the
	 *  mfg check continues to fail then mfg is not correct and we do not
	 *  reschedule align_work. Always reschedule if alignment_capable is 1.
	 *  Check 10 times if alignment_capble is still 0.
	 */

	if ((charger->mfg_check_count < MFG_CHK_COUNT_MAX) ||
	    (charger->alignment_capable == ALIGN_MFG_PASSED)) {

		/* release the align_ws before return*/
		__pm_relax(charger->align_ws);

		schedule_delayed_work(&charger->align_work,
				      msecs_to_jiffies(P9221_ALIGN_DELAY_MS));

		return;
	}

align_end:

	/* release the align_ws */
	__pm_relax(charger->align_ws);

	dev_info(&charger->client->dev, "align_work ended(mfg_check_count=%d)\n",
		 charger->mfg_check_count);
}

static const char *p9221_get_tx_id_str(struct p9221_charger_data *charger)
{
	int ret;

	if (!p9221_is_online(charger))
		return NULL;

	pm_runtime_get_sync(charger->dev);
	if (!charger->resume_complete) {
		pm_runtime_put_sync(charger->dev);
		return NULL;
	}
	pm_runtime_put_sync(charger->dev);

	if (p9221_is_epp(charger)) {
		ret = p9xxx_chip_get_tx_id(charger, &charger->tx_id);
		if (ret && ret != -ENOTSUPP)
			dev_err(&charger->client->dev,
				"Failed to read txid %d\n", ret);
	} else {
		/*
		 * If pp_buf_valid is true, we have received a serial
		 * number from the Tx, copy it to tx_id. (pp_buf_valid
		 * is left true here until we go offline as we may
		 * read this multiple times.)
		 */
		if (charger->pp_buf_valid &&
		    sizeof(charger->tx_id) <= P9221R5_MAX_PP_BUF_SIZE)
			memcpy(&charger->tx_id, &charger->pp_buf[1],
			       sizeof(charger->tx_id));
	}
	scnprintf(charger->tx_id_str, sizeof(charger->tx_id_str),
		  "%08x", charger->tx_id);
	return charger->tx_id_str;
}

/* call holding mutex_lock(&chg_fts->feat_lock); */
static int feature_cache_lookup_by_id(struct p9221_charger_feature *chg_fts, u64 id)
{
	/* FIXME: lookup */
	struct p9221_charger_feature_entry *entry = &chg_fts->entries[0];
	int idx;

	for (idx = 0; idx < chg_fts->num_entries; idx++) {
		if (entry->quickid == id)
			break;

		entry++;
	}

	if (chg_fts->num_entries > 0 && idx < chg_fts->num_entries)
		return idx;
	else
		return -1;
}

/* call holding mutex_lock(&chg_fts->feat_lock); */
static void feature_update_cache(struct p9221_charger_feature *chg_fts,
				 u64 id, u64 ft)
{
	struct p9221_charger_feature_entry *entry = &chg_fts->entries[0];
	struct p9221_charger_feature_entry *oldest_entry;
	u32 oldest;
	int idx;

	chg_fts->age++;

	oldest = 0;
	oldest_entry = entry;

	/* TODO: reimplemente in terms of feature_cache_lookup_by_id() */
	for (idx = 0; idx < chg_fts->num_entries; idx++) {
		u32 age = chg_fts->age - entry->last_use;

		if (entry->quickid == id)
			goto store;

		if (age > oldest) {
			oldest_entry = entry;
			oldest = age;
		}
		entry++;
	}

	/* Not found, space still left, entry points to free spot. */
	if (idx < P9XXX_CHARGER_FEATURE_CACHE_SIZE)
		chg_fts->num_entries++;
	else
		entry = oldest_entry;

store:
	pr_debug("%s: tx_id=%llx, ft=%llx\n", __func__, id, ft);

	entry->quickid = id;
	entry->features = ft;
	entry->last_use = chg_fts->age;
	if (entry->features == 0)
		entry->last_use = 0;
}

static bool feature_cache_update_entry(struct p9221_charger_feature *chg_fts,
				       u64 id, u64 mask, u64 ft)
{
	struct p9221_charger_feature_entry *entry = &chg_fts->entries[0];
	bool updated = false;
	int index;

	mutex_lock(&chg_fts->feat_lock);

	index = feature_cache_lookup_by_id(chg_fts, id);
	if (index < 0) {
		/* add the new tx_id with ft to the feature cache */
		feature_update_cache(chg_fts, id, ft);
		updated = true;
		goto done_unlock;
	}

	pr_debug("%s: tx_id=%llx, mask=%llx ft=%llx\n", __func__, id, mask, ft);

	/* update the features using mask and ft */
	entry = &chg_fts->entries[index];
	if ((entry->features & mask) != ft) {
		entry->features |= (mask & ft);
		updated = true;
	}

	/* return true when features for id were actually updated  */
done_unlock:
	mutex_unlock(&chg_fts->feat_lock);
	return updated;
}

/* call holding mutex_lock(&chg_fts->feat_lock); */
static bool feature_cache_lookup_entry(struct p9221_charger_feature *chg_fts,
				       u64 id, u64 mask, u64 ft)
{
	struct p9221_charger_feature_entry *entry = &chg_fts->entries[0];
	int index;

	/* lookup id, true if found and feature&mask matches. */
	index = feature_cache_lookup_by_id(chg_fts, id);
	if (index >= 0) {
		entry = &chg_fts->entries[index];
		if ((entry->features & mask) == ft)
			return true;
	}

	return false;
}

/* call holding mutex_lock(&chg_fts->feat_lock); */
static bool feature_is_enabled(struct p9221_charger_feature *chg_fts,
			       u64 id, u64 ft)
{
	bool enabled = false;

	mutex_lock(&chg_fts->feat_lock);

	if (id)
		enabled = feature_cache_lookup_entry(chg_fts, id, ft, ft);
	if (!enabled)
		enabled = (chg_fts->session_features & ft) != 0;

	mutex_unlock(&chg_fts->feat_lock);

	return enabled;
}

static bool p9221_check_feature(struct p9221_charger_data *charger, u64 ft)
{
	struct p9221_charger_feature *chg_fts = &charger->chg_features;
	const bool feat_compat_mode = charger->pdata->feat_compat_mode;
	bool supported = false;
	u32 tx_id = 0;
	u8 val;

	/*  txid is available sometime after placing the device on the charger */
	if (p9221_get_tx_id_str(charger) != NULL)
		tx_id = charger->tx_id;

	/* tx_ix = 0 will check only the session features */
	supported = feature_is_enabled(chg_fts, tx_id, ft);
	if (supported)
		return true;

	if (!supported && !feat_compat_mode)
		return false;

	/* compat mode until the features API is usedm check txid */
	val = (tx_id & TXID_TYPE_MASK) >> TXID_TYPE_SHIFT;
	if (val == TXID_DD_TYPE || val == TXID_DD_TYPE2)
		supported = true;

	/* NOTE: some features need to be tied to mfgid */
	if (supported && charger->pdata->feat_compat_mode) {
		bool updated;

		updated = feature_cache_update_entry(chg_fts, tx_id, ft, ft);
		if (updated)
			pr_debug("%s: tx_id=%x, ft=%llx supported=%d\n", __func__,
				  tx_id, ft, supported);
	}

	return supported;
}


static int p9382_get_ptmc_id_str(char *buffer, int len,
				 struct p9221_charger_data *charger)
{
	int ret;
	uint16_t ptmc_id;

	if (!p9221_is_online(charger))
		return -ENODEV;

	pm_runtime_get_sync(charger->dev);
	if (!charger->resume_complete) {
		pm_runtime_put_sync(charger->dev);
		return -EAGAIN;
	}
	pm_runtime_put_sync(charger->dev);

	ret = p9xxx_chip_get_tx_mfg_code(charger, &ptmc_id);
	if (ret) {
		dev_err(&charger->client->dev,
			"Failed to read device prmc %d\n", ret);
		return ret;
	}

	return scnprintf(buffer, len, "%04x", ptmc_id);
}

/*
 * DC_SUSPEND is used to prevent inflow from wireless charging. When present
 * will return 1 if the user has disabled the source (override online).
 */
static int p9221_get_psy_online(struct p9221_charger_data *charger)
{
	int suspend = -EINVAL;

	if (!charger->dc_suspend_votable)
		charger->dc_suspend_votable =
			gvotable_election_get_handle("DC_SUSPEND");
	if (charger->dc_suspend_votable)
		suspend = gvotable_get_current_int_vote(
				charger->dc_suspend_votable);

	/* TODO: not sure if this needs to be reported */
	if (suspend < 0)
		return suspend;
	if (suspend || !charger->online || !charger->enabled)
		return 0;

	return charger->wlc_dc_enabled ? PPS_PSY_PROG_ONLINE : 1;
}

static int p9221_has_dc_in(struct p9221_charger_data *charger)
{
	union power_supply_propval prop;
	int ret;

	if (!charger->dc_psy)
		charger->dc_psy = power_supply_get_by_name("dc");
	if (!charger->dc_psy)
		return -EINVAL;

	ret = power_supply_get_property(charger->dc_psy,
					POWER_SUPPLY_PROP_PRESENT, &prop);
	if (ret < 0) {
		dev_err(&charger->client->dev,
			"Error getting charging status: %d\n", ret);
		return -EINVAL;
	}

	return prop.intval != 0;
}

static void p9221_charge_stats_init(struct p9221_charge_stats *chg_data)
{
	memset(chg_data, 0, sizeof(struct p9221_charge_stats));
	chg_data->cur_soc = -1;
}

static int p9221_stats_init_capabilities(struct p9221_charger_data *charger)
{
	struct p9221_charge_stats *chg_data = &charger->chg_data;
	const u8 ac_ver = 0;
	const u8 flags = 0;
	u8 sys_mode = 0;
	u16 ptmc_id = 0;
	int ret = 0;

	ret = p9xxx_chip_get_tx_mfg_code(charger, &ptmc_id);
	ret |= charger->chip_get_sys_mode(charger, &sys_mode);

	chg_data->adapter_capabilities[0] = flags << 8 | ac_ver;
	chg_data->adapter_capabilities[1] = ptmc_id;

	chg_data->receiver_state[0] = sys_mode;

	return ret ? -EIO : 0;
}

static int p9221_stats_update_state(struct p9221_charger_data *charger)
{
	struct p9221_charge_stats *chg_data = &charger->chg_data;
	u8 flags = 0;

	flags |= charger->prop_mode_en << 0;
	flags |= charger->is_mfg_google << 1;
	flags |= charger->wlc_dc_enabled << 2;

	chg_data->adapter_capabilities[0] |= flags << 8;

	return 0;
}

static void p9221_update_head_stats(struct p9221_charger_data *charger)
{
	u32 vout_mv, iout_ma;
	u32 wlc_freq = 0;
	u8 sys_mode;
	int ret;

	ret = charger->chip_get_sys_mode(charger, &sys_mode);
	if (ret != 0)
		return;

	charger->chg_data.adapter_type = sys_mode;

	ret = charger->chip_get_op_freq(charger, &wlc_freq);
	if (ret != 0)
		wlc_freq = -1;

	charger->chg_data.of_freq = wlc_freq;

	if (charger->wlc_dc_enabled) {
		ret = charger->chip_get_rx_ilim(charger, &iout_ma);
		if (ret)
			iout_ma = 0;
	} else if (!charger->dc_icl_votable) {
		iout_ma = 0;
	} else {
		int iout_ua;

		/* the unit charger->dc_icl_votable is uA, need to change to mA */
		iout_ua =
			gvotable_get_current_int_vote(charger->dc_icl_votable);
		if (iout_ua < 0)
			iout_ma = 0;
		else
			iout_ma = iout_ua / 1000;
	}
	charger->chg_data.cur_conf = iout_ma;

	if (charger->wlc_dc_enabled) {
		vout_mv = charger->pdata->max_vout_mv;
	} else if (p9221_ready_to_read(charger) < 0) {
		vout_mv = 0;
	} else {
		ret = charger->chip_get_vout_max(charger, &vout_mv);
		if (ret)
			vout_mv = 0;
	}
	charger->chg_data.volt_conf = vout_mv;
}

static void p9221_update_soc_stats(struct p9221_charger_data *charger,
				   int cur_soc)
{
	const ktime_t now = get_boot_sec();
	struct p9221_soc_data *soc_data;
	u32 vrect_mv, iout_ma, cur_pout;
	int ret, temp, interval_time = 0;
	u32 wlc_freq = 0;
	u8 sys_mode;

	ret = charger->chip_get_sys_mode(charger, &sys_mode);
	if (ret != 0)
		return;

	ret = charger->chip_get_op_freq(charger, &wlc_freq);
	if (ret != 0)
		wlc_freq = -1;

	ret = charger->chip_get_die_temp(charger, &temp);
	if (ret == 0)
		temp = P9221_MILLIC_TO_DECIC(temp);
	else
		temp = -1;

	ret = charger->chip_get_vrect(charger, &vrect_mv);
	if (ret != 0)
		vrect_mv = 0;

	ret = charger->chip_get_iout(charger, &iout_ma);
	if (ret != 0)
		iout_ma = 0;

	soc_data = &charger->chg_data.soc_data[cur_soc];

	soc_data->vrect = vrect_mv;
	soc_data->iout = iout_ma;
	soc_data->sys_mode = sys_mode;
	soc_data->die_temp = temp;
	soc_data->of_freq = wlc_freq;
	soc_data->alignment = charger->alignment;

	cur_pout = vrect_mv * iout_ma;
	if ((soc_data->pout_min == 0) || (soc_data->pout_min > cur_pout))
		soc_data->pout_min = cur_pout;
	if ((soc_data->pout_max == 0) || (soc_data->pout_max < cur_pout))
		soc_data->pout_max = cur_pout;

	if (soc_data->last_update != 0)
		interval_time = now - soc_data->last_update;

	soc_data->elapsed_time += interval_time;
	soc_data->pout_sum += cur_pout * interval_time;
	soc_data->last_update = now;
}

static void p9221_check_adapter_type(struct p9221_charger_data *charger)
{
	/*  txid is available sometime after placing the device on the charger */
	if (p9221_get_tx_id_str(charger) != NULL) {
		u8 id_type = (charger->tx_id & TXID_TYPE_MASK) >> TXID_TYPE_SHIFT;

		if (id_type != charger->chg_data.adapter_type)
			pr_info("%s: tx_id=%08x, adapter_type=%x->%x\n", __func__,
				 charger->tx_id, charger->chg_data.adapter_type,
				 id_type);

		charger->chg_data.adapter_type = id_type;
	}
}

static int p9221_chg_data_head_dump(char *buff, int max_size,
				    const struct p9221_charge_stats *chg_data)
{
	return scnprintf(buff, max_size, "A:%d,%d,%d,%d,%d",
			 chg_data->adapter_type, chg_data->cur_soc,
			 chg_data->volt_conf, chg_data->cur_conf,
			 chg_data->of_freq);
}

static int p9221_adapter_capabilities_dump(char *buff, int max_size,
					   const struct p9221_charge_stats *chg_data)
{
	return scnprintf(buff, max_size, "D:%x,%x,%x,%x,%x, %x,%x",
			 chg_data->adapter_capabilities[0],
			 chg_data->adapter_capabilities[1],
			 chg_data->adapter_capabilities[2],
			 chg_data->adapter_capabilities[3],
			 chg_data->adapter_capabilities[4],
			 chg_data->receiver_state[0],
			 chg_data->receiver_state[1]);
}

static int p9221_soc_data_dump(char *buff, int max_size,
			       const struct p9221_charge_stats *chg_data,
			       int index)
{
	return scnprintf(buff, max_size, "%d:%d, %d,%ld,%d, %d,%d, %d,%d,%d,%d",
			 index,
			 chg_data->soc_data[index].elapsed_time,
			 chg_data->soc_data[index].pout_min / 100000,
			 chg_data->soc_data[index].pout_sum /
			 chg_data->soc_data[index].elapsed_time/ 100000,
			 chg_data->soc_data[index].pout_max / 100000,
			 chg_data->soc_data[index].of_freq,
			 chg_data->soc_data[index].alignment,
			 chg_data->soc_data[index].vrect,
			 chg_data->soc_data[index].iout,
			 chg_data->soc_data[index].die_temp,
			 chg_data->soc_data[index].sys_mode);
}

/* needs mutex_lock(&charger->stats_lock); */
static void p9221_dump_charge_stats(struct p9221_charger_data *charger)
{
	char buff[128];
	int i = 0;

	if (charger->chg_data.cur_soc < 0)
		return;

	/* Dump the head */
	p9221_chg_data_head_dump(buff, sizeof(buff), &charger->chg_data);
	logbuffer_log(charger->log, "%s", buff);

	/* Dump the adapter capabilities */
	p9221_adapter_capabilities_dump(buff, sizeof(buff), &charger->chg_data);
	logbuffer_log(charger->log, "%s", buff);


	for (i = 0; i < WLC_SOC_STATS_LEN; i++) {
		if (charger->chg_data.soc_data[i].elapsed_time == 0)
			continue;
		p9221_soc_data_dump(buff, sizeof(buff), &charger->chg_data, i);
		logbuffer_log(charger->log, "%s", buff);
	}
}

static int p9221_get_property(struct power_supply *psy,
			      enum power_supply_property prop,
			      union power_supply_propval *val)
{
	struct p9221_charger_data *charger = power_supply_get_drvdata(psy);
	int rc, ret = 0;
	u32 temp;

	switch (prop) {
	/* check for field */
	case POWER_SUPPLY_PROP_PRESENT:
		val->intval = p9221_has_dc_in(charger);
		if (val->intval < 0)
			val->intval = 0;
		break;
	case POWER_SUPPLY_PROP_ONLINE:
		if (charger->wait_for_online) {
			val->intval = 1;
			break;
		}

		val->intval = p9221_get_psy_online(charger);
		/* thermal throttled + PDET detected + not in RTX mode */
		if (val->intval)
			break;
		val->intval = charger->online_spoof && charger->ben_state == 0;
		break;
	case POWER_SUPPLY_PROP_SERIAL_NUMBER:
		/* val->strval == NULL means NODATA */
		val->strval = p9221_get_tx_id_str(charger);
		break;
	case POWER_SUPPLY_PROP_CAPACITY:
		/* Zero may be returned on transition to wireless "online", as
		 * last_capacity is reset to -1 until capacity is re-written
		 * from userspace, leading to a new csp packet being sent.
		 *
		 * b/80435107 for additional context
		 */
		if (charger->last_capacity > 0)
			val->intval = charger->last_capacity;
		else
			val->intval = 0;
		break;
	case POWER_SUPPLY_PROP_CURRENT_MAX:
		if (charger->wlc_dc_enabled) {
			rc = charger->chip_get_rx_ilim(charger, &temp);
			if (rc == 0)
				charger->wlc_dc_current_now = temp * 1000; /* mA to uA */

			val->intval = rc ? : charger->wlc_dc_current_now;
		} else {
			if (!charger->dc_icl_votable) {
				val->intval = -EAGAIN;
				break;
			}
			val->intval = gvotable_get_current_int_vote(
						charger->dc_icl_votable);
		}
		break;
#ifdef CONFIG_QC_COMPAT
	case POWER_SUPPLY_PROP_AICL_DELAY:
		val->intval = charger->aicl_delay_ms;
		break;
	case POWER_SUPPLY_PROP_AICL_ICL:
		val->intval = charger->aicl_icl_ua;
		break;
#endif
	case POWER_SUPPLY_PROP_CURRENT_NOW:
		rc = p9221_ready_to_read(charger);
		if (rc < 0) {
			val->intval = 0;
		} else {
			rc = charger->chip_get_iout(charger, &temp);
			if (charger->wlc_dc_enabled && (rc == 0))
				charger->wlc_dc_current_now = temp * 1000; /* mA to uA */

			val->intval = rc ? : temp * 1000; /* mA to uA */
		}
		break;

	case POWER_SUPPLY_PROP_VOLTAGE_NOW:
		rc = p9221_ready_to_read(charger);
		if (rc < 0) {
			val->intval = 0;
		} else if (charger->wlc_dc_enabled) {
			rc = charger->chip_get_vout(charger, &temp);
			if (rc == 0)
				charger->wlc_dc_voltage_now = temp * 1000; /* mV to uV */
		} else {
			rc = charger->chip_get_vout(charger, &temp);
		}

		val->intval = rc ? : temp * 1000; /* mV to uV */
		break;
	case POWER_SUPPLY_PROP_VOLTAGE_MAX:
		if (charger->wlc_dc_enabled) {
			val->intval = charger->pdata->max_vout_mv * 1000; /* mV to uV */
		} else {
			rc = p9221_ready_to_read(charger);
			if (rc < 0) {
				val->intval = 0;
			} else {
				u32 mv;

				rc = charger->chip_get_vout_max(charger, &mv);
				if (rc)
					val->intval = rc;
				else
					val->intval = mv * 1000; /* mv to uV */
			}
		}
		break;

	case POWER_SUPPLY_PROP_VOLTAGE_MIN:
		val->intval = 5000000; // TODO: fix it
		break;
	case POWER_SUPPLY_PROP_TEMP:
		rc = p9221_ready_to_read(charger);
		if (!rc) {
			rc = charger->chip_get_die_temp(charger, &val->intval);
			if (!rc)
				val->intval = P9221_MILLIC_TO_DECIC(val->intval);
		}

		if (rc)
			val->intval = rc;
		break;
	case GBMS_PROP_WLC_OP_FREQ:
		rc = p9221_ready_to_read(charger);
		if (!rc) {
			rc = charger->chip_get_op_freq(charger, &temp);
			if (!rc)
				val->intval = P9221_KHZ_TO_HZ(temp);
		}
		if (rc)
			val->intval = 0;
		break;
	case GBMS_PROP_WLC_VRECT:
		rc = p9221_ready_to_read(charger);
		if (!rc) {
			rc = charger->chip_get_vrect(charger, &temp);
			if (!rc)
				val->intval = P9221_MV_TO_UV(temp);
		}
		if (rc)
			val->intval = 0;
		break;
	case GBMS_PROP_WLC_VCPOUT:
		rc = p9221_ready_to_read(charger);
		if (!rc) {
			rc = charger->chip_get_vcpout(charger, &temp);
			if (!rc)
				val->intval = P9221_MV_TO_UV(temp);
		}
		if (rc)
			val->intval = 0;
		break;

	default:
		ret = -EINVAL;
		break;
	}

	if (ret)
		dev_dbg(&charger->client->dev,
			"Couldn't get prop %d, ret=%d\n", prop, ret);
	return ret;
}

#define P9221_CHARGE_STATS_DELAY_SEC 10
static void p9221_charge_stats_hda_work(struct work_struct *work)
{
	struct p9221_charger_data *charger = container_of(work,
			struct p9221_charger_data, charge_stats_hda_work.work);
	struct p9221_charge_stats *chg_data = &charger->chg_data;
	const ktime_t now = get_boot_sec();
	const ktime_t start_time = chg_data->start_time;
	const ktime_t elap = now - chg_data->start_time;
	int tz_vote = HDA_TZ_WLC_NONE;

	mutex_lock(&charger->stats_lock);

	if (charger->online == 0 || charger->last_capacity < 0 || charger->last_capacity > 100)
		goto unlock_done;

	/* Charge_stats buffer is Empty */
	if (chg_data->cur_soc < 0) {
		/* update the head */
		chg_data->cur_soc = charger->last_capacity;
		chg_data->last_soc = charger->last_capacity;
		p9221_update_head_stats(charger);
		chg_data->start_time = get_boot_sec();
	} else if (start_time && elap > P9221_CHARGE_STATS_DELAY_SEC) {
		/*
		 * Voltage, Current and sys_mode are not correct
		 * on wlc start. Debounce by 10 seconds.
		 */
		p9221_update_head_stats(charger);
		p9221_stats_init_capabilities(charger);
		chg_data->start_time = 0;
	}

	p9221_check_adapter_type(charger);
	p9221_stats_update_state(charger);

	if (!charger->hda_tz_votable)
		charger->hda_tz_votable = gvotable_election_get_handle(VOTABLE_HDA_TZ);

	if (charger->chg_data.adapter_type == TXID_DD_TYPE)
		tz_vote = HDA_TZ_WLC_EPP_1P;

	if (charger->hda_tz_votable && ((charger->chg_data.adapter_type == TXID_DD_TYPE)
	    || (charger->chg_data.adapter_type == TXID_DD_TYPE2)))
		gvotable_cast_int_vote(charger->hda_tz_votable, P9221_WLC_VOTER,
					tz_vote, tz_vote);

	/* SOC changed, store data to the last one. */
	if (chg_data->last_soc != charger->last_capacity)
		p9221_update_soc_stats(charger, chg_data->last_soc);
	/* update currect_soc data */
	p9221_update_soc_stats(charger, charger->last_capacity);

	chg_data->last_soc = charger->last_capacity;

	schedule_delayed_work(&charger->charge_stats_hda_work,
			      msecs_to_jiffies(P9221_CHARGE_STATS_TIMEOUT_MS));

unlock_done:
	mutex_unlock(&charger->stats_lock);
}

static bool feature_check_fast_charge(struct p9221_charger_data *charger)
{
	struct p9221_charger_feature *chg_fts = &charger->chg_features;
	bool enabled;

	/* ignore the feature in compatibility until the first vote */
	if (charger->pdata->feat_compat_mode) {
		pr_debug("%s: COMPAT FAST_CHARGE ENABLED\n", __func__);
		return true;
	}

	enabled = feature_is_enabled(chg_fts, 0, WLCF_FAST_CHARGE);
	if (enabled)
		pr_debug("%s: feature enabled=%d\n", __func__, enabled);

	return enabled;
}

static int p9221_set_hpp_dc_icl(struct p9221_charger_data *charger, bool enable)
{
	int ret;

	if (!charger->dc_icl_votable)
		return 0;

	if (charger->pdata->has_sw_ramp && enable) {
		dev_dbg(&charger->client->dev, "%s: voter=%s, icl=%d\n",
			__func__, HPP_DC_ICL_VOTER, P9221_DC_ICL_HPP_UA);
		ret = p9xxx_sw_ramp_icl(charger, P9221_DC_ICL_HPP_UA);
		if (ret == 0)
			ret = gvotable_cast_long_vote(charger->dc_icl_votable,
						      HPP_DC_ICL_VOTER,
						      P9221_DC_ICL_HPP_UA,
						      enable);
		if (ret == 0)
			ret = gvotable_cast_int_vote(charger->dc_icl_votable,
						     P9221_RAMP_VOTER, 0, false);
		return ret;
	}

	return gvotable_cast_long_vote(charger->dc_icl_votable,
				       HPP_DC_ICL_VOTER,
				       enable ? P9221_DC_ICL_HPP_UA : 0,
				       enable);
}

/*
 * Auth delay must be there for EPP until the timeout since we don't know
 * if the TX supports WPC1.3 Auth until the timeout expires (or until
 * set features tell us the auth limit is not needed anymore)
 * hold mutex_lock(&charger->auth_lock);
 */
int p9221_set_auth_dc_icl(struct p9221_charger_data *charger, bool enable)
{
	int ret = 0, icl_ua;

	icl_ua = enable ? P9221_AUTH_DC_ICL_UA_500 : 0;

	if (!charger->dc_icl_votable) {
		charger->dc_icl_votable = gvotable_election_get_handle("DC_ICL");
		if (!charger->dc_icl_votable) {
			dev_err(&charger->client->dev,
				"Could not get votable: DC_ICL\n");
			goto exit;
		}
	}

	if (enable && !charger->auth_delay) {
		dev_info(&charger->client->dev, "Enable Auth ICL (%d)\n", ret);
		charger->auth_delay = true;
	} else if (!enable && charger->auth_delay) {
		dev_info(&charger->client->dev, "Disable Auth ICL (%d)\n", ret);
		charger->auth_delay = false;
		cancel_delayed_work(&charger->auth_dc_icl_work);
		alarm_try_to_cancel(&charger->auth_dc_icl_alarm);
	}

	if (enable)
		ret = p9xxx_sw_ramp_icl(charger, icl_ua);

	if (ret == 0)
		ret = gvotable_cast_int_vote(charger->dc_icl_votable, AUTH_DC_ICL_VOTER,
					     icl_ua, enable);
	if (ret == 0)
		ret = gvotable_cast_int_vote(charger->dc_icl_votable,
					     P9221_RAMP_VOTER, 0, false);
	if (ret < 0)
		goto exit;

	if (!charger->csi_status_votable)
		charger->csi_status_votable =
				gvotable_election_get_handle(VOTABLE_CSI_STATUS);
	if (charger->csi_status_votable)
		gvotable_cast_long_vote(charger->csi_status_votable,
					"CSI_STATUS_ADA_AUTH",
					CSI_STATUS_Adapter_Auth,
					charger->auth_delay);

exit:
	return ret;
}

static int p9xxx_check_alignment(struct p9221_charger_data *charger)
{
	int ret = 0;

	if (charger->pdata->needs_align_check == 0)
		return ret;

	if (charger->alignment == 100) {
		dev_dbg(&charger->client->dev, "Alignment check OK\n");
	} else if (charger->alignment == -1 && charger->mfg_check_count < MFG_CHK_COUNT_MAX) {
		ret = -EAGAIN;
		dev_dbg(&charger->client->dev, "Alignment checking\n");
	} else {
		ret = -EOPNOTSUPP;
		dev_err(&charger->client->dev, "Misalignment!\n");
	}

	return ret;
}

/* < 0 error, 0 = no changes, > 1 changed */
static int p9221_set_psy_online(struct p9221_charger_data *charger, int online)
{
	const bool wlc_dc_enabled = charger->wlc_dc_enabled;
	const bool enabled = charger->enabled;
	int ret;

	if (online < 0 || online > PPS_PSY_PROG_ONLINE)
		return -EINVAL;

	pr_info("%s: online=%d, enabled=%d wlc_dc_enabled=%d prop_mode_en=%d\n",
		__func__, online, enabled, wlc_dc_enabled,
		charger->prop_mode_en);
	/* online = 2 enable LL, return < 0 if NOT on LL */
	if (online == PPS_PSY_PROG_ONLINE) {
		const int extben_gpio = charger->pdata->ext_ben_gpio;
		bool feat_enable;
		u8 val8;

		if (!enabled) {
			dev_warn(&charger->client->dev,
				 "Cannot send PROG with enable=%d, wlc_dc_enabled=%d\n",
				 enabled, wlc_dc_enabled);
			if (wlc_dc_enabled)
				p9221_reset_wlc_dc(charger);
			return -EINVAL;
		}

		/* Ping? */
		if (wlc_dc_enabled) {
			/* TODO: disable fast charge if enabled */
			feat_enable = feature_check_fast_charge(charger);
			if (feat_enable == 0)
				pr_debug("%s: FAST_CHARGE disabled\n", __func__);

			return 0;
		}

		/* not there, must return not supp */
		if (!charger->pdata->has_wlc_dc || !p9221_is_online(charger)
		    || !p9221_is_epp(charger))
			return -EOPNOTSUPP;

		if (charger->last_capacity > WLC_HPP_SOC_LIMIT)
			return -EOPNOTSUPP;
		if (charger->last_capacity < 0) {
			schedule_delayed_work(&charger->soc_work, 0);
			dev_dbg(&charger->client->dev, "retry, last_capacity=%d\n",
				charger->last_capacity);
			return -EAGAIN;
		}

		/* need to check calibration is done before re-negotiate */
		if (!charger->chip_is_calibrated(charger)) {
			dev_warn(&charger->client->dev, "Calibrating\n");
			return -EAGAIN;
		}

		ret = charger->reg_read_8(charger, P9221R5_EPP_TX_GUARANTEED_POWER_REG, &val8);
		if (ret < 0)
			return -EINVAL;
		if (val8 < P9XXX_TX_GUAR_PWR_15W) {
			dev_warn(&charger->client->dev, "Tx guar_pwr=%dW\n", val8 / 2);
			p9221_set_auth_dc_icl(charger, false);
			return -EOPNOTSUPP;
		}

		/* will return -EAGAIN until the feature is supported */
		mutex_lock(&charger->auth_lock);

		feat_enable = feature_check_fast_charge(charger);
		if (feat_enable) {
			pr_debug("%s: Feature check OK\n", __func__);
		} else if (charger->auth_delay || !charger->set_auth_icl) {
			mutex_unlock(&charger->auth_lock);
			dev_info(&charger->client->dev, "Auth delay\n");
			return -EAGAIN;
		} else {
			dev_warn(&charger->client->dev, "Feature check failed\n");
			p9221_set_auth_dc_icl(charger, false);
			mutex_unlock(&charger->auth_lock);
			return -EOPNOTSUPP;
		}

		mutex_unlock(&charger->auth_lock);

		/* Check alignment before enabling proprietary mode */
		ret = p9xxx_check_alignment(charger);
		if (ret < 0) {
			p9221_set_auth_dc_icl(charger, false);
			return ret;
		}

		/*
		 * AUTH is passed, remove the DC_ICL limit and set ICL for
		 * prepare HPP mode
		 */
		ret = p9221_set_hpp_dc_icl(charger, true);
		ret |= p9221_set_auth_dc_icl(charger, false);
		if (ret < 0)
			dev_warn(&charger->client->dev, "Cannot enable HPP_ICL (%d)\n", ret);
		mdelay(10);

		/*
		 * run ->chip_prop_mode_en() if proprietary mode or cap divider
		 * mode isn't enabled (i.e. with p9412_prop_mode_enable())
		 */
		if (!(charger->prop_mode_en && p9xxx_is_capdiv_en(charger))) {
			const u32 req_pwr = charger->de_hpp_neg_pwr > 0 ?
					    charger->de_hpp_neg_pwr : charger->pdata->hpp_neg_pwr;
			ret = set_renego_state(charger, P9XXX_ENABLE_PROPMODE);
			if (ret == -EAGAIN) {
				dev_dbg(&charger->client->dev, "Set renego state retry\n");
				return ret;
			}
			ret = charger->chip_prop_mode_en(charger, req_pwr);
			if (ret == -EAGAIN) {
				dev_warn(&charger->client->dev, "PROP Mode retry\n");
				return ret;
			}
			set_renego_state(charger, P9XXX_AVAILABLE);
		}

		if (!(charger->prop_mode_en && p9xxx_is_capdiv_en(charger))) {
			ret = p9221_reset_wlc_dc(charger);
			if (ret < 0)
				dev_warn(&charger->client->dev,
					 "Cannot change to bypass mode (%d)\n", ret);
			ret = p9221_set_hpp_dc_icl(charger, false);
			if (ret < 0)
				dev_warn(&charger->client->dev,
					 "Cannot disable HPP_ICL (%d)\n", ret);
			ret = gvotable_cast_int_vote(charger->dc_icl_votable,
					P9221_HPP_VOTER, 0, false);
			if (ret < 0)
				dev_warn(&charger->client->dev,
					 "Cannot disable HPP_VOTER (%d)\n", ret);

			dev_dbg(&charger->client->dev, "%s: HPP not supported\n", __func__);
			return -EOPNOTSUPP;
		}

		p9221_write_fod(charger);

		charger->wlc_dc_enabled = true;
		if (extben_gpio)
			p9xxx_gpio_set_value(charger, extben_gpio, 1);

		p9221_set_switch_reg(charger, true);

		ret = p9xxx_chip_set_cmfet_reg(charger, P9412_CMFET_2_COMM);
		if (ret < 0 && ret != -ENOTSUPP)
			dev_warn(&charger->client->dev, "Fail to set comm cap(%d)\n", ret);

		return 1;
	} else if (wlc_dc_enabled) {
		/* TODO: thermals might come in and disable with 0 */
		p9221_reset_wlc_dc(charger);
	}

	/*
	 * Asserting the enable line will automatically take bring
	 * us online if we are in field.  De-asserting the enable
	 * line will automatically take us offline if we are in field.
	 * This is due to the fact that DC in will change state
	 * appropriately when we change the state of this line.
	 */
	charger->enabled = !!online;

	ret = p9221_set_hpp_dc_icl(charger, false);
	if (ret < 0)
		dev_warn(&charger->client->dev, "Cannot disable HPP_ICL (%d)\n", ret);

	gvotable_cast_int_vote(charger->dc_icl_votable,
				P9221_HPP_VOTER, 0, false);

	dev_warn(&charger->client->dev, "Set enable %d, wlc_dc_enabled:%d->%d\n",
		charger->enabled, wlc_dc_enabled, charger->wlc_dc_enabled);

	gvotable_cast_bool_vote(charger->wlc_disable_votable,
				P9221_WLC_VOTER, !charger->enabled);

	return 1;
}

/* 400 seconds debounce for auth per WPC spec */
#define DREAM_DEBOUNCE_TIME_S 400

/* trigger DD */
static void p9221_dream_defend(struct p9221_charger_data *charger)
{
	struct gvotable_election *csi_type_votable = charger->csi_type_votable;
	const ktime_t now = get_boot_sec();
	bool is_ac = false;
	u32 threshold;
	int ret;

	if (!charger->trigger_dd)
		charger->trigger_dd = DREAM_DEBOUNCE_TIME_S;

	/* debounce for auth TODO: use charger->auth_delay */
	if (now - charger->online_at < charger->trigger_dd) {
		pr_debug("%s: now=%lld, online_at=%lld delta=%lld\n", __func__,
			 now, charger->online_at, now - charger->online_at);
		return;
	}

	if (!charger->dc_avail_votable)
		charger->dc_avail_votable = gvotable_election_get_handle(VOTABLE_DC_AVAIL);
	if (!csi_type_votable)
		charger->csi_type_votable = gvotable_election_get_handle(VOTABLE_CSI_TYPE);
	if (csi_type_votable)
		is_ac = gvotable_get_current_int_vote(csi_type_votable) == CSI_TYPE_Adaptive;

	/* extended trigger soc for TTF calculations to ensure enough time for AC */
	if (!is_ac)
		charger->pdata->power_mitigate_ac_threshold = 0;
	else if (charger->pdata->power_mitigate_ac_threshold == 0)
		charger->pdata->power_mitigate_ac_threshold = charger->last_capacity + 1;

	if (charger->mitigate_threshold > 0)
		threshold = charger->mitigate_threshold;
	else if (charger->pdata->power_mitigate_threshold > 0 &&
		 charger->pdata->power_mitigate_ac_threshold > 0)
		threshold = charger->pdata->power_mitigate_ac_threshold;
	else
		threshold = charger->pdata->power_mitigate_threshold;

	pr_debug("dream_defend soc:%d threshold:%d\n", charger->last_capacity, threshold);

	if (!threshold)
		return;

	if (charger->last_capacity > threshold &&
		!charger->trigger_power_mitigation) {
		if (charger->dc_avail_votable)
			gvotable_cast_int_vote(charger->dc_avail_votable, DD_VOTER, 0, true);
		if (charger->prop_mode_en)
			return;
		/*
		 * Check Tx type here as tx_id may not be ready at start
		 * and mfg code cannot be read after LL changing to BPP mode
		 */
		charger->ll_bpp_cep = p9221_dream_defend_check_id(charger);
		/* trigger_power_mitigation is the same as dream defend */
		charger->trigger_power_mitigation = true;
		ret = delayed_work_pending(&charger->power_mitigation_work);
		if (!ret)
			schedule_delayed_work(&charger->power_mitigation_work,
			    msecs_to_jiffies(P9221_POWER_MITIGATE_DELAY_MS));
	}

}

static void p9221_ll_check_chg_term(struct p9221_charger_data *charger, int capacity)
{
	int ll_icl_ua;

	ll_icl_ua = gvotable_get_int_vote(charger->dc_icl_votable, LL_BPP_CEP_VOTER);

	if (capacity < 97) {
		if (ll_icl_ua == P9221_LL_BPP_CHG_TERM_UA)
			dev_info(&charger->client->dev, "power_mitigate: remove LL_BPP_CEP_VOTER(capacity=%d)\n",
				 capacity);
		gvotable_cast_int_vote(charger->dc_icl_votable, LL_BPP_CEP_VOTER, 0, false);
	} else if (capacity == 101) {
		/* when gdf==100, it's chg_term and vote 200mA */
		if (ll_icl_ua != P9221_LL_BPP_CHG_TERM_UA)
			dev_info(&charger->client->dev, "power_mitigate: LL_BPP vote DC_ICL=%duA(capacity=%d)\n",
				 P9221_LL_BPP_CHG_TERM_UA, capacity);
		gvotable_cast_int_vote(charger->dc_icl_votable, LL_BPP_CEP_VOTER,
				       P9221_LL_BPP_CHG_TERM_UA, true);
	}
}

/* improve LL BPP CEP_timeout */
static void p9221_ll_bpp_cep(struct p9221_charger_data *charger, int capacity)
{
	int icl_ua = 0;

	if (capacity > 94)
		icl_ua = 750000;
	if (capacity > 96)
		icl_ua = 600000;
	if (capacity > 98)
		icl_ua = 300000;

	if (capacity >= FORCE_FULL_SOC)
		p9xxx_ll_adjust_soc(charger, capacity);

	gvotable_cast_int_vote(charger->dc_icl_votable,
			       DD_VOTER, icl_ua, icl_ua > 0);

	p9221_ll_check_chg_term(charger, capacity);

	if (icl_ua > 0)
		dev_dbg(&charger->client->dev,
			"power_mitigate: DD vote ICL = %duA\n",
			gvotable_get_int_vote(charger->dc_icl_votable, DD_VOTER));
}
static int p9221_dream_defend_check_id(struct p9221_charger_data *charger)
{
	uint16_t ptmc_id = charger->mfg;
	int ret;
	u8 val;

	if (ptmc_id == 0) {
		ret = p9xxx_chip_get_tx_mfg_code(charger, &ptmc_id);
		if (ret < 0 || ptmc_id == 0) {
			pr_debug("%s: cannot get mfg code ptmc_id=%x (%d)\n",
				 __func__, ptmc_id, ret);
			return -EAGAIN;
		}
	}

	if (ptmc_id != WLC_MFG_GOOGLE) {
		pr_debug("%s: ptmc_id=%x\n", __func__, ptmc_id);
		return 0;
	}

	/* NOTE: will keep the alternate limit and keep checking on 3rd party */
	if (p9221_get_tx_id_str(charger) == NULL) {
		pr_debug("%s: retry %x\n", __func__, charger->tx_id);
		return -EAGAIN;
	}

	pr_debug("%s: tx_id=%08x\n", __func__, charger->tx_id);

	val = (charger->tx_id & TXID_TYPE_MASK) >> TXID_TYPE_SHIFT;
	if (charger->pdata->bpp_cep_on_dl)
		return (val == TXID_DD_TYPE || val == TXID_DD_TYPE2);

	return val == TXID_DD_TYPE2;
}

/*
 * identify TXID_DD_TYPE2 checking PTCPM and ID
 * return -EAGAIN until the id is available, 0 on non match
 */
static int p9221_ll_check_id(struct p9221_charger_data *charger)
{
	uint16_t ptmc_id = charger->mfg;
	int ret;

	/*
	 * TODO: this returns 0 on 3rd party. Solve by debounce changes of
	 * last_capacity for some time after online and/or adding a robust
	 * way to detect if the device is actuall on a pad that needs the
	 * WAR and behaviors controlled by this check.
	 */
	if (ptmc_id == 0) {
		ret = p9xxx_chip_get_tx_mfg_code(charger, &ptmc_id);
		if (ret < 0 || ptmc_id == 0) {
			pr_debug("%s: cannot get mfg code ptmc_id=%x (%d)\n",
				 __func__, ptmc_id, ret);
			return -EAGAIN;
		}
	}

	if (ptmc_id != WLC_MFG_GOOGLE) {
		pr_debug("%s: ptmc_id=%x\n", __func__, ptmc_id);
		return 0;
	}

	/* NOTE: will keep the alternate limit and keep checking on 3rd party */
	if (p9221_get_tx_id_str(charger) == NULL) {
		pr_debug("%s: retry %x\n", __func__, charger->tx_id);
		return -EAGAIN;
	}

	/* optional check for P9221R5_EPP_TX_GUARANTEED_POWER_REG == 0x1e */

	pr_debug("%s: tx_ix=%08x\n", __func__, charger->tx_id);
	return ((charger->tx_id & TXID_TYPE_MASK) >> TXID_TYPE_SHIFT) == TXID_DD_TYPE2;
}

static void p9221_set_capacity(struct p9221_charger_data *charger, int capacity)
{
	int ret, capacity_raw = capacity;

	mutex_lock(&charger->stats_lock);

	if (charger->last_capacity == capacity &&
		(capacity != 100 || !p9221_is_epp(charger)))
		goto unlock_done;

	charger->last_capacity = (capacity <= 100) ? capacity : 100;

	if (!p9221_is_online(charger))
		goto unlock_done;

	ret = p9221_send_csp(charger, charger->last_capacity);
	if (ret)
		dev_err(&charger->client->dev, "Could not send csp: %d\n", ret);

	/* p9221_is_online() is true when the device in TX mode. */
	if (charger->online && charger->last_capacity >= 0 && charger->last_capacity <= 100)
		mod_delayed_work(system_wq, &charger->charge_stats_hda_work, 0);

	if (charger->pdata->gpp_enhanced && charger->last_capacity > WLC_HPP_SOC_LIMIT)
		feature_gpp_15w_enable(charger, false);

	if (charger->online && p9221_is_epp(charger))
		p9221_dream_defend(charger);

	/* CEP LL workaround tp improve comms */
	if (charger->ll_bpp_cep == 1 && !p9221_is_epp(charger))
		p9221_ll_bpp_cep(charger, capacity_raw);

unlock_done:
	mutex_unlock(&charger->stats_lock);
}

static int p9221_capacity_raw(struct p9221_charger_data *charger)
{
	union power_supply_propval prop;
	int ret;

	ret = power_supply_get_property(charger->batt_psy, GBMS_PROP_CAPACITY_RAW, &prop);
	if (ret == 0)
		ret = qnum_toint(qnum_from_q8_8(prop.intval));

	return ret;
}

static int check_hpp_fod_level(struct p9221_charger_data *charger,
			       int dc_voltage)
{
	const int hpp_fod_buckets = charger->pdata->nb_hpp_fod_vol;
	int i, hysteresis;

	for (i = 0; i < hpp_fod_buckets; i += 1) {
		if (i == charger->hpp_fod_level)
			hysteresis = 100000;
		else if (i == charger->hpp_fod_level - 1)
			hysteresis = -100000;
		else
			hysteresis = 0;

		if (dc_voltage < charger->pdata->hpp_fod_vol[i] + hysteresis)
			return i;
	}
	return 0;
}

static int p9221_set_property(struct power_supply *psy,
			      enum power_supply_property prop,
			      const union power_supply_propval *val)
{
	struct p9221_charger_data *charger = power_supply_get_drvdata(psy);
	bool changed = false;
	int rc, ret = 0;

	switch (prop) {
	case POWER_SUPPLY_PROP_ONLINE:
		rc = p9221_set_psy_online(charger, val->intval);
		if (rc < 0) {
			ret = rc;
			break;
		}
		changed = !!rc;
		break;
	case POWER_SUPPLY_PROP_CAPACITY: {
		int capacity = val->intval;

		/* TODO: ignore the direct calls when fuel-gauge is defined */
		if (charger->batt_psy && (capacity != 101)) {
			rc = p9221_capacity_raw(charger);
			if (rc >= 0 && capacity != rc) {
				pr_debug("%s: orig=%d new=%d\n", __func__,
					 val->intval, rc);
				capacity = rc;
			}
		}

		p9221_set_capacity(charger, capacity);
		break;
	}
	case POWER_SUPPLY_PROP_CURRENT_MAX:
		if (val->intval < 0) {
			ret = -EINVAL;
			break;
		}

		if (!charger->dc_icl_votable) {
			ret = -EAGAIN;
			break;
		}

		ret = gvotable_cast_int_vote(charger->dc_icl_votable,
					     P9221_USER_VOTER,
					     val->intval, true);
		changed = true;
		break;
	case POWER_SUPPLY_PROP_VOLTAGE_MAX:
		ret = charger->chip_set_vout_max(charger, P9221_UV_TO_MV(val->intval));
		/* this is extra, please verify */
		if (ret == 0)
			changed = true;
		break;

	/* route to p9412 if for wlc_dc */
	case POWER_SUPPLY_PROP_CURRENT_NOW:
		if (!charger->wlc_dc_enabled) {
			dev_dbg(&charger->client->dev,
				"Not WLC-DC, not allow to set dc current\n");
			ret = -EINVAL;
			break;
		}
		/* uA */
		charger->wlc_dc_current_now = val->intval;
		ret = charger->chip_set_rx_ilim(charger, P9221_UA_TO_MA(charger->wlc_dc_current_now));
		break;
	case POWER_SUPPLY_PROP_VOLTAGE_NOW:
		if (!charger->wlc_dc_enabled) {
			charger->hpp_fod_level = 0;
			dev_dbg(&charger->client->dev,
				"Not WLC-DC, not allow to set Vout\n");
			ret = -EINVAL;
			break;
		}
		/* uV */
		charger->wlc_dc_voltage_now = val->intval;
		ret = charger->chip_set_vout_max(charger,
						 P9221_UV_TO_MV(charger->wlc_dc_voltage_now));
		if (ret < 0)
			break;
		charger->hpp_fod_level = check_hpp_fod_level(charger, charger->wlc_dc_voltage_now);
		p9221_write_fod(charger);
		break;

	default:
		return -EINVAL;
	}

	if (ret)
		dev_dbg(&charger->client->dev,
			"Couldn't set prop %d, ret=%d\n", prop, ret);

	if (changed)
		power_supply_changed(psy);

	return ret;
}

static int p9221_prop_is_writeable(struct power_supply *psy,
				   enum power_supply_property prop)
{
	int writeable = 0;

	switch (prop) {
	case POWER_SUPPLY_PROP_CURRENT_MAX:
	case POWER_SUPPLY_PROP_VOLTAGE_MAX:
	case POWER_SUPPLY_PROP_CAPACITY:
	case POWER_SUPPLY_PROP_ONLINE:
	case POWER_SUPPLY_PROP_CURRENT_NOW:
	case POWER_SUPPLY_PROP_VOLTAGE_NOW:
		writeable = 1;
		break;
	default:
		break;
	}

	return writeable;
}

static int p9221_notifier_cb(struct notifier_block *nb, unsigned long event,
			     void *data)
{
	struct power_supply *psy = data;
	struct p9221_charger_data *charger =
		container_of(nb, struct p9221_charger_data, nb);
	const char *batt_name = IS_ERR_OR_NULL(charger->batt_psy) || !charger->batt_psy->desc ?
				NULL : charger->batt_psy->desc->name;

	if (!charger->votable_init_done) {
		charger->votable_init_done = p9xxx_find_votable(charger);
		if (charger->votable_init_done)
			dev_dbg(&charger->client->dev, "p9xxx_find_votable is done\n");
	}

	if (charger->ben_state)
		goto out;

	if (event != PSY_EVENT_PROP_CHANGED)
		goto out;

	if (strcmp(psy->desc->name, "dc") == 0) {
		charger->dc_psy = psy;
		charger->check_dc = true;
	} else if (strcmp(psy->desc->name, "dc-mains") == 0) {
		charger->check_dc = true;
	} else if (batt_name && strcmp(psy->desc->name, batt_name) == 0) {
		schedule_delayed_work(&charger->soc_work, 0);
	}

	if (!charger->check_dc)
		goto out;

	pm_stay_awake(charger->dev);

	if (!schedule_delayed_work(&charger->notifier_work,
				   msecs_to_jiffies(P9221_NOTIFIER_DELAY_MS)))
		pm_relax(charger->dev);

out:
	return NOTIFY_OK;
}

static int p9221_clear_interrupts(struct p9221_charger_data *charger, u16 mask)
{
	int ret;

	mutex_lock(&charger->cmd_lock);

	ret = p9221_reg_write_16(charger, P9221R5_INT_CLEAR_REG, mask);
	if (ret) {
		dev_err(&charger->client->dev,
			"Failed to clear INT reg: %d\n", ret);
		goto out;
	}

	ret = charger->chip_set_cmd(charger, P9221_COM_CLEAR_INT_MASK);
	if (ret) {
		dev_err(&charger->client->dev,
			"Failed to reset INT: %d\n", ret);
	}
out:
	mutex_unlock(&charger->cmd_lock);
	return ret;
}

/*
 * Enable interrupts on the P9221, note we don't really need to disable
 * interrupts since when the device goes out of field, the P9221 is reset.
 */
static int p9221_enable_interrupts(struct p9221_charger_data *charger)
{
	u16 mask;
	int ret;

	dev_dbg(&charger->client->dev, "Enable interrupts\n");

	if (charger->ben_state) {
		/* enable necessary INT for RTx mode */
		mask = charger->ints.stat_rtx_mask;
	} else {
		mask = charger->ints.stat_limit_mask | charger->ints.stat_cc_mask |
		       charger->ints.vrecton_bit | charger->ints.prop_mode_mask |
		       charger->ints.extended_mode_bit;

		if (charger->pdata->needs_dcin_reset ==
						P9221_WC_DC_RESET_VOUTCHANGED)
			mask |= charger->ints.vout_changed_bit;
		if (charger->pdata->needs_dcin_reset ==
						P9221_WC_DC_RESET_MODECHANGED)
			mask |= charger->ints.mode_changed_bit;
	}
	ret = p9221_clear_interrupts(charger, mask);
	if (ret)
		dev_err(&charger->client->dev,
			"Could not clear interrupts: %d\n", ret);

	ret = p9221_reg_write_16(charger, P9221_INT_ENABLE_REG, mask);
	if (ret)
		dev_err(&charger->client->dev,
			"Could not enable interrupts: %d\n", ret);

	return ret;
}

int p9xxx_sw_ramp_icl(struct p9221_charger_data *charger, const int icl_target)
{
	int step, icl_now;

	if (!charger->pdata->has_sw_ramp)
		return 0;

	icl_now = gvotable_get_current_int_vote(charger->dc_icl_votable);

	dev_dbg(&charger->client->dev, "%s: Set ICL %d->%d ==========\n", __func__, icl_now, icl_target);

	step = (icl_target > icl_now) ? P9XXX_SW_RAMP_ICL_STEP_UA : -P9XXX_SW_RAMP_ICL_STEP_UA;

	while (icl_now != icl_target && charger->online) {
		dev_dbg(&charger->client->dev, "%s: step=%d, get_current_vote=%d\n",
			 __func__,step, gvotable_get_current_int_vote(charger->dc_icl_votable));

		if (abs(icl_target - icl_now) <= P9XXX_SW_RAMP_ICL_STEP_UA)
			icl_now = icl_target;
		else
			icl_now += step;

		dev_dbg(&charger->client->dev, "%s: Voting ICL %duA (t=%d)\n", __func__, icl_now, icl_target);

		gvotable_cast_int_vote(charger->dc_icl_votable, P9221_RAMP_VOTER, icl_now, true);
		usleep_range(100 * USEC_PER_MSEC, 120 * USEC_PER_MSEC);
	}

	if (!charger->online)
		return -ENODEV;

	dev_dbg(&charger->client->dev, "%s: P9221_RAMP_VOTER=%d, get_current_int_vote=%d ==========\n",
                 __func__,
		 gvotable_get_int_vote(charger->dc_icl_votable, P9221_RAMP_VOTER),
		 gvotable_get_current_int_vote(charger->dc_icl_votable));

	return 0;
}

static int p9221_set_dc_icl(struct p9221_charger_data *charger)
{
	int icl, ret;

	if (!charger->dc_icl_votable) {
		charger->dc_icl_votable =
			gvotable_election_get_handle("DC_ICL");
		if (!charger->dc_icl_votable) {
			dev_err(&charger->client->dev,
				"Could not get votable: DC_ICL\n");
			return -ENODEV;
		}
	}

	if (!p9221_is_epp(charger) && charger->last_capacity == 100 && charger->ll_bpp_cep < 0) {
		dev_info(&charger->client->dev, "vote ICL as %d for BPP mode(capacity=%d)\n",
			 P9221_LL_BPP_CHG_TERM_UA, charger->last_capacity);
		gvotable_cast_int_vote(charger->dc_icl_votable, LL_BPP_CEP_VOTER,
				       P9221_LL_BPP_CHG_TERM_UA, true);
	}

	/* Default to BPP ICL */
	icl = P9221_DC_ICL_BPP_UA;

	if (charger->chg_on_rtx)
		icl = P9221_DC_ICL_RTX_UA;

	if (charger->icl_ramp)
		icl = charger->icl_ramp_ua;

	/* forced limit */
	if (charger->dc_icl_bpp)
		icl = charger->dc_icl_bpp;

	if (p9221_is_epp(charger))
		icl = charger->dc_icl_epp_neg;

	if (p9221_is_epp(charger) && charger->dc_icl_epp)
		icl = charger->dc_icl_epp;

 	if (charger->icl_ramp && charger->icl_ramp_alt_ua)
		icl = charger->icl_ramp_alt_ua;

	dev_info(&charger->client->dev, "Voting ICL %duA ramp=%d, alt_ramp=%d\n",
		icl, charger->icl_ramp, charger->icl_ramp_alt_ua);

	if (charger->pdata->has_sw_ramp && !charger->icl_ramp) {
		dev_dbg(&charger->client->dev, "%s: voter=%s\n", __func__, P9221_WLC_VOTER);
		ret = p9xxx_sw_ramp_icl(charger, icl);
		if (ret < 0)
			gvotable_cast_int_vote(charger->dc_icl_votable,
					       P9221_RAMP_VOTER, 0, false);
	}

	if (charger->icl_ramp)
		gvotable_cast_int_vote(charger->dc_icl_votable,
				       DCIN_AICL_VOTER, icl, true);

	ret = gvotable_cast_int_vote(charger->dc_icl_votable,
				     P9221_WLC_VOTER, icl, true);
	if (ret)
		dev_err(&charger->client->dev,
			"Could not vote DC_ICL %d\n", ret);

	if (charger->pdata->has_sw_ramp && !charger->icl_ramp)
		gvotable_cast_int_vote(charger->dc_icl_votable, P9221_RAMP_VOTER, 0, false);

	if (p9221_is_epp(charger)) {
		if (!charger->hda_tz_votable)
			charger->hda_tz_votable = gvotable_election_get_handle(VOTABLE_HDA_TZ);
		if (charger->hda_tz_votable)
			gvotable_cast_int_vote(charger->hda_tz_votable, P9221_WLC_VOTER,
				HDA_TZ_WLC_EPP_3P, true);
	}

	/* Increase the IOUT limit */
	charger->chip_set_rx_ilim(charger, P9221_UA_TO_MA(charger->wlc_ocp));
	logbuffer_log(charger->log, "set current limit to %dUA", charger->wlc_ocp);
	if (ret)
		dev_err(&charger->client->dev,
			"Could not set rx_iout limit reg: %d\n", ret);

	return ret;
}

static enum alarmtimer_restart p9221_auth_dc_icl_alarm_cb(struct alarm *alarm,
							  ktime_t now)
{
	struct p9221_charger_data *charger =
			container_of(alarm, struct p9221_charger_data,
				     auth_dc_icl_alarm);

	/* Alarm is in atomic context, schedule work to complete the task */
	dev_info(&charger->client->dev, "Auth timeout, reset DC_ICL\n");
	schedule_delayed_work(&charger->auth_dc_icl_work, msecs_to_jiffies(100));
	return ALARMTIMER_NORESTART;
}

/*
 * only for Qi 1.3 EPP Tx,
 * < 0 error, 0 no support, != support
 */
static int p9221_check_qi1_3_auth(struct p9221_charger_data *chgr)
{
	u8 temp = 0;
	int ret;

	ret = p9221_reg_read_8(chgr, P9221R5_EPP_TX_CAPABILITY_FLAGS_REG, &temp);
	pr_debug("%s: caps=%x (%d)\n", __func__, temp, ret);
	if (ret < 0)
		return -EIO;

	return !!(temp & P9221R5_EPP_TX_CAPABILITY_FLAGS_AR);
}

static void p9221_auth_dc_icl_work(struct work_struct *work)
{
	struct p9221_charger_data *charger = container_of(work,
			struct p9221_charger_data, auth_dc_icl_work.work);
	const ktime_t elap = get_boot_sec() - charger->online_at;
	int auth_check = 0;

	mutex_lock(&charger->auth_lock);

	if (elap >= WLCDC_DEBOUNCE_TIME_S)
		p9221_set_auth_dc_icl(charger, false);

	/* done already */
	if (!charger->auth_delay || !p9221_is_online(charger))
		goto exit_done;

	/*
	 * check_id for Qi 1.2.4 EPP Tx and check Qi1.3 EPP Tx until the id is
	 * available (i.e. return different from -EGAIN)
	 */
	if (p9221_is_epp(charger)) {
		auth_check = p9221_ll_check_id(charger);
		if (auth_check == -EAGAIN)
			auth_check = p9221_check_qi1_3_auth(charger);
	}

	pr_debug("%s: online_at=%lld elap=%lld timeout=%d auth_check=%d\n",
		__func__, charger->online_at, elap, WLCDC_AUTH_CHECK_S,
		auth_check);

	/* b/202213483 retry for WLCDC_AUTH_CHECK_S */
	if (auth_check <= 0 && elap < WLCDC_AUTH_CHECK_S)
		auth_check = -EAGAIN;

	/* p9221_auth_dc_icl_alarm_cb() will reschedule at timeout */
	if (auth_check == 0) {
		p9221_set_auth_dc_icl(charger, false);

		/* TODO: use a different wakesource? */
		pm_relax(charger->dev);
	} else if (auth_check < 0) {
		schedule_delayed_work(&charger->auth_dc_icl_work,
				      msecs_to_jiffies(WLCDC_AUTH_CHECK_INTERVAL_MS));
	} else {
		dev_info(&charger->client->dev,
			 "Auth limit online_at=%lld, will timeout in %llds\n",
			 charger->online_at, WLCDC_DEBOUNCE_TIME_S - elap);
	}

exit_done:
	mutex_unlock(&charger->auth_lock);
}

static enum alarmtimer_restart p9221_icl_ramp_alarm_cb(struct alarm *alarm,
						       ktime_t now)
{
	struct p9221_charger_data *charger =
			container_of(alarm, struct p9221_charger_data,
				     icl_ramp_alarm);

	/* should not schedule icl_ramp_work if charge on rtx phone */
	if (charger->chg_on_rtx)
		return ALARMTIMER_NORESTART;

	dev_info(&charger->client->dev, "ICL ramp alarm, ramp=%d\n",
		 charger->icl_ramp);

	/* Alarm is in atomic context, schedule work to complete the task */
	pm_stay_awake(charger->dev);
	schedule_delayed_work(&charger->icl_ramp_work, msecs_to_jiffies(100));

	return ALARMTIMER_NORESTART;
}

static void p9221_icl_ramp_work(struct work_struct *work)
{
	struct p9221_charger_data *charger = container_of(work,
			struct p9221_charger_data, icl_ramp_work.work);

	pm_runtime_get_sync(charger->dev);
	if (!charger->resume_complete) {
		pm_runtime_put_sync(charger->dev);
		schedule_delayed_work(&charger->icl_ramp_work,
				      msecs_to_jiffies(100));
		dev_dbg(&charger->client->dev, "Ramp reschedule\n");
		return;
	}
	pm_runtime_put_sync(charger->dev);

	dev_info(&charger->client->dev, "ICL ramp work, ramp=%d\n",
		 charger->icl_ramp);

	charger->icl_ramp = true;
	p9221_set_dc_icl(charger);

	pm_relax(charger->dev);
}

static void p9221_icl_ramp_reset(struct p9221_charger_data *charger)
{
	dev_info(&charger->client->dev, "ICL ramp reset, ramp=%d\n",
		 charger->icl_ramp);

	charger->icl_ramp = false;

	if (alarm_try_to_cancel(&charger->icl_ramp_alarm) < 0)
		dev_warn(&charger->client->dev, "Couldn't cancel icl_ramp_alarm\n");
	cancel_delayed_work(&charger->icl_ramp_work);
}

static void p9221_icl_ramp_start(struct p9221_charger_data *charger)
{
	const bool no_ramp = charger->pdata->icl_ramp_delay_ms == -1 ||
			     !charger->icl_ramp_ua;

	/* Only ramp on BPP at this time */
	if (p9221_is_epp(charger) || no_ramp)
		return;

	p9221_icl_ramp_reset(charger);

	dev_info(&charger->client->dev, "ICL ramp set alarm %dms, %dua, ramp=%d\n",
		 charger->pdata->icl_ramp_delay_ms, charger->icl_ramp_ua,
		 charger->icl_ramp);

	alarm_start_relative(&charger->icl_ramp_alarm,
			     ms_to_ktime(charger->pdata->icl_ramp_delay_ms));
}

static void p9xxx_check_ll_bpp_cep(struct p9221_charger_data *charger)
{
	int ret;
	u32 vout_mv = 0;
	u8 val8 = 0;
	bool is_ll_bpp = true;

	if (charger->ll_bpp_cep >= 0)
		return;

	if (p9221_is_epp(charger))
		is_ll_bpp = false;

	ret = charger->chip_get_vout_max(charger, &vout_mv);
	if (ret < 0 || (!charger->pdata->ll_vout_not_set && (vout_mv != P9XXX_VOUT_5480MV)))
		is_ll_bpp = false;
	ret = p9221_reg_read_8(charger, P9412_CMFET_L_REG, &val8);
	if (ret < 0 || val8 != 0)
		is_ll_bpp = false;

	if (is_ll_bpp) {
		charger->ll_bpp_cep = 1;
		dev_info(&charger->client->dev, "ll_bpp_cep = %d\n", charger->ll_bpp_cep);
	} else {
		charger->ll_bpp_cep = 0;
		dev_info(&charger->client->dev,
			 "remove LL_BPP_CEP_VOTER(capacity=%d)\n", charger->last_capacity);
		gvotable_cast_int_vote(charger->dc_icl_votable, LL_BPP_CEP_VOTER, 0, false);
	}
}

static void p9221_set_online(struct p9221_charger_data *charger)
{
	int ret;
	u8 cid = 5;

	dev_info(&charger->client->dev, "Set online\n");

	p9xxx_setup_all(charger->dev->of_node, charger->pdata);

	mutex_lock(&charger->stats_lock);
	charger->online = true;
	charger->tx_busy = false;
	charger->tx_done = true;
	charger->rx_done = false;
	charger->cc_data_lock.cc_use = false;
	charger->cc_data_lock.cc_rcv_at = 0;
	charger->last_capacity = -1;
	charger->online_at = get_boot_sec();
	charger->dcin_waitcnt = P9221_DCIN_WAIT_CNT;

	/* reset data for the new charging entry */

	p9221_charge_stats_init(&charger->chg_data);
	mutex_unlock(&charger->stats_lock);

	if (charger->pdata->hda_tz_wlc) {
		if (!charger->hda_tz_votable)
			charger->hda_tz_votable = gvotable_election_get_handle(VOTABLE_HDA_TZ);
		gvotable_cast_int_vote(charger->hda_tz_votable, P9221_WLC_VOTER,
				HDA_TZ_WLC_ADAPTER, true);
	}

	ret = p9221_reg_read_8(charger, P9221_CUSTOMER_ID_REG, &cid);
	if (ret)
		dev_err(&charger->client->dev, "Could not get ID: %d\n", ret);
	else
		charger->cust_id = cid;

	dev_info(&charger->client->dev, "P9221 cid: %02x\n", charger->cust_id);

	ret = p9221_enable_interrupts(charger);
	if (ret)
		dev_err(&charger->client->dev,
			"Could not enable interrupts: %d\n", ret);

	/* NOTE: depends on _is_epp() which is not valid until DC_IN */
	p9221_write_fod(charger);

	cancel_delayed_work(&charger->dcin_pon_work);

	charger->alignment_capable = ALIGN_MFG_CHECKING;
	charger->align = WLC_ALIGN_CENTERED;
	charger->alignment = -1;
	logbuffer_log(charger->log, "align: state: %s",
		      align_status_str[charger->align]);
	schedule_work(&charger->uevent_work);

	schedule_delayed_work(&charger->charge_stats_hda_work,
			      msecs_to_jiffies(P9221_CHARGE_STATS_TIMEOUT_MS));
}

static int p9221_set_bpp_vout(struct p9221_charger_data *charger)
{
	u32 vout_mv;
	int ret, loops;
	const u32 vout_5000mv = 5000;

	for (loops = 0; loops < 10; loops++) {
		ret = charger->chip_set_vout_max(charger, vout_5000mv);
		if (ret < 0) {
			dev_err(&charger->client->dev,
				"cannot set VOUT (%d)\n", ret);
			return ret;
		}

		ret = charger->chip_get_vout_max(charger, &vout_mv);
		if (ret < 0) {
			dev_err(&charger->client->dev,
				"cannot read VOUT (%d)\n", ret);
			return ret;
		}

		if (vout_mv == vout_5000mv)
			return 0;

		msleep(10);
	}

	return -ETIMEDOUT;
}

/* return <0 on error, 0 on done, 1 on keep trying */
static int p9221_notifier_check_neg_power(struct p9221_charger_data *charger)
{
	u8 np8;
	int ret;
	u16 status_reg;

	ret = p9221_reg_read_8(charger, P9221R5_EPP_CUR_NEGOTIATED_POWER_REG,
			       &np8);
	if (ret < 0) {
		dev_err(&charger->client->dev,
			"cannot read EPP_NEG_POWER (%d)\n", ret);
		return -EIO;
	}

	if (np8 >= P9221_NEG_POWER_10W) {
		u16 mfg;

		ret = p9xxx_chip_get_tx_mfg_code(charger, &mfg);
		if (ret < 0) {
			dev_err(&charger->client->dev,
				"cannot read MFG_CODE (%d)\n", ret);
			return -EIO;
		}


		/* EPP unless dealing with P9221_PTMC_EPP_TX_1912 */
		charger->force_bpp = (mfg == P9221_PTMC_EPP_TX_1912);
		dev_info(&charger->client->dev, "np=%x mfg=%x fb=%d\n",
			 np8, mfg, charger->force_bpp);
		goto done;
	}

	ret = p9221_reg_read_16(charger, P9221_STATUS_REG, &status_reg);
	if (ret) {
		dev_err(&charger->client->dev,
			"failed to read P9221_STATUS_REG reg: %d\n",
			ret);
		return ret;
	}

	/* VOUT for standard BPP comes much earlier that VOUT for EPP */
	if (!(status_reg & charger->ints.vout_changed_bit))
		return 1;

	/* normal BPP TX or EPP at less than 10W */
	charger->force_bpp = true;
	dev_info(&charger->client->dev,
			"np=%x normal BPP or EPP less than 10W (%d)\n",
			np8, ret);

done:
	if (charger->force_bpp) {
		ret = p9221_set_bpp_vout(charger);
		if (ret)
			dev_err(&charger->client->dev,
				"cannot change VOUT (%d)\n", ret);
	}

	return 0;
}

static int p9xxx_set_vout_iop(struct p9221_charger_data *charger)
{
	int ret = 0;
	u32 vout_mv;

	ret = charger->chip_get_vout_max(charger, &vout_mv);
	if (ret < 0)
		goto exit;

	if (charger->pdata->set_iop_vout_bpp > 0 && vout_mv == P9XXX_VOUT_5000MV)
		ret = charger->chip_set_vout_max(charger, charger->pdata->set_iop_vout_bpp);
	else if (charger->pdata->set_iop_vout_epp > 0 && vout_mv == P9XXX_VOUT_10000MV)
		ret = charger->chip_set_vout_max(charger, charger->pdata->set_iop_vout_epp);
exit:
	if (ret < 0)
		dev_dbg(&charger->client->dev, "Fail to change VOUT\n");

	return ret;
}

/* 2 P9221_NOTIFIER_DELAY_MS from VRECTON */
static void p9221_notifier_check_dc(struct p9221_charger_data *charger)
{
	int ret, dc_in;

	if ((charger->chip_id == P9221_CHIP_ID) && charger->check_np) {

		ret = p9221_notifier_check_neg_power(charger);
		if (ret > 0) {
			ret = schedule_delayed_work(&charger->notifier_work,
				msecs_to_jiffies(P9221_CHECK_NP_DELAY_MS));
			if (ret == 0)
				return;

			dev_err(&charger->client->dev,
				"cannot reschedule check_np (%d)\n", ret);
		}

		/* done */
		charger->check_np = false;
	}

	dc_in = p9221_has_dc_in(charger);
	if (dc_in < 0) {
          	dev_info(&charger->client->dev, "reschedule it(%d)\n", dc_in);
		schedule_delayed_work(&charger->notifier_work,
				    msecs_to_jiffies(P9221_DCIN_RETRY_DELAY_MS));
		return;
	}

	dev_info(&charger->client->dev, "dc status is %d\n", dc_in);
	charger->check_dc = false;
	/*
	 * We now have confirmation from DC_IN, kill the timer, charger->online
	 * will be set by this function.
	 */
	cancel_delayed_work(&charger->dcin_work);
	del_timer(&charger->vrect_timer);

	mutex_lock(&charger->irq_det_lock);
	if (charger->online_spoof && dc_in == 1) {
		/* stop spoofing is queued */
<<<<<<< HEAD
		if (cancel_delayed_work(&charger->stop_online_spoof_work))
			logbuffer_prlog(charger->log, "dc=1: online_spoof=0");
		else
			dev_err(&charger->client->dev,
				"Error: no spoof work even though spoof=1 && dc=1\n");
		if (charger->online_spoof)
			disable_irq(charger->pdata->irq_det_int);
		charger->online_spoof = false;
		gvotable_cast_bool_vote(charger->wlc_spoof_votable, "WLC", false);
=======
		if (!cancel_delayed_work(&charger->stop_online_spoof_work))
			dev_err(&charger->client->dev, "Error: no spoof work even though spoof=1 && dc=1\n");
		logbuffer_prlog(charger->log, "dc=1: online_spoof=0");
		disable_irq_wake(charger->pdata->irq_det_int);
		disable_irq(charger->pdata->irq_det_int);
		charger->online_spoof = false;
>>>>>>> ffd652b2
	}
	mutex_unlock(&charger->irq_det_lock);

	if (charger->log) {
		u32 vout_uv;
		u32 vout_mv;

		ret = charger->chip_get_vout(charger, &vout_mv);
		if (!ret)
			vout_uv = P9221_MV_TO_UV(vout_mv);

		logbuffer_log(charger->log,
			      "check_dc: online=%d present=%d VOUT=%uuV (%d)",
			      charger->online, dc_in,
			      (ret == 0) ? vout_uv : 0, ret);
	}

	/*
	 * Always write FOD, check dc_icl, send CSP
	 */
	if (dc_in) {
		if (p9221_is_epp(charger)) {
			charger->chip_check_neg_power(charger);
			/*
			 * When WLC online && EPP, adjust minimum on time(MOT) to 40%
			 * for mitigate LC node voltage overshoot
			 */
			ret = p9xxx_chip_set_mot_reg(charger, P9412_MOT_40PCT);
			if (ret < 0 && ret != -ENOTSUPP)
				dev_warn(&charger->client->dev,
					 "Fail to set MOT register(%d)\n", ret);
		}

		if (charger->pdata->has_sw_ramp && !charger->sw_ramp_done) {
			gvotable_cast_int_vote(charger->dc_icl_votable,
					       P9221_RAMP_VOTER,
					       P9XXX_SW_RAMP_ICL_START_UA, true);
			charger->sw_ramp_done = true;
		}
		p9221_set_dc_icl(charger);
		p9xxx_set_vout_iop(charger);
		p9221_write_fod(charger);
		if (!charger->dc_icl_bpp)
			p9221_icl_ramp_start(charger);

		/* Check if Tx in LL BPP mode */
		p9xxx_check_ll_bpp_cep(charger);

		ret = p9221_reg_read_16(charger, P9221_OTP_FW_MINOR_REV_REG,
					&charger->fw_rev);
		if (ret)
			dev_err(&charger->client->dev,
				"Could not get FW_REV: %d\n", ret);
	}

	/* We may have already gone online during check_det */
	if (charger->online == dc_in)
		goto out;

	if (dc_in)
		p9221_set_online(charger);
	else
		p9221_set_offline(charger);

out:
	dev_info(&charger->client->dev, "trigger wc changed on:%d in:%d\n",
		 charger->online, dc_in);
	power_supply_changed(charger->wc_psy);
}

/* P9221_NOTIFIER_DELAY_MS from VRECTON */
static bool p9221_notifier_check_det(struct p9221_charger_data *charger)
{
	bool relax = true;

	del_timer(&charger->vrect_timer);

	if (charger->online && !charger->ben_state)
		goto done;

	dev_info(&charger->client->dev, "detected wlc, trigger wc changed\n");

	/* b/130637382 workaround for 2622,2225,2574,1912 */
	charger->check_np = true;
	/* will send out a FOD but is_epp() is still invalid */
	p9221_set_online(charger);
	power_supply_changed(charger->wc_psy);

	/* Check dc-in every seconds as long as we are in field. */
	dev_info(&charger->client->dev, "start dc-in timer\n");
	cancel_delayed_work_sync(&charger->dcin_work);
	schedule_delayed_work(&charger->dcin_work,
			      msecs_to_jiffies(P9221_DCIN_TIMEOUT_MS));
	relax = false;

done:
	charger->check_det = false;

	return relax;
}

/* Resonance Frequency: This new value needed for Qi 1.3 */
static void p9xxx_write_resonance_freq(struct p9221_charger_data *charger)
{
	const int rf_value = charger->pdata->rf_value;
	int ret;

	if (rf_value == -1)
		return;

	ret = p9xxx_chip_set_resonance_freq_reg(charger, rf_value);
	if (ret < 0)
		dev_err(&charger->client->dev, "cannot write resonance_freq=%d (%d)\n",
			rf_value, ret);
}

static void p9xxx_write_q_factor(struct p9221_charger_data *charger)
{
	int ret, q_factor;

	if (charger->pdata->q_value == -1 && charger->de_q_value == 0)
		return;

	q_factor = (charger->de_q_value > 0) ?
		   charger->de_q_value : charger->pdata->q_value;

	ret = p9xxx_chip_set_q_factor_reg(charger, q_factor);
	if (ret < 0)
		dev_err(&charger->client->dev,
			"cannot write Q=%d (%d)\n",
			q_factor, ret);
}

static void p9xxx_update_q_factor(struct p9221_charger_data *charger)
{
	int ret, i;

	for (i = 0; i < 5; i += 1) {
		ret = p9xxx_chip_get_tx_mfg_code(charger, &charger->mfg);
		if (ret == 0 && charger->mfg != 0)
			break;
		usleep_range(100 * USEC_PER_MSEC, 120 * USEC_PER_MSEC);
	}

	if (charger->mfg == P9221_PTMC_EPP_TX_4191) {
		ret = p9xxx_chip_set_q_factor_reg(charger, charger->pdata->tx_4191q);
		if (ret == 0)
			dev_info(&charger->client->dev,
				 "update Q factor=%d(mfg=%x)\n",
				 charger->pdata->tx_4191q, charger->mfg);
	};

	if (charger->mfg == P9221_PTMC_EPP_TX_1801) {
		ret = p9xxx_chip_set_q_factor_reg(charger, charger->pdata->tx_1801q);
		dev_info(&charger->client->dev, "update Q factor=%d(mfg=%x) ret=%d\n",
			 charger->pdata->tx_1801q, charger->mfg, ret);
	} else if (charger->pdata->tx_1801q > 0) {
		p9xxx_write_q_factor(charger);
	}
}

static void p9221_notifier_work(struct work_struct *work)
{
	struct p9221_charger_data *charger = container_of(work,
			struct p9221_charger_data, notifier_work.work);
	bool relax = true;
	int ret;

	dev_info(&charger->client->dev, "Notifier work: on:%d ben:%d dc:%d np:%d det:%d\n",
		 charger->online,
		 charger->ben_state,
		 charger->check_dc, charger->check_np,
		 charger->check_det);

	p9xxx_setup_all(charger->dev->of_node, charger->pdata);

	charger->send_eop = gvotable_get_int_vote(charger->dc_icl_votable,
						  THERMAL_DAEMON_VOTER) == 0;
	if (charger->send_eop && !charger->online) {
		dev_info(&charger->client->dev, "WLC should be disabled!\n");
		p9221_wlc_disable(charger, 1, P9221_EOP_UNKNOWN);
		goto done_relax;
	}

	/* Calibrate light load */
	if (charger->pdata->light_load)
		p9xxx_chip_set_light_load_reg(charger, P9222_LIGHT_LOAD_VALUE);

	if (charger->pdata->rf_value != -1)
		p9xxx_write_resonance_freq(charger);
	p9xxx_write_q_factor(charger);
	if (charger->pdata->tx_4191q > 0)
		p9xxx_update_q_factor(charger);

	if (charger->pdata->epp_rp_value != -1) {

		ret = charger->chip_renegotiate_pwr(charger);
		if (ret < 0)
			dev_err(&charger->client->dev,
				"cannot renegotiate power=%d (%d)\n",
				 charger->pdata->epp_rp_value, ret);
	}

	if (charger->log) {
		u32 vrect_mv, tx_pwr;
		int rc;

		ret = charger->chip_get_vrect(charger, &vrect_mv);
		rc = charger->chip_get_tx_epp_guarpwr(charger, &tx_pwr);
		logbuffer_log(charger->log,
			      "notifier: on:%d ben:%d dc:%d det:%d VRECT=%uuV TxGuarPwr=%uW (%d)",
			      charger->online,
			      charger->ben_state,
			      charger->check_dc, charger->check_det,
			      (ret == 0) ? P9221_MV_TO_UV(vrect_mv) : 0,
			      (rc == 0) ? tx_pwr / 1000 : 0, ret);
		}

	if (charger->check_det)
		relax = p9221_notifier_check_det(charger);

	if (charger->check_dc)
		p9221_notifier_check_dc(charger);

done_relax:
	if (relax)
		pm_relax(charger->dev);
}

static size_t p9221_add_buffer(char *buf, u32 val, size_t count, int ret,
			       const char *name, char *fmt)
{
	int added = 0;

	added += scnprintf(buf + count, PAGE_SIZE - count, "%s", name);
	count += added;
	if (ret)
		added += scnprintf(buf + count, PAGE_SIZE - count,
				   "err %d\n", ret);
	else
		added += scnprintf(buf + count, PAGE_SIZE - count, fmt, val);

	return added;
}

static ssize_t p9221_add_reg_buffer(struct p9221_charger_data *charger,
				    char *buf, size_t count, u16 reg, int width,
				    bool cooked, const char *name, char *fmt)
{
	u32 val;
	int ret;

	if (width == 16) {
		u16 val16 = 0;

		ret = p9221_reg_read_16(charger, reg, &val16);
		val = val16;
	} else {
		u8 val8 = 0;

		ret = p9221_reg_read_8(charger, reg, &val8);
		val = val8;
	}

	return p9221_add_buffer(buf, val, count, ret, name, fmt);
}

static ssize_t p9221_show_version(struct device *dev,
				  struct device_attribute *attr,
				  char *buf)
{
	struct i2c_client *client = to_i2c_client(dev);
	struct p9221_charger_data *charger = i2c_get_clientdata(client);
	int count = 0;
	int i;
	u8 val8 = 0;

	if (!p9221_is_online(charger))
		return -ENODEV;

	count += p9221_add_reg_buffer(charger, buf, count, P9221_CHIP_ID_REG,
				      16, 0, "chip id    : ", "%04x\n");
	count += p9221_add_reg_buffer(charger, buf, count,
				      P9221_CHIP_REVISION_REG, 8, 0,
				      "chip rev   : ", "%02x\n");
	count += p9221_add_reg_buffer(charger, buf, count,
				      P9221_CUSTOMER_ID_REG, 8, 0,
				      "cust id    : ", "%02x\n");
	count += p9221_add_reg_buffer(charger, buf, count,
				      P9221_OTP_FW_MAJOR_REV_REG, 16, 0,
				      "otp fw maj : ", "%04x\n");
	count += p9221_add_reg_buffer(charger, buf, count,
				      P9221_OTP_FW_MINOR_REV_REG, 16, 0,
				      "otp fw min : ", "%04x\n");

	count += scnprintf(buf + count, PAGE_SIZE - count, "otp fw date: ");
	for (i = 0; i < P9221_OTP_FW_DATE_SIZE; i++) {
		p9221_reg_read_8(charger,
				       P9221_OTP_FW_DATE_REG + i, &val8);
		if (val8)
			count += scnprintf(buf + count, PAGE_SIZE - count,
					   "%c", val8);
	}

	count += scnprintf(buf + count, PAGE_SIZE - count, "\notp fw time: ");
	for (i = 0; i < P9221_OTP_FW_TIME_SIZE; i++) {
		p9221_reg_read_8(charger,
				       P9221_OTP_FW_TIME_REG + i, &val8);
		if (val8)
			count += scnprintf(buf + count, PAGE_SIZE - count,
					   "%c", val8);
	}

	count += p9221_add_reg_buffer(charger, buf, count,
				      P9221_SRAM_FW_MAJOR_REV_REG, 16, 0,
				      "\nram fw maj : ", "%04x\n");
	count += p9221_add_reg_buffer(charger, buf, count,
				      P9221_SRAM_FW_MINOR_REV_REG, 16, 0,
				      "ram fw min : ", "%04x\n");

	count += scnprintf(buf + count, PAGE_SIZE - count, "ram fw date: ");
	for (i = 0; i < P9221_SRAM_FW_DATE_SIZE; i++) {
		p9221_reg_read_8(charger,
				       P9221_SRAM_FW_DATE_REG + i, &val8);
		if (val8)
			count += scnprintf(buf + count, PAGE_SIZE - count,
					   "%c", val8);
	}

	count += scnprintf(buf + count, PAGE_SIZE - count, "\nram fw time: ");
	for (i = 0; i < P9221_SRAM_FW_TIME_SIZE; i++) {
		p9221_reg_read_8(charger,
				       P9221_SRAM_FW_TIME_REG + i, &val8);
		if (val8)
			count += scnprintf(buf + count, PAGE_SIZE - count,
					   "%c", val8);
	}

	count += scnprintf(buf + count, PAGE_SIZE - count, "\n");
	return count;
}

static DEVICE_ATTR(version, 0444, p9221_show_version, NULL);

static ssize_t p9221_show_status(struct device *dev,
				 struct device_attribute *attr,
				 char *buf)
{
	struct i2c_client *client = to_i2c_client(dev);
	struct p9221_charger_data *charger = i2c_get_clientdata(client);
	int count = 0, i;
	int ret;
	u8 tmp[P9221R5_NUM_FOD];
	uint32_t tx_id = 0;
	u32 val32;
	u16 val16;
	u8 val8, mode_reg;

	if (!p9221_is_online(charger))
		return -ENODEV;

	ret = p9221_reg_read_16(charger, P9221_STATUS_REG, &val16);
	count += p9221_add_buffer(buf, val16, count, ret,
				  "status      : ", "%04x\n");

	ret = p9221_reg_read_16(charger, P9221_INT_REG, &val16);
	count += p9221_add_buffer(buf, val16, count, ret,
				  "int         : ", "%04x\n");

	ret = p9221_reg_read_16(charger, P9221_INT_ENABLE_REG, &val16);
	count += p9221_add_buffer(buf, val16, count, ret,
				  "int_enable  : ", "%04x\n");

	ret = charger->chip_get_sys_mode(charger, &val8);
	count += p9221_add_buffer(buf, val8, count, ret,
				  "mode        : ", "%02x\n");
	mode_reg = val8;

	ret = charger->chip_get_vout(charger, &val32);
	count += p9221_add_buffer(buf, P9221_MV_TO_UV(val32), count, ret,
				  "vout        : ", "%u uV\n");

	ret = charger->chip_get_vrect(charger, &val32);
	count += p9221_add_buffer(buf, P9221_MV_TO_UV(val32), count, ret,
				  "vrect       : ", "%u uV\n");

	ret = charger->chip_get_iout(charger, &val32);
	count += p9221_add_buffer(buf, P9221_MA_TO_UA(val32), count, ret,
				  "iout        : ", "%u uA\n");

	if (charger->ben_state == 1)
		ret = charger->chip_get_tx_ilim(charger, &val32);
	else
		ret = charger->chip_get_rx_ilim(charger, &val32);
	count += p9221_add_buffer(buf, P9221_MA_TO_UA(val32), count, ret,
				  "ilim        : ", "%u uA\n");

	ret = charger->chip_get_op_freq(charger, &val32);
	count += p9221_add_buffer(buf, P9221_KHZ_TO_HZ(val32), count, ret,
				  "freq        : ", "%u hz\n");

	if (mode_reg == P9XXX_SYS_OP_MODE_TX_MODE) {
		ret = charger->chip_get_op_duty(charger, &val32);
		count += p9221_add_buffer(buf, val32, count, ret,
					  "duty        : ", "%u %%\n");
		ret = charger->chip_get_op_bridge(charger, &val8);
		count += p9221_add_buffer(buf, val8, count, ret,
					  "HB/FB(0/1)  : ", "%u\n");
		ret = charger->chip_get_tx_pwr(charger, &val16);
		count += p9221_add_buffer(buf, val16, count, ret,
					  "curr_tx_pwr : ", "%u mW\n");
		ret = charger->chip_get_rx_pwr(charger, &val16);
		count += p9221_add_buffer(buf, val16, count, ret,
					  "curr_rx_pwr : ", "%u mW\n");
	}

	count += scnprintf(buf + count, PAGE_SIZE - count,
			   "tx_busy     : %d\n", charger->tx_busy);
	count += scnprintf(buf + count, PAGE_SIZE - count,
			   "tx_done     : %d\n", charger->tx_done);
	count += scnprintf(buf + count, PAGE_SIZE - count,
			   "rx_done     : %d\n", charger->rx_done);
	count += scnprintf(buf + count, PAGE_SIZE - count,
			   "tx_len      : %d\n", charger->tx_len);
	count += scnprintf(buf + count, PAGE_SIZE - count,
			   "rx_len      : %d\n", charger->rx_len);
	p9xxx_chip_get_tx_id(charger, &tx_id);
	count += scnprintf(buf + count, PAGE_SIZE - count,
			   "tx_id       : %08x (%s)\n", tx_id,
			   p9221_get_tx_id_str(charger));

	ret = charger->chip_get_align_x(charger, &val8);
	count += p9221_add_buffer(buf, val8, count, ret,
				  "align_x     : ", "%u\n");

	ret = charger->chip_get_align_y(charger, &val8);
	count += p9221_add_buffer(buf, val8, count, ret,
				  "align_y     : ", "%u\n");

	/* WLC_DC state */
	if (charger->prop_mode_en) {
		ret = charger->reg_read_8(charger, P9412_PROP_CURR_PWR_REG,
					  &val8);
		count += p9221_add_buffer(buf, val8, count, ret,
					  "curr_pwr_reg: ", "%02x\n");
	}

	/* FOD Register */
	ret = p9xxx_chip_get_fod_reg(charger, tmp, P9221R5_NUM_FOD);
	count += scnprintf(buf + count, PAGE_SIZE - count, "fod         : ");
	if (ret)
		count += scnprintf(buf + count, PAGE_SIZE - count,
				   "err %d\n", ret);
	else {
		count += p9221_hex_str(tmp, P9221R5_NUM_FOD, buf + count, count,
				       false);
		count += scnprintf(buf + count, PAGE_SIZE - count, "\n");
	}

	/* Device tree FOD entries */
	count += scnprintf(buf + count, PAGE_SIZE - count,
			   "dt fod      : (n=%d) ", charger->pdata->fod_num);
	count += p9221_hex_str(charger->pdata->fod, charger->pdata->fod_num,
			       buf + count, PAGE_SIZE - count, false);

	count += scnprintf(buf + count, PAGE_SIZE - count,
			   "\ndt fod-epp  : (n=%d) ",
			   charger->pdata->fod_epp_num);
	count += p9221_hex_str(charger->pdata->fod_epp,
			       charger->pdata->fod_epp_num,
			       buf + count, PAGE_SIZE - count, false);

	for (i = 0; i < charger->pdata->nb_hpp_fod_vol; i++) {
		count += scnprintf(buf + count, PAGE_SIZE - count,
				   "\ndt fod-hpp-%d  : (n=%d) ",
				   i, charger->pdata->hpp_fods[i].num);
		count += p9221_hex_str(charger->pdata->hpp_fods[i].fod,
				       charger->pdata->hpp_fods[i].num,
				       buf + count, PAGE_SIZE - count, false);
	}

	count += scnprintf(buf + count, PAGE_SIZE - count,
			   "\npp buf      : (v=%d) ", charger->pp_buf_valid);
	count += p9221_hex_str(charger->pp_buf, sizeof(charger->pp_buf),
			       buf + count, PAGE_SIZE - count, false);

	count += scnprintf(buf + count, PAGE_SIZE - count, "\n");
	return count;
}

static DEVICE_ATTR(status, 0444, p9221_show_status, NULL);

static ssize_t p9221_show_count(struct device *dev,
				struct device_attribute *attr,
				char *buf)
{
	struct i2c_client *client = to_i2c_client(dev);
	struct p9221_charger_data *charger = i2c_get_clientdata(client);

	return scnprintf(buf, PAGE_SIZE, "%u\n", charger->count);
}

static ssize_t p9221_store_count(struct device *dev,
				 struct device_attribute *attr,
				 const char *buf, size_t count)
{
	struct i2c_client *client = to_i2c_client(dev);
	struct p9221_charger_data *charger = i2c_get_clientdata(client);
	int ret;
	u8 cnt;

	ret = kstrtou8(buf, 0, &cnt);
	if (ret < 0)
		return ret;
	charger->count = cnt;
	return count;
}

static DEVICE_ATTR(count, 0644, p9221_show_count, p9221_store_count);

static ssize_t p9221_show_icl_ramp_delay_ms(struct device *dev,
					    struct device_attribute *attr,
					    char *buf)
{
	struct i2c_client *client = to_i2c_client(dev);
	struct p9221_charger_data *charger = i2c_get_clientdata(client);

	return scnprintf(buf, PAGE_SIZE, "%d\n",
			 charger->pdata->icl_ramp_delay_ms);
}

static ssize_t p9221_store_icl_ramp_delay_ms(struct device *dev,
					     struct device_attribute *attr,
					     const char *buf, size_t count)
{
	struct i2c_client *client = to_i2c_client(dev);
	struct p9221_charger_data *charger = i2c_get_clientdata(client);
	int ret;
	u32 ms;

	ret = kstrtou32(buf, 10, &ms);
	if (ret < 0)
		return ret;
	charger->pdata->icl_ramp_delay_ms = ms;
	return count;
}

static DEVICE_ATTR(icl_ramp_delay_ms, 0644,
		   p9221_show_icl_ramp_delay_ms,
		   p9221_store_icl_ramp_delay_ms);

static ssize_t p9221_show_icl_ramp_ua(struct device *dev,
				      struct device_attribute *attr,
				      char *buf)
{
	struct i2c_client *client = to_i2c_client(dev);
	struct p9221_charger_data *charger = i2c_get_clientdata(client);

	return scnprintf(buf, PAGE_SIZE, "%d\n", charger->icl_ramp_ua);
}

static ssize_t p9221_store_icl_ramp_ua(struct device *dev,
				       struct device_attribute *attr,
				       const char *buf, size_t count)
{
	struct i2c_client *client = to_i2c_client(dev);
	struct p9221_charger_data *charger = i2c_get_clientdata(client);
	int ret;
	u32 ua;

	ret = kstrtou32(buf, 10, &ua);
	if (ret < 0)
		return ret;
	charger->icl_ramp_ua = ua;
	return count;
}

static DEVICE_ATTR(icl_ramp_ua, 0644,
		   p9221_show_icl_ramp_ua, p9221_store_icl_ramp_ua);

static ssize_t p9221_show_addr(struct device *dev,
			       struct device_attribute *attr,
			       char *buf)
{
	struct i2c_client *client = to_i2c_client(dev);
	struct p9221_charger_data *charger = i2c_get_clientdata(client);

	return scnprintf(buf, PAGE_SIZE, "%04x\n", charger->addr);
}

static ssize_t p9221_store_addr(struct device *dev,
				struct device_attribute *attr,
				const char *buf, size_t count)
{
	struct i2c_client *client = to_i2c_client(dev);
	struct p9221_charger_data *charger = i2c_get_clientdata(client);
	int ret;
	u16 addr;

	ret = kstrtou16(buf, 16, &addr);
	if (ret < 0)
		return ret;
	charger->addr = addr;
	return count;
}

static DEVICE_ATTR(addr, 0644, p9221_show_addr, p9221_store_addr);

static ssize_t p9221_show_data(struct device *dev,
			       struct device_attribute *attr,
			       char *buf)
{
	struct i2c_client *client = to_i2c_client(dev);
	struct p9221_charger_data *charger = i2c_get_clientdata(client);
	u8 reg[256];
	int ret;
	int i;
	ssize_t len = 0;

	if (!charger->count || (charger->addr > (0xFFFF - charger->count)))
		return -EINVAL;

	if (!p9221_is_online(charger))
		return -ENODEV;

	ret = p9221_reg_read_n(charger, charger->addr, reg, charger->count);
	if (ret)
		return ret;

	for (i = 0; i < charger->count; i++) {
		len += scnprintf(buf + len, PAGE_SIZE - len, "%02x: %02x\n",
				 charger->addr + i, reg[i]);
	}
	return len;
}

static ssize_t p9221_store_data(struct device *dev,
				struct device_attribute *attr,
				const char *buf, size_t count)
{
	struct i2c_client *client = to_i2c_client(dev);
	struct p9221_charger_data *charger = i2c_get_clientdata(client);
	u8 reg[256];
	int i = 0;
	int ret = 0;
	char *data;
	char *tmp_buf;

	if (!charger->count || (charger->addr > (0xFFFF - charger->count)))
		return -EINVAL;

	if (!p9221_is_online(charger))
		return -ENODEV;

	tmp_buf = kstrdup(buf, GFP_KERNEL);
	data = tmp_buf;
	if (!data)
		return -ENOMEM;

	while (data && i < charger->count) {
		char *d = strsep(&data, " ");

		if (*d) {
			ret = kstrtou8(d, 16, &reg[i]);
			if (ret)
				break;
			i++;
		}
	}
	if ((i != charger->count) || ret) {
		ret = -EINVAL;
		goto out;
	}

	ret = p9221_reg_write_n(charger, charger->addr, reg, charger->count);
	if (ret)
		goto out;
	ret = count;

out:
	kfree(tmp_buf);
	return ret;
}

static DEVICE_ATTR(data, 0644, p9221_show_data, p9221_store_data);

static ssize_t p9221_store_ccreset(struct device *dev,
				   struct device_attribute *attr,
				   const char *buf, size_t count)
{
	struct i2c_client *client = to_i2c_client(dev);
	struct p9221_charger_data *charger = i2c_get_clientdata(client);
	int ret;

	ret = p9221_send_ccreset(charger);
	if (ret)
		return ret;
	return count;
}

static DEVICE_ATTR(ccreset, 0200, NULL, p9221_store_ccreset);

static ssize_t p9221_show_rxdone(struct device *dev,
				 struct device_attribute *attr,
				 char *buf)
{
	struct i2c_client *client = to_i2c_client(dev);
	struct p9221_charger_data *charger = i2c_get_clientdata(client);

	buf[0] = charger->rx_done ? '1' : '0';
	buf[1] = 0;
	return 1;
}

static DEVICE_ATTR(rxdone, 0444, p9221_show_rxdone, NULL);

static ssize_t p9221_show_rxlen(struct device *dev,
				struct device_attribute *attr,
				char *buf)
{
	struct i2c_client *client = to_i2c_client(dev);
	struct p9221_charger_data *charger = i2c_get_clientdata(client);

	return scnprintf(buf, PAGE_SIZE, "%hu\n", charger->rx_len);
}

static DEVICE_ATTR(rxlen, 0444, p9221_show_rxlen, NULL);

static ssize_t p9221_show_txdone(struct device *dev,
				 struct device_attribute *attr,
				 char *buf)
{
	struct i2c_client *client = to_i2c_client(dev);
	struct p9221_charger_data *charger = i2c_get_clientdata(client);

	buf[0] = charger->tx_done ? '1' : '0';
	buf[1] = 0;
	return 1;
}

static DEVICE_ATTR(txdone, 0444, p9221_show_txdone, NULL);

static ssize_t p9221_show_txbusy(struct device *dev,
				 struct device_attribute *attr,
				 char *buf)
{
	struct i2c_client *client = to_i2c_client(dev);
	struct p9221_charger_data *charger = i2c_get_clientdata(client);

	buf[0] = charger->tx_busy ? '1' : '0';
	buf[1] = 0;
	return 1;
}

static DEVICE_ATTR(txbusy, 0444, p9221_show_txbusy, NULL);

static ssize_t p9221_store_txlen(struct device *dev,
				 struct device_attribute *attr,
				 const char *buf, size_t count)
{
	struct i2c_client *client = to_i2c_client(dev);
	struct p9221_charger_data *charger = i2c_get_clientdata(client);
	int ret;
	u16 len;

	ret = kstrtou16(buf, 16, &len);
	if (ret < 0)
		return ret;

	if (!charger->online)
		return -ENODEV;

	/* Don't send bidi data in cases of BPP and NOT dream-defend */
	if (!p9221_is_epp(charger) && !charger->trigger_power_mitigation)
		return -EINVAL;

	if (!charger->chip_is_calibrated(charger)) {
		dev_warn(&charger->client->dev, "Calibrating for tx\n");
		return -EAGAIN;
	}

	charger->tx_len = len;

	ret = set_renego_state(charger, P9XXX_SEND_DATA);
	if (ret != 0)
		return -EBUSY;
	charger->tx_done = false;
	ret = p9221_send_data(charger);
	if (ret) {
		charger->tx_done = true;
		set_renego_state(charger, P9XXX_AVAILABLE);
		return ret;
	}

	cancel_delayed_work_sync(&charger->tx_work);
	schedule_delayed_work(&charger->tx_work,
			      msecs_to_jiffies(P9221_TX_TIMEOUT_MS));

	return count;
}

static DEVICE_ATTR(txlen, 0200, NULL, p9221_store_txlen);

static ssize_t authtype_store(struct device *dev,
			      struct device_attribute *attr,
			      const char *buf, size_t count)
{
	struct i2c_client *client = to_i2c_client(dev);
	struct p9221_charger_data *charger = i2c_get_clientdata(client);
	int ret;
	u16 type;

	ret = kstrtou16(buf, 16, &type);
	if (ret < 0)
		return ret;

	charger->auth_type = type;

	return count;
}

static DEVICE_ATTR_WO(authtype);

static ssize_t p9221_show_force_epp(struct device *dev,
				    struct device_attribute *attr,
				    char *buf)
{
	struct i2c_client *client = to_i2c_client(dev);
	struct p9221_charger_data *charger = i2c_get_clientdata(client);

	buf[0] = charger->fake_force_epp ? '1' : '0';
	buf[1] = 0;
	return 1;
}

static ssize_t p9221_force_epp(struct device *dev,
			      struct device_attribute *attr,
			      const char *buf, size_t count)
{
	struct i2c_client *client = to_i2c_client(dev);
	struct p9221_charger_data *charger = i2c_get_clientdata(client);
	int ret;
	u16 val;

	ret = kstrtou16(buf, 16, &val);
	if (ret < 0)
		return ret;

	charger->fake_force_epp = (val != 0);

	if (charger->pdata->slct_gpio >= 0)
		gpio_set_value_cansleep(charger->pdata->slct_gpio,
			       charger->fake_force_epp ? 1 : 0);
	return count;
}

static DEVICE_ATTR(force_epp, 0600, p9221_show_force_epp, p9221_force_epp);

static ssize_t dc_icl_epp_show(struct device *dev,
			       struct device_attribute *attr,
			       char *buf)
{
	struct i2c_client *client = to_i2c_client(dev);
	struct p9221_charger_data *charger = i2c_get_clientdata(client);

	return scnprintf(buf, PAGE_SIZE, "%d\n", charger->dc_icl_epp);
}

static ssize_t dc_icl_epp_store(struct device *dev,
				struct device_attribute *attr,
				const char *buf, size_t count)
{
	struct i2c_client *client = to_i2c_client(dev);
	struct p9221_charger_data *charger = i2c_get_clientdata(client);
	int ret = 0;
	u32 ua;

	ret = kstrtou32(buf, 10, &ua);
	if (ret < 0)
		return ret;

	charger->dc_icl_epp = ua;

	if (charger->dc_icl_votable && p9221_is_epp(charger))
		gvotable_cast_int_vote(charger->dc_icl_votable, P9221_WLC_VOTER,
				       charger->dc_icl_epp, true);

	return count;
}

static DEVICE_ATTR_RW(dc_icl_epp);

static ssize_t p9221_show_dc_icl_bpp(struct device *dev,
				     struct device_attribute *attr,
				     char *buf)
{
	struct i2c_client *client = to_i2c_client(dev);
	struct p9221_charger_data *charger = i2c_get_clientdata(client);

	return scnprintf(buf, PAGE_SIZE, "%d\n", charger->dc_icl_bpp);
}

static ssize_t p9221_set_dc_icl_bpp(struct device *dev,
				    struct device_attribute *attr,
				    const char *buf, size_t count)
{
	struct i2c_client *client = to_i2c_client(dev);
	struct p9221_charger_data *charger = i2c_get_clientdata(client);
	int ret = 0;
	u32 ua;

	ret = kstrtou32(buf, 10, &ua);
	if (ret < 0)
		return ret;

	charger->dc_icl_bpp = ua;

	if (charger->dc_icl_votable && !p9221_is_epp(charger))
		gvotable_cast_int_vote(charger->dc_icl_votable, P9221_WLC_VOTER,
				       charger->dc_icl_bpp, true);

	return count;
}

static DEVICE_ATTR(dc_icl_bpp, 0644,
		   p9221_show_dc_icl_bpp, p9221_set_dc_icl_bpp);

static ssize_t p9221_show_alignment(struct device *dev,
				    struct device_attribute *attr,
				    char *buf)
{
	struct i2c_client *client = to_i2c_client(dev);
	struct p9221_charger_data *charger = i2c_get_clientdata(client);

	if (charger->alignment == -1)
		p9221_init_align(charger);

	if ((charger->align != WLC_ALIGN_CENTERED) ||
	    (charger->alignment == -1))
		return scnprintf(buf, PAGE_SIZE, "%s\n",
				 align_status_str[charger->align]);
	else
		return scnprintf(buf, PAGE_SIZE, "%d\n", charger->alignment);
}

static DEVICE_ATTR(alignment, 0444, p9221_show_alignment, NULL);

static ssize_t operating_freq_show(struct device *dev,
				   struct device_attribute *attr,
				   char *buf)
{
	struct i2c_client *client = to_i2c_client(dev);
	struct p9221_charger_data *charger = i2c_get_clientdata(client);
	int ret = 0, val = 0;

	ret = p9221_ready_to_read(charger);
	if (!ret) {
		ret = charger->chip_get_op_freq(charger, &val);
		if (!ret)
			val = P9221_KHZ_TO_HZ(val);
	}

	if (ret)
		val = ret;

	return scnprintf(buf, PAGE_SIZE, "%d\n", val);
}

static DEVICE_ATTR_RO(operating_freq);

static ssize_t aicl_delay_ms_show(struct device *dev,
				  struct device_attribute *attr,
				  char *buf)
{
	struct i2c_client *client = to_i2c_client(dev);
	struct p9221_charger_data *charger = i2c_get_clientdata(client);

	return scnprintf(buf, PAGE_SIZE, "%d\n", charger->aicl_delay_ms);
}

static ssize_t aicl_delay_ms_store(struct device *dev,
				   struct device_attribute *attr,
				   const char *buf, size_t count)
{
	struct i2c_client *client = to_i2c_client(dev);
	struct p9221_charger_data *charger = i2c_get_clientdata(client);
	int ret = 0;
	u32 t;

	ret = kstrtou32(buf, 10, &t);
	if (ret < 0)
		return ret;

	charger->aicl_delay_ms = t;

	return count;
}

static DEVICE_ATTR_RW(aicl_delay_ms);

static ssize_t aicl_icl_ua_show(struct device *dev,
				struct device_attribute *attr,
				char *buf)
{
	struct i2c_client *client = to_i2c_client(dev);
	struct p9221_charger_data *charger = i2c_get_clientdata(client);

	return scnprintf(buf, PAGE_SIZE, "%d\n", charger->aicl_icl_ua);
}

static ssize_t aicl_icl_ua_store(struct device *dev,
				 struct device_attribute *attr,
				 const char *buf, size_t count)
{
	struct i2c_client *client = to_i2c_client(dev);
	struct p9221_charger_data *charger = i2c_get_clientdata(client);
	int ret = 0;
	u32 ua;

	ret = kstrtou32(buf, 10, &ua);
	if (ret < 0)
		return ret;

	charger->aicl_icl_ua = ua;

	return count;
}

static DEVICE_ATTR_RW(aicl_icl_ua);

static ssize_t ptmc_id_show(struct device *dev,
			    struct device_attribute *attr,
			    char *buf)
{
	struct i2c_client *client = to_i2c_client(dev);
	struct p9221_charger_data *charger = i2c_get_clientdata(client);

	p9382_get_ptmc_id_str(charger->ptmc_id_str, PAGE_SIZE, charger);
	return scnprintf(buf, PAGE_SIZE, "%s\n", charger->ptmc_id_str);
}

static DEVICE_ATTR_RO(ptmc_id);

static ssize_t features_store(struct device *dev,
                              struct device_attribute *attr,
                              const char *buf, size_t count)
{
	struct i2c_client *client = to_i2c_client(dev);
	struct p9221_charger_data *charger = i2c_get_clientdata(client);
	u64 id, ft;
	int ret;

	ret = sscanf(buf, "%llx:%llx", &id, &ft);
	if (ret != 2)
		return -EINVAL;

	pr_debug("%s: tx_id=%llx, ft=%llx", __func__, id, ft);

	if (id) {
		if (id != 1)
			feature_update_cache(&charger->chg_features, id, ft);
		/*
		 * disable prefill of feature cache on first use of the API,
		 * TODO: possibly clear the cache as well.
		 * NOTE: Protect this with a lock.
		 */
		if (charger->pdata->feat_compat_mode) {
			dev_info(charger->dev, "compat mode off\n");
			charger->pdata->feat_compat_mode = false;
		}
	} else {
		ret = feature_update_session(charger, ft);
		if (ret < 0)
			count = ret;
	}

	return count;
}

static ssize_t features_show(struct device *dev,
			     struct device_attribute *attr,
			     char *buf)
{
	struct i2c_client *client = to_i2c_client(dev);
	struct p9221_charger_data *charger = i2c_get_clientdata(client);
	struct p9221_charger_feature *chg_fts = &charger->chg_features;
	struct p9221_charger_feature_entry *entry = &chg_fts->entries[0];
	u64 session_features = chg_fts->session_features;
	int idx;
	ssize_t len = 0;

	if (!charger->wlc_dc_enabled)
		session_features &= ~WLCF_FAST_CHARGE;

	len += scnprintf(buf + len, PAGE_SIZE - len, "0:%llx\n",
			 session_features);

	for (idx = 0; idx < chg_fts->num_entries; idx++, entry++) {
		if (entry->quickid == 0 || entry->features == 0)
			continue;
		len += scnprintf(buf + len, PAGE_SIZE - len,
				 "%llx:%llx\n",
				 entry->quickid,
				 entry->features);
	}
	return len;
}

static DEVICE_ATTR_RW(features);

static ssize_t mitigate_threshold_show(struct device *dev,
				       struct device_attribute *attr,
				       char *buf)
{
	struct i2c_client *client = to_i2c_client(dev);
	struct p9221_charger_data *charger = i2c_get_clientdata(client);

	return scnprintf(buf, PAGE_SIZE, "%u\n", charger->mitigate_threshold);
}

static ssize_t mitigate_threshold_store(struct device *dev,
					struct device_attribute *attr,
					const char *buf, size_t count)
{
	struct i2c_client *client = to_i2c_client(dev);
	struct p9221_charger_data *charger = i2c_get_clientdata(client);
	int ret;
	u8 threshold;

	ret = kstrtou8(buf, 0, &threshold);
	if (ret < 0)
		return ret;
	charger->mitigate_threshold = threshold;
	return count;
}

static DEVICE_ATTR_RW(mitigate_threshold);

/*
 * b/205193265 AP needs to wait for Cal-mode1 and mode2 to clear (calibration
 * to be complete) before attempting both authentication and re-negotiation.
 * The HAL API calls for authentication can check this node.
 */
static ssize_t wpc_ready_show(struct device *dev,
			    struct device_attribute *attr,
			    char *buf)
{
	struct i2c_client *client = to_i2c_client(dev);
	struct p9221_charger_data *charger = i2c_get_clientdata(client);

	/* Skip it on BPP */
	if (!p9221_is_epp(charger) ||
	    !p9221_check_wpc_rev13(charger) ||
	    (!charger->pdata->has_wlc_dc && !charger->pdata->gpp_enhanced))
		return scnprintf(buf, PAGE_SIZE, "N\n");

	return scnprintf(buf, PAGE_SIZE, "%c\n",
			 charger->chip_is_calibrated(charger) ? 'Y' : 'N');
}

static DEVICE_ATTR_RO(wpc_ready);

/* ------------------------------------------------------------------------ */
static ssize_t rx_lvl_show(struct device *dev,
			   struct device_attribute *attr,
			   char *buf)
{
	struct i2c_client *client = to_i2c_client(dev);
	struct p9221_charger_data *charger = i2c_get_clientdata(client);

	if (!charger->pdata->has_rtx)
		return -ENODEV;

	return scnprintf(buf, PAGE_SIZE, "%d\n", charger->rtx_csp);
}

static DEVICE_ATTR_RO(rx_lvl);

static ssize_t rtx_status_show(struct device *dev,
				     struct device_attribute *attr,
				     char *buf)
{
	struct i2c_client *client = to_i2c_client(dev);
	struct p9221_charger_data *charger = i2c_get_clientdata(client);
	static const char * const rtx_state_text[] = {
		"not support", "available", "active", "disabled" };
	int ext_bst_on = 0;

	if (!charger->pdata->has_rtx || charger->rtx_err == RTX_CHRG_NOT_SUP)
		charger->rtx_state = RTX_NOTSUPPORTED;

	p9xxx_setup_all(charger->dev->of_node, charger->pdata);

	if (p9221_is_online(charger)) {
		if (charger->ben_state || charger->rtx_reset_cnt)
			charger->rtx_state = RTX_ACTIVE;
		else
			charger->rtx_state = RTX_DISABLED;
	} else {
		if (charger->pdata->ben_gpio > 0)
			ext_bst_on = gpio_get_value_cansleep(charger->pdata->ben_gpio);
		if (ext_bst_on)
			charger->rtx_state = RTX_DISABLED;
		else
			charger->rtx_state = RTX_AVAILABLE;
	}

	return scnprintf(buf, PAGE_SIZE, "%s\n",
			 rtx_state_text[charger->rtx_state]);
}

static DEVICE_ATTR_RO(rtx_status);

static ssize_t is_rtx_connected_show(struct device *dev,
				     struct device_attribute *attr,
				     char *buf)
{
	struct i2c_client *client = to_i2c_client(dev);
	struct p9221_charger_data *charger = i2c_get_clientdata(client);
	u16 status_reg = 0;
	bool attached = 0;

	if (!charger->pdata->has_rtx)
		return -ENODEV;

	if (charger->ben_state)
		p9221_reg_read_16(charger, P9221_STATUS_REG, &status_reg);

	attached = status_reg & charger->ints.rx_connected_bit;

	return scnprintf(buf, PAGE_SIZE, "%s\n",
			 attached ? "connected" : "disconnect");
}

static DEVICE_ATTR_RO(is_rtx_connected);

static ssize_t rtx_err_show(struct device *dev,
			    struct device_attribute *attr,
			    char *buf)
{
	struct i2c_client *client = to_i2c_client(dev);
	struct p9221_charger_data *charger = i2c_get_clientdata(client);

	return scnprintf(buf, PAGE_SIZE, "%d\n", charger->rtx_err);
}

static DEVICE_ATTR_RO(rtx_err);

static ssize_t ldo_en_show(struct device *dev,
			   struct device_attribute *attr,
			   char *buf)
{
	struct i2c_client *client = to_i2c_client(dev);
	struct p9221_charger_data *charger = i2c_get_clientdata(client);
	int value;

	if (charger->pdata->ldo_en_gpio < 0)
		return -ENODEV;

	value = gpio_get_value_cansleep(charger->pdata->ldo_en_gpio);

	return scnprintf(buf, PAGE_SIZE, "%d\n", value != 0);
}

static ssize_t ldo_en_store(struct device *dev,
			    struct device_attribute *attr,
			    const char *buf, size_t count)
{
	struct i2c_client *client = to_i2c_client(dev);
	struct p9221_charger_data *charger = i2c_get_clientdata(client);

	if (charger->pdata->ldo_en_gpio < 0)
		return -ENODEV;

	gpio_set_value_cansleep(charger->pdata->ldo_en_gpio, buf[0] != '0');

	return count;
}
static DEVICE_ATTR_RW(ldo_en);

static ssize_t qien_show(struct device *dev,
			 struct device_attribute *attr,
			 char *buf)
{
	struct i2c_client *client = to_i2c_client(dev);
	struct p9221_charger_data *charger = i2c_get_clientdata(client);
	int value;

	if (charger->pdata->qien_gpio < 0)
		return -ENODEV;

	value = gpio_get_value_cansleep(charger->pdata->qien_gpio);

	return scnprintf(buf, PAGE_SIZE, "%d\n", value != 0);
}

static ssize_t qien_store(struct device *dev,
			  struct device_attribute *attr,
			  const char *buf, size_t count)
{
	struct i2c_client *client = to_i2c_client(dev);
	struct p9221_charger_data *charger = i2c_get_clientdata(client);

	if (charger->pdata->qien_gpio < 0)
		return -ENODEV;

	gvotable_cast_bool_vote(charger->wlc_disable_votable, "DEBUG_VOTER", buf[0] != '0');

	return count;
}
static DEVICE_ATTR_RW(qien);

static ssize_t qi_vbus_en_show(struct device *dev,
			       struct device_attribute *attr,
			       char *buf)
{
	struct i2c_client *client = to_i2c_client(dev);
	struct p9221_charger_data *charger = i2c_get_clientdata(client);
	int value;

	if (charger->pdata->qi_vbus_en < 0)
		return -ENODEV;

	value = gpio_get_value_cansleep(charger->pdata->qi_vbus_en);

	return scnprintf(buf, PAGE_SIZE, "%d\n", value != 0);
}

static ssize_t qi_vbus_en_store(struct device *dev,
				struct device_attribute *attr,
				const char *buf, size_t count)
{
	struct i2c_client *client = to_i2c_client(dev);
	struct p9221_charger_data *charger = i2c_get_clientdata(client);
	int value;

	if (charger->pdata->qi_vbus_en < 0)
		return -ENODEV;

	value = (buf[0] != '0') ^ charger->pdata->qi_vbus_en_act_low;

	gpio_set_value_cansleep(charger->pdata->qi_vbus_en, value);

	return count;
}
static DEVICE_ATTR_RW(qi_vbus_en);

static ssize_t ext_ben_show(struct device *dev,
			    struct device_attribute *attr,
			    char *buf)
{
	struct i2c_client *client = to_i2c_client(dev);
	struct p9221_charger_data *charger = i2c_get_clientdata(client);
	int value;

	if (charger->pdata->ext_ben_gpio < 0)
		return -ENODEV;

	value = gpio_get_value_cansleep(charger->pdata->ext_ben_gpio);

	return scnprintf(buf, PAGE_SIZE, "%d\n", value != 0);
}

static ssize_t ext_ben_store(struct device *dev,
			     struct device_attribute *attr,
			     const char *buf, size_t count)
{
	struct i2c_client *client = to_i2c_client(dev);
	struct p9221_charger_data *charger = i2c_get_clientdata(client);

	if (charger->pdata->ext_ben_gpio < 0)
		return -ENODEV;

	gpio_set_value_cansleep(charger->pdata->ext_ben_gpio, buf[0] != '0');

	return count;
}
static DEVICE_ATTR_RW(ext_ben);

static ssize_t rtx_sw_show(struct device *dev,
			   struct device_attribute *attr,
			   char *buf)
{
	struct i2c_client *client = to_i2c_client(dev);
	struct p9221_charger_data *charger = i2c_get_clientdata(client);
	int value;

	p9xxx_setup_all(charger->dev->of_node, charger->pdata);

	if (charger->pdata->switch_gpio < 0)
		return -ENODEV;

	value = gpio_get_value_cansleep(charger->pdata->switch_gpio);

	return scnprintf(buf, PAGE_SIZE, "%d\n", value != 0);
}

static ssize_t rtx_sw_store(struct device *dev,
			    struct device_attribute *attr,
			    const char *buf, size_t count)
{
	struct i2c_client *client = to_i2c_client(dev);
	struct p9221_charger_data *charger = i2c_get_clientdata(client);

	p9xxx_setup_all(charger->dev->of_node, charger->pdata);

	if (charger->pdata->switch_gpio < 0)
		return -ENODEV;

	/* TODO: better test on rX mode */
	if (charger->online) {
		dev_err(&charger->client->dev, "invalid rX state");
		return -EINVAL;
	}

	gpio_set_value_cansleep(charger->pdata->switch_gpio, buf[0] != '0');

	return count;
}

static DEVICE_ATTR_RW(rtx_sw);

static ssize_t fw_rev_show(struct device *dev,
			   struct device_attribute *attr, char *buf)
{
	struct i2c_client *client = to_i2c_client(dev);
	struct p9221_charger_data *charger = i2c_get_clientdata(client);

	return scnprintf(buf, PAGE_SIZE, "%04x\n", charger->fw_rev);
}

static DEVICE_ATTR_RO(fw_rev);

static int irq_det_show(void *data, u64 *val)
{
	struct p9221_charger_data *charger = data;

	*val = charger->det_status;
	return 0;
}

DEFINE_SIMPLE_ATTRIBUTE(debug_irq_det_fops, irq_det_show, NULL, "%lld\n");

static ssize_t p9382_show_rtx_boost(struct device *dev,
				    struct device_attribute *attr,
				    char *buf)
{
	struct i2c_client *client = to_i2c_client(dev);
	struct p9221_charger_data *charger = i2c_get_clientdata(client);

	return scnprintf(buf, PAGE_SIZE, "%d\n", charger->ben_state);
}

/* assume that we have 2 GPIO to turn on the boost */
static int p9382_rtx_enable(struct p9221_charger_data *charger, bool enable)
{
	const bool rtx_gpio_retry = p9xxx_rtx_gpio_is_state(charger, RTX_RETRY);
	int ret = 0;
	int val, loops;

	/*
	 * TODO: deprecate the support for rTX on whitefin2 or use a DT entry
	 * to ignore the votable and use ben+switch
	 */
	if (rtx_gpio_retry)
		return 0;

	if (!charger->chg_mode_votable)
		charger->chg_mode_votable =
			gvotable_election_get_handle(GBMS_MODE_VOTABLE);
	if (charger->chg_mode_votable) {
		ret = gvotable_cast_long_vote(charger->chg_mode_votable,
					      P9221_WLC_VOTER,
					      GBMS_CHGR_MODE_WLC_TX, enable);
		if (charger->pdata->ben_gpio > 0) {
			if (enable && charger->pdata->rtx_wait_ben) {
				for (loops = 3 ; loops ; loops--) {
					val = gpio_get_value_cansleep(charger->pdata->ben_gpio);
					if (val != 0)
						break;
					dev_dbg(&charger->client->dev,
						"enable RTx waiting ben_gpio: %d", val);
					msleep(100);
				}
			}
			gpio_set_value_cansleep(charger->pdata->ben_gpio, enable);
		}
		return ret;
	}

	if (charger->pdata->ben_gpio > 0)
		gpio_set_value_cansleep(charger->pdata->ben_gpio, enable);
	if (charger->pdata->switch_gpio > 0)
		gpio_set_value_cansleep(charger->pdata->switch_gpio, enable);

	/* some systems provide additional boost_gpio for charging level */
	if (charger->pdata->boost_gpio > 0)
		gpio_set_value_cansleep(charger->pdata->boost_gpio, enable);

	return (charger->pdata->ben_gpio < 0 &&
		charger->pdata->switch_gpio < 0) ? -ENODEV : 0;
}

static int p9382_ben_cfg(struct p9221_charger_data *charger, int cfg)
{
	const int ben_gpio = charger->pdata->ben_gpio;
	const int switch_gpio = charger->pdata->switch_gpio;

	dev_info(&charger->client->dev, "ben_cfg: %d->%d (ben=%d, switch=%d)",
		 charger->ben_state, cfg, ben_gpio, switch_gpio);

	p9xxx_setup_all(charger->dev->of_node, charger->pdata);

	switch (cfg) {
	case RTX_BEN_DISABLED:
		if (charger->ben_state == RTX_BEN_ON)
			p9382_rtx_enable(charger, false);
		else if (ben_gpio == RTX_BEN_ENABLED)
			gpio_set_value_cansleep(ben_gpio, 0);
		charger->ben_state = cfg;
		break;
	case RTX_BEN_ENABLED:
		charger->ben_state = cfg;
		if (ben_gpio >= 0)
			gpio_set_value_cansleep(ben_gpio, 1);
		break;
	case RTX_BEN_ON:
		charger->ben_state = cfg;
		p9382_rtx_enable(charger, true);
		break;
	case RTX_BOOST_ENABLED:
		charger->ben_state = cfg;
		break;
	default:
		return -EINVAL;
	}

	return 0;
}

static ssize_t p9382_set_rtx_boost(struct device *dev,
				   struct device_attribute *attr,
				   const char *buf, size_t count)
{
	struct i2c_client *client = to_i2c_client(dev);
	struct p9221_charger_data *charger = i2c_get_clientdata(client);
	const int state = buf[0] - '0';
	int ret;

	/* always ok to disable */
	if (state && charger->online && !charger->ben_state) {
		dev_err(&charger->client->dev, "invalid rX state");
		return -ENODEV;
	}

	/* 0 -> BEN_DISABLED, 1 -> BEN_ON */
	ret = p9382_ben_cfg(charger, state);
	if (ret < 0)
		count = ret;

	return count;
}

static DEVICE_ATTR(rtx_boost, 0644, p9382_show_rtx_boost, p9382_set_rtx_boost);

static ssize_t p9221_show_chg_stats(struct device *dev,
				    struct device_attribute *attr,
				    char *buf)
{
	struct i2c_client *client = to_i2c_client(dev);
	struct p9221_charger_data *charger = i2c_get_clientdata(client);
	int i, len = -ENODATA;

	mutex_lock(&charger->stats_lock);

	if (charger->chg_data.cur_soc < 0)
		goto enodata_done;

	len = p9221_chg_data_head_dump(buf, PAGE_SIZE, &charger->chg_data);
	if (len < PAGE_SIZE - 1)
		buf[len++] = '\n';

	len += p9221_adapter_capabilities_dump(&buf[len], PAGE_SIZE - len, &charger->chg_data);
	if (len < PAGE_SIZE - 1)
		buf[len++] = '\n';

	for (i = 0; i < WLC_SOC_STATS_LEN; i++) {
		if (charger->chg_data.soc_data[i].elapsed_time == 0)
			continue;
		len += p9221_soc_data_dump(&buf[len], PAGE_SIZE - len,
					   &charger->chg_data, i);
		if (len < PAGE_SIZE - 1)
			buf[len++] = '\n';
	}

enodata_done:
	mutex_unlock(&charger->stats_lock);
	return len;
}

static ssize_t p9221_ctl_chg_stats(struct device *dev,
                                  struct device_attribute *attr,
                                  const char *buf, size_t count)
{
	struct i2c_client *client = to_i2c_client(dev);
	struct p9221_charger_data *charger = i2c_get_clientdata(client);

	if (count < 1)
		return -ENODATA;

	mutex_lock(&charger->stats_lock);
	switch (buf[0]) {
	case 0:
	case '0':
		p9221_charge_stats_init(&charger->chg_data);
		break;
	}
	mutex_unlock(&charger->stats_lock);

	return count;
}

static DEVICE_ATTR(charge_stats, 0644, p9221_show_chg_stats, p9221_ctl_chg_stats);

static int p9382_disable_dcin_en(struct p9221_charger_data *charger, bool enable)
{
	int ret;

	if (!charger->disable_dcin_en_votable)
		charger->disable_dcin_en_votable =
			gvotable_election_get_handle("DC_SUSPEND");
	if (!charger->disable_dcin_en_votable)
		return 0;

	ret = gvotable_cast_bool_vote(charger->disable_dcin_en_votable,
				      P9221_WLC_VOTER, enable);
	if (ret == 0)
		return 0;

	dev_err(&charger->client->dev, "Could not vote DISABLE_DCIN_EN (%d)\n", ret);
	return ret;
}

static bool p9xxx_rtx_gpio_is_state(struct p9221_charger_data *charger,
				    enum p9xxx_rtx_gpio_state state)
{
	int loops;
	bool ret;

	mutex_lock(&charger->rtx_gpio_lock);

	/* only wait when enable to enable */
	if (state != RTX_READY)
		goto unlock;

	for (loops = 10 ; loops ; loops--) {
		if (charger->rtx_gpio_state != RTX_WAIT)
			break;

		mutex_unlock(&charger->rtx_gpio_lock);
		dev_dbg(&charger->client->dev, "RTx wait status\n");
		msleep(100);
		mutex_lock(&charger->rtx_gpio_lock);
	}
unlock:
	ret = charger->rtx_gpio_state == state;
	mutex_unlock(&charger->rtx_gpio_lock);
	return ret;
}

static void p9xxx_rtx_gpio_wait(struct p9221_charger_data *charger)
{
	mutex_lock(&charger->rtx_gpio_lock);

	charger->rtx_gpio_state = RTX_WAIT;
	if (!charger->pdata->has_rtx_gpio)
		charger->rtx_gpio_state = RTX_READY;

	mutex_unlock(&charger->rtx_gpio_lock);
}

static int p9xxx_rtx_mode_en(struct p9221_charger_data *charger, bool enable)
{
	if (!enable)
		return charger->chip_tx_mode_en(charger, false);

	if (p9xxx_rtx_gpio_is_state(charger, RTX_READY))
		return charger->chip_tx_mode_en(charger, true);

	return -ENOTSUPP;
}

/* requires mutex_lock(&charger->rtx_lock) when p9382_set_rtx() called */
static int p9382_set_rtx(struct p9221_charger_data *charger, bool enable)
{
	int ret = 0, tx_icl = -1;

	if ((enable && charger->ben_state) || (!enable && !charger->ben_state)) {
		logbuffer_prlog(charger->rtx_log, "RTx is %s\n", enable ? "enabled" : "disabled");
		return 0;
	}

	if (enable == 0) {
		if (charger->is_rtx_mode) {
			ret = p9xxx_rtx_mode_en(charger, false);
			charger->is_rtx_mode = false;
		}
		ret = p9382_ben_cfg(charger, RTX_BEN_DISABLED);
		if (ret < 0)
			goto error;

		ret = p9382_disable_dcin_en(charger, false);
		if (ret)
			dev_err(&charger->client->dev,
				"fail to enable dcin, ret=%d\n", ret);

		logbuffer_log(charger->rtx_log, "disable rtx\n");

		goto done;
	} else {
		logbuffer_log(charger->rtx_log, "enable rtx");
		/* Check if there is any one vote disabled */
		if (charger->tx_icl_votable)
			tx_icl = gvotable_get_current_int_vote(
					charger->tx_icl_votable);
		if (tx_icl == 0) {
			dev_err(&charger->client->dev, "rtx be disabled\n");
			logbuffer_log(charger->rtx_log, "rtx be disabled\n");
			charger->rtx_reset_cnt = 0;
			goto done;
		}

		/*
		 * Check if WLC online
		 * NOTE: when used CHARGER_MODE will also prevent this.
		 */
		if (charger->online) {
			dev_err(&charger->client->dev,
				"rTX is not allowed during WLC\n");
			logbuffer_log(charger->rtx_log,
				      "rTX is not allowed during WLC\n");
			charger->rtx_reset_cnt = 0;
			goto done;
		}

		/*
		 * DCIN_EN votable will not be available on all systems.
		 * if it is there, it is needed.
		 */
		ret = p9382_disable_dcin_en(charger, true);
		if (ret) {
			dev_err(&charger->client->dev, "cannot enable rTX mode %d\n", ret);
			goto error;
		}

		charger->com_busy = 0;
		charger->rtx_csp = 0;
		charger->rtx_err = RTX_NO_ERROR;
		charger->is_rtx_mode = false;
		p9xxx_rtx_gpio_wait(charger);

		ret = p9382_ben_cfg(charger, RTX_BEN_ON);
		if (ret < 0)
			goto error;

		msleep(10);

		ret = p9xxx_rtx_mode_en(charger, true);

		if (ret < 0) {
			dev_err(&charger->client->dev,
				"cannot enter rTX mode (%d)\n", ret);
			logbuffer_log(charger->rtx_log,
				      "cannot enter rTX mode (%d)\n", ret);
			p9382_ben_cfg(charger, RTX_BEN_DISABLED);

			ret = p9382_disable_dcin_en(charger, false);

			charger->is_rtx_mode = false;
			goto error;
		}

		ret = p9221_enable_interrupts(charger);
		if (ret)
			dev_err(&charger->client->dev,
				"Could not enable interrupts: %d\n", ret);

		/* configure TX_ICL */
		if (charger->tx_icl_votable)
			tx_icl = gvotable_get_current_int_vote(
					charger->tx_icl_votable);

		if ((tx_icl > 0) &&
		    (tx_icl != P9221_MA_TO_UA(P9382A_RTX_ICL_MAX_MA))) {
			ret = charger->chip_set_tx_ilim(charger, tx_icl);
			if (ret == 0)
				logbuffer_log(charger->rtx_log,
					      "set Tx current limit: %dmA",
					      tx_icl);
			else
				dev_err(&charger->client->dev,
					"Could not set Tx current limit: %d\n",
					ret);
		}
		goto done;
	}
error:
	if (charger->rtx_reset_cnt > 0) {
		if (charger->rtx_err != RTX_CHRG_NOT_SUP)
			charger->rtx_err = RTX_HARD_OCP;
		charger->rtx_reset_cnt = 0;
	}
done:
	if (charger->rtx_reset_cnt == 0)
		schedule_work(&charger->uevent_work);

	if (enable && charger->is_rtx_mode && !charger->rtx_wakelock) {
		pm_stay_awake(charger->dev);
		charger->rtx_wakelock = true;
	} else if (!enable && charger->rtx_wakelock) {
		pm_relax(charger->dev);
		charger->rtx_wakelock = false;
	} else {
		dev_info(&charger->client->dev, "%s RTx(%d), rtx_wakelock=%d\n",
			 enable ? "enable" : "disable",
			 charger->is_rtx_mode, charger->rtx_wakelock);
	}
	dev_dbg(&charger->client->dev, "%s RTx(%d), rtx_wakelock=%d\n",
		enable ? "enable" : "disable", charger->is_rtx_mode, charger->rtx_wakelock);

	return ret;
}

#define P9412_RTX_OCP_THRES_MA		900
static int p9412_check_rtx_ocp(struct p9221_charger_data *chgr)
{
	int ret, cnt, retry, ocp_count = 0, current_now, chk_ms, total_delay;
	u16 status_reg;

	total_delay = chgr->rtx_total_delay > 0 ? chgr->rtx_total_delay : 3000;
	chk_ms = chgr->rtx_ocp_chk_ms > 0 ? chgr->rtx_ocp_chk_ms : 20;
	retry = (total_delay / chk_ms > 0) ? (total_delay / chk_ms) : 1;

	logbuffer_log(chgr->rtx_log, "use rtx_ocp_chk_ms=%d retry=%d", chk_ms, retry);

	for (cnt = 0; cnt < retry; cnt++) {
		if (!chgr->ben_state)
			return -EIO;
		/* check if rx_is_connected: if yes, goto 7V */
		ret = chgr->reg_read_16(chgr, P9221_STATUS_REG, &status_reg);
		if (ret < 0) {
			logbuffer_log(chgr->rtx_log, "ioerr disable RTx(%d)", ret);
			return -EIO;
		}
		if (status_reg & chgr->ints.rx_connected_bit) {
			logbuffer_log(chgr->rtx_log, "rx is connected, goto 7V");
			return 0;
		}
		/* check if (ocp_cnt > 2): if yes, disable rtx */
		ret = chgr->chip_get_iout(chgr, &current_now);
		if (ret == 0 && current_now > P9412_RTX_OCP_THRES_MA) {
			ocp_count++;
			logbuffer_log(chgr->rtx_log, "cnt=%d,current_now=%d,ocp_count=%d",
				      cnt, current_now, ocp_count);
		}
		if (ret < 0) {
			logbuffer_log(chgr->rtx_log, "iout disable RTx(%d)", ret);
			return -EINVAL;
		}
		if (ocp_count > 2 || current_now == 0) {
			logbuffer_log(chgr->rtx_log, "ocp_count=%d current_now=%d disable RTx",
				      ocp_count, current_now);
			return -EINVAL;
		}
		usleep_range(chk_ms * USEC_PER_MSEC, (chk_ms + 2) * USEC_PER_MSEC);
	}

	return 0;
}

/*
 * Check if Tx OCP occurs during ping phase before enabling 7V
 * acquires mutex_lock(&charger->rtx_lock) for calling p9382_set_rtx()
 */
static void p9412_chk_rtx_ocp_work(struct work_struct *work)
{
	struct p9221_charger_data *chgr = container_of(work,
			struct p9221_charger_data, chk_rtx_ocp_work.work);
	int ret;

	mutex_lock(&chgr->rtx_lock);
	if (!chgr->ben_state)
		goto done;

	/* check TX OCP before enable 7V */
	ret = p9412_check_rtx_ocp(chgr);
	if (ret < 0) {
		p9382_set_rtx(chgr, false);
		goto done;
	}

	ret = chgr->reg_write_8(chgr, P9412_APBSTPING_REG, P9412_APBSTPING_7V);
	ret |= chgr->reg_write_8(chgr, P9412_APBSTCONTROL_REG, P9412_APBSTPING_7V);
	if (ret == 0) {
		schedule_delayed_work(&chgr->rtx_work, msecs_to_jiffies(P9382_RTX_TIMEOUT_MS));
	} else {
		logbuffer_log(chgr->rtx_log, "Failed to configure Ext-Boost Vout registers(%d)",
			      ret);
		p9382_set_rtx(chgr, false);
	}
done:
	mutex_unlock(&chgr->rtx_lock);
}

static ssize_t rtx_show(struct device *dev,
			struct device_attribute *attr,
			char *buf)
{
	struct i2c_client *client = to_i2c_client(dev);
	struct p9221_charger_data *charger = i2c_get_clientdata(client);

	return scnprintf(buf, PAGE_SIZE, "%d\n", charger->ben_state);
}

/*
 * write 1 to enable boost & switch, write 0 to 0x34, wait for 0x4c==0x4
 * write 0 to write 0x80 to 0x4E, wait for 0x4c==0, disable boost & switch
 *
 * acquires mutex_lock(&charger->rtx_lock) for calling p9382_set_rtx()
 */
static ssize_t rtx_store(struct device *dev,
		       struct device_attribute *attr,
		       const char *buf, size_t count)
{
	struct i2c_client *client = to_i2c_client(dev);
	struct p9221_charger_data *charger = i2c_get_clientdata(client);
	int ret;

	p9xxx_setup_all(charger->dev->of_node, charger->pdata);

	if (!charger->bcl_wlc_votable)
		charger->bcl_wlc_votable = gvotable_election_get_handle(BCL_WLC);
	if (!charger->bcl_wlc_votable)
		return -ENOENT;

	if (buf[0] == '0') {
		mutex_lock(&charger->rtx_lock);
		logbuffer_prlog(charger->rtx_log, "battery share off");
		gvotable_cast_vote(charger->bcl_wlc_votable, BCL_DEV_VOTER, (void *)BCL_WLC_VOTE,
				   WLC_DISABLED_TX);
		charger->rtx_reset_cnt = 0;
		ret = p9382_set_rtx(charger, false);
		mutex_unlock(&charger->rtx_lock);
	} else if (buf[0] == '1') {
		mutex_lock(&charger->rtx_lock);
		logbuffer_prlog(charger->rtx_log, "battery share on");
		gvotable_cast_vote(charger->bcl_wlc_votable, BCL_DEV_VOTER, (void *)BCL_WLC_VOTE,
				   WLC_ENABLED_TX);
		charger->rtx_reset_cnt = 0;
		ret = p9382_set_rtx(charger, true);
		mutex_unlock(&charger->rtx_lock);
	} else {
		return -EINVAL;
	}

	if (ret == 0)
		return count;
	else
		return ret;
}

static DEVICE_ATTR_RW(rtx);


static ssize_t has_wlc_dc_show(struct device *dev,
			struct device_attribute *attr,
			char *buf)
{
	struct i2c_client *client = to_i2c_client(dev);
	struct p9221_charger_data *charger = i2c_get_clientdata(client);

	return scnprintf(buf, PAGE_SIZE, "%d\n", charger->pdata->has_wlc_dc);
}

/* write 1 to enable boost & switch, write 0 to 0x34, wait for 0x4c==0x4
 * write 0 to write 0x80 to 0x4E, wait for 0x4c==0, disable boost & switch
 */
static ssize_t has_wlc_dc_store(struct device *dev,
		       struct device_attribute *attr,
		       const char *buf, size_t count)
{
	struct i2c_client *client = to_i2c_client(dev);
	struct p9221_charger_data *charger = i2c_get_clientdata(client);

	charger->pdata->has_wlc_dc = buf[0] == '1';
	return count;
}

static DEVICE_ATTR_RW(has_wlc_dc);

static ssize_t gpp_enhanced_show(struct device *dev,
				 struct device_attribute *attr,
				 char *buf)
{
	struct i2c_client *client = to_i2c_client(dev);
	struct p9221_charger_data *charger = i2c_get_clientdata(client);

	return scnprintf(buf, PAGE_SIZE, "%d\n", charger->pdata->gpp_enhanced);
}

/* write 1 to enable GPP15W feature
 * write 0 to disable GPP15W feature and skip Auth DC_ICL
 */
static ssize_t gpp_enhanced_store(struct device *dev,
				  struct device_attribute *attr,
				  const char *buf, size_t count)
{
	struct i2c_client *client = to_i2c_client(dev);
	struct p9221_charger_data *charger = i2c_get_clientdata(client);

	charger->pdata->gpp_enhanced = buf[0] == '1';
	return count;
}

static DEVICE_ATTR_RW(gpp_enhanced);

static ssize_t authstart_store(struct device *dev,
			       struct device_attribute *attr,
			       const char *buf, size_t count)
{
	struct i2c_client *client = to_i2c_client(dev);
	struct p9221_charger_data *charger = i2c_get_clientdata(client);
	const bool is_enhanced = charger->pdata->has_wlc_dc ||
				 charger->pdata->gpp_enhanced;
	const bool need_auth = charger->is_mfg_google ||
			       charger->mfg == WLC_MFG_108_FOR_GOOGLE;
	const ktime_t timeout = ms_to_ktime(WLCDC_DEBOUNCE_TIME_S * 1000);
	int ret = 0;

	if (buf[0] != '1' || !charger->chip_is_calibrated(charger))
		return -EINVAL;

	mutex_lock(&charger->auth_lock);

	if (charger->set_auth_icl)
		goto unlock;

	charger->set_auth_icl = true;

	if (!need_auth || !is_enhanced)
		goto unlock;

	ret = p9221_set_auth_dc_icl(charger, true);
	if (ret < 0)
		dev_err(&charger->client->dev, "cannot set Auth ICL: %d\n", ret);

	pm_stay_awake(charger->dev);
	alarm_start_relative(&charger->auth_dc_icl_alarm, timeout);
	schedule_delayed_work(&charger->auth_dc_icl_work,
			      msecs_to_jiffies(WLCDC_AUTH_CHECK_INIT_DELAY_MS));

unlock:
	mutex_unlock(&charger->auth_lock);

	return ret;
}

static DEVICE_ATTR_WO(authstart);

static ssize_t log_current_filtered_show(struct device *dev,
					 struct device_attribute *attr,
					 char *buf)
{
	struct i2c_client *client = to_i2c_client(dev);
	struct p9221_charger_data *charger = i2c_get_clientdata(client);

	return scnprintf(buf, PAGE_SIZE, "%d\n", charger->log_current_filtered);
}

/* write '1' to enable logging */
static ssize_t log_current_filtered_store(struct device *dev,
					  struct device_attribute *attr,
					  const char *buf, size_t count)
{
	struct i2c_client *client = to_i2c_client(dev);
	struct p9221_charger_data *charger = i2c_get_clientdata(client);

	charger->log_current_filtered = buf[0] == '1';
	return count;
}

static DEVICE_ATTR_RW(log_current_filtered);

static ssize_t align_delta_show(struct device *dev,
				struct device_attribute *attr,
				char *buf)
{
	struct i2c_client *client = to_i2c_client(dev);
	struct p9221_charger_data *charger = i2c_get_clientdata(client);

	return scnprintf(buf, PAGE_SIZE, "%d\n", charger->align_delta);
}

static ssize_t align_delta_store(struct device *dev,
				 struct device_attribute *attr,
				 const char *buf, size_t count)
{
	struct i2c_client *client = to_i2c_client(dev);
	struct p9221_charger_data *charger = i2c_get_clientdata(client);
	int ret, delta;

	ret = kstrtoint(buf, 10, &delta);

	if (ret < 0)
		return ret;

	charger->align_delta = delta;

	return count;
}

static DEVICE_ATTR_RW(align_delta);

static struct attribute *rtx_attributes[] = {
	&dev_attr_rtx_sw.attr,
	&dev_attr_rtx_boost.attr,
	&dev_attr_rtx.attr,
	&dev_attr_rtx_status.attr,
	&dev_attr_is_rtx_connected.attr,
	&dev_attr_rx_lvl.attr,
	&dev_attr_rtx_err.attr,
	NULL
};

static const struct attribute_group rtx_attr_group = {
	.attrs		= rtx_attributes,
};

static struct attribute *p9221_attributes[] = {
	&dev_attr_version.attr,
	&dev_attr_status.attr,
	&dev_attr_addr.attr,
	&dev_attr_count.attr,
	&dev_attr_data.attr,
	&dev_attr_ccreset.attr,
	&dev_attr_txbusy.attr,
	&dev_attr_txdone.attr,
	&dev_attr_txlen.attr,
	&dev_attr_rxlen.attr,
	&dev_attr_rxdone.attr,
	&dev_attr_icl_ramp_ua.attr,
	&dev_attr_icl_ramp_delay_ms.attr,
	&dev_attr_force_epp.attr,
	&dev_attr_dc_icl_bpp.attr,
	&dev_attr_dc_icl_epp.attr,
	&dev_attr_alignment.attr,
	&dev_attr_aicl_delay_ms.attr,
	&dev_attr_aicl_icl_ua.attr,
	&dev_attr_operating_freq.attr,
	&dev_attr_ptmc_id.attr,
	&dev_attr_ext_ben.attr,
	&dev_attr_qi_vbus_en.attr,
	&dev_attr_has_wlc_dc.attr,
	&dev_attr_gpp_enhanced.attr,
	&dev_attr_authstart.attr,
	&dev_attr_log_current_filtered.attr,
	&dev_attr_charge_stats.attr,
	&dev_attr_fw_rev.attr,
	&dev_attr_authtype.attr,
	&dev_attr_features.attr,
	&dev_attr_mitigate_threshold.attr,
	&dev_attr_wpc_ready.attr,
	&dev_attr_qien.attr,
	&dev_attr_align_delta.attr,
	&dev_attr_ldo_en.attr,
	NULL
};

static ssize_t p9221_rxdata_read(struct file *filp, struct kobject *kobj,
				 struct bin_attribute *bin_attr,
				 char *buf, loff_t pos, size_t size)
{
	struct p9221_charger_data *charger;
	charger = dev_get_drvdata(container_of(kobj, struct device, kobj));

	memcpy(buf, &charger->rx_buf[pos], size);
	charger->rx_done = false;
	return size;
}

static struct bin_attribute bin_attr_rxdata = {
	.attr = {
		.name = "rxdata",
		.mode = 0400,
	},
	.read = p9221_rxdata_read,
	.size = P9221R5_DATA_RECV_BUF_SIZE,
};

static ssize_t p9221_txdata_read(struct file *filp, struct kobject *kobj,
				 struct bin_attribute *bin_attr,
				 char *buf, loff_t pos, size_t size)
{
	struct p9221_charger_data *charger;
	charger = dev_get_drvdata(container_of(kobj, struct device, kobj));

	memcpy(buf, &charger->tx_buf[pos], size);
	return size;
}

static ssize_t p9221_txdata_write(struct file *filp, struct kobject *kobj,
				  struct bin_attribute *bin_attr,
				  char *buf, loff_t pos, size_t size)
{
	struct p9221_charger_data *charger;
	charger = dev_get_drvdata(container_of(kobj, struct device, kobj));

	memcpy(&charger->tx_buf[pos], buf, size);
	return size;
}

static struct bin_attribute bin_attr_txdata = {
	.attr = {
		.name = "txdata",
		.mode = 0600,
	},
	.read = p9221_txdata_read,
	.write = p9221_txdata_write,
	.size  = P9221R5_DATA_SEND_BUF_SIZE,
};

static struct bin_attribute *p9221_bin_attributes[] = {
	&bin_attr_txdata,
	&bin_attr_rxdata,
	NULL,
};

static const struct attribute_group p9221_attr_group = {
	.attrs		= p9221_attributes,
	.bin_attrs	= p9221_bin_attributes,
};

static void print_current_samples(struct p9221_charger_data *charger,
					u32 *iout_val, int count)
{
	int i;
	char temp[P9221R5_OVER_CHECK_NUM * 9 + 1] = { 0 };

	for (i = 0; i < count ; i++)
		scnprintf(temp + i * 9, sizeof(temp) - i * 9,
			  "%08x ", iout_val[i]);

	dev_info(&charger->client->dev, "OVER IOUT_SAMPLES: %s\n", temp);
}

/*
 * Number of times to poll the status to see if the current limit condition
 * was transient or not.
 */
static void p9221_over_handle(struct p9221_charger_data *charger,
			      u16 irq_src)
{
	u8 reason = 0;
	int i;
	int ret;
	int ovc_count = 0;
	u32 iout_val[P9221R5_OVER_CHECK_NUM] = { 0 };

	dev_err(&charger->client->dev, "Received OVER INT: %02x\n", irq_src);

	if (irq_src & charger->ints.over_volt_bit) {
		reason = P9221_EOP_OVER_VOLT;
		goto send_eop;
	}

	if (irq_src & charger->ints.over_temp_bit) {
		reason = P9221_EOP_OVER_TEMP;
		goto send_eop;
	}

	if ((irq_src & charger->ints.over_uv_bit) && !(irq_src & charger->ints.over_curr_bit))
		return;

	/* Overcurrent, reduce ICL and poll to absorb any transients */

	if (charger->dc_icl_votable) {
		int icl;

		icl = gvotable_get_current_int_vote(charger->dc_icl_votable);
		if (icl < 0) {
			dev_err(&charger->client->dev,
				"Failed to read ICL (%d)\n", icl);
		} else if (icl > OVC_BACKOFF_LIMIT) {
			icl -= OVC_BACKOFF_AMOUNT;

			ret = gvotable_cast_int_vote(charger->dc_icl_votable,
						     P9221_OCP_VOTER,
						     icl, true);
			dev_err(&charger->client->dev,
				"Reduced ICL to %d (%d)\n", icl, ret);
		}
	}

	reason = P9221_EOP_OVER_CURRENT;
	for (i = 0; i < P9221R5_OVER_CHECK_NUM; i++) {
		ret = p9221_clear_interrupts(charger,
					     irq_src & charger->ints.stat_limit_mask);
		msleep(50);
		if (ret)
			continue;

		ret = charger->chip_get_iout(charger, &iout_val[i]);
		if (ret) {
			dev_err(&charger->client->dev,
				"Failed to read iout[%d]: %d\n", i, ret);
			continue;
		} else {
			iout_val[i] = P9221_MA_TO_UA(iout_val[i]);

			if (iout_val[i] > OVC_THRESHOLD)
				ovc_count++;
		}

		ret = p9221_reg_read_16(charger, P9221_STATUS_REG, &irq_src);
		if (ret) {
			dev_err(&charger->client->dev,
				"Failed to read status: %d\n", ret);
			continue;
		}

		if ((irq_src & charger->ints.over_curr_bit) == 0) {
			print_current_samples(charger, iout_val, i + 1);
			dev_info(&charger->client->dev,
				 "OVER condition %04x cleared after %d tries\n",
				 irq_src, i);
			return;
		}

		dev_err(&charger->client->dev,
			"OVER status is still %04x, retry\n", irq_src);
	}

	if (ovc_count < OVC_LIMIT) {
		print_current_samples(charger, iout_val,
				      P9221R5_OVER_CHECK_NUM);
		dev_info(&charger->client->dev,
			 "ovc_threshold=%d, ovc_count=%d, ovc_limit=%d\n",
			 OVC_THRESHOLD, ovc_count, OVC_LIMIT);
		return;
	}

send_eop:
	dev_err(&charger->client->dev,
		"OVER is %04x, sending EOP %d\n", irq_src, reason);

	ret = charger->chip_send_eop(charger, reason);
	if (ret)
		dev_err(&charger->client->dev,
			"Failed to send EOP %d: %d\n", reason, ret);
}

static void p9382_txid_work(struct work_struct *work)
{
	struct p9221_charger_data *charger = container_of(work,
			struct p9221_charger_data, txid_work.work);
	int ret = 0;
	bool attached = 0;
	u16 status_reg;
	const u16 rx_connected_bit = charger->ints.rx_connected_bit;

	/* check rx_is_connected */
	ret = p9221_reg_read_16(charger, P9221_STATUS_REG, &status_reg);
	attached = (ret == 0) ? (status_reg & rx_connected_bit) : 0;
	if (!attached)
		return;

	if (charger->ints.pppsent_bit && charger->com_busy) {
		if (charger->com_busy >= COM_BUSY_MAX) {
			if (p9221_send_ccreset(charger) == 0)
				charger->com_busy = 0;
		} else {
			charger->com_busy += 1;
		}
		schedule_delayed_work(&charger->txid_work,
				      msecs_to_jiffies(TXID_SEND_DELAY_MS));
		logbuffer_log(charger->rtx_log,
			      "com_busy=%d, reschedule txid_work()",
			      charger->com_busy);
		return;
	}

	ret = charger->chip_send_txid(charger);
	if (!ret) {
		p9221_hex_str(&charger->tx_buf[1], FAST_SERIAL_ID_SIZE,
			      charger->fast_id_str,
			      sizeof(charger->fast_id_str), false);
		dev_info(&charger->client->dev, "Fast serial ID send(%s)\n",
			 charger->fast_id_str);
		charger->com_busy += 1;
		if (charger->send_txid_cnt > 0) {
			charger->send_txid_cnt--;
			schedule_delayed_work(&charger->txid_work,
					      msecs_to_jiffies(TXID_SEND_AGAIN_DELAY_MS));
		}
	}
}

/* requires mutex_lock(&charger->rtx_lock); */
static void p9xxx_reset_rtx_for_ocp(struct p9221_charger_data *charger)
{
	const bool rtx_gpio_retry = p9xxx_rtx_gpio_is_state(charger, RTX_RETRY);
	int ext_bst_on = 0;

	if (!rtx_gpio_retry) {
		charger->rtx_reset_cnt += 1;

		if (charger->rtx_reset_cnt >= RTX_RESET_COUNT_MAX) {
			if (charger->rtx_reset_cnt == RTX_RESET_COUNT_MAX)
				charger->rtx_err = RTX_HARD_OCP;
			charger->rtx_reset_cnt = 0;
		}
	}
	charger->is_rtx_mode = false;
	p9382_set_rtx(charger, false);

	msleep(REENABLE_RTX_DELAY);

	if (charger->pdata->ben_gpio > 0)
		ext_bst_on = gpio_get_value_cansleep(charger->pdata->ben_gpio);
	if (ext_bst_on)
		return;

	if (charger->rtx_reset_cnt || rtx_gpio_retry) {
		dev_info(&charger->client->dev, "re-enable RTx mode, cnt=%d\n", charger->rtx_reset_cnt);
		logbuffer_log(charger->rtx_log, "re-enable RTx mode, cnt=%d\n", charger->rtx_reset_cnt);
		p9382_set_rtx(charger, true);
		schedule_work(&charger->uevent_work);
	}
}

/*
 * This will be called from interrupt handler
 * acquires mutex_lock(&charger->rtx_lock) for calling p9382_set_rtx()
 */
static void p9xxx_rtx_reset_work(struct work_struct *work)
{
	struct p9221_charger_data *charger = container_of(work,
			struct p9221_charger_data, rtx_reset_work);

	mutex_lock(&charger->rtx_lock);
	/* Skip if RTx is turned off from UI */
	if (!charger->ben_state)
		goto unlock_done;

	p9xxx_reset_rtx_for_ocp(charger);

unlock_done:
	mutex_unlock(&charger->rtx_lock);
}

/*
 * This is monitor system mode when RTx is enabled
 * acquires mutex_lock(&charger->rtx_lock) for calling p9382_set_rtx()
 */
static void p9382_rtx_work(struct work_struct *work)
{
	struct p9221_charger_data *charger = container_of(work,
			struct p9221_charger_data, rtx_work.work);
	const bool rtx_gpio_retry = p9xxx_rtx_gpio_is_state(charger, RTX_RETRY);
	u8 mode_reg = 0;
	int ret = 0;

	mutex_lock(&charger->rtx_lock);
	/* Skip if RTx is turned off from UI */
	if (!charger->ben_state)
		goto unlock_done;

	/* Check if RTx mode is auto turn off */
	ret = charger->chip_get_sys_mode(charger, &mode_reg);
	if (ret == 0 &&
	    mode_reg & P9XXX_SYS_OP_MODE_TX_MODE &&
	    !rtx_gpio_retry)
		goto reschedule;

	dev_info(&charger->client->dev, "is_rtx_on: ben=%d, mode=%02x, ret=%d",
		 charger->ben_state, mode_reg, ret);
	logbuffer_log(charger->rtx_log, "is_rtx_on: ben=%d, mode=%02x, ret=%d",
		      charger->ben_state, mode_reg, ret);

	p9xxx_reset_rtx_for_ocp(charger);

reschedule:
	schedule_delayed_work(&charger->rtx_work,
			      msecs_to_jiffies(P9382_RTX_TIMEOUT_MS));
unlock_done:
	mutex_unlock(&charger->rtx_lock);
}

/* Handler for rtx mode */
static void rtx_irq_handler(struct p9221_charger_data *charger, u16 irq_src)
{
	int ret;
	u8 mode_reg, csp_reg;
	u16 status_reg;
	bool attached = 0;
	const u16 mode_changed_bit = charger->ints.mode_changed_bit;
	const u16 pppsent_bit = charger->ints.pppsent_bit;
	const u16 hard_ocp_bit = charger->ints.hard_ocp_bit;
	const u16 tx_conflict_bit = charger->ints.tx_conflict_bit;
	const u16 rx_connected_bit = charger->ints.rx_connected_bit;
	const u16 csp_bit = charger->ints.csp_bit;
	const u16 ocp_ping_bit = charger->ints.ocp_ping_bit;

	if (irq_src & mode_changed_bit) {
		ret = charger->chip_get_sys_mode(charger, &mode_reg);
		if (ret) {
			dev_err(&charger->client->dev,
				"Failed to read P9221_SYSTEM_MODE_REG: %d\n",
				ret);
			return;
		}
		if (mode_reg == P9XXX_SYS_OP_MODE_TX_MODE) {
			charger->is_rtx_mode = true;
			cancel_delayed_work_sync(&charger->rtx_work);
			if (!charger->pdata->apbst_en || charger->pdata->hw_ocp_det)
				schedule_delayed_work(&charger->rtx_work,
						      msecs_to_jiffies(P9382_RTX_TIMEOUT_MS));
		}
		dev_info(&charger->client->dev,
			 "P9221_SYSTEM_MODE_REG reg: %02x\n",
			 mode_reg);
		logbuffer_log(charger->rtx_log,
			      "SYSTEM_MODE_REG=%02x", mode_reg);
	}

	ret = p9221_reg_read_16(charger, P9221_STATUS_REG, &status_reg);
	if (ret) {
		dev_err(&charger->client->dev,
			"failed to read P9221_STATUS_REG reg: %d\n",
			ret);
		return;
	}

	if (irq_src & pppsent_bit)
		charger->com_busy = 0;

	if (irq_src & (hard_ocp_bit | tx_conflict_bit | ocp_ping_bit)) {
		if (irq_src & hard_ocp_bit)
			charger->rtx_err = RTX_HARD_OCP;
		else if (irq_src & tx_conflict_bit)
			charger->rtx_err = RTX_TX_CONFLICT;

		logbuffer_prlog(charger->rtx_log, "rtx_err=%d, STATUS_REG=%04x",
				charger->rtx_err, status_reg);

		cancel_delayed_work_sync(&charger->rtx_work);
		if (charger->rtx_err == RTX_HARD_OCP) {
			charger->rtx_err = 0;
			schedule_work(&charger->rtx_reset_work);
		} else {
			charger->is_rtx_mode = false;
			schedule_work(&charger->rtx_disable_work);
		}
	}

	if (irq_src & rx_connected_bit) {
		attached = status_reg & rx_connected_bit;
		logbuffer_log(charger->rtx_log,
			      "Rx is %s. STATUS_REG=%04x",
			      attached ? "connected" : "disconnect",
			      status_reg);
		schedule_work(&charger->uevent_work);
		if (attached) {
			cancel_delayed_work_sync(&charger->txid_work);
			charger->send_txid_cnt = 2;
			schedule_delayed_work(&charger->txid_work,
					msecs_to_jiffies(TXID_SEND_DELAY_MS));
		} else {
			cancel_delayed_work_sync(&charger->txid_work);
			charger->send_txid_cnt = 0;
			charger->rtx_csp = 0;
			charger->com_busy = 0;
		}
	}

	if (irq_src & csp_bit) {
		ret = p9221_reg_read_8(charger, charger->reg_csp_addr, &csp_reg);
		if (ret) {
			logbuffer_log(charger->rtx_log, "failed to read CSP_REG reg: %d", ret);
		} else {
			charger->rtx_csp = csp_reg;
			schedule_work(&charger->uevent_work);
		}
	}
}


#ifdef CONFIG_DC_RESET
/*
 * DC reset code uses a flag in the charger to initiate a hard reset of the
 * WLC chip after a power loss. This is (was?) needed for p9221 to handle
 * partial and/or rapid entry/exit from the field that could cause firmware
 * to become erratic.
 */
static bool p9221_dc_reset_needed(struct p9221_charger_data *charger,
				  u16 irq_src)
{
	/*
	 * It is suspected that p9221 misses to set the interrupt status
	 * register occasionally. Evaluate spurious interrupt case for
	 * dc reset as well.
	 */
	if (charger->pdata->needs_dcin_reset == P9221_WC_DC_RESET_MODECHANGED &&
	    (irq_src & charger->ints.mode_changed_bit || !irq_src)) {
		u8 mode_reg = 0;
		int res;

		res = charger->chip_get_sys_mode(charger, &mode_reg);
		if (res < 0) {
			dev_err(&charger->client->dev,
				"Failed to read P9221_SYSTEM_MODE_REG: %d\n",
				res);
			/*
			 * p9221_reg_read_n returns ENODEV for ENOTCONN as well.
			 * Signal dc_reset when register read fails with the
			 * above reasons.
			 */
			return res == -ENODEV;
		}

		dev_info(&charger->client->dev,
			 "P9221_SYSTEM_MODE_REG reg: %02x\n", mode_reg);
		return !(mode_reg == P9XXX_SYS_OP_MODE_WPC_EXTD ||
			 mode_reg == P9XXX_SYS_OP_MODE_PROPRIETARY ||
			 mode_reg == P9XXX_SYS_OP_MODE_WPC_BASIC);
	}

	if (charger->pdata->needs_dcin_reset == P9221_WC_DC_RESET_VOUTCHANGED &&
	    irq_src & charger->ints.vout_changed_bit) {
		u16 status_reg = 0;
		int res;

		res = p9221_reg_read_16(charger, P9221_STATUS_REG, &status_reg);
		if (res < 0) {
			dev_err(&charger->client->dev,
				"Failed to read P9221_STATUS_REG: %d\n", res);
			return res == -ENODEV ? true : false;
		}

		dev_info(&charger->client->dev,
			 "P9221_STATUS_REG reg: %04x\n", status_reg);
		return !(status_reg & charger->ints.vout_changed_bit);
	}

	return false;
}

static void p9221_check_dc_reset(struct p9221_charger_data *charger,
				    u16 irq_src)
{
	union power_supply_propval val = {.intval = 1};
	int res;

	if (!p9221_dc_reset_needed(charger, irq_src))
		return;

	if (!charger->dc_psy)
		charger->dc_psy = power_supply_get_by_name("dc");
	if (charger->dc_psy) {
		/* Signal DC_RESET when wireless removal is sensed. */
		res = power_supply_set_property(charger->dc_psy,
					POWER_SUPPLY_PROP_DC_RESET,
					&val);
	} else {
		res = -ENODEV;
	}

	if (res < 0)
		dev_err(&charger->client->dev,
			"unable to set DC_RESET, ret=%d",
			res);
}
#else
static void p9221_check_dc_reset(struct p9221_charger_data *charger,
				 u16 irq_src)
{

}
#endif

static void p9221_handle_pp(struct p9221_charger_data *charger)
{
	u8 tmp;
	u8 buff[sizeof(charger->pp_buf)];
	char bufstr[sizeof(charger->pp_buf) * 3 + 1];
	int msg_len;
	int res;

	res = p9xxx_chip_get_pp_buf(charger, buff, sizeof(buff));
	if (res) {
		dev_err(&charger->client->dev, "Failed to read PP: %d\n", res);
		return;
	}

	/* WPC 1.2.4: 5.2.2.4.1 */
	switch (buff[0]) {
	case 0x00 ... 0x1F:
		msg_len = 1 + (buff[0] - 0) / 32;
		break;
	case 0x20 ... 0x7F:
		msg_len = 2 + (buff[0] - 32) / 16;
		break;
	case 0x80 ... 0xDF:
		msg_len = 8 + (buff[0] - 128) / 8;
		break;
	case 0xE0 ... 0xFF:
		msg_len = 20 + (buff[0] - 224) / 4;
		break;
	}

	/* len is the length of the data + 1 for header. (cksum not supplied) */
	p9221_hex_str(buff, msg_len + 1, bufstr, sizeof(bufstr), false);
	dev_info(&charger->client->dev, "Received PP: %s\n", bufstr);
	logbuffer_log(charger->log, "Received PP: %s", bufstr);

	if ((buff[0] == CHARGE_STATUS_PACKET_HEADER) &&
	    (buff[1] == PP_TYPE_POWER_CONTROL) &&
	    (buff[2] == PP_SUBTYPE_SOC)) {
		u8 crc = p9221_crc8(&buff[1], CHARGE_STATUS_PACKET_SIZE - 1,
				    CRC8_INIT_VALUE);
		if (buff[4] != crc) {
			dev_err(&charger->client->dev, "PP CSP CRC mismatch\n");
			return;
		}
		charger->rtx_csp = buff[3] / 2;
		dev_info(&charger->client->dev, "Received Tx's soc=%d\n",
			 charger->rtx_csp);
		schedule_work(&charger->uevent_work);
		return;
	}

	/*
	 * We only care about 0x4F proprietary packets.  Don't touch pp_buf
	 * if there is no match.
	 */
	if (buff[0] != 0x4f)
		return;
	memcpy(charger->pp_buf, buff, sizeof(charger->pp_buf));
	charger->pp_buf_valid = 1;

	/* Check if charging on a Tx phone */
	tmp = charger->pp_buf[4] & ACCESSORY_TYPE_MASK;
	charger->chg_on_rtx = (tmp == ACCESSORY_TYPE_PHONE);
	dev_info(&charger->client->dev, "chg_on_rtx=%d\n", charger->chg_on_rtx);
	if (charger->chg_on_rtx) {
		gvotable_cast_long_vote(charger->dc_icl_votable,
					P9382A_RTX_VOTER,
					P9221_DC_ICL_RTX_UA, true);
		dev_info(&charger->client->dev, "set ICL to %dmA",
			 P9221_DC_ICL_RTX_UA / 1000);
	}
}

/* Handler for R5 and R7 chips */
static void p9221_irq_handler(struct p9221_charger_data *charger, u16 irq_src)
{
	int res;

	p9221_check_dc_reset(charger, irq_src);

	if (irq_src & charger->ints.cc_vout_bit)
		charger->cc_vout_ready = true;

	if (irq_src & charger->ints.stat_limit_mask)
		p9221_over_handle(charger, irq_src);

	/* Receive complete */
	if (irq_src & charger->ints.cc_data_rcvd_bit) {
		size_t rxlen = 0;

		res = charger->chip_get_cc_recv_size(charger, &rxlen);
		if (res) {
			dev_err(&charger->client->dev,
				"Failed to read len: %d\n", res);
			rxlen = 0;
		}
		if (rxlen) {
			res = charger->chip_get_data_buf(charger,
							 charger->rx_buf,
							 rxlen);
			if (res)
				dev_err(&charger->client->dev,
					"Failed to read len: %d\n", res);

			charger->rx_len = rxlen;
			charger->rx_done = true;
			charger->cc_data_lock.cc_rcv_at = get_boot_msec();
			set_renego_state(charger, P9XXX_AVAILABLE);
			sysfs_notify(&charger->dev->kobj, NULL, "rxdone");
		}
	}

	/* Send complete */
	if (irq_src & charger->ints.cc_send_busy_bit) {
		charger->tx_busy = false;
		charger->tx_done = true;
		charger->cc_data_lock.cc_use = true;
		charger->cc_data_lock.cc_rcv_at = 0;
		if (charger->cc_reset_pending) {
			charger->cc_data_lock.cc_use = false;
			charger->cc_reset_pending = false;
			wake_up_all(&charger->ccreset_wq);
		}
		cancel_delayed_work(&charger->tx_work);
		sysfs_notify(&charger->dev->kobj, NULL, "txbusy");
		sysfs_notify(&charger->dev->kobj, NULL, "txdone");
	}

	/* Proprietary packet */
	if (irq_src & charger->ints.pp_rcvd_bit) {
		p9221_handle_pp(charger);
	}

	/* CC Reset complete */
	if (irq_src & charger->ints.cc_reset_bit)
		p9221_abort_transfers(charger);

	if (irq_src & charger->ints.propmode_stat_bit) {
		u8 mode;

		res = charger->chip_get_sys_mode(charger, &mode);
		if (res == 0 && mode == P9XXX_SYS_OP_MODE_PROPRIETARY) {
			/*
			 * If proprietary mode is enabled, indicates a pending interrupt
			 * when the negotiation process is complete.
			 */
			if (charger->prop_mode_en == true)
				charger->negotiation_complete = true;
			charger->prop_mode_en = true;
		}

		/* charger->prop_mode_en is reset on disconnect */
	}

	/* This only necessary for P9222 */
	if (irq_src & charger->ints.extended_mode_bit) {
		charger->extended_int_recv = true;
		if (charger->check_rp == RP_NOTSET &&
		    charger->pdata->epp_rp_value != -1) {
			pm_stay_awake(charger->dev);
			charger->check_rp = RP_CHECKING;
			cancel_delayed_work_sync(&charger->chk_rp_work);
			schedule_delayed_work(&charger->chk_rp_work,
					      msecs_to_jiffies(P9XXX_CHK_RP_DELAY_MS));
		}
		schedule_delayed_work(&charger->chk_fod_work, 0);
	}
}

#define IRQ_DEBOUNCE_TIME_MS		4
static irqreturn_t p9221_irq_thread(int irq, void *irq_data)
{
	struct p9221_charger_data *charger = irq_data;
	int ret;
	u16 irq_src = 0;
	ktime_t now = get_boot_msec();

	if ((now - charger->irq_at) < IRQ_DEBOUNCE_TIME_MS)
		return IRQ_HANDLED;

	charger->irq_at = now;

	pm_runtime_get_sync(charger->dev);
	if (!charger->resume_complete) {
		if (!charger->disable_irq) {
			charger->disable_irq = true;
			disable_irq_nosync(charger->pdata->irq_int);
		}
		pm_runtime_put_sync(charger->dev);
		return IRQ_HANDLED;
	}
	pm_runtime_put_sync(charger->dev);

	ret = p9221_reg_read_16(charger, P9221_INT_REG, &irq_src);
	if (ret) {
		dev_err(&charger->client->dev,
			"Failed to read INT reg: %d\n", ret);
		goto out;
	}

	/* TODO: interrupt storm with irq_src = when in rTX mode */
	if (!charger->ben_state) {
		dev_info(&charger->client->dev, "INT: %04x\n", irq_src);
		logbuffer_log(charger->log, "INT=%04x on:%d",
			      irq_src, charger->online);
	}

	if (!irq_src)
		goto out;

	ret = p9221_clear_interrupts(charger, irq_src);
	if (ret) {
		dev_err(&charger->client->dev,
			"Failed to clear INT reg: %d\n", ret);
		goto out;
	}

	if (charger->ben_state == RTX_BOOST_ENABLED)
		goto out;

	/* todo interrupt handling for rx */
	if (charger->ben_state) {
		logbuffer_log(charger->rtx_log, "INT=%04x", irq_src);
		rtx_irq_handler(charger, irq_src);
		goto out;
	}

	if (irq_src & charger->ints.vrecton_bit) {
		dev_info(&charger->client->dev,
			"Received VRECTON, online=%d\n", charger->online);
		if (!charger->online) {
			charger->check_det = true;
			pm_stay_awake(charger->dev);

			if (charger->pdata->rf_value != -1)
				mod_delayed_work(system_wq, &charger->set_rf_work,
						 msecs_to_jiffies(P9XXX_SET_RF_DELAY_MS));
			if (!schedule_delayed_work(&charger->notifier_work,
				msecs_to_jiffies(P9221_NOTIFIER_DELAY_MS))) {
				pm_relax(charger->dev);
			}
		}
	}
	p9221_irq_handler(charger, irq_src);

out:
	return IRQ_HANDLED;
}

/*
 * This is a timeout function to disable the online_spoof when WLC gets re-enabled. It will
 * only be called in the event that DCIN doesn't come back for 2 seconds even though WLC is
 * no longer disabled.
 */
static void p9xxx_stop_online_spoof_work(struct work_struct *work)
{
	struct p9221_charger_data *charger = container_of(work,
			struct p9221_charger_data, stop_online_spoof_work.work);

	mutex_lock(&charger->irq_det_lock);
	if (charger->online_spoof) {
		/* timeout after WLC re-enabled */
		logbuffer_prlog(charger->log, "timeout: online_spoof=0");
		disable_irq_wake(charger->pdata->irq_det_int);
		disable_irq(charger->pdata->irq_det_int);
		charger->online_spoof = false;
		gvotable_cast_bool_vote(charger->wlc_spoof_votable, "WLC", false);
		power_supply_changed(charger->wc_psy);
	}
	mutex_unlock(&charger->irq_det_lock);
}

static void p9xxx_change_det_status_work(struct work_struct *work)
{
	struct p9221_charger_data *charger = container_of(work,
			struct p9221_charger_data, change_det_status_work.work);
	const int det_gpio = gpio_get_value_cansleep(charger->pdata->irq_det_gpio);

	/* Debounce det status */
	logbuffer_log(charger->log, "irq_det debounce: val=%d", det_gpio);
	mutex_lock(&charger->irq_det_lock);
	if (charger->det_status != det_gpio) {
		if (det_gpio == 1 && charger->det_status == 0 && charger->online_spoof) {
			logbuffer_prlog(charger->log, "det=0: online_spoof=0");
			disable_irq_wake(charger->pdata->irq_det_int);
			disable_irq(charger->pdata->irq_det_int);
			charger->online_spoof = false;
                        gvotable_cast_bool_vote(charger->wlc_spoof_votable, "WLC", false);
		}
		charger->det_status = det_gpio;
		power_supply_changed(charger->wc_psy);
	} else if (det_gpio == 1) {
		logbuffer_prlog(charger->log, "det=1->1: online_spoof=1");
		schedule_delayed_work(&charger->stop_online_spoof_work, 0);
	}
	mutex_unlock(&charger->irq_det_lock);
	__pm_relax(charger->det_status_ws);
}

static irqreturn_t p9221_irq_det_thread(int irq, void *irq_data)
{
	struct p9221_charger_data *charger = irq_data;
	const int det_gpio = gpio_get_value_cansleep(charger->pdata->irq_det_gpio);
	int debounce_interval = -1;

	logbuffer_log(charger->log, "irq_det: value=%d, status=%d, online=%d ben=%d",
			det_gpio, charger->det_status, charger->online, charger->ben_state);
	if (!charger->online_spoof) {
		charger->det_status = det_gpio;
	} else if (det_gpio == 1 && charger->det_status == 0) {
		debounce_interval = msecs_to_jiffies(charger->det_off_debounce);
	} else if (det_gpio == 0 && charger->det_status == 1) {
		debounce_interval = msecs_to_jiffies(charger->det_on_debounce);
	} else if (det_gpio == charger->det_status) {
		cancel_delayed_work(&charger->change_det_status_work);
		__pm_relax(charger->det_status_ws);
	}

	if (debounce_interval >= 0) {
		__pm_stay_awake(charger->det_status_ws);
		mod_delayed_work(system_wq, &charger->change_det_status_work, debounce_interval);
	}

	/* If we are already online, just ignore the interrupt. */
	if (p9221_is_online(charger))
		return IRQ_HANDLED;

	if (charger->align != WLC_ALIGN_MOVE) {
		if (charger->align != WLC_ALIGN_CHECKING)
			schedule_work(&charger->uevent_work);
		charger->align = WLC_ALIGN_CHECKING;
		charger->align_count++;

		if (charger->align_count > WLC_ALIGN_IRQ_THRESHOLD) {
			schedule_work(&charger->uevent_work);
			charger->align = WLC_ALIGN_MOVE;
		}
		logbuffer_log(charger->log, "align: state: %s",
			      align_status_str[charger->align]);
	}

	del_timer(&charger->align_timer);

	/*
	 * This interrupt will wake the device if it's suspended,
	 * but it is not reliable enough to trigger the charging indicator.
	 * Give ourselves 2 seconds for the VRECTON interrupt to appear
	 * before we put up the charging indicator.
	 */
	mod_timer(&charger->vrect_timer,
		  jiffies + msecs_to_jiffies(P9221_VRECT_TIMEOUT_MS));
	pm_stay_awake(charger->dev);

	return IRQ_HANDLED;
}

static void p9xxx_set_rf_work(struct work_struct *work)
{
	struct p9221_charger_data *charger = container_of(work,
			struct p9221_charger_data, set_rf_work.work);

	if (!charger->online)
		return;

	p9xxx_write_resonance_freq(charger);

	p9xxx_update_q_factor(charger);
}

static void p9xxx_chk_fod_work(struct work_struct *work)
{
	struct p9221_charger_data *charger = container_of(work,
			struct p9221_charger_data, chk_fod_work.work);

	if (!charger->online)
		return;

	p9221_write_fod(charger);
}

static void p9xxx_chk_rp_work(struct work_struct *work)
{
	struct p9221_charger_data *charger = container_of(work,
			struct p9221_charger_data, chk_rp_work.work);

	charger->chip_renegotiate_pwr(charger);
	pm_relax(charger->dev);
}

/*
 * This will be called from callback or interrupt handler for disable RTx
 * acquires mutex_lock(&charger->rtx_lock) for calling p9382_set_rtx()
 */
static void p9382_rtx_disable_work(struct work_struct *work)
{
	struct p9221_charger_data *charger = container_of(work,
			struct p9221_charger_data, rtx_disable_work);
	char reason[GVOTABLE_MAX_REASON_LEN];
	int tx_icl, ret = 0;

	mutex_lock(&charger->rtx_lock);
	/* Set error reason rtx is disabled due to overtemp*/
	tx_icl = gvotable_get_current_int_vote(charger->tx_icl_votable);
	gvotable_get_current_reason(charger->tx_icl_votable, reason, GVOTABLE_MAX_REASON_LEN);
	if (tx_icl == 0 && (strcmp(reason, THERMAL_DAEMON_VOTER) == 0 ||
				strcmp(reason, REASON_MDIS) == 0)) {
		charger->rtx_err = RTX_OVER_TEMP;
		logbuffer_log(charger->rtx_log,
			      "over temp vote %d to tx_icl, voter: %s",
			      tx_icl, reason);
	}

	if (!charger->bcl_wlc_votable)
		charger->bcl_wlc_votable = gvotable_election_get_handle(BCL_WLC);
	if (!charger->bcl_wlc_votable) {
		mutex_unlock(&charger->rtx_lock);
		return;
	}

	gvotable_cast_vote(charger->bcl_wlc_votable, BCL_DEV_VOTER, (void *)BCL_WLC_VOTE,
			   WLC_DISABLED_TX);

	/* Disable rtx mode */
	ret = p9382_set_rtx(charger, false);
	if (ret)
		dev_err(&charger->client->dev,
			"unable to disable rtx: %d\n", ret);
	mutex_unlock(&charger->rtx_lock);
}

/* send out a uevent notification and log iout/vout */
static void p9221_uevent_work(struct work_struct *work)
{
	struct p9221_charger_data *charger = container_of(work,
			struct p9221_charger_data, uevent_work);
	int ret;
	u32 vout, iout;

	kobject_uevent(&charger->dev->kobj, KOBJ_CHANGE);

	if (!charger->ben_state)
		return;

	ret = charger->chip_get_iout(charger, &iout);
	ret |= charger->chip_get_vout(charger, &vout);
	if (ret == 0) {
		logbuffer_log(charger->rtx_log,
			      "Vout=%umV, Iout=%umA, rx_lvl=%u",
			      vout, iout,
			      charger->rtx_csp);
	} else {
		logbuffer_log(charger->rtx_log, "failed to read rtx info.");
	}
}

static void p9221_parse_fod(struct device *dev,
			    int *fod_num, u8 *fod, char *of_name)
{
	int ret;
	struct device_node *node = dev->of_node;

	*fod_num = of_property_count_elems_of_size(node, of_name, sizeof(u8));
	if (*fod_num <= 0) {
		dev_err(dev, "No dt %s provided (%d)\n", of_name, *fod_num);
		*fod_num = 0;
	} else {
		if (*fod_num > P9221R5_NUM_FOD) {
			dev_err(dev,
			    "Incorrect num of EPP FOD %d, using first %d\n",
			    *fod_num, P9221R5_NUM_FOD);
			*fod_num = P9221R5_NUM_FOD;
		}
		ret = of_property_read_u8_array(node, of_name, fod, *fod_num);
		if (ret == 0) {
			char buf[P9221R5_NUM_FOD * 3 + 1];

			p9221_hex_str(fod, *fod_num, buf, *fod_num * 3 + 1, false);
			dev_info(dev, "dt %s: %s (%d)\n", of_name, buf, *fod_num);
		}
	}
}

static int p9221_parse_hpp_fods(struct device *dev,
				struct p9221_charger_platform_data *pdata,
				int nb_hpp_fod_vol)
{
	int i;

	for (i = 0; i < nb_hpp_fod_vol; i++) {
		char of_name[36];

		scnprintf(of_name, sizeof(of_name), "fod_hpp_%d", i);
		p9221_parse_fod(dev, &pdata->hpp_fods[i].num,
				pdata->hpp_fods[i].fod, of_name);
	}
	if (nb_hpp_fod_vol != i) {
		dev_info(dev, "dt fod not match nb=%d i=%d\n", nb_hpp_fod_vol, i);
		return -EINVAL;
	}

	return 0;
}

static bool p9xxx_setup_rx(struct device_node *node,
			   struct p9221_charger_platform_data *pdata)
{
	int ret;
	u32 data;
	enum of_gpio_flags flags = 0;

	/* QI_EN_L: enable/disable WLC chip */
	pdata->qien_gpio = of_get_named_gpio(node, "idt,gpio_qien", 0);
	if (pdata->qien_gpio > 0)
		pr_info("%s: QI_EN_L gpio:%d\n", __func__, pdata->qien_gpio);

	/*
	 * QI_USB_VBUS_EN: control the priority of USB and WLC,
	 *                 set to high after boot
	 */
	pdata->qi_vbus_en = of_get_named_gpio_flags(node, "idt,gpio_qi_vbus_en", 0, &flags);
	if (pdata->qi_vbus_en > 0) {
		pdata->qi_vbus_en_act_low = (flags & OF_GPIO_ACTIVE_LOW) != 0;
		pr_info("%s: QI_USB_VBUS_EN gpio:%d(act_low=%d)", __func__,
			 pdata->qi_vbus_en, pdata->qi_vbus_en_act_low);
	}

	/* Enable/Disable WLC chip(for P9XXX_GPIO_VBUS_EN) */
	pdata->wlc_en = of_get_named_gpio_flags(node, "idt,gpio_wlc_en", 0, &flags);
	if (pdata->wlc_en > 0) {
		pdata->wlc_en_act_low = (flags & OF_GPIO_ACTIVE_LOW) != 0;
		pr_info("%s: WLC enable/disable pin:%d(act_low=%d)", __func__,
			 pdata->wlc_en, pdata->wlc_en_act_low);
	}

	/* WLC_BPP_EPP_SLCT */
	pdata->slct_gpio = of_get_named_gpio(node, "idt,gpio_slct", 0);
	if (pdata->slct_gpio > 0) {
		ret = of_property_read_u32(node, "idt,gpio_slct_value", &data);
		if (ret == 0)
			pdata->slct_value = (data != 0);
		pr_info("%s: WLC_BPP_EPP_SLCT gpio:%d value=%d", __func__,
			 pdata->slct_gpio, pdata->slct_value);
	}

	/* QI_EXT_LDO_EN */
	pdata->ldo_en_gpio = of_get_named_gpio(node, "idt,gpio_ldo_en", 0);
	if (pdata->ldo_en_gpio > 0)
		pr_info("%s: QI_EXT_LDO_EN gpio:%d\n", __func__, pdata->ldo_en_gpio);

	pdata->wcin_inlim_en_gpio = of_get_named_gpio(node, "google,wcin_inlim_en", 0);
	if (pdata->wcin_inlim_en_gpio > 0)
		pr_info("%s: WCIN_INLIM_EN gpio: %d\n", __func__, pdata->wcin_inlim_en_gpio);

	if (pdata->qien_gpio > 0)
		gpio_direction_output(pdata->qien_gpio, 0);

	if (pdata->ldo_en_gpio > 0)
		gpio_direction_output(pdata->ldo_en_gpio, 0);

	if (pdata->qi_vbus_en > 0)
		gpio_direction_output(pdata->qi_vbus_en,
				      !pdata->qi_vbus_en_act_low);

	if (pdata->slct_gpio > 0)
		gpio_direction_output(pdata->slct_gpio,
				      pdata->slct_value);

	if (pdata->wcin_inlim_en_gpio > 0)
		gpio_direction_output(pdata->wcin_inlim_en_gpio, 0);


	return pdata->qien_gpio != -EPROBE_DEFER &&
	       pdata->qi_vbus_en != -EPROBE_DEFER &&
	       pdata->wlc_en != -EPROBE_DEFER &&
	       pdata->slct_gpio != -EPROBE_DEFER &&
	       pdata->ldo_en_gpio != -EPROBE_DEFER &&
	       pdata->wcin_inlim_en_gpio != -EPROBE_DEFER;
}

static bool p9xxx_setup_tx(struct device_node *node,
			   struct p9221_charger_platform_data *pdata)
{
	/* boost enable, power WLC IC from device */
	pdata->ben_gpio = of_get_named_gpio(node, "idt,gpio_ben", 0);
	pdata->switch_gpio = of_get_named_gpio(node, "idt,gpio_switch", 0);
	/* boost gpio sets rtx at charging voltage level */
	pdata->boost_gpio = of_get_named_gpio(node, "idt,gpio_boost", 0);

	if (pdata->ben_gpio > 0)
		gpio_direction_output(pdata->ben_gpio, 0);

	if (pdata->switch_gpio > 0)
		gpio_direction_output(pdata->switch_gpio, 0);

	pr_info("%s: ben_gpio:%d, switch_gpio:%d, boost_gpio:%d\n", __func__,
		pdata->ben_gpio, pdata->switch_gpio, pdata->boost_gpio);

	return pdata->ben_gpio != -EPROBE_DEFER &&
	       pdata->switch_gpio != -EPROBE_DEFER &&
	       pdata->boost_gpio != -EPROBE_DEFER;
}

static bool p9xxx_setup_dc(struct device_node *node,
			   struct p9221_charger_platform_data *pdata)
{
	/* DC-PPS */
	pdata->ext_ben_gpio = of_get_named_gpio(node, "idt,gpio_extben", 0);
	pdata->dc_switch_gpio = of_get_named_gpio(node, "idt,gpio_dc_switch", 0);

	if (pdata->ext_ben_gpio > 0)
		gpio_direction_output(pdata->ext_ben_gpio, 0);

	if (pdata->dc_switch_gpio > 0)
		gpio_direction_output(pdata->dc_switch_gpio, 0);

	pr_info("%s: ext_ben:%d, dc_switch:%d\n", __func__,
		pdata->ext_ben_gpio, pdata->dc_switch_gpio);

	return pdata->ext_ben_gpio != -EPROBE_DEFER &&
	       pdata->dc_switch_gpio != -EPROBE_DEFER;
}

static void p9xxx_setup_all(struct device_node *node,
			    struct p9221_charger_platform_data *pdata)
{
	if (!pdata->rx_init_done)
		pdata->rx_init_done = p9xxx_setup_rx(node, pdata);
	if (pdata->has_wlc_dc && !pdata->dc_init_done)
		pdata->dc_init_done = p9xxx_setup_dc(node, pdata);
	if (pdata->has_rtx && !pdata->tx_init_done)
		pdata->tx_init_done = p9xxx_setup_tx(node, pdata);

	if (!pdata->rx_init_done ||
	    (pdata->has_wlc_dc && !pdata->dc_init_done) ||
	    (pdata->has_rtx && !pdata->tx_init_done))
		pr_info("%s: init status: rx:%d dc:%d tx:%d\n",
			__func__, pdata->rx_init_done, pdata->dc_init_done, pdata->tx_init_done);
}

static int p9xxx_parse_dt(struct device *dev,
			  struct p9221_charger_platform_data *pdata)
{
	int ret = 0;
	u32 data;
	struct device_node *node = dev->of_node;
	int vout_set_max_mv = P9221_VOUT_SET_MAX_MV;
	int vout_set_min_mv = P9221_VOUT_SET_MIN_MV;
	int nb_hpp_fod_vol;

	if (of_device_is_compatible(node, "idt,p9412")) {
		dev_info(dev, "selecting p9412\n");
		pdata->chip_id = P9412_CHIP_ID;
		vout_set_min_mv = P9412_VOUT_SET_MIN_MV;
		vout_set_max_mv = P9412_VOUT_SET_MAX_MV;
	} else if (of_device_is_compatible(node, "idt,p9382")) {
		dev_info(dev, "selecting p9382\n");
		pdata->chip_id = P9382A_CHIP_ID;
	} else if (of_device_is_compatible(node, "idt,p9221")) {
		dev_info(dev, "selecting p9221\n");
		pdata->chip_id = P9221_CHIP_ID;
	} else if (of_device_is_compatible(node, "idt,p9222")) {
		dev_info(dev, "selecting p9222\n");
		pdata->chip_id = P9222_CHIP_ID;
	} else if (of_device_is_compatible(node, "idt,ra9530")) {
		dev_info(dev, "selecting ra9530\n");
		pdata->chip_id = RA9530_CHIP_ID;
	}

	pdata->rx_init_done = p9xxx_setup_rx(node, pdata);

	/* RTx: idt,gpio_ben / idt,gpio_switch / idt,gpio_boost */
	ret = of_property_read_u32(node, "idt,has_rtx", &data);
	if (ret == 0)
		pdata->has_rtx = !!data;
	else
		pdata->has_rtx =
		    ((pdata->chip_id == P9412_CHIP_ID) ||
		     (pdata->chip_id == P9382A_CHIP_ID));

	pdata->has_rtx_gpio = of_property_read_bool(node, "idt,has_rtx_gpio");
	pdata->rtx_wait_ben = of_property_read_bool(node, "idt,rtx_wait_ben");

	dev_info(dev, "has_rtx:%d, has_rtx_gpio:%d, rtx_wait_ben:%d\n",
		 pdata->has_rtx, pdata->has_rtx_gpio, pdata->rtx_wait_ben);

	/* configure boost to 7V through wlc chip */
	pdata->apbst_en = of_property_read_bool(node, "idt,apbst_en");
	/* support HW detect OCP in ping phase */
	pdata->hw_ocp_det = of_property_read_bool(node, "idt,hw_ocp_det");

	if (pdata->has_rtx) {
		pdata->tx_init_done = p9xxx_setup_tx(node, pdata);
		dev_info(dev, "RTx Config: ben:%d,switch:%d,boost:%d,apbst_en:%d,hw_ocp_det:%d\n",
			 pdata->ben_gpio, pdata->switch_gpio, pdata->boost_gpio,
			 pdata->apbst_en, pdata->hw_ocp_det);
	}

	/* DC-PPS */
	ret = of_property_read_u32(node, "idt,has_wlc_dc", &data);
	if (ret == 0)
		pdata->has_wlc_dc = !!data;
	else
		pdata->has_wlc_dc = pdata->chip_id == P9412_CHIP_ID;
	dev_info(dev, "has_wlc_dc:%d\n", pdata->has_wlc_dc);

	if (pdata->has_wlc_dc) {
		pdata->dc_init_done = p9xxx_setup_dc(node, pdata);
		dev_info(dev, "WLC-DC GPIO: ext_ben:%d,dc_switch:%d\n",
			 pdata->ext_ben_gpio, pdata->dc_switch_gpio);
	}

	/* Main IRQ */
	ret = of_get_named_gpio(node, "idt,irq_gpio", 0);
	if (ret < 0) {
		dev_err(dev, "unable to read idt,irq_gpio from dt: %d\n", ret);
		return ret;
	}
	pdata->irq_gpio = ret;
	pdata->irq_int = gpio_to_irq(pdata->irq_gpio);
	ret = of_property_read_u32(node, "idt,irq_flag", &data);
	if (ret == 0)
		pdata->irq_flag = (u64)data;
	else
		pdata->irq_flag = IRQF_TRIGGER_LOW | IRQF_ONESHOT;
	dev_info(dev, "gpio:%d, gpio_irq:%d irq_flag:0x%04llx\n",
		 pdata->irq_gpio, pdata->irq_int, pdata->irq_flag);
	if (pdata->irq_int < 0)
		return -EPROBE_DEFER;

	/* Optional Detect IRQ */
	ret = of_get_named_gpio(node, "idt,irq_det_gpio", 0);
	pdata->irq_det_gpio = ret;
	if (ret < 0) {
		dev_dbg(dev, "unable to read idt,irq_det_gpio from dt: %d\n", ret);
	} else {
		pdata->irq_det_int = gpio_to_irq(pdata->irq_det_gpio);
		dev_info(dev, "det gpio:%d, det gpio_irq:%d\n",
			 pdata->irq_det_gpio, pdata->irq_det_int);
	}

	/* Optional VOUT max */
	pdata->max_vout_mv = P9221_MAX_VOUT_SET_MV_DEFAULT;
	ret = of_property_read_u32(node, "idt,max_vout_mv", &data);
	if (ret == 0) {
		if (data < vout_set_min_mv || data > vout_set_max_mv)
			dev_err(dev, "max_vout_mv out of range %d\n", data);
		else
			pdata->max_vout_mv = data;
	}

	/* Optional FOD data */
	p9221_parse_fod(dev, &pdata->fod_num, pdata->fod, "fod");
	p9221_parse_fod(dev, &pdata->fod_epp_num, pdata->fod_epp, "fod_epp");
	p9221_parse_fod(dev, &pdata->fod_gpp_num, pdata->fod_gpp, "fod_gpp");
	p9221_parse_fod(dev, &pdata->fod_epp_comp_num, pdata->fod_epp_comp, "fod_epp_comp");
	p9221_parse_fod(dev, &pdata->fod_epp_iop_num, pdata->fod_epp_iop, "fod_epp_iop");

	nb_hpp_fod_vol = of_property_count_elems_of_size(node, "google,hpp_fod_vol", sizeof(u32));
	if (nb_hpp_fod_vol > 0) {
		if (nb_hpp_fod_vol > P9412_HPP_FOD_SETS)
			nb_hpp_fod_vol = P9412_HPP_FOD_SETS;

		pdata->hpp_fod_vol = devm_kmalloc_array(dev, nb_hpp_fod_vol,
							sizeof(u32), GFP_KERNEL);
		if (pdata->hpp_fod_vol == NULL) {
			dev_warn(dev, "dt google,hpp_fod_vol array not created");
			return -ENOMEM;
		}
		ret = of_property_read_u32_array(node,
						 "google,hpp_fod_vol",
						 pdata->hpp_fod_vol,
						 nb_hpp_fod_vol);
		if (ret < 0) {
			dev_warn(dev, "failed to read google,hpp_fod_vol: %d\n", ret);
			pdata->hpp_fod_vol = NULL;
		} else {
			ret = p9221_parse_hpp_fods(dev, pdata, nb_hpp_fod_vol);
			if (ret == 0)
				pdata->nb_hpp_fod_vol = nb_hpp_fod_vol;
		}
	} else {
		nb_hpp_fod_vol = 2;
		pdata->hpp_fod_vol = devm_kmalloc_array(dev, nb_hpp_fod_vol,
							sizeof(u32), GFP_KERNEL);
		if (pdata->hpp_fod_vol == NULL) {
			dev_warn(dev, "dt google,hpp_fod_vol array not created");
			return -ENOMEM;
		}
		p9221_parse_fod(dev, &pdata->hpp_fods[0].num, pdata->hpp_fods[0].fod, "fod_hpp");
		p9221_parse_fod(dev, &pdata->hpp_fods[1].num, pdata->hpp_fods[1].fod, "fod_hpp_hv");
		if (pdata->hpp_fods[0].num > 0 && pdata->hpp_fods[1].num > 0) {
			pdata->hpp_fod_vol[0] = HPP_FOD_VOUT_THRESHOLD_UV;
			pdata->hpp_fod_vol[1] = pdata->max_vout_mv;
			pdata->nb_hpp_fod_vol = nb_hpp_fod_vol;
		} else {
			dev_warn(dev, "failed to read fod_hpp, fod_hpp_hv: %d\n", ret);
			pdata->hpp_fod_vol = NULL;
		}
	}

	ret = of_property_read_bool(node, "google,fod_fsw_base");
	if (ret)
		pdata->fod_fsw = true;

	ret = of_property_read_u32(node, "google,fod_fsw_high_thres", &data);
	if (ret < 0) {
		pdata->fod_fsw_high = -1;
	} else {
		pdata->fod_fsw_high = data;
		dev_info(dev, "dt fod_fsw_high_thres:%d\n", pdata->fod_fsw_high);
	}

	ret = of_property_read_u32(node, "google,fod_fsw_low_thres", &data);
	if (ret < 0) {
		pdata->fod_fsw_low = -1;
	} else {
		pdata->fod_fsw_low = data;
		dev_info(dev, "dt fod_fsw_low_thres:%d\n", pdata->fod_fsw_low);
	}

	pdata->fod_iop_mfg_num = of_property_count_elems_of_size(node, "google,iop_fod_mfg", sizeof(u16));
	if (pdata->fod_iop_mfg_num > 0) {
		if (pdata->fod_iop_mfg_num > P9XXX_IOP_MFG_NUM)
			pdata->fod_iop_mfg_num = P9XXX_IOP_MFG_NUM;
		ret = of_property_read_u16_array(node, "google,iop_fod_mfg",
						 pdata->fod_iop_mfg, pdata->fod_iop_mfg_num);
		if (ret == 0) {
			int i;

			for (i = 0; i < pdata->fod_iop_mfg_num; i++)
				dev_info(dev, "dt google,iop_fod_mfg: 0x%03x \n", pdata->fod_iop_mfg[i]);
		}
	}

	ret = of_property_read_u32(node, "google,q_value", &data);
	if (ret < 0) {
		pdata->q_value = -1;
	} else {
		pdata->q_value = data;
		dev_info(dev, "dt q_value:%d\n", pdata->q_value);
	}

	ret = of_property_read_u32(node, "google,rf_value", &data);
	if (ret < 0) {
		pdata->rf_value = -1;
	} else {
		pdata->rf_value = data;
		dev_info(dev, "dt rf_value:%d\n", pdata->rf_value);
	}

	ret = of_property_read_u32(node, "google,tx4191_q", &data);
	if (ret < 0) {
		pdata->tx_4191q = -1;
	} else {
		pdata->tx_4191q = data;
		dev_info(dev, "dt tx4191_q:%d\n", pdata->tx_4191q);
	}
	ret = of_property_read_u32(node, "google,tx1801_q", &data);
	if (ret < 0) {
		pdata->tx_1801q = -1;
	} else {
		pdata->tx_1801q = data;
		dev_info(dev, "dt tx1801_q:%d\n", pdata->tx_1801q);
	}

	ret = of_property_read_u32(node, "google,epp_rp_value", &data);
	if (ret < 0) {
		pdata->epp_rp_value = -1;
	} else {
		pdata->epp_rp_value = data;
		dev_info(dev, "dt epp_rp_value: %d\n", pdata->epp_rp_value);
	}

	ret = of_property_read_u32(node, "google,epp_rp_low_value", &data);
	if (ret < 0) {
		pdata->epp_rp_low_value = -1;
	} else {
		pdata->epp_rp_low_value = data;
		dev_info(dev, "dt epp_rp_low_value: %d\n", pdata->epp_rp_low_value);
	}

	pdata->epp_vout_mv = P9221_MAX_VOUT_SET_MV_DEFAULT;
	ret = of_property_read_u32(node, "google,epp_vout_mv", &data);
	if (ret == 0) {
		if (data < vout_set_min_mv || data > vout_set_max_mv)
			dev_err(dev, "epp_vout_mv out of range %d\n", data);
		else
			pdata->epp_vout_mv = data;
	}

	ret = of_property_read_u32(node, "google,needs_dcin_reset", &data);
	if (ret < 0) {
		pdata->needs_dcin_reset = -1;
	} else {
		pdata->needs_dcin_reset = data;
		dev_info(dev, "dt needs_dcin_reset: %d\n",
			 pdata->needs_dcin_reset);
	}

	pdata->nb_alignment_freq =
			of_property_count_elems_of_size(node,
							"google,alignment_frequencies",
							sizeof(u32));
	dev_info(dev, "dt google,alignment_frequencies size = %d\n",
		 pdata->nb_alignment_freq);

	if (pdata->nb_alignment_freq > 0) {
		pdata->alignment_freq =
				devm_kmalloc_array(dev,
						   pdata->nb_alignment_freq,
						   sizeof(u32),
						   GFP_KERNEL);
		if (!pdata->alignment_freq) {
			dev_warn(dev,
				 "dt google,alignment_frequencies array not created");
		} else {
			ret = of_property_read_u32_array(node,
							 "google,alignment_frequencies",
							 pdata->alignment_freq,
							 pdata->nb_alignment_freq);
			if (ret) {
				dev_warn(dev,
					 "failed to read google,alignment_frequencies: %d\n",
					 ret);
				devm_kfree(dev, pdata->alignment_freq);
			}
		}
	}

	ret = of_property_read_u32(node, "google,alignment_scalar", &data);
	if (ret < 0)
		pdata->alignment_scalar = WLC_ALIGN_DEFAULT_SCALAR;
	else {
		pdata->alignment_scalar = data;
		if (pdata->alignment_scalar != WLC_ALIGN_DEFAULT_SCALAR)
			dev_info(dev, "google,alignment_scalar updated to: %d\n",
				 pdata->alignment_scalar);
	}

	ret = of_property_read_u32(node, "google,alignment_hysteresis", &data);
	if (ret < 0)
		pdata->alignment_hysteresis = WLC_ALIGN_DEFAULT_HYSTERESIS;
	else
		pdata->alignment_hysteresis = data;

	dev_info(dev, "google,alignment_hysteresis set to: %d\n",
				 pdata->alignment_hysteresis);

	ret = of_property_read_bool(node, "idt,ramp-disable");
	if (ret)
		pdata->icl_ramp_delay_ms = -1;

	ret = of_property_read_u32(node, "google,alignment_scalar_low_current",
				   &data);
	if (ret < 0)
		pdata->alignment_scalar_low_current = 0;
	else
		pdata->alignment_scalar_low_current = data;

	ret = of_property_read_u32(node, "google,alignment_scalar_high_current",
				   &data);
	if (ret < 0)
		pdata->alignment_scalar_high_current = 0;
	else
		pdata->alignment_scalar_high_current = data;

	ret = of_property_read_u32(node, "google,alignment_offset_low_current",
				   &data);
	if (ret < 0)
		pdata->alignment_offset_low_current = 0;
	else
		pdata->alignment_offset_low_current = data;

	ret = of_property_read_u32(node, "google,alignment_offset_high_current",
				   &data);
	if (ret < 0)
		pdata->alignment_offset_high_current = 0;
	else
		pdata->alignment_offset_high_current = data;

	ret = of_property_read_u32(node, "google,alignment_current_threshold",
				   &data);
	if (ret < 0)
		pdata->alignment_current_threshold = 0;
	else
		pdata->alignment_current_threshold = data;

	pdata->disable_align = !(pdata->alignment_scalar_low_current &&
				 pdata->alignment_scalar_high_current &&
				 pdata->alignment_offset_low_current &&
				 pdata->alignment_offset_high_current &&
				 pdata->alignment_current_threshold);
	dev_info(dev, "align:%s, scalar_low=%d, scalar_high=%d, "
		 "offset_low=%d, offset_high=%d, current_thres=%d\n",
		 pdata->disable_align ? "disable" : "enable", pdata->alignment_scalar_low_current,
		 pdata->alignment_scalar_high_current, pdata->alignment_offset_low_current,
		 pdata->alignment_offset_high_current, pdata->alignment_current_threshold);


	ret = of_property_read_u32(node, "google,power_mitigate_threshold",
				   &data);
	if (ret < 0)
		pdata->power_mitigate_threshold = 0;
	else
		pdata->power_mitigate_threshold = data;

	ret = of_property_read_bool(node, "google,feat-no-compat");
	if (!ret)
		pdata->feat_compat_mode = true; /* default is compat*/

	ret = of_property_read_bool(node, "google,has-sw-ramp");
	if (ret)
		pdata->has_sw_ramp = true;

	ret = of_property_read_u8(node,"idt,tx_id_phone_type",
				  &pdata->phone_type);
	if (ret < 0)
		pdata->phone_type = 0;

	ret = of_property_read_u32(node, "google,epp_dcicl_default_ma", &data);
	if (ret < 0)
		pdata->epp_icl = 0;
	else
		pdata->epp_icl = data;

	ret = of_property_read_u32(node, "google,gpp_dcicl_ua", &data);
	if (ret < 0)
		pdata->gpp_icl = P9XXX_DC_ICL_GPP_UA;
	else
		pdata->gpp_icl = data;

	ret = of_property_read_s32(node, "google,align_delta", &data);
	if (ret < 0)
		pdata->align_delta = 0;
	else
		pdata->align_delta = data;

	ret = of_property_read_u32(node, "google,bpp_iop_vout_mv", &data);
	if (ret < 0)
		pdata->set_iop_vout_bpp = 0;
	else
		pdata->set_iop_vout_bpp = data;

	ret = of_property_read_u32(node, "google,epp_iop_vout_mv", &data);
	if (ret < 0)
		pdata->set_iop_vout_epp = 0;
	else
		pdata->set_iop_vout_epp = data;

	ret = of_property_read_u32(node, "google,lowest-freq-limit-khz", &data);
	if (ret < 0)
		pdata->lowest_fsw_khz = 0;
	else
		pdata->lowest_fsw_khz = data;

	/* Calibrate light load */
	pdata->light_load = of_property_read_bool(node, "google,light_load");
	pdata->ll_vout_not_set = of_property_read_bool(node, "google,ll-bpp-vout-not-set");
	pdata->needs_align_check = of_property_read_bool(node, "google,align_check");

	pdata->disable_repeat_eop = of_property_read_bool(node, "google,disable-repeat-eop");

	ret = of_property_read_u32(node, "google,hpp_neg_pwr", &data);
	if (ret < 0)
		pdata->hpp_neg_pwr = HPP_MODE_PWR_REQUIRE;
	else
		pdata->hpp_neg_pwr = data;
	ret = of_property_read_u32(node, "google,epp_neg_pwr", &data);
	if (ret < 0)
		pdata->epp_neg_pwr = EPP_MODE_REQ_PWR;
	else
		pdata->epp_neg_pwr = data;
	ret = of_property_read_u32(node, "google,wait_prop_irq_ms", &data);
	if (ret < 0)
		pdata->wait_prop_irq_ms = WAIT_PROP_IRQ_MS;
	else
		pdata->wait_prop_irq_ms = data;

	pdata->bpp_cep_on_dl = of_property_read_bool(node, "google,bpp-cep-on-dl");
	pdata->gpp_enhanced = of_property_read_bool(node, "google,gpp_enhanced");
	pdata->hda_tz_wlc = of_property_read_bool(node, "google,hda-tz-wlc");

	pdata->hda_tz_wlc = of_property_read_bool(node, "google,hda-tz-wlc");

	return 0;
}

static enum power_supply_property p9221_props[] = {
	POWER_SUPPLY_PROP_PRESENT,
	POWER_SUPPLY_PROP_ONLINE,
	POWER_SUPPLY_PROP_CURRENT_NOW,
	POWER_SUPPLY_PROP_CURRENT_MAX,
	POWER_SUPPLY_PROP_VOLTAGE_NOW,
	POWER_SUPPLY_PROP_VOLTAGE_MAX,
	POWER_SUPPLY_PROP_VOLTAGE_MIN,
	POWER_SUPPLY_PROP_TEMP,
#ifdef CONFIG_QC_COMPAT
	POWER_SUPPLY_PROP_AICL_DELAY,
	POWER_SUPPLY_PROP_AICL_ICL,
#endif
	POWER_SUPPLY_PROP_SERIAL_NUMBER,
	POWER_SUPPLY_PROP_CAPACITY,
};

static const struct power_supply_desc p9221_psy_desc = {
	.name = "wireless",
	.type = POWER_SUPPLY_TYPE_WIRELESS,
	.properties = p9221_props,
	.num_properties = ARRAY_SIZE(p9221_props),
	.get_property = p9221_get_property,
	.set_property = p9221_set_property,
	.property_is_writeable = p9221_prop_is_writeable,
	.no_thermal = true,
};

static int p9382a_tx_icl_vote_callback(struct gvotable_election *el,
				       const char *reason, void *vote)
{
	struct p9221_charger_data *charger = gvotable_get_data(el);
	int icl_ua = GVOTABLE_PTR_TO_INT(vote);
	int ret = 0;

	if (!charger->ben_state)
		return 0;

	if (icl_ua == 0) {
		schedule_work(&charger->rtx_disable_work);
	} else {
		ret = charger->chip_set_tx_ilim(charger,
						P9221_UA_TO_MA(icl_ua));
		if (ret == 0)
			logbuffer_log(charger->rtx_log, "set TX_ICL to %dmA",
				      icl_ua);
		else
			dev_err(&charger->client->dev,
				"Couldn't set Tx current limit rc=%d\n", ret);
	}

	return 0;
}

/* called from */
int p9221_wlc_disable(struct p9221_charger_data *charger, int disable, u8 reason)
{
	int ret = 0;

	if ((disable && charger->online) || charger->send_eop) {
		int rc;

		ret = charger->chip_send_eop(charger, reason);

		rc = charger->reg_write_8(charger, P9412_CMFET_L_REG, P9412_CMFET_DISABLE_ALL);
		rc |= charger->reg_write_8(charger, P9412_HIVOUT_CMFET_REG, P9412_CMFET_DISABLE_ALL);

		pr_info("Disabled Rx communication channel(CMFET): 0xF4 & 0x11B (%d)\n", rc);
		charger->send_eop = false;
	}

	/*
	 * could also change ->qien_gpio (e.g pull low when disable == 0)
	 * and/or toggle inhibit via ->qi_vbus_en.
	 * NOTE: using ->qien_gpio to disable the IC while VOUT sis present
	 * might (is) not supported.
	 */

	pr_debug("%s: disable=%d, ept_reason=%d ret=%d\n", __func__,
		 disable, disable ? reason : -1, ret);

	return ret;
}

static int p9221_wlc_disable_callback(struct gvotable_election *el,
				      const char *reason, void *vote)
{
	struct p9221_charger_data *charger = gvotable_get_data(el);
	int disable = GVOTABLE_PTR_TO_INT(vote);
	u8 val = P9221_EOP_UNKNOWN;

	if (!charger->online_spoof &&
	    disable && (charger->last_disable == 0 || charger->last_disable == -1) &&
	    charger->online && gvotable_get_int_vote(el, P9221_WLC_VOTER)) {
		logbuffer_prlog(charger->log, "wlc_disable: online_spoof=1");
		enable_irq(charger->pdata->irq_det_int);
		charger->online_spoof = true;
		cancel_delayed_work(&charger->stop_online_spoof_work);
	}

	if (charger->online_spoof && charger->last_disable && !disable)
		schedule_delayed_work(&charger->stop_online_spoof_work, msecs_to_jiffies(2000));

	if (charger->last_disable != disable)
		logbuffer_prlog(charger->log, "set wlc %s, vote=%s",
				disable ? "disable" : "enable", reason);
	charger->last_disable = disable;

	if (charger->pdata->wlc_en == charger->pdata->qien_gpio) {
		int value;
		value = (!disable) ^ charger->pdata->wlc_en_act_low;
		gpio_direction_output(charger->pdata->wlc_en, value);
		return 0;
	}

	charger->send_eop = gvotable_get_int_vote(charger->dc_icl_votable,
						  THERMAL_DAEMON_VOTER) == 0;
	if (!gvotable_get_int_vote(el, P9221_WLC_VOTER) && !charger->send_eop)
		val = P9221_EOP_RESTART_POWER; /* auto restart */

	p9221_wlc_disable(charger, disable, val);

	return 0;
}

/*
 *  If able to read the chip_id register then we know we are online
 *
 *  Returns true when online.
 */
static bool p9221_check_online(struct p9221_charger_data *charger)
{
	int ret;
	u16 chip_id;

	/* Test to see if the charger is online */
	ret = p9221_reg_read_16(charger, P9221_CHIP_ID_REG, &chip_id);
	if (ret == 0) {
		dev_info(charger->dev, "Charger online id:%04x\n", chip_id);
		return true;
	}

	return false;
}

static void p9221_soc_work(struct work_struct *work)
{
	struct p9221_charger_data *charger = container_of(work,
			struct p9221_charger_data, soc_work.work);
	union power_supply_propval prop = { };
	int err, soc_raw;

	if (!charger->batt_psy) {
		static struct power_supply *psy[2];

		err = power_supply_get_by_phandle_array(charger->dev->of_node,
							"idt,fuel-gauge",
							psy, ARRAY_SIZE(psy));
		if (err < 0 || IS_ERR_OR_NULL(psy[0])) {
			schedule_delayed_work(&charger->soc_work, msecs_to_jiffies(1000));
			pr_info("%s: wait for fg err=%d\n", __func__, err);
			return;
		}

		dev_info(charger->dev, "Reading CSP from %s\n",
			 psy[0]->desc && psy[0]->desc->name ? psy[0]->desc->name : "<>");
		charger->batt_psy = psy[0];
	}

	/* triggered from notifier_cb */
	soc_raw = p9221_capacity_raw(charger);
	err = power_supply_get_property(charger->batt_psy, POWER_SUPPLY_PROP_STATUS, &prop);
	if (err == 0 && (prop.intval == POWER_SUPPLY_STATUS_FULL))
		soc_raw = 101;

	dev_dbg(charger->dev, "p9221_soc_work: soc=%d, err=%d\n", soc_raw, err);

	if (soc_raw >= 0)
		p9221_set_capacity(charger, soc_raw);
}

static bool p9xxx_find_votable(struct p9221_charger_data *charger)
{
	/*
	 * Find the DC_ICL votable, we use this to limit the current that
	 * is taken from the wireless charger.
	 */
	if (!charger->dc_icl_votable)
		charger->dc_icl_votable = gvotable_election_get_handle("DC_ICL");
	if (!charger->dc_icl_votable)
		dev_warn(&charger->client->dev, "Could not find DC_ICL votable\n");

        if (!charger->wlc_spoof_votable)
                charger->wlc_spoof_votable = gvotable_election_get_handle("WLC_SPOOF");
        if (!charger->wlc_spoof_votable)
                dev_warn(&charger->client->dev, "Could not find WLC SPOOF votable\n");
	/*
	 * Find the DC_SUSPEND, we use this to disable DCIN before
	 * enter RTx mode
	 */
	if (!charger->dc_suspend_votable)
		charger->dc_suspend_votable = gvotable_election_get_handle("DC_SUSPEND");
	if (!charger->dc_suspend_votable)
		dev_warn(&charger->client->dev, "Could not find DC_SUSPEND votable\n");

	if (!charger->chg_mode_votable)
		charger->chg_mode_votable = gvotable_election_get_handle(GBMS_MODE_VOTABLE);
	if (!charger->chg_mode_votable)
		dev_warn(&charger->client->dev, "Could not find %s votable\n", GBMS_MODE_VOTABLE);

	return charger->dc_icl_votable != NULL &&
	       charger->dc_suspend_votable != NULL &&
	       charger->chg_mode_votable != NULL &&
	       charger->wlc_spoof_votable != NULL;
}

static int p9221_charger_probe(struct i2c_client *client,
				const struct i2c_device_id *id)
{
	struct device_node *dn, *of_node = client->dev.of_node;
	struct p9221_charger_data *charger;
	struct p9221_charger_platform_data *pdata = client->dev.platform_data;
	struct power_supply_config psy_cfg = {};
	bool online;
	int ret;

	ret = i2c_check_functionality(client->adapter,
				      I2C_FUNC_SMBUS_BYTE_DATA |
				      I2C_FUNC_SMBUS_WORD_DATA |
				      I2C_FUNC_SMBUS_I2C_BLOCK);
	if (!ret) {
		ret = i2c_get_functionality(client->adapter);
		dev_err(&client->dev, "I2C adapter not compatible %x\n", ret);
		return -ENOSYS;
	}

	if (of_node) {
		pdata = devm_kzalloc(&client->dev, sizeof(*pdata), GFP_KERNEL);
		if (!pdata) {
			dev_err(&client->dev, "Failed to allocate pdata\n");
			return -ENOMEM;
		}

		ret = p9xxx_parse_dt(&client->dev, pdata);
		if (ret) {
			dev_warn(&client->dev, "pdata is not ready\n");
			return ret;
		}
	}

	charger = devm_kzalloc(&client->dev, sizeof(*charger), GFP_KERNEL);
	if (charger == NULL) {
		dev_err(&client->dev, "Failed to allocate charger\n");
		return -ENOMEM;
	}
	i2c_set_clientdata(client, charger);
	charger->dev = &client->dev;
	charger->client = client;
	charger->pdata = pdata;
	charger->resume_complete = true;
	charger->align = WLC_ALIGN_ERROR;
	charger->align_count = 0;
	charger->is_mfg_google = false;
	charger->fw_rev = 0;
	charger->p9412_gpio_ctl = false;
	charger->chip_id = charger->pdata->chip_id;
	charger->rtx_wakelock = false;
	charger->last_disable = -1;
	charger->irq_at = 0;
	charger->ll_bpp_cep = -EINVAL;
	charger->check_rp = RP_NOTSET;
	charger->extended_int_recv = false;
	charger->trigger_dd = DREAM_DEBOUNCE_TIME_S;
	charger->det_status = 1;
	charger->cc_vout_ready = false;
	charger->set_auth_icl = false;
	mutex_init(&charger->io_lock);
	mutex_init(&charger->cmd_lock);
	mutex_init(&charger->stats_lock);
	mutex_init(&charger->chg_features.feat_lock);
	mutex_init(&charger->rtx_lock);
	mutex_init(&charger->rtx_gpio_lock);
	mutex_init(&charger->auth_lock);
	mutex_init(&charger->renego_lock);
	mutex_init(&charger->fod_lock);
	mutex_init(&charger->irq_det_lock);
	timer_setup(&charger->vrect_timer, p9221_vrect_timer_handler, 0);
	timer_setup(&charger->align_timer, p9221_align_timer_handler, 0);
	INIT_DELAYED_WORK(&charger->dcin_work, p9221_dcin_work);
	INIT_DELAYED_WORK(&charger->stop_online_spoof_work, p9xxx_stop_online_spoof_work);
	INIT_DELAYED_WORK(&charger->change_det_status_work, p9xxx_change_det_status_work);
	INIT_DELAYED_WORK(&charger->charge_stats_hda_work, p9221_charge_stats_hda_work);
	INIT_DELAYED_WORK(&charger->tx_work, p9221_tx_work);
	INIT_DELAYED_WORK(&charger->txid_work, p9382_txid_work);
	INIT_DELAYED_WORK(&charger->icl_ramp_work, p9221_icl_ramp_work);
	INIT_DELAYED_WORK(&charger->align_work, p9221_align_work);
	INIT_DELAYED_WORK(&charger->dcin_pon_work, p9221_dcin_pon_work);
	INIT_DELAYED_WORK(&charger->rtx_work, p9382_rtx_work);
	INIT_DELAYED_WORK(&charger->auth_dc_icl_work, p9221_auth_dc_icl_work);
	INIT_DELAYED_WORK(&charger->soc_work, p9221_soc_work);
	INIT_DELAYED_WORK(&charger->chk_rp_work, p9xxx_chk_rp_work);
	INIT_DELAYED_WORK(&charger->chk_rtx_ocp_work, p9412_chk_rtx_ocp_work);
	INIT_DELAYED_WORK(&charger->chk_fod_work, p9xxx_chk_fod_work);
	INIT_DELAYED_WORK(&charger->set_rf_work, p9xxx_set_rf_work);
	INIT_WORK(&charger->uevent_work, p9221_uevent_work);
	INIT_WORK(&charger->rtx_disable_work, p9382_rtx_disable_work);
	INIT_WORK(&charger->rtx_reset_work, p9xxx_rtx_reset_work);
	INIT_DELAYED_WORK(&charger->power_mitigation_work,
			  p9221_power_mitigation_work);
	alarm_init(&charger->icl_ramp_alarm, ALARM_BOOTTIME,
		   p9221_icl_ramp_alarm_cb);
	alarm_init(&charger->auth_dc_icl_alarm, ALARM_BOOTTIME,
		   p9221_auth_dc_icl_alarm_cb);

	init_waitqueue_head(&charger->ccreset_wq);

	charger->align_ws = wakeup_source_register(NULL, "p9221_align");
	charger->det_status_ws = wakeup_source_register(NULL, "p9221_det_status");

	/* setup function pointers for platform */
	/* first from *_charger.c -> *_chip.c */
	charger->reg_read_n = p9221_reg_read_n;
	charger->reg_read_8 = p9221_reg_read_8;
	charger->reg_read_16 = p9221_reg_read_16;
	charger->reg_write_n = p9221_reg_write_n;
	charger->reg_write_8 = p9221_reg_write_8;
	charger->reg_write_16 = p9221_reg_write_16;
	/* then from *_chip.c -> *_charger.c */
	p9221_chip_init_params(charger, charger->pdata->chip_id);
	p9221_chip_init_interrupt_bits(charger, charger->pdata->chip_id);
	ret = p9221_chip_init_funcs(charger, charger->pdata->chip_id);
	if (ret) {
		dev_err(&client->dev,
			"Failed to initialize chip specific information\n");
		return ret;
	}

	p9221_charge_stats_init(&charger->chg_data);

	/* Default enable */
	charger->enabled = true;

	/* Default to R5+ */
	charger->cust_id = 5;

	psy_cfg.drv_data = charger;
	psy_cfg.of_node = charger->dev->of_node;
	charger->wc_psy = devm_power_supply_register(charger->dev,
						     &p9221_psy_desc,
						     &psy_cfg);
	if (IS_ERR(charger->wc_psy)) {
		dev_err(&client->dev, "Fail to register supply: %d\n", ret);
		return PTR_ERR(charger->wc_psy);
	}

	/*
	 * Create the WLC_DISABLE votable, use for send EPT
	 * NOTE: pulling QI_EN_L might not be OK, verify this with EE
	 */
	charger->wlc_disable_votable =
		gvotable_create_bool_election(NULL, p9221_wlc_disable_callback,
					      charger);
	if (IS_ERR(charger->wlc_disable_votable)) {
		ret = PTR_ERR(charger->wlc_disable_votable);
		dev_err(&client->dev,
			"Couldn't create WLC_DISABLE rc=%d\n", ret);
		charger->wlc_disable_votable = NULL;
	} else {
		gvotable_set_vote2str(charger->wlc_disable_votable,
				      gvotable_v2s_int);
		gvotable_election_set_name(charger->wlc_disable_votable,
					   "WLC_DISABLE");
	}

	/*
	 * Create the RTX_ICL votable, we use this to limit the current that
	 * is taken for RTx mode
	 */
	if (charger->pdata->has_rtx) {
		charger->tx_icl_votable =
			gvotable_create_int_election(
				NULL, gvotable_comparator_int_min,
				p9382a_tx_icl_vote_callback, charger);
		if (IS_ERR(charger->tx_icl_votable)) {
			ret = PTR_ERR(charger->tx_icl_votable);
			dev_err(&client->dev,
				"Couldn't create TX_ICL rc=%d\n", ret);
			charger->tx_icl_votable = NULL;
		} else {
			gvotable_set_vote2str(charger->tx_icl_votable,
					      gvotable_v2s_int);
			gvotable_election_set_name(charger->tx_icl_votable,
						   "TX_ICL");
			/* vote default TX_ICL for rtx mode */
			gvotable_cast_long_vote(
				charger->tx_icl_votable, P9382A_RTX_VOTER,
				P9221_MA_TO_UA(P9382A_RTX_ICL_MAX_MA), true);
		}
	}

	charger->votable_init_done = p9xxx_find_votable(charger);

	/* Ramping on BPP is optional */
	if (charger->pdata->icl_ramp_delay_ms != -1) {
		charger->icl_ramp_ua = P9221_DC_ICL_BPP_RAMP_DEFAULT_UA;
		charger->pdata->icl_ramp_delay_ms =
					P9221_DC_ICL_BPP_RAMP_DELAY_DEFAULT_MS;
	}

	charger->dc_icl_bpp = 0;
	charger->dc_icl_epp = 0;
	charger->dc_icl_epp_neg = charger->pdata->epp_icl > 0 ? charger->pdata->epp_icl : P9221_DC_ICL_EPP_UA;
	charger->aicl_icl_ua = 0;
	charger->aicl_delay_ms = 0;

	crc8_populate_msb(p9221_crc8_table, P9221_CRC8_POLYNOMIAL);

	online = p9221_check_online(charger);
	dev_info(&client->dev, "online = %d CHIP_ID = 0x%x\n", online,
		 charger->chip_id);

	if (online) {
		/* set charger->online=true, will ignore first VRECTON IRQ */
		p9221_set_online(charger);
	} else {
		/* disconnected, (likely err!=0) vote for BPP */
		p9221_vote_defaults(charger);
	}

	/*
	 * irq_type should use "IRQF_TRIGGER_LOW" or we will
	 * missing some interrupts.
	 * this issue happened on R3 b/154789273.
	 */
	if (charger->pdata->irq_int > 0) {
		ret = devm_request_threaded_irq(
				&client->dev, charger->pdata->irq_int, NULL,
				p9221_irq_thread, charger->pdata->irq_flag,
				"p9221-irq", charger);
		if (ret)
			dev_err(&client->dev, "Failed to request IRQ\n");
	}

	device_init_wakeup(charger->dev, true);

	/*
	 * We will receive a VRECTON after enabling IRQ if the device is
	 * if the device is already in-field when the driver is probed.
	 */
	enable_irq_wake(charger->pdata->irq_int);

	device_init_wakeup(charger->dev, true);

	if (gpio_is_valid(charger->pdata->irq_det_gpio)) {
		ret = devm_request_threaded_irq(&client->dev, charger->pdata->irq_det_int, NULL,
					p9221_irq_det_thread,
					IRQF_TRIGGER_RISING | IRQF_TRIGGER_FALLING | IRQF_ONESHOT,
					"p9221-irq-det", charger);
		if (ret) {
			dev_err(&client->dev, "Failed to request IRQ_DET\n");
		} else {
			charger->det_status = gpio_get_value_cansleep(charger->pdata->irq_det_gpio);
			enable_irq_wake(charger->pdata->irq_det_int);
			disable_irq(charger->pdata->irq_det_int);
		}
<<<<<<< HEAD
=======
		mutex_lock(&charger->irq_det_lock);
		charger->det_status = gpio_get_value(charger->pdata->irq_det_gpio);
		disable_irq(charger->pdata->irq_det_int);
		mutex_unlock(&charger->irq_det_lock);
>>>>>>> ffd652b2
	}

	charger->last_capacity = -1;
	charger->count = 1;
	bin_attr_rxdata.size = charger->rx_buf_size;
	bin_attr_txdata.size = charger->tx_buf_size;
	ret = sysfs_create_group(&charger->dev->kobj, &p9221_attr_group);
	if (ret) {
		dev_info(&client->dev, "sysfs_create_group failed\n");
	}
	if (charger->pdata->has_rtx) {
		ret = sysfs_create_group(&charger->dev->kobj, &rtx_attr_group);
		if (ret)
			dev_info(&client->dev, "rtx sysfs_create_group failed\n");
	}

	charger->debug_entry = debugfs_create_dir("p9221_charger", 0);
	if (IS_ERR_OR_NULL(charger->debug_entry)) {
		charger->debug_entry = NULL;
		dev_err(&client->dev, "Failed to create debug_entry\n");
	} else {
		debugfs_create_u32("trigger_dd", 0644, charger->debug_entry, &charger->trigger_dd);
		debugfs_create_bool("no_fod", 0644, charger->debug_entry, &charger->no_fod);
		debugfs_create_bool("de_rtx_hw_ocp", 0644, charger->debug_entry,
				    &charger->pdata->hw_ocp_det);
		debugfs_create_u32("de_q_value", 0644, charger->debug_entry, &charger->de_q_value);
		debugfs_create_u32("de_chk_ocp_ms", 0644, charger->debug_entry,
				   &charger->rtx_ocp_chk_ms);
		debugfs_create_u32("de_rtx_delay_ms", 0644, charger->debug_entry,
				   &charger->rtx_total_delay);
		debugfs_create_bool("needs_align_check", 0644, charger->debug_entry,
				    &charger->pdata->needs_align_check);
		debugfs_create_file("irq_det", 0444, charger->debug_entry, charger, &debug_irq_det_fops);
		debugfs_create_u32("det_on_debounce", 0644, charger->debug_entry, &charger->det_on_debounce);
		debugfs_create_u32("det_off_debounce", 0644, charger->debug_entry, &charger->det_off_debounce);
		debugfs_create_u32("de_hpp_neg_pwr", 0644, charger->debug_entry, &charger->de_hpp_neg_pwr);
		debugfs_create_u32("de_epp_neg_pwr", 0644, charger->debug_entry, &charger->de_epp_neg_pwr);
		debugfs_create_u32("de_wait_prop_irq_ms", 0644, charger->debug_entry, &charger->de_wait_prop_irq_ms);
		debugfs_create_u16("de_tx_ocp_ma", 0644, charger->debug_entry,
				   &charger->tx_ocp);
		debugfs_create_u16("de_tx_api_limit_ma", 0644, charger->debug_entry,
				   &charger->tx_api_limit);
		debugfs_create_u16("de_tx_freq_low_khz", 0644, charger->debug_entry,
				   &charger->tx_freq_low_limit);
		debugfs_create_u16("de_tx_fod_thrsh_mw", 0644, charger->debug_entry,
				   &charger->tx_fod_thrsh);
		debugfs_create_u16("de_tx_plim_ma", 0644, charger->debug_entry,
				   &charger->ra9530_tx_plim);
		debugfs_create_u32("de_ocp_ua", 0644, charger->debug_entry,
				   &charger->wlc_ocp);
		debugfs_create_u32("enable_i2c_debug", 0644, charger->debug_entry,
				   &charger->enable_i2c_debug);
	}

	/* can independently read battery capacity */
	dn = of_parse_phandle(of_node, "idt,fuel-gauge", 0);
	if (dn)
		schedule_delayed_work(&charger->soc_work, 0);

	/*
	 * Register notifier so we can detect changes on DC_IN
	 */
	INIT_DELAYED_WORK(&charger->notifier_work, p9221_notifier_work);
	charger->nb.notifier_call = p9221_notifier_cb;
	ret = power_supply_reg_notifier(&charger->nb);
	if (ret) {
		dev_err(&client->dev, "Fail to register notifier: %d\n", ret);
		return ret;
	}

	charger->log = logbuffer_register("wireless");
	if (IS_ERR(charger->log)) {
		ret = PTR_ERR(charger->log);
		dev_err(charger->dev,
			"failed to obtain logbuffer instance, ret=%d\n", ret);
		charger->log = NULL;
	}

	charger->rtx_log = logbuffer_register("rtx");
	if (IS_ERR(charger->rtx_log)) {
		ret = PTR_ERR(charger->rtx_log);
		dev_err(charger->dev,
			"failed to obtain rtx logbuffer instance, ret=%d\n",
			ret);
		charger->rtx_log = NULL;
	}

#if IS_ENABLED(CONFIG_GPIOLIB)
	if (charger->pdata->chip_id == P9412_CHIP_ID ||
	    charger->pdata->chip_id == P9222_CHIP_ID ||
	    charger->pdata->chip_id == RA9530_CHIP_ID) {
		p9xxx_gpio_init(charger);
		charger->gpio.parent = &client->dev;
		charger->gpio.of_node = of_find_node_by_name(client->dev.of_node,
						charger->gpio.label);
		if (!charger->gpio.of_node)
			dev_err(&client->dev, "Failed to find %s DT node\n",
				charger->gpio.label);

		ret = devm_gpiochip_add_data(&client->dev, &charger->gpio, charger);
		dev_info(&client->dev, "%d GPIOs registered ret:%d\n",
			 charger->gpio.ngpio, ret);

	}
#endif

	dev_info(&client->dev, "p9221 Charger Driver Loaded\n");

	if (online) {
		charger->dc_psy = power_supply_get_by_name("dc");
		if (charger->dc_psy)
			power_supply_changed(charger->dc_psy);
	}

	/* prefill txid 1 with API revision number (1) */
	feature_update_cache(&charger->chg_features, 1, 1);
	return 0;
}

static void p9221_charger_remove(struct i2c_client *client)
{
	struct p9221_charger_data *charger = i2c_get_clientdata(client);

	cancel_delayed_work_sync(&charger->dcin_work);
	cancel_delayed_work_sync(&charger->stop_online_spoof_work);
	cancel_delayed_work_sync(&charger->change_det_status_work);
	cancel_delayed_work_sync(&charger->charge_stats_hda_work);
	cancel_delayed_work_sync(&charger->tx_work);
	cancel_delayed_work_sync(&charger->txid_work);
	cancel_delayed_work_sync(&charger->icl_ramp_work);
	cancel_delayed_work_sync(&charger->dcin_pon_work);
	cancel_delayed_work_sync(&charger->align_work);
	cancel_delayed_work_sync(&charger->rtx_work);
	cancel_delayed_work_sync(&charger->auth_dc_icl_work);
	cancel_delayed_work_sync(&charger->chk_rp_work);
	cancel_delayed_work_sync(&charger->chk_rtx_ocp_work);
	cancel_delayed_work_sync(&charger->chk_fod_work);
	cancel_delayed_work_sync(&charger->set_rf_work);
	cancel_work_sync(&charger->uevent_work);
	cancel_work_sync(&charger->rtx_disable_work);
	cancel_work_sync(&charger->rtx_reset_work);
	cancel_delayed_work_sync(&charger->power_mitigation_work);
	alarm_try_to_cancel(&charger->icl_ramp_alarm);
	alarm_try_to_cancel(&charger->auth_dc_icl_alarm);
	del_timer_sync(&charger->vrect_timer);
	del_timer_sync(&charger->align_timer);
	device_init_wakeup(charger->dev, false);
	cancel_delayed_work_sync(&charger->notifier_work);
	power_supply_unreg_notifier(&charger->nb);
	if (!IS_ERR_OR_NULL(charger->batt_psy))
		power_supply_put(charger->batt_psy);
	mutex_destroy(&charger->io_lock);
	mutex_destroy(&charger->stats_lock);
	mutex_destroy(&charger->chg_features.feat_lock);
	mutex_destroy(&charger->rtx_lock);
	mutex_destroy(&charger->rtx_gpio_lock);
	mutex_destroy(&charger->auth_lock);
	mutex_destroy(&charger->renego_lock);
	if (charger->log)
		logbuffer_unregister(charger->log);
	if (charger->rtx_log)
		logbuffer_unregister(charger->rtx_log);

	wakeup_source_unregister(charger->align_ws);
	wakeup_source_unregister(charger->det_status_ws);
	if (charger->i2c_rxdebug_buf)
		kfree(charger->i2c_rxdebug_buf);
	if (charger->i2c_txdebug_buf)
		kfree(charger->i2c_txdebug_buf);
}

static const struct i2c_device_id p9221_charger_id_table[] = {
	{ "p9221", 0 },
	{ "p9382", 0 },
	{ },
};
MODULE_DEVICE_TABLE(i2c, p9221_charger_id_table);

#ifdef CONFIG_OF
static struct of_device_id p9221_charger_match_table[] = {
	{ .compatible = "idt,p9221",},
	{ .compatible = "idt,p9222",},
	{ .compatible = "idt,p9382",},
	{ .compatible = "idt,p9412",},
	{ .compatible = "idt,ra9530",},
	{},
};
#else
#define p9221_charger_match_table NULL
#endif

#ifdef CONFIG_PM_SLEEP
static int p9221_pm_suspend(struct device *dev)
{
	struct i2c_client *client = to_i2c_client(dev);
	struct p9221_charger_data *charger = i2c_get_clientdata(client);

	pm_runtime_get_sync(charger->dev);
	charger->resume_complete = false;
	pm_runtime_put_sync(charger->dev);

	return 0;
}

static int p9221_pm_resume(struct device *dev)
{
	struct i2c_client *client = to_i2c_client(dev);
	struct p9221_charger_data *charger = i2c_get_clientdata(client);

	pm_runtime_get_sync(charger->dev);
	charger->resume_complete = true;
	if (charger->disable_irq) {
		enable_irq(charger->pdata->irq_int);
		charger->disable_irq = false;
	}
	pm_runtime_put_sync(charger->dev);

	return 0;
}
#endif
static const struct dev_pm_ops p9221_pm_ops = {
	SET_NOIRQ_SYSTEM_SLEEP_PM_OPS(p9221_pm_suspend, p9221_pm_resume)
};

static struct i2c_driver p9221_charger_driver = {
	.driver = {
		.name		= "p9221",
		.owner		= THIS_MODULE,
		.of_match_table = p9221_charger_match_table,
		.pm		= &p9221_pm_ops,
		.probe_type = PROBE_PREFER_ASYNCHRONOUS,
	},
	.probe		= p9221_charger_probe,
	.remove		= p9221_charger_remove,
	.id_table	= p9221_charger_id_table,
};
module_i2c_driver(p9221_charger_driver);
MODULE_DESCRIPTION("IDT P9221 Wireless Power Receiver Driver");
MODULE_AUTHOR("Patrick Tjin <pattjin@google.com>");
MODULE_LICENSE("GPL");<|MERGE_RESOLUTION|>--- conflicted
+++ resolved
@@ -3782,24 +3782,14 @@
 	mutex_lock(&charger->irq_det_lock);
 	if (charger->online_spoof && dc_in == 1) {
 		/* stop spoofing is queued */
-<<<<<<< HEAD
-		if (cancel_delayed_work(&charger->stop_online_spoof_work))
-			logbuffer_prlog(charger->log, "dc=1: online_spoof=0");
-		else
+		if (!cancel_delayed_work(&charger->stop_online_spoof_work))
 			dev_err(&charger->client->dev,
 				"Error: no spoof work even though spoof=1 && dc=1\n");
-		if (charger->online_spoof)
-			disable_irq(charger->pdata->irq_det_int);
-		charger->online_spoof = false;
-		gvotable_cast_bool_vote(charger->wlc_spoof_votable, "WLC", false);
-=======
-		if (!cancel_delayed_work(&charger->stop_online_spoof_work))
-			dev_err(&charger->client->dev, "Error: no spoof work even though spoof=1 && dc=1\n");
 		logbuffer_prlog(charger->log, "dc=1: online_spoof=0");
 		disable_irq_wake(charger->pdata->irq_det_int);
 		disable_irq(charger->pdata->irq_det_int);
 		charger->online_spoof = false;
->>>>>>> ffd652b2
+		gvotable_cast_bool_vote(charger->wlc_spoof_votable, "WLC", false);
 	}
 	mutex_unlock(&charger->irq_det_lock);
 
@@ -8038,17 +8028,11 @@
 		if (ret) {
 			dev_err(&client->dev, "Failed to request IRQ_DET\n");
 		} else {
+			mutex_lock(&charger->irq_det_lock);
 			charger->det_status = gpio_get_value_cansleep(charger->pdata->irq_det_gpio);
-			enable_irq_wake(charger->pdata->irq_det_int);
 			disable_irq(charger->pdata->irq_det_int);
-		}
-<<<<<<< HEAD
-=======
-		mutex_lock(&charger->irq_det_lock);
-		charger->det_status = gpio_get_value(charger->pdata->irq_det_gpio);
-		disable_irq(charger->pdata->irq_det_int);
-		mutex_unlock(&charger->irq_det_lock);
->>>>>>> ffd652b2
+			mutex_unlock(&charger->irq_det_lock);
+		}
 	}
 
 	charger->last_capacity = -1;
