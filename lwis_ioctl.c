// SPDX-License-Identifier: GPL-2.0-only
/*
 * Google LWIS IOCTL Handler
 *
 * Copyright (c) 2018 Google, LLC
 */

#define pr_fmt(fmt) KBUILD_MODNAME "-ioctl: " fmt

#include "lwis_ioctl.h"

#include <linux/kernel.h>
#include <linux/mm.h>
#include <linux/slab.h>
#include <linux/compiler_types.h>
#include <linux/uaccess.h>

#include "lwis_allocator.h"
#include "lwis_buffer.h"
#include "lwis_commands.h"
#include "lwis_debug.h"
#include "lwis_device.h"
#include "lwis_device_dpm.h"
#include "lwis_device_i2c.h"
#include "lwis_device_ioreg.h"
#include "lwis_device_test.h"
#include "lwis_device_top.h"
#include "lwis_event.h"
#include "lwis_fence.h"
#include "lwis_io_buffer.h"
#include "lwis_io_entry.h"
#include "lwis_periodic_io.h"
#include "lwis_transaction.h"
#include "lwis_util.h"
#include "lwis_bus_manager.h"

#define IOCTL_TO_ENUM(x) _IOC_NR(x)
#define IOCTL_ARG_SIZE(x) _IOC_SIZE(x)
#define STRINGIFY(x) #x

#define MAX_CMD_COUNT 10

static void create_top_device_worker_thread(struct lwis_client *client)
{
	lwis_start_top_device_worker(client);
}

static void ioctl_pr_err(struct lwis_device *lwis_dev, unsigned int ioctl_type, int errno)
{
	unsigned int type = IOCTL_TO_ENUM(ioctl_type);
	static char type_name[32];
	size_t exp_size;

	switch (type) {
	case IOCTL_TO_ENUM(LWIS_CMD_PACKET):
		strscpy(type_name, STRINGIFY(LWIS_CMD_PACKET), sizeof(type_name));
		exp_size = IOCTL_ARG_SIZE(LWIS_CMD_PACKET);
		break;
	default:
		strscpy(type_name, "UNDEFINED", sizeof(type_name));
		exp_size = 0;
		break;
	};

	if (strcmp(type_name, "UNDEFINED") && exp_size != IOCTL_ARG_SIZE(ioctl_type)) {
		dev_err_ratelimited(
			lwis_dev->dev,
			"Failed to process %s (errno: %d), expecting argument with length of %zu, got length of %d. Mismatch kernel version?\n",
			type_name, errno, exp_size, IOCTL_ARG_SIZE(ioctl_type));
	} else {
		dev_err_ratelimited(lwis_dev->dev, "Failed to process %s (errno: %d)\n", type_name,
				    errno);
	}
}

static int register_read(struct lwis_device *lwis_dev, struct lwis_io_entry *read_entry,
			 struct lwis_io_entry *user_msg)
{
	int ret = 0;
	uint8_t *user_buf;
	bool batch_mode = false;

	if (read_entry->type == LWIS_IO_ENTRY_READ_BATCH ||
	    read_entry->type == LWIS_IO_ENTRY_READ_BATCH_V2) {
		batch_mode = true;
		/* Save the userspace buffer address */
		user_buf = read_entry->rw_batch.buf;
		/* Allocate read buffer */
		read_entry->rw_batch.buf = lwis_allocator_allocate(
			lwis_dev, read_entry->rw_batch.size_in_bytes, GFP_KERNEL);
		if (!read_entry->rw_batch.buf) {
			dev_err_ratelimited(lwis_dev->dev,
					    "Failed to allocate register read buffer\n");
			return -ENOMEM;
		}
	} else if (read_entry->type != LWIS_IO_ENTRY_READ &&
		   read_entry->type != LWIS_IO_ENTRY_READ_V2) {
		/* Type must be either READ or READ_BATCH */
		dev_err(lwis_dev->dev, "Invalid io_entry type for REGISTER_READ\n");
		return -EINVAL;
	}

	ret = lwis_dev->vops.register_io(lwis_dev, read_entry, lwis_dev->native_value_bitwidth);
	if (ret) {
		dev_err_ratelimited(lwis_dev->dev, "Failed to read registers\n");
		goto reg_read_exit;
	}

	/* Copy read data back to userspace */
	if (batch_mode) {
		if (copy_to_user((void __user *)user_buf, read_entry->rw_batch.buf,
				 read_entry->rw_batch.size_in_bytes)) {
			ret = -EFAULT;
			dev_err_ratelimited(
				lwis_dev->dev,
				"Failed to copy register read buffer back to userspace\n");
		}
	} else {
		if (copy_to_user((void __user *)user_msg, read_entry, sizeof(*read_entry))) {
			ret = -EFAULT;
			dev_err_ratelimited(
				lwis_dev->dev,
				"Failed to copy register read entry back to userspace\n");
		}
	}

reg_read_exit:
	if (batch_mode) {
		lwis_allocator_free(lwis_dev, read_entry->rw_batch.buf);
		read_entry->rw_batch.buf = NULL;
	}
	return ret;
}

static int register_write(struct lwis_device *lwis_dev, struct lwis_io_entry *write_entry)
{
	int ret = 0;
	uint8_t *user_buf;
	bool batch_mode = false;

	if (write_entry->type == LWIS_IO_ENTRY_WRITE_BATCH ||
	    write_entry->type == LWIS_IO_ENTRY_WRITE_BATCH_V2) {
		batch_mode = true;
		/* Save the userspace buffer address */
		user_buf = write_entry->rw_batch.buf;
		/* Allocate write buffer and copy contents from userspace */
		write_entry->rw_batch.buf = lwis_allocator_allocate(
			lwis_dev, write_entry->rw_batch.size_in_bytes, GFP_KERNEL);
		if (!write_entry->rw_batch.buf) {
			dev_err_ratelimited(lwis_dev->dev,
					    "Failed to allocate register write buffer\n");
			return -ENOMEM;
		}

		if (copy_from_user(write_entry->rw_batch.buf, (void __user *)user_buf,
				   write_entry->rw_batch.size_in_bytes)) {
			ret = -EFAULT;
			dev_err_ratelimited(lwis_dev->dev,
					    "Failed to copy write buffer from userspace\n");
			goto reg_write_exit;
		}
	} else if (write_entry->type != LWIS_IO_ENTRY_WRITE &&
		   write_entry->type != LWIS_IO_ENTRY_WRITE_V2) {
		/* Type must be either WRITE or WRITE_BATCH */
		dev_err(lwis_dev->dev, "Invalid io_entry type for REGISTER_WRITE\n");
		return -EINVAL;
	}

	ret = lwis_dev->vops.register_io(lwis_dev, write_entry, lwis_dev->native_value_bitwidth);
	if (ret)
		dev_err_ratelimited(lwis_dev->dev, "Failed to write registers\n");

reg_write_exit:
	if (batch_mode) {
		lwis_allocator_free(lwis_dev, write_entry->rw_batch.buf);
		write_entry->rw_batch.buf = NULL;
	}
	return ret;
}

static int register_modify(struct lwis_device *lwis_dev, struct lwis_io_entry *modify_entry)
{
	int ret = 0;

	ret = lwis_dev->vops.register_io(lwis_dev, modify_entry, lwis_dev->native_value_bitwidth);
	if (ret)
		dev_err_ratelimited(lwis_dev->dev, "Failed to read registers for modify\n");

	return ret;
}

static int synchronous_process_io_entries(struct lwis_device *lwis_dev, int num_io_entries,
					  struct lwis_io_entry *io_entries,
					  struct lwis_io_entry *user_msg, bool skip_error)
{
	int ret = 0;
	int last_error = 0;
	int i = 0;

	lwis_bus_manager_lock_bus(lwis_dev);
	/* Use write memory barrier at the beginning of I/O entries if the access protocol
	 * allows it
	 */
	if (lwis_dev->vops.register_io_barrier != NULL) {
		lwis_dev->vops.register_io_barrier(lwis_dev,
						   /*use_read_barrier=*/false,
						   /*use_write_barrier=*/true);
	}
	for (i = 0; i < num_io_entries; i++) {
		switch (io_entries[i].type) {
		case LWIS_IO_ENTRY_MODIFY:
			ret = register_modify(lwis_dev, &io_entries[i]);
			break;
		case LWIS_IO_ENTRY_READ:
		case LWIS_IO_ENTRY_READ_V2:
		case LWIS_IO_ENTRY_READ_BATCH:
		case LWIS_IO_ENTRY_READ_BATCH_V2:
			ret = register_read(lwis_dev, &io_entries[i], user_msg + i);
			break;
		case LWIS_IO_ENTRY_WRITE:
		case LWIS_IO_ENTRY_WRITE_V2:
		case LWIS_IO_ENTRY_WRITE_BATCH:
		case LWIS_IO_ENTRY_WRITE_BATCH_V2:
			ret = register_write(lwis_dev, &io_entries[i]);
			break;
		case LWIS_IO_ENTRY_POLL:
			ret = lwis_io_entry_poll(lwis_dev, &io_entries[i], /*is_short=*/false);
			break;
		case LWIS_IO_ENTRY_POLL_SHORT:
			ret = lwis_io_entry_poll(lwis_dev, &io_entries[i], /*is_short=*/true);
			break;
		case LWIS_IO_ENTRY_WAIT:
			ret = lwis_io_entry_wait(lwis_dev, &io_entries[i]);
			break;
		case LWIS_IO_ENTRY_READ_ASSERT:
			ret = lwis_io_entry_read_assert(lwis_dev, &io_entries[i]);
			break;
		case LWIS_IO_ENTRY_WRITE_TO_BUFFER:
			ret = lwis_io_buffer_write(lwis_dev, &io_entries[i]);
			break;
		default:
			dev_err(lwis_dev->dev, "Unknown io_entry operation\n");
			ret = -EINVAL;
		}

		if (ret) {
			last_error = ret;
			if (skip_error) {
				dev_warn(
					lwis_dev->dev,
					"IO type %d processing failed, skipping error and running next command\n",
					io_entries[i].type);
			} else {
				dev_err(lwis_dev->dev, "Register io_entry failed\n");
				goto exit;
			}
		}
	}
exit:
	/* Use read memory barrier at the end of I/O entries if the access protocol
	 * allows it
	 */
	if (lwis_dev->vops.register_io_barrier != NULL) {
		lwis_dev->vops.register_io_barrier(lwis_dev,
						   /*use_read_barrier=*/true,
						   /*use_write_barrier=*/false);
	}
	lwis_bus_manager_unlock_bus(lwis_dev);

	return last_error;
}

static int construct_io_entry(struct lwis_client *client, struct lwis_io_entry *user_entries,
			      size_t num_io_entries, struct lwis_io_entry **io_entries)
{
	int i;
	int ret = 0;
	int last_buf_alloc_idx = -1;
	size_t entry_size;
	struct lwis_io_entry *k_entries;
	uint8_t *user_buf;
	uint8_t *k_buf;
	struct lwis_device *lwis_dev = client->lwis_dev;

	entry_size = num_io_entries * sizeof(struct lwis_io_entry);
	if (entry_size / sizeof(struct lwis_io_entry) != num_io_entries) {
		dev_err(lwis_dev->dev, "Failed to prepare io entries due to integer overflow\n");
		return -EOVERFLOW;
	}
	k_entries = lwis_allocator_allocate(lwis_dev, entry_size, GFP_KERNEL);
	if (!k_entries) {
		dev_err(lwis_dev->dev, "Failed to allocate io entries\n");
		return -ENOMEM;
	}

	if (copy_from_user((void *)k_entries, (void __user *)user_entries, entry_size)) {
		ret = -EFAULT;
		dev_err(lwis_dev->dev, "Failed to copy io entries from user\n");
		goto error_free_entries;
	}

	/*
	 * For batch writes, need to allocate kernel buffers to deep copy the
	 * write values. Don't need to do this for batch reads because memory
	 * will be allocated in the form of lwis_io_result in io processing.
	 */
	for (i = 0; i < num_io_entries; ++i) {
		if (k_entries[i].type == LWIS_IO_ENTRY_WRITE_BATCH ||
		    k_entries[i].type == LWIS_IO_ENTRY_WRITE_BATCH_V2) {
			user_buf = k_entries[i].rw_batch.buf;
			k_buf = lwis_allocator_allocate(
				lwis_dev, k_entries[i].rw_batch.size_in_bytes, GFP_KERNEL);
			if (!k_buf) {
				dev_err_ratelimited(lwis_dev->dev,
						    "Failed to allocate io write buffer\n");
				ret = -ENOMEM;
				goto error_free_buf;
			}
			last_buf_alloc_idx = i;
			k_entries[i].rw_batch.buf = k_buf;
			if (copy_from_user(k_buf, (void __user *)user_buf,
					   k_entries[i].rw_batch.size_in_bytes)) {
				ret = -EFAULT;
				dev_err_ratelimited(
					lwis_dev->dev,
					"Failed to copy io write buffer from userspace\n");
				goto error_free_buf;
			}
		} else if (k_entries[i].type == LWIS_IO_ENTRY_WRITE_TO_BUFFER) {
			struct dma_buf *dma_buffer = dma_buf_get(k_entries[i].write_to_buffer.fd);
			struct iosys_map *sys_map = NULL;
			uint8_t *k_bytes_from_userspace = NULL;

			if (IS_ERR(dma_buffer)) {
				dev_err(lwis_dev->dev,
					"PDMA buffer IO failed because dma_buf_get failed");
				ret = -EFAULT;
				goto error_free_buf;
			}

			sys_map = kmalloc(sizeof(struct iosys_map), GFP_KERNEL);
			if (!sys_map) {
				dma_buf_put(dma_buffer);
				ret = -EFAULT;
				goto error_free_buf;
			}

			k_bytes_from_userspace =
				kmalloc(k_entries[i].write_to_buffer.size_in_bytes, GFP_KERNEL);
			if (!k_bytes_from_userspace) {
				dma_buf_put(dma_buffer);
				ret = -EFAULT;
				kfree(sys_map);
				goto error_free_buf;
			}

			if (copy_from_user(k_bytes_from_userspace,
					   (void __user *)(k_entries[i].write_to_buffer.bytes),
					   k_entries[i].write_to_buffer.size_in_bytes)) {
				dev_err(lwis_dev->dev,
					"PDMA buffer IO failed because bytes cannot be copied from user space");
				dma_buf_put(dma_buffer);
				ret = -EFAULT;
				kfree(sys_map);
				kfree(k_bytes_from_userspace);
				goto error_free_buf;
			}
			k_entries[i].write_to_buffer.bytes = k_bytes_from_userspace;

			if (dma_buf_vmap(dma_buffer, sys_map) < 0) {
				dev_err(lwis_dev->dev, "PDMA buffer IO failed because vmap failed");
				dma_buf_put(dma_buffer);
				ret = -EFAULT;
				kfree(sys_map);
				kfree(k_bytes_from_userspace);
				goto error_free_buf;
			}

			if (dma_buf_begin_cpu_access(dma_buffer, DMA_BIDIRECTIONAL) < 0) {
				dev_err(lwis_dev->dev,
					"PDMA buffer IO failed because CPU cannot have access to the buffer");
				dma_buf_vunmap(dma_buffer, sys_map);
				dma_buf_put(dma_buffer);
				ret = -EFAULT;
				kfree(sys_map);
				kfree(k_bytes_from_userspace);
				goto error_free_buf;
			}
			k_entries[i].write_to_buffer.buffer =
				kmalloc(sizeof(struct pdma_buffer), GFP_KERNEL);

			if (!k_entries[i].write_to_buffer.buffer) {
				dma_buf_end_cpu_access(dma_buffer, DMA_BIDIRECTIONAL);
				dma_buf_vunmap(dma_buffer, sys_map);
				dma_buf_put(dma_buffer);
				ret = -EFAULT;
				kfree(sys_map);
				kfree(k_bytes_from_userspace);
				goto error_free_buf;
			}

			k_entries[i].write_to_buffer.buffer->io_sys_map = sys_map;
			k_entries[i].write_to_buffer.buffer->dma_buf = dma_buffer;
			last_buf_alloc_idx = i;
		}
	}

	*io_entries = k_entries;
	return 0;

error_free_buf:
	for (i = 0; i <= last_buf_alloc_idx; ++i) {
		if (k_entries[i].type == LWIS_IO_ENTRY_WRITE_BATCH ||
		    k_entries[i].type == LWIS_IO_ENTRY_WRITE_BATCH_V2) {
			lwis_allocator_free(lwis_dev, k_entries[i].rw_batch.buf);
			k_entries[i].rw_batch.buf = NULL;
		} else if (k_entries[i].type == LWIS_IO_ENTRY_WRITE_TO_BUFFER) {
			void *sys_map = k_entries[i].write_to_buffer.buffer->io_sys_map;
			void *dma_buffer = k_entries[i].write_to_buffer.buffer->dma_buf;

			dma_buf_end_cpu_access(dma_buffer, DMA_BIDIRECTIONAL);
			dma_buf_vunmap(dma_buffer, sys_map);
			dma_buf_put(dma_buffer);
			kfree(sys_map);
			kfree(k_entries[i].write_to_buffer.bytes);
			kfree(k_entries[i].write_to_buffer.buffer);
		}
	}
error_free_entries:
	lwis_allocator_free(lwis_dev, k_entries);
	*io_entries = NULL;
	return ret;
}

static int copy_pkt_to_user(struct lwis_device *lwis_dev, void __user *u_msg, void *k_msg,
			    size_t size)
{
	if (copy_to_user(u_msg, k_msg, size)) {
		dev_err(lwis_dev->dev, "Failed to copy %zu bytes to user\n", size);
		return -EFAULT;
	}

	return 0;
}

static int cmd_echo(struct lwis_device *lwis_dev, struct lwis_cmd_pkt *header,
		    struct lwis_cmd_echo __user *u_msg)
{
	struct lwis_cmd_echo echo_msg;
	char *buffer = NULL;

	if (copy_from_user((void *)&echo_msg, (void __user *)u_msg, sizeof(echo_msg))) {
		dev_err(lwis_dev->dev, "Failed to copy %zu bytes from user\n", sizeof(echo_msg));
		return -EFAULT;
	}

	if (echo_msg.msg.size == 0) {
		header->ret_code = 0;
		return copy_pkt_to_user(lwis_dev, u_msg, (void *)header, sizeof(*header));
	}

	buffer = kmalloc(echo_msg.msg.size + 1, GFP_KERNEL);
	if (!buffer) {
		header->ret_code = -ENOMEM;
		return copy_pkt_to_user(lwis_dev, u_msg, (void *)header, sizeof(*header));
	}
	if (copy_from_user(buffer, (void __user *)echo_msg.msg.msg, echo_msg.msg.size)) {
		dev_err(lwis_dev->dev, "Failed to copy %zu bytes echo message from user\n",
			echo_msg.msg.size);
		kfree(buffer);
		header->ret_code = -EFAULT;
		return copy_pkt_to_user(lwis_dev, u_msg, (void *)header, sizeof(*header));
	}
	buffer[echo_msg.msg.size] = '\0';

	if (echo_msg.msg.kernel_log)
		dev_info(lwis_dev->dev, "LWIS_ECHO: %s\n", buffer);

	kfree(buffer);

	header->ret_code = 0;
	return copy_pkt_to_user(lwis_dev, u_msg, (void *)header, sizeof(*header));
}

static int cmd_time_query(struct lwis_device *lwis_dev, struct lwis_cmd_pkt *header,
			  struct lwis_cmd_time_query __user *u_msg)
{
	struct lwis_cmd_time_query time_query;

	time_query.timestamp_ns = ktime_to_ns(lwis_get_time());
	time_query.header.cmd_id = header->cmd_id;
	time_query.header.next = header->next;
	time_query.header.ret_code = 0;

	return copy_pkt_to_user(lwis_dev, u_msg, (void *)&time_query, sizeof(time_query));
}

static int cmd_get_device_info(struct lwis_device *lwis_dev, struct lwis_cmd_pkt *header,
			       struct lwis_cmd_device_info __user *u_msg)
{
	int ret = 0;
	int i;
	struct lwis_cmd_device_info *k_info;

	k_info = kmalloc(sizeof(*k_info), GFP_KERNEL);
	if (!k_info)
		return -ENOMEM;

	k_info->header.cmd_id = header->cmd_id;
	k_info->header.next = header->next;
	k_info->info.id = lwis_dev->id;
	k_info->info.type = lwis_dev->type;
	k_info->info.num_clks = 0;
	k_info->info.num_regs = 0;
	k_info->info.transaction_worker_thread_pid = -1;
	k_info->info.periodic_io_thread_pid = -1;
	strscpy(k_info->info.name, lwis_dev->name, LWIS_MAX_NAME_STRING_LEN);

	if (lwis_dev->clocks) {
		k_info->info.num_clks = lwis_dev->clocks->count;
		for (i = 0; i < lwis_dev->clocks->count; i++) {
			if (i >= LWIS_MAX_CLOCK_NUM) {
				dev_err(lwis_dev->dev,
					"Clock count larger than LWIS_MAX_CLOCK_NUM\n");
				break;
			}
			strscpy(k_info->info.clks[i].name, lwis_dev->clocks->clk[i].name,
				LWIS_MAX_NAME_STRING_LEN);
			k_info->info.clks[i].clk_index = i;
			k_info->info.clks[i].frequency = 0;
		}
	}

	if (lwis_dev->type == DEVICE_TYPE_IOREG) {
		struct lwis_ioreg_device *ioreg_dev;

		ioreg_dev = container_of(lwis_dev, struct lwis_ioreg_device, base_dev);
		if (ioreg_dev->reg_list.count > 0) {
			k_info->info.num_regs = ioreg_dev->reg_list.count;
			for (i = 0; i < ioreg_dev->reg_list.count; i++) {
				if (i >= LWIS_MAX_REG_NUM) {
					dev_err(lwis_dev->dev,
						"Reg count larger than LWIS_MAX_REG_NUM\n");
					break;
				}
				strscpy(k_info->info.regs[i].name,
					ioreg_dev->reg_list.block[i].name,
					LWIS_MAX_NAME_STRING_LEN);
				k_info->info.regs[i].reg_index = i;
				k_info->info.regs[i].start = ioreg_dev->reg_list.block[i].start;
				k_info->info.regs[i].size = ioreg_dev->reg_list.block[i].size;
			}
		}
	}

	/* Send kworker thread pid to userspace so that they can be added to the camera vendor
	 * group for correct performance settings.
	 */
	if (lwis_dev->type == DEVICE_TYPE_I2C) {
		/* For I2C devices, transactions are being run in the I2C bus manager thread */
		struct lwis_i2c_device *i2c_dev;

		i2c_dev = container_of(lwis_dev, struct lwis_i2c_device, base_dev);
		k_info->info.transaction_worker_thread_pid =
			i2c_dev->i2c_bus_manager->bus_worker_thread->pid;
	} else if (lwis_dev->type == DEVICE_TYPE_IOREG) {
		/* For IOREG devices, transactions are being run in the IOREG bus manager thread */
		struct lwis_ioreg_device *ioreg_dev;

		ioreg_dev = container_of(lwis_dev, struct lwis_ioreg_device, base_dev);
		k_info->info.transaction_worker_thread_pid =
			ioreg_dev->ioreg_bus_manager->bus_worker_thread->pid;
	} else if (lwis_dev->type == DEVICE_TYPE_TOP) {
		/* For top device, the event subscription thread is the main worker thread */
		struct lwis_top_device *top_dev;

		top_dev = container_of(lwis_dev, struct lwis_top_device, base_dev);
		k_info->info.transaction_worker_thread_pid = top_dev->subscribe_worker_thread->pid;
	} else if (lwis_dev->transaction_worker_thread) {
		/* For all other device types, transaction threads are the main worker threads */
		k_info->info.transaction_worker_thread_pid =
			lwis_dev->transaction_worker_thread->pid;
	}

	k_info->header.ret_code = 0;
	ret = copy_pkt_to_user(lwis_dev, u_msg, k_info, sizeof(*k_info));
	kfree(k_info);
	return ret;
}

static int cmd_device_enable(struct lwis_client *lwis_client, struct lwis_cmd_pkt *header,
			     struct lwis_cmd_pkt __user *u_msg)
{
	int ret = 0;
	struct lwis_device *lwis_dev = lwis_client->lwis_dev;

	if (lwis_client->is_enabled) {
		header->ret_code = 0;
		return copy_pkt_to_user(lwis_dev, u_msg, (void *)header, sizeof(*header));
	}

	mutex_lock(&lwis_dev->client_lock);
	if (lwis_dev->enabled > 0 && lwis_dev->enabled < INT_MAX) {
		lwis_dev->enabled++;
		lwis_client->is_enabled = true;
		ret = 0;
		goto exit_locked;
	} else if (lwis_dev->enabled == INT_MAX) {
		dev_err(lwis_dev->dev, "Enable counter overflow\n");
		ret = -EINVAL;
		goto exit_locked;
	}

	/* Clear event queues to make sure there is no stale event from
	 * previous session
	 */
	lwis_client_event_queue_clear(lwis_client);
	lwis_client_error_event_queue_clear(lwis_client);

	ret = lwis_dev_power_up_locked(lwis_dev);
	if (ret < 0) {
		dev_err(lwis_dev->dev, "Failed to power up device\n");
		goto exit_locked;
	}

	lwis_dev->enabled++;
	lwis_client->is_enabled = true;
	lwis_dev->is_suspended = lwis_dev->power_up_to_suspend;
exit_locked:
	mutex_unlock(&lwis_dev->client_lock);
	header->ret_code = ret;
	return copy_pkt_to_user(lwis_dev, u_msg, (void *)header, sizeof(*header));
}

static int cmd_device_disable(struct lwis_client *lwis_client, struct lwis_cmd_pkt *header,
			      struct lwis_cmd_pkt __user *u_msg)
{
	int ret = 0;
	struct lwis_device *lwis_dev = lwis_client->lwis_dev;

	if (!lwis_client->is_enabled) {
		header->ret_code = 0;
		return copy_pkt_to_user(lwis_dev, u_msg, (void *)header, sizeof(*header));
	}

	mutex_lock(&lwis_dev->client_lock);
	/* Clear event states for this client */
	lwis_client_event_states_clear(lwis_client);
	mutex_unlock(&lwis_dev->client_lock);

	/* Flush all periodic io to complete */
	ret = lwis_periodic_io_client_flush(lwis_client);
	if (ret)
		dev_err(lwis_dev->dev, "Failed to wait for in-process periodic io to complete\n");

	/* Flush all pending transactions */
	ret = lwis_transaction_client_flush(lwis_client);
	if (ret)
		dev_err(lwis_dev->dev, "Failed to flush pending transactions\n");

	/* Run cleanup transactions. */
	lwis_transaction_client_cleanup(lwis_client);

	mutex_lock(&lwis_dev->client_lock);
	if (lwis_dev->enabled > 1) {
		lwis_dev->enabled--;
		lwis_client->is_enabled = false;
		ret = 0;
		goto exit_locked;
	} else if (lwis_dev->enabled <= 0) {
		dev_err(lwis_dev->dev, "Disabling a device that is already disabled\n");
		ret = -EINVAL;
		goto exit_locked;
	}

	ret = lwis_dev_power_down_locked(lwis_dev);
	if (ret < 0) {
		dev_err(lwis_dev->dev, "Failed to power down device\n");
		goto exit_locked;
	}
	lwis_device_event_states_clear_locked(lwis_dev);

	lwis_dev->enabled--;
	lwis_client->is_enabled = false;
	lwis_dev->is_suspended = false;
	dev_info(lwis_dev->dev, "Device disabled\n");
exit_locked:
	mutex_unlock(&lwis_dev->client_lock);
	header->ret_code = ret;
	return copy_pkt_to_user(lwis_dev, u_msg, (void *)header, sizeof(*header));
}

static int copy_io_entries_from_cmd(struct lwis_device *lwis_dev,
				    struct lwis_cmd_io_entries_v2 *k_msg,
				    struct lwis_io_entry **k_entries)
{
	struct lwis_io_entry *io_entries;
	uint32_t buf_size;

	buf_size = sizeof(struct lwis_io_entry) * k_msg->io.num_io_entries;
	if (buf_size / sizeof(struct lwis_io_entry) != k_msg->io.num_io_entries) {
		dev_err(lwis_dev->dev, "Failed to copy io_entries due to integer overflow.\n");
		return -EOVERFLOW;
	}
	io_entries = lwis_allocator_allocate(lwis_dev, buf_size, GFP_KERNEL);
	if (!io_entries) {
		dev_err(lwis_dev->dev, "Failed to allocate io_entries buffer\n");
		return -ENOMEM;
	}
	if (copy_from_user(io_entries, (void __user *)k_msg->io.io_entries, buf_size)) {
		dev_err(lwis_dev->dev, "Failed to copy io_entries from userspace.\n");
		lwis_allocator_free(lwis_dev, io_entries);
		return -EFAULT;
	}
	*k_entries = io_entries;

	return 0;
}

static int cmd_device_reset(struct lwis_client *lwis_client, struct lwis_cmd_pkt *header,
			    struct lwis_cmd_io_entries __user *u_msg)
{
	int ret = 0;
	struct lwis_device *lwis_dev = lwis_client->lwis_dev;
	struct lwis_cmd_io_entries_v2 k_msg;
	struct lwis_io_entry *k_entries = NULL;
	bool device_enabled = false;

	/* Register io is not supported for the lwis device, return */
	if (!lwis_dev->vops.register_io) {
		dev_err(lwis_dev->dev, "Register IO not supported on this LWIS device\n");
		return -EINVAL;
	}

	/* Copy io_entries from userspace */
	if (copy_from_user((void *)&k_msg, (void __user *)u_msg,
			   sizeof(struct lwis_cmd_io_entries))) {
		dev_err(lwis_dev->dev, "Failed to copy io_entries header from userspace.\n");
		return -EFAULT;
	}
	k_msg.skip_error = false;

	ret = copy_io_entries_from_cmd(lwis_dev, &k_msg, &k_entries);
	if (ret)
		goto soft_reset_exit;

	/* Clear event states, event queues and transactions for this client */
	mutex_lock(&lwis_dev->client_lock);
	lwis_client_event_states_clear(lwis_client);
	lwis_client_event_queue_clear(lwis_client);
	lwis_client_error_event_queue_clear(lwis_client);
	device_enabled = lwis_dev->enabled;
	mutex_unlock(&lwis_dev->client_lock);

	/* Flush all periodic io to complete */
	ret = lwis_periodic_io_client_flush(lwis_client);
	if (ret)
		dev_err(lwis_dev->dev, "Failed to wait for in-process periodic io to complete\n");

	/* Flush all pending transactions */
	ret = lwis_transaction_client_flush(lwis_client);
	if (ret)
		dev_err(lwis_dev->dev, "Failed to flush all pending transactions\n");

	/* Perform reset routine defined by the io_entries */
	if (device_enabled)
		ret = synchronous_process_io_entries(lwis_dev, k_msg.io.num_io_entries, k_entries,
						     k_msg.io.io_entries, k_msg.skip_error);
	else
		dev_warn(lwis_dev->dev,
			 "Device is not enabled, IoEntries will not be executed in DEVICE_RESET\n");

	mutex_lock(&lwis_dev->client_lock);
	lwis_device_event_states_clear_locked(lwis_dev);
	mutex_unlock(&lwis_dev->client_lock);
soft_reset_exit:
	if (k_entries)
		lwis_allocator_free(lwis_dev, k_entries);
	header->ret_code = ret;
	return copy_pkt_to_user(lwis_dev, u_msg, (void *)header, sizeof(*header));
}

static int cmd_device_suspend(struct lwis_client *lwis_client, struct lwis_cmd_pkt *header,
			      struct lwis_cmd_pkt __user *u_msg)
{
	int ret = 0;
	struct lwis_device *lwis_dev = lwis_client->lwis_dev;

	if (!lwis_dev->suspend_sequence) {
		dev_err(lwis_dev->dev, "No suspend sequence defined\n");
		header->ret_code = 0;
		return copy_pkt_to_user(lwis_dev, u_msg, (void *)header, sizeof(*header));
	}

	if (!lwis_client->is_enabled) {
		dev_err(lwis_dev->dev, "Trying to suspend a disabled device\n");
		header->ret_code = -EINVAL;
		return copy_pkt_to_user(lwis_dev, u_msg, (void *)header, sizeof(*header));
	}

	if (lwis_dev->is_suspended) {
		header->ret_code = 0;
		return copy_pkt_to_user(lwis_dev, u_msg, (void *)header, sizeof(*header));
	}

	mutex_lock(&lwis_dev->client_lock);
	/* Clear event states for this client */
	lwis_client_event_states_clear(lwis_client);
	mutex_unlock(&lwis_dev->client_lock);

	/* Flush all periodic io to complete */
	ret = lwis_periodic_io_client_flush(lwis_client);
	if (ret)
		dev_err(lwis_dev->dev, "Failed to wait for in-process periodic io to complete\n");

	/* Flush all pending transactions */
	ret = lwis_transaction_client_flush(lwis_client);
	if (ret)
		dev_err(lwis_dev->dev, "Failed to flush pending transactions\n");

	/* Run cleanup transactions. */
	lwis_transaction_client_cleanup(lwis_client);

	mutex_lock(&lwis_dev->client_lock);
	ret = lwis_dev_process_power_sequence(lwis_dev, lwis_dev->suspend_sequence,
					      /*set_active=*/false, /*skip_error=*/false);
	if (ret) {
		dev_err(lwis_dev->dev, "Error lwis_dev_process_power_sequence (%d)\n", ret);
		goto exit_locked;
	}

	lwis_device_event_states_clear_locked(lwis_dev);

	lwis_dev->is_suspended = true;
	dev_info(lwis_dev->dev, "Device suspended\n");
exit_locked:
	mutex_unlock(&lwis_dev->client_lock);
	header->ret_code = ret;
	return copy_pkt_to_user(lwis_dev, u_msg, (void *)header, sizeof(*header));
}

static int cmd_device_resume(struct lwis_client *lwis_client, struct lwis_cmd_pkt *header,
			     struct lwis_cmd_pkt __user *u_msg)
{
	int ret = 0;
	struct lwis_device *lwis_dev = lwis_client->lwis_dev;

	if (!lwis_dev->resume_sequence) {
		dev_err(lwis_dev->dev, "No resume sequence defined\n");
		header->ret_code = 0;
		return copy_pkt_to_user(lwis_dev, u_msg, (void *)header, sizeof(*header));
	}

	if (!lwis_dev->is_suspended) {
		header->ret_code = 0;
		return copy_pkt_to_user(lwis_dev, u_msg, (void *)header, sizeof(*header));
	}

	mutex_lock(&lwis_dev->client_lock);
	/* Clear event queues to make sure there is no stale event from
	 * previous session
	 */
	lwis_client_event_queue_clear(lwis_client);
	lwis_client_error_event_queue_clear(lwis_client);

	ret = lwis_dev_process_power_sequence(lwis_dev, lwis_dev->resume_sequence,
					      /*set_active=*/true, /*skip_error=*/false);
	if (ret) {
		dev_err(lwis_dev->dev, "Error lwis_dev_process_power_sequence (%d)\n", ret);
		goto exit_locked;
	}

	lwis_dev->is_suspended = false;
	dev_info(lwis_dev->dev, "Device resumed\n");
exit_locked:
	mutex_unlock(&lwis_dev->client_lock);
	header->ret_code = ret;
	return copy_pkt_to_user(lwis_dev, u_msg, (void *)header, sizeof(*header));
}

static int cmd_dump_debug_state(struct lwis_client *lwis_client, struct lwis_cmd_pkt *header,
				struct lwis_cmd_pkt __user *u_msg)
{
	struct lwis_device *lwis_dev = lwis_client->lwis_dev;

	mutex_lock(&lwis_dev->client_lock);
	/* Dump lwis device crash info */
	lwis_debug_crash_info_dump(lwis_dev);
	mutex_unlock(&lwis_dev->client_lock);

	header->ret_code = 0;
	return copy_pkt_to_user(lwis_dev, u_msg, (void *)header, sizeof(*header));
}

static int cmd_get_device_enable_state(struct lwis_client *lwis_client, struct lwis_cmd_pkt *header,
				       struct lwis_cmd_get_device_enable_state __user *u_msg)
{
	struct lwis_device *lwis_dev = lwis_client->lwis_dev;
	struct lwis_cmd_get_device_enable_state enable_state;

	if (copy_from_user((void *)&enable_state, (void __user *)u_msg, sizeof(enable_state))) {
		dev_err(lwis_dev->dev, "Failed to copy %zu bytes from user\n",
			sizeof(enable_state));
		return -EFAULT;
	}

	mutex_lock(&lwis_dev->client_lock);
	if (lwis_dev->enabled) {
		if (lwis_dev->is_suspended)
			enable_state.state = DEVICE_ENABLE_STATE_SUSPEND;
		else
			enable_state.state = DEVICE_ENABLE_STATE_ENABLE;
	} else {
		enable_state.state = DEVICE_ENABLE_STATE_DISABLE;
	}
	mutex_unlock(&lwis_dev->client_lock);
	enable_state.header.ret_code = 0;
	return copy_pkt_to_user(lwis_dev, u_msg, (void *)&enable_state, sizeof(enable_state));
}

static int cmd_dma_buffer_enroll(struct lwis_client *lwis_client, struct lwis_cmd_pkt *header,
				 struct lwis_cmd_dma_buffer_enroll __user *u_msg)
{
	int ret = 0;
	struct lwis_cmd_dma_buffer_enroll buf_info;
	struct lwis_enrolled_buffer *buffer;
	struct lwis_device *lwis_dev = lwis_client->lwis_dev;

	buffer = kmalloc(sizeof(*buffer), GFP_KERNEL);
	if (!buffer) {
		header->ret_code = -ENOMEM;
		return copy_pkt_to_user(lwis_dev, u_msg, (void *)header, sizeof(*header));
	}

	if (copy_from_user((void *)&buf_info, (void __user *)u_msg, sizeof(buf_info))) {
		dev_err(lwis_dev->dev, "Failed to copy %zu bytes from user\n", sizeof(buf_info));
		ret = -EFAULT;
		goto error_enroll;
	}

	buffer->info.fd = buf_info.info.fd;
	buffer->info.dma_read = buf_info.info.dma_read;
	buffer->info.dma_write = buf_info.info.dma_write;

	mutex_lock(&lwis_client->lock);
	ret = lwis_buffer_enroll(lwis_client, buffer);
	mutex_unlock(&lwis_client->lock);
	if (ret) {
		dev_err(lwis_dev->dev, "Failed to enroll buffer\n");
		goto error_enroll;
	}

	buf_info.info.dma_vaddr = buffer->info.dma_vaddr;
	buf_info.header.cmd_id = header->cmd_id;
	buf_info.header.next = header->next;
	buf_info.header.ret_code = ret;
	ret = copy_pkt_to_user(lwis_dev, u_msg, (void *)&buf_info, sizeof(buf_info));
	if (ret) {
		mutex_lock(&lwis_client->lock);
		lwis_buffer_disenroll(lwis_client, buffer);
		mutex_unlock(&lwis_client->lock);
		goto error_enroll;
	}

	return ret;

error_enroll:
	kfree(buffer);
	header->ret_code = ret;
	return copy_pkt_to_user(lwis_dev, u_msg, (void *)header, sizeof(*header));
}

static int cmd_dma_buffer_disenroll(struct lwis_client *lwis_client, struct lwis_cmd_pkt *header,
				    struct lwis_cmd_dma_buffer_disenroll __user *u_msg)
{
	int ret = 0;
	struct lwis_cmd_dma_buffer_disenroll info;
	struct lwis_enrolled_buffer *buffer;
	struct lwis_device *lwis_dev = lwis_client->lwis_dev;

	if (copy_from_user((void *)&info, (void __user *)u_msg, sizeof(info))) {
		dev_err(lwis_dev->dev, "Failed to copy DMA virtual address from user\n");
		return -EFAULT;
	}

	mutex_lock(&lwis_client->lock);
	buffer = lwis_client_enrolled_buffer_find(lwis_client, info.info.fd, info.info.dma_vaddr);
	if (!buffer) {
		mutex_unlock(&lwis_client->lock);
		dev_err(lwis_dev->dev, "Failed to find dma buffer for fd %d vaddr %pad\n",
			info.info.fd, &info.info.dma_vaddr);
		header->ret_code = -ENOENT;
		return copy_pkt_to_user(lwis_dev, u_msg, (void *)header, sizeof(*header));
	}

	ret = lwis_buffer_disenroll(lwis_client, buffer);
	mutex_unlock(&lwis_client->lock);
	if (ret) {
		dev_err(lwis_dev->dev, "Failed to disenroll dma buffer for fd %d vaddr %pad\n",
			info.info.fd, &info.info.dma_vaddr);
		header->ret_code = ret;
		return copy_pkt_to_user(lwis_dev, u_msg, (void *)header, sizeof(*header));
	}

	kfree(buffer);
	header->ret_code = ret;
	return copy_pkt_to_user(lwis_dev, u_msg, (void *)header, sizeof(*header));
}

static int cmd_dma_buffer_cpu_access(struct lwis_client *lwis_client, struct lwis_cmd_pkt *header,
				     struct lwis_cmd_dma_buffer_cpu_access __user *u_msg)
{
	int ret = 0;
	struct lwis_cmd_dma_buffer_cpu_access op;
	struct lwis_device *lwis_dev = lwis_client->lwis_dev;

	if (copy_from_user((void *)&op, (void __user *)u_msg, sizeof(op))) {
		dev_err(lwis_dev->dev, "Failed to copy buffer CPU access operation from user\n");
		return -EFAULT;
	}

	mutex_lock(&lwis_client->lock);
	ret = lwis_buffer_cpu_access(lwis_client, &op.op);
	mutex_unlock(&lwis_client->lock);

	if (ret)
		dev_err(lwis_dev->dev, "Failed to prepare for cpu access for fd %d\n", op.op.fd);

	header->ret_code = ret;
	return copy_pkt_to_user(lwis_dev, u_msg, (void *)header, sizeof(*header));
}

static int cmd_dma_buffer_alloc(struct lwis_client *lwis_client, struct lwis_cmd_pkt *header,
				struct lwis_cmd_dma_buffer_alloc __user *u_msg)
{
	int ret = 0;
	struct lwis_cmd_dma_buffer_alloc alloc_info;
	struct lwis_allocated_buffer *buffer;
	struct lwis_device *lwis_dev = lwis_client->lwis_dev;

	buffer = kmalloc(sizeof(*buffer), GFP_KERNEL);
	if (!buffer)
		return -ENOMEM;

	if (copy_from_user((void *)&alloc_info, (void __user *)u_msg, sizeof(alloc_info))) {
		dev_err(lwis_dev->dev, "Failed to copy %zu bytes from user\n", sizeof(alloc_info));
		ret = -EFAULT;
		goto error_alloc;
	}

	mutex_lock(&lwis_client->lock);
	ret = lwis_buffer_alloc(lwis_client, &alloc_info.info, buffer);
	mutex_unlock(&lwis_client->lock);
	if (ret) {
		dev_err(lwis_dev->dev, "Failed to allocate buffer\n");
		goto error_alloc;
	}

	alloc_info.header.ret_code = 0;
	ret = copy_pkt_to_user(lwis_dev, u_msg, (void *)&alloc_info, sizeof(alloc_info));
	if (ret) {
		mutex_lock(&lwis_client->lock);
		lwis_buffer_free(lwis_client, buffer);
		mutex_unlock(&lwis_client->lock);
		ret = -EFAULT;
		goto error_alloc;
	}

	return ret;

error_alloc:
	kfree(buffer);
	header->ret_code = ret;
	return copy_pkt_to_user(lwis_dev, u_msg, (void *)header, sizeof(*header));
}

static int cmd_dma_buffer_free(struct lwis_client *lwis_client, struct lwis_cmd_pkt *header,
			       struct lwis_cmd_dma_buffer_free __user *u_msg)
{
	int ret = 0;
	struct lwis_cmd_dma_buffer_free info;
	struct lwis_allocated_buffer *buffer;
	struct lwis_device *lwis_dev = lwis_client->lwis_dev;

	if (copy_from_user((void *)&info, (void __user *)u_msg, sizeof(info))) {
		dev_err(lwis_dev->dev, "Failed to copy file descriptor from user\n");
		return -EFAULT;
	}

	mutex_lock(&lwis_client->lock);
	buffer = lwis_client_allocated_buffer_find(lwis_client, info.fd);
	if (!buffer) {
		mutex_unlock(&lwis_client->lock);
		dev_err(lwis_dev->dev, "Cannot find allocated buffer FD %d\n", info.fd);
		header->ret_code = -ENOENT;
		return copy_pkt_to_user(lwis_dev, u_msg, (void *)header, sizeof(*header));
	}

	ret = lwis_buffer_free(lwis_client, buffer);
	mutex_unlock(&lwis_client->lock);
	if (ret) {
		dev_err(lwis_dev->dev, "Failed to free buffer FD %d\n", info.fd);
		header->ret_code = ret;
		return copy_pkt_to_user(lwis_dev, u_msg, (void *)header, sizeof(*header));
	}

	kfree(buffer);

	header->ret_code = ret;
	return copy_pkt_to_user(lwis_dev, u_msg, (void *)header, sizeof(*header));
}

static int cmd_reg_io(struct lwis_device *lwis_dev, struct lwis_cmd_pkt *header,
		      struct lwis_cmd_io_entries __user *u_msg)
{
	int ret = 0;
	struct lwis_cmd_io_entries_v2 k_msg;
	struct lwis_io_entry *k_entries = NULL;

	/* Register io is not supported for the lwis device, return */
	if (!lwis_dev->vops.register_io) {
		dev_err(lwis_dev->dev, "Register IO not supported on this LWIS device\n");
		return -EINVAL;
	}

	/* Copy io_entries from userspace */
	if (copy_from_user((void *)&k_msg, (void __user *)u_msg,
			   sizeof(struct lwis_cmd_io_entries))) {
		dev_err(lwis_dev->dev, "Failed to copy io_entries header from userspace.\n");
		return -EFAULT;
	}
	k_msg.skip_error = false;

	ret = copy_io_entries_from_cmd(lwis_dev, &k_msg, &k_entries);
	if (ret)
		goto reg_io_exit;

	/* Walk through and execute the entries */
	ret = synchronous_process_io_entries(lwis_dev, k_msg.io.num_io_entries, k_entries,
					     k_msg.io.io_entries, k_msg.skip_error);

reg_io_exit:
	if (k_entries)
		lwis_allocator_free(lwis_dev, k_entries);
	header->ret_code = ret;
	return copy_pkt_to_user(lwis_dev, u_msg, (void *)header, sizeof(*header));
}

static int cmd_reg_io_v2(struct lwis_device *lwis_dev, struct lwis_cmd_pkt *header,
			 struct lwis_cmd_io_entries_v2 __user *u_msg)
{
	int ret = 0;
	struct lwis_cmd_io_entries_v2 k_msg;
	struct lwis_io_entry *k_entries = NULL;

	/* Register io is not supported for the lwis device, return */
	if (!lwis_dev->vops.register_io) {
		dev_err(lwis_dev->dev, "Register IO not supported on this LWIS device\n");
		return -EINVAL;
	}

	/* Copy io_entries from userspace */
	if (copy_from_user((void *)&k_msg, (void __user *)u_msg, sizeof(k_msg))) {
		dev_err(lwis_dev->dev, "Failed to copy io_entries header from userspace.\n");
		return -EFAULT;
	}

	ret = copy_io_entries_from_cmd(lwis_dev, &k_msg, &k_entries);
	if (ret)
		goto reg_io_exit;

	/* Walk through and execute the entries */
	ret = synchronous_process_io_entries(lwis_dev, k_msg.io.num_io_entries, k_entries,
					     k_msg.io.io_entries, k_msg.skip_error);

reg_io_exit:
	if (k_entries)
		lwis_allocator_free(lwis_dev, k_entries);
	header->ret_code = ret;
	return copy_pkt_to_user(lwis_dev, u_msg, (void *)header, sizeof(*header));
}

static int cmd_event_control_get(struct lwis_client *lwis_client, struct lwis_cmd_pkt *header,
				 struct lwis_cmd_event_control_get __user *u_msg)
{
	int ret = 0;
	struct lwis_cmd_event_control_get control;
	struct lwis_device *lwis_dev = lwis_client->lwis_dev;

	if (copy_from_user((void *)&control, (void __user *)u_msg, sizeof(control))) {
		dev_err(lwis_dev->dev, "Failed to copy %zu bytes from user\n", sizeof(control));
		return -EFAULT;
	}

	ret = lwis_client_event_control_get(lwis_client, control.ctl.event_id, &control.ctl);
	if (ret) {
		dev_err(lwis_dev->dev, "Failed to get event: %lld (err:%d)\n", control.ctl.event_id,
			ret);
		header->ret_code = ret;
		return copy_pkt_to_user(lwis_dev, u_msg, (void *)header, sizeof(*header));
	}

	control.header.ret_code = 0;
	return copy_pkt_to_user(lwis_dev, u_msg, (void *)&control, sizeof(control));
}

static int cmd_event_control_set(struct lwis_client *lwis_client, struct lwis_cmd_pkt *header,
				 struct lwis_cmd_event_control_set __user *u_msg)
{
	struct lwis_cmd_event_control_set k_msg;
	struct lwis_event_control *k_event_controls;
	struct lwis_device *lwis_dev = lwis_client->lwis_dev;
	int ret = 0;
	int i;
	size_t buf_size;

	if (copy_from_user((void *)&k_msg, (void __user *)u_msg, sizeof(k_msg))) {
		dev_err(lwis_dev->dev, "Failed to copy ioctl message from user\n");
		return -EFAULT;
	}

	/*  Copy event controls from user buffer. */
	buf_size = sizeof(struct lwis_event_control) * k_msg.list.num_event_controls;
	if (buf_size / sizeof(struct lwis_event_control) != k_msg.list.num_event_controls) {
		dev_err(lwis_dev->dev, "Failed to copy event controls due to integer overflow.\n");
		header->ret_code = -EOVERFLOW;
		return copy_pkt_to_user(lwis_dev, u_msg, (void *)header, sizeof(*header));
	}
	k_event_controls = kmalloc(buf_size, GFP_KERNEL);
	if (!k_event_controls) {
		header->ret_code = -ENOMEM;
		return copy_pkt_to_user(lwis_dev, u_msg, (void *)header, sizeof(*header));
	}
	if (copy_from_user(k_event_controls, (void __user *)k_msg.list.event_controls, buf_size)) {
		dev_err(lwis_dev->dev, "Failed to copy event controls from user\n");
		ret = -EFAULT;
		goto exit;
	}

	for (i = 0; i < k_msg.list.num_event_controls; i++) {
		ret = lwis_client_event_control_set(lwis_client, &k_event_controls[i]);
		if (ret) {
			dev_err(lwis_dev->dev, "Failed to apply event control 0x%llx\n",
				k_event_controls[i].event_id);
			goto exit;
		}
	}

	if (lwis_dev->irqs) {
		ret = lwis_interrupt_write_combined_mask_value(lwis_dev->irqs);
		if (ret) {
			dev_err(lwis_dev->dev, "Failed to write combined mask value: %d\n", ret);
			goto exit;
		}
	}
exit:
	kfree(k_event_controls);
	header->ret_code = ret;
	return copy_pkt_to_user(lwis_dev, u_msg, (void *)header, sizeof(*header));
}

static int cmd_event_dequeue(struct lwis_client *lwis_client, struct lwis_cmd_pkt *header,
			     struct lwis_cmd_event_dequeue __user *u_msg)
{
	struct lwis_cmd_event_dequeue info;
	struct lwis_device *lwis_dev = lwis_client->lwis_dev;
	struct lwis_event_entry *event;
	int ret = 0;
	int err = 0;
	bool is_error_event = false;

	if (copy_from_user((void *)&info, (void __user *)u_msg, sizeof(info))) {
		dev_err(lwis_dev->dev, "Failed to copy %zu bytes from user\n", sizeof(info));
		return -EFAULT;
	}

	mutex_lock(&lwis_dev->client_lock);
	/* Peek at the front element of error event queue first */
	ret = lwis_client_error_event_peek_front(lwis_client, &event);
	if (ret == 0) {
		is_error_event = true;
	} else if (ret != -ENOENT) {
		dev_err(lwis_dev->dev, "Error dequeueing error event: %d\n", ret);
		mutex_unlock(&lwis_dev->client_lock);
		header->ret_code = ret;
		return copy_pkt_to_user(lwis_dev, u_msg, (void *)header, sizeof(*header));
	} else {
		/* Nothing at error event queue, continue to check normal event queue */
		ret = lwis_client_event_peek_front(lwis_client, &event);
		if (ret) {
			if (ret != -ENOENT)
				dev_err(lwis_dev->dev, "Error dequeueing event: %d\n", ret);
			mutex_unlock(&lwis_dev->client_lock);
			header->ret_code = ret;
			return copy_pkt_to_user(lwis_dev, u_msg, (void *)header, sizeof(*header));
		}
	}

	/* We need to check if we have an adequate payload buffer */
	if (event->event_info.payload_size > info.info.payload_buffer_size) {
		/* Nope, we don't. Let's inform the user and bail */
		info.info.payload_size = event->event_info.payload_size;
		err = -EAGAIN;
	} else {
		info.info.event_id = event->event_info.event_id;
		info.info.event_counter = event->event_info.event_counter;
		info.info.timestamp_ns = event->event_info.timestamp_ns;
		info.info.payload_size = event->event_info.payload_size;

		/* Here we have a payload and the buffer is big enough */
		if (event->event_info.payload_size > 0 && info.info.payload_buffer) {
			/* Copy over the payload buffer to userspace */
			if (copy_to_user((void __user *)info.info.payload_buffer,
					 (void *)event->event_info.payload_buffer,
					 event->event_info.payload_size)) {
				dev_err(lwis_dev->dev, "Failed to copy %zu bytes to user\n",
					event->event_info.payload_size);
				mutex_unlock(&lwis_dev->client_lock);
				return -EFAULT;
			}
		}
	}
	/* If we didn't -EAGAIN up above, we can pop and discard the front of
	 * the event queue because we're done dealing with it. If we got the
	 * -EAGAIN case, we didn't actually dequeue this event and userspace
	 * should try again with a bigger payload_buffer.
	 */
	if (!err) {
		if (is_error_event)
			ret = lwis_client_error_event_pop_front(lwis_client, NULL);
		else
			ret = lwis_client_event_pop_front(lwis_client, NULL);

		if (ret) {
			dev_err(lwis_dev->dev, "Error dequeueing event: %d\n", ret);
			mutex_unlock(&lwis_dev->client_lock);
			header->ret_code = ret;
			return copy_pkt_to_user(lwis_dev, u_msg, (void *)header, sizeof(*header));
		}
	}
	mutex_unlock(&lwis_dev->client_lock);
	/* Now let's copy the actual info struct back to user */
	info.header.ret_code = err;
	return copy_pkt_to_user(lwis_dev, u_msg, (void *)&info, sizeof(info));
}

static int cmd_fake_event_inject(struct lwis_client *lwis_client, struct lwis_cmd_pkt *header,
				 struct lwis_cmd_pkt __user *u_msg)
{
	int ret = 0;
	struct lwis_device *lwis_dev = lwis_client->lwis_dev;
	struct lwis_interrupt_list *list = lwis_dev->irqs;
	int rt_irq;

	if (lwis_dev->type != DEVICE_TYPE_TEST || list->count != TEST_DEVICE_IRQ_CNT)
		return -EINVAL;

	/* Fake Event Injection */
	rt_irq = lwis_fake_event_inject(&list->irq[0]);
	if (rt_irq != TEST_DEVICE_FAKE_INJECTION_IRQ) {
		dev_err(lwis_dev->dev, "Error fake injection: rt_irq = %d, expect rt_irq = %d\n",
			rt_irq, TEST_DEVICE_FAKE_INJECTION_IRQ);
		ret = -1;
	}

	header->ret_code = ret;
	return copy_pkt_to_user(lwis_dev, u_msg, (void *)header, sizeof(*header));
}

static noinline_for_stack int construct_transaction_from_cmd(struct lwis_client *client,
							     uint32_t cmd_id,
							     struct lwis_cmd_pkt __user *u_msg,
							     struct lwis_transaction **transaction)
{
	int ret;
	struct lwis_cmd_transaction_info_v4 k_info_v4;
	struct lwis_cmd_transaction_info k_info_v5;
	struct lwis_transaction *k_transaction;
	struct lwis_device *lwis_dev = client->lwis_dev;
	int i;

	k_transaction = kzalloc(sizeof(struct lwis_transaction), GFP_KERNEL);
	if (!k_transaction) {
		return -ENOMEM;
	}

	if (cmd_id == LWIS_CMD_ID_TRANSACTION_SUBMIT) {
		if (copy_from_user((void *)&k_info_v5, (void __user *)u_msg, sizeof(k_info_v5))) {
			dev_err(lwis_dev->dev, "Failed to copy transaction info from user\n");
			ret = -EFAULT;
			goto error_free_transaction;
		}
		memcpy(&k_transaction->info, &k_info_v5.info, sizeof(k_transaction->info));
	} else if (cmd_id == LWIS_CMD_ID_TRANSACTION_SUBMIT_V4) {
		if (copy_from_user((void *)&k_info_v4, (void __user *)u_msg, sizeof(k_info_v4))) {
			dev_err(lwis_dev->dev, "Failed to copy transaction info from user\n");
			ret = -EFAULT;
			goto error_free_transaction;
		}
		k_transaction->info.trigger_event_id = k_info_v4.info.trigger_event_id;
		k_transaction->info.trigger_event_counter = k_info_v4.info.trigger_event_counter;
		k_transaction->info.num_io_entries = k_info_v4.info.num_io_entries;
		k_transaction->info.io_entries = k_info_v4.info.io_entries;
		k_transaction->info.run_in_event_context = k_info_v4.info.run_in_event_context;
		k_transaction->info.reserved = k_info_v4.info.reserved;
		k_transaction->info.emit_success_event_id = k_info_v4.info.emit_success_event_id;
		k_transaction->info.emit_error_event_id = k_info_v4.info.emit_error_event_id;
		k_transaction->info.is_level_triggered = k_info_v4.info.is_level_triggered;
		k_transaction->info.id = k_info_v4.info.id;
		k_transaction->info.current_trigger_event_counter =
			k_info_v4.info.current_trigger_event_counter;
		k_transaction->info.submission_timestamp_ns =
			k_info_v4.info.submission_timestamp_ns;
		k_transaction->info.trigger_condition.num_nodes =
			k_info_v4.info.trigger_condition.num_nodes;
		k_transaction->info.trigger_condition.operator_type =
			k_info_v4.info.trigger_condition.operator_type;

		for (i = 0; i < k_info_v4.info.trigger_condition.num_nodes; i++) {
			k_transaction->info.trigger_condition.trigger_nodes[i].type =
				k_info_v4.info.trigger_condition.trigger_nodes[i].type;
			if (k_info_v4.info.trigger_condition.trigger_nodes[i].type ==
			    LWIS_TRIGGER_EVENT) {
				k_transaction->info.trigger_condition.trigger_nodes[i].event.id =
					k_info_v4.info.trigger_condition.trigger_nodes[i].event.id;
				k_transaction->info.trigger_condition.trigger_nodes[i]
					.event.precondition_fence_fd =
					k_info_v4.info.trigger_condition.trigger_nodes[i]
						.event.precondition_fence_fd;
				k_transaction->info.trigger_condition.trigger_nodes[i]
					.event.counter =
					k_info_v4.info.trigger_condition.trigger_nodes[i]
						.event.counter;
			} else {
				/* LWIS_TRIGGER_FENCE or LWIS_TRIGGER_FENCE_PLACEHOLDER */
				k_transaction->info.trigger_condition.trigger_nodes[i].fence_fd =
					k_info_v4.info.trigger_condition.trigger_nodes[i].fence_fd;
			}
		}
		k_transaction->info.create_completion_fence_fd = k_info_v4.info.completion_fence_fd;

		k_transaction->info.is_high_priority_transaction =
			k_info_v4.info.is_high_priority_transaction;
		memcpy(k_transaction->info.transaction_name, k_info_v4.info.transaction_name,
		       sizeof(k_transaction->info.transaction_name));

		k_transaction->info.num_nested_transactions =
			k_info_v4.info.num_nested_transactions;
		memcpy(k_transaction->info.nested_transaction_ids,
		       k_info_v4.info.nested_transaction_ids,
		       sizeof(k_transaction->info.nested_transaction_ids));

		k_transaction->info.num_completion_fences = 0;
	} else {
		dev_err(lwis_dev->dev, "Invalid command id for transaction\n");
		ret = -EINVAL;
		goto error_free_transaction;
	}

	if (k_transaction->info.trigger_condition.num_nodes < 0) {
		dev_err(lwis_dev->dev, "Invalid trigger condition node count %lu\n",
			k_transaction->info.trigger_condition.num_nodes);
		ret = -EINVAL;
		goto error_free_transaction;
	}

	if (k_transaction->info.trigger_condition.num_nodes > LWIS_TRIGGER_NODES_MAX_NUM) {
		dev_err(lwis_dev->dev,
			"Trigger condition contains %lu node, more than the limit of %d\n",
			k_transaction->info.trigger_condition.num_nodes,
			LWIS_TRIGGER_NODES_MAX_NUM);
		return -EINVAL;
	}

	ret = construct_io_entry(client, k_transaction->info.io_entries,
				 k_transaction->info.num_io_entries,
				 &k_transaction->info.io_entries);
	if (ret) {
		dev_err(lwis_dev->dev, "Failed to prepare lwis io entries for transaction\n");
		goto error_free_transaction;
	}

	k_transaction->resp = NULL;
	k_transaction->is_weak_transaction = false;
	k_transaction->remaining_entries_to_process = k_transaction->info.num_io_entries;
	k_transaction->starting_read_buf = NULL;
	INIT_LIST_HEAD(&k_transaction->event_list_node);
	INIT_LIST_HEAD(&k_transaction->process_queue_node);
	INIT_LIST_HEAD(&k_transaction->completion_fence_list);

	*transaction = k_transaction;
	return 0;

error_free_transaction:
	kfree(k_transaction);
	return ret;
}

static int copy_transaction_info_v5_to_v4_locked(struct lwis_transaction_info *info_v5,
						 struct lwis_transaction_info_v4 *info_v4)
{
	int i;
	if (!info_v5 || !info_v4) {
		return -EINVAL;
	}

	info_v4->trigger_event_id = info_v5->trigger_event_id;
	info_v4->trigger_event_counter = info_v5->trigger_event_counter;
	info_v4->num_io_entries = info_v5->num_io_entries;
	info_v4->io_entries = info_v5->io_entries;
	info_v4->run_in_event_context = info_v5->run_in_event_context;
	info_v4->reserved = info_v5->reserved;
	info_v4->emit_success_event_id = info_v5->emit_success_event_id;
	info_v4->emit_error_event_id = info_v5->emit_error_event_id;
	info_v4->is_level_triggered = info_v5->is_level_triggered;
	info_v4->id = info_v5->id;
	info_v4->current_trigger_event_counter = info_v5->current_trigger_event_counter;
	info_v4->submission_timestamp_ns = info_v5->submission_timestamp_ns;
	info_v4->trigger_condition.num_nodes = info_v5->trigger_condition.num_nodes;
	info_v4->trigger_condition.operator_type = info_v5->trigger_condition.operator_type;

	for (i = 0; i < info_v5->trigger_condition.num_nodes; i++) {
		info_v4->trigger_condition.trigger_nodes[i].type =
			info_v5->trigger_condition.trigger_nodes[i].type;
		if (info_v5->trigger_condition.trigger_nodes[i].type == LWIS_TRIGGER_EVENT) {
			info_v4->trigger_condition.trigger_nodes[i].event.id =
				info_v5->trigger_condition.trigger_nodes[i].event.id;
			info_v4->trigger_condition.trigger_nodes[i].event.precondition_fence_fd =
				info_v5->trigger_condition.trigger_nodes[i]
					.event.precondition_fence_fd;
			info_v4->trigger_condition.trigger_nodes[i].event.counter =
				info_v5->trigger_condition.trigger_nodes[i].event.counter;
		} else {
			/* LWIS_TRIGGER_FENCE or LWIS_TRIGGER_FENCE_PLACEHOLDER */
			info_v4->trigger_condition.trigger_nodes[i].fence_fd =
				info_v5->trigger_condition.trigger_nodes[i].fence_fd;
		}
	}

	info_v4->completion_fence_fd = info_v5->create_completion_fence_fd;
	info_v4->is_high_priority_transaction = info_v5->is_high_priority_transaction;
	memcpy(info_v4->transaction_name, info_v5->transaction_name,
	       sizeof(info_v4->transaction_name));

	info_v4->num_nested_transactions = info_v5->num_nested_transactions;
	memcpy(info_v4->nested_transaction_ids, info_v5->nested_transaction_ids,
	       sizeof(info_v4->nested_transaction_ids));
	return 0;
}

static int cmd_transaction_submit(struct lwis_client *client, struct lwis_cmd_pkt *header,
				  struct lwis_cmd_pkt __user *u_msg)
{
	struct lwis_transaction *k_transaction = NULL;
	struct lwis_cmd_transaction_info_v4 k_cmd_transaction_info_v4;
	struct lwis_cmd_transaction_info k_cmd_transaction_info_v5;
	struct lwis_cmd_pkt *resp_header = NULL;
	struct lwis_device *lwis_dev = client->lwis_dev;
	int ret = 0;
	unsigned long flags;

	if (lwis_dev->type == DEVICE_TYPE_SLC || lwis_dev->type == DEVICE_TYPE_DPM) {
		dev_err(lwis_dev->dev, "not supported device type: %d\n", lwis_dev->type);
		ret = -EINVAL;
		goto err_exit;
	}

	ret = construct_transaction_from_cmd(client, header->cmd_id, u_msg, &k_transaction);
	if (ret) {
		goto err_exit;
	}

	ret = lwis_initialize_transaction_fences(client, k_transaction);
	if (ret) {
		lwis_transaction_free(lwis_dev, &k_transaction);
		goto err_exit;
	}

	/*
	 * Create top device thread only when user space submits
	 * a transaction to be executed on the top device.
	 * This will ensure that a worker thread is not created
	 * for the top device by default.
	 */
	if (lwis_dev->type == DEVICE_TYPE_TOP)
		create_top_device_worker_thread(client);

	spin_lock_irqsave(&client->transaction_lock, flags);
	ret = lwis_transaction_submit_locked(client, k_transaction);
	if (header->cmd_id == LWIS_CMD_ID_TRANSACTION_SUBMIT) {
		resp_header = &k_cmd_transaction_info_v5.header;
		k_cmd_transaction_info_v5.info = k_transaction->info;
	} else if (header->cmd_id == LWIS_CMD_ID_TRANSACTION_SUBMIT_V4) {
		resp_header = &k_cmd_transaction_info_v4.header;
		if (copy_transaction_info_v5_to_v4_locked(&k_transaction->info,
							  &k_cmd_transaction_info_v4.info)) {
			dev_err(lwis_dev->dev, "Failed to copy transaction info");
			ret = -EFAULT;
		}
	}
	spin_unlock_irqrestore(&client->transaction_lock, flags);
<<<<<<< HEAD
	if (ret) {
		k_cmd_transaction_info_v4.info.id = LWIS_ID_INVALID;
		k_cmd_transaction_info_v5.info.id = LWIS_ID_INVALID;
=======

	if (ret)
>>>>>>> aca9e3f4
		lwis_transaction_free(lwis_dev, &k_transaction);

	resp_header->cmd_id = header->cmd_id;
	resp_header->next = header->next;
	resp_header->ret_code = ret;
<<<<<<< HEAD
	if (header->cmd_id == LWIS_CMD_ID_TRANSACTION_SUBMIT) {
		return copy_pkt_to_user(lwis_dev, u_msg, (void *)&k_cmd_transaction_info_v5,
					sizeof(k_cmd_transaction_info_v5));
	} else if (header->cmd_id == LWIS_CMD_ID_TRANSACTION_SUBMIT_V4) {
		return copy_pkt_to_user(lwis_dev, u_msg, (void *)&k_cmd_transaction_info_v4,
					sizeof(k_cmd_transaction_info_v4));
	}
=======
	ret = copy_pkt_to_user(lwis_dev, u_msg, cmd, ops->cmd_size);
	if (ret)
		goto err_free_cmd;
>>>>>>> aca9e3f4

	ret = -EINVAL;

err_exit:
	header->ret_code = ret;
	return copy_pkt_to_user(lwis_dev, u_msg, (void *)header, sizeof(*header));
}

<<<<<<< HEAD
=======
static void populate_transaction_info_from_cmd(void *_cmd, struct lwis_transaction *k_transaction)
{
	struct lwis_cmd_transaction_info *cmd = _cmd;

	k_transaction->info = cmd->info;
}

static void populate_cmd_info_from_transaction(void *_cmd, struct lwis_transaction *k_transaction,
					       int error)
{
	struct lwis_cmd_transaction_info *cmd = _cmd;

	cmd->info = k_transaction->info;
	if (error != 0)
		cmd->info.id = LWIS_ID_INVALID;
}

struct cmd_transaction_submit_ops current_version_cmd_transaction_ops = {
	.cmd_size = sizeof(struct lwis_cmd_transaction_info),
	.populate_transaction_info_from_cmd = populate_transaction_info_from_cmd,
	.populate_cmd_info_from_transaction = populate_cmd_info_from_transaction,
};

>>>>>>> aca9e3f4
static int cmd_transaction_cancel(struct lwis_client *client, struct lwis_cmd_pkt *header,
				  struct lwis_cmd_transaction_cancel __user *u_msg)
{
	int ret = 0;
	struct lwis_cmd_transaction_cancel k_msg;
	struct lwis_device *lwis_dev = client->lwis_dev;

	if (copy_from_user((void *)&k_msg, (void __user *)u_msg, sizeof(k_msg))) {
		dev_err(lwis_dev->dev, "Failed to copy transaction ID from user\n");
		return -EFAULT;
	}

	ret = lwis_transaction_cancel(client, k_msg.id);
	if (ret) {
		dev_info_ratelimited(
			lwis_dev->dev,
			"Transaction id 0x%llx does not exist or is already done, not available for cancel(%d)\n",
			k_msg.id, ret);
	}

	header->ret_code = ret;
	return copy_pkt_to_user(lwis_dev, u_msg, (void *)header, sizeof(*header));
}

static int construct_periodic_io_from_cmd(struct lwis_client *client,
					  struct lwis_cmd_periodic_io_info __user *u_msg,
					  struct lwis_periodic_io **periodic_io)
{
	int ret = 0;
	struct lwis_periodic_io *k_periodic_io;
	struct lwis_cmd_periodic_io_info k_info;
	struct lwis_device *lwis_dev = client->lwis_dev;

	k_periodic_io = kmalloc(sizeof(struct lwis_periodic_io), GFP_KERNEL);
	if (!k_periodic_io)
		return -ENOMEM;

	if (copy_from_user((void *)&k_info, (void __user *)u_msg, sizeof(k_info))) {
		dev_err(lwis_dev->dev, "Failed to copy periodic io info from user\n");
		ret = -EFAULT;
		goto error_free_periodic_io;
	}

	memcpy(&k_periodic_io->info, &k_info.info, sizeof(k_periodic_io->info));

	ret = construct_io_entry(client, k_periodic_io->info.io_entries,
				 k_periodic_io->info.num_io_entries,
				 &k_periodic_io->info.io_entries);
	if (ret) {
		dev_err(lwis_dev->dev, "Failed to prepare lwis io entries for periodic io\n");
		goto error_free_periodic_io;
	}

	k_periodic_io->resp = NULL;
	k_periodic_io->periodic_io_list = NULL;

	*periodic_io = k_periodic_io;
	return 0;

error_free_periodic_io:
	kfree(k_periodic_io);
	return ret;
}

static int cmd_periodic_io_submit(struct lwis_client *client, struct lwis_cmd_pkt *header,
				  struct lwis_cmd_periodic_io_info __user *u_msg)
{
	int ret = 0;
	struct lwis_cmd_periodic_io_info k_periodic_io_info;
	struct lwis_periodic_io *k_periodic_io = NULL;
	struct lwis_device *lwis_dev = client->lwis_dev;

	ret = construct_periodic_io_from_cmd(client, u_msg, &k_periodic_io);
	if (ret)
		goto err_exit;

	/*
	 * Create top device thread only when user space submits
	 * a periodic IO to be executed on the top device.
	 * This will ensure that a worker thread is not created
	 * for the top device by default.
	 */
	if (lwis_dev->type == DEVICE_TYPE_TOP)
		create_top_device_worker_thread(client);

	ret = lwis_periodic_io_submit(client, k_periodic_io);
	k_periodic_io_info.info = k_periodic_io->info;
	if (ret) {
		k_periodic_io_info.info.id = LWIS_ID_INVALID;
		lwis_periodic_io_free(lwis_dev, k_periodic_io);
		goto err_exit;
	}

	k_periodic_io_info.header.cmd_id = header->cmd_id;
	k_periodic_io_info.header.next = header->next;
	k_periodic_io_info.header.ret_code = ret;
	return copy_pkt_to_user(lwis_dev, u_msg, (void *)&k_periodic_io_info,
				sizeof(k_periodic_io_info));

err_exit:
	header->ret_code = ret;
	return copy_pkt_to_user(lwis_dev, u_msg, (void *)header, sizeof(*header));
}

static int cmd_periodic_io_cancel(struct lwis_client *client, struct lwis_cmd_pkt *header,
				  struct lwis_cmd_periodic_io_cancel __user *u_msg)
{
	int ret = 0;
	struct lwis_cmd_periodic_io_cancel k_msg;
	struct lwis_device *lwis_dev = client->lwis_dev;

	if (copy_from_user((void *)&k_msg, (void __user *)u_msg, sizeof(k_msg))) {
		dev_err(lwis_dev->dev, "Failed to copy periodic io ID from user\n");
		return -EFAULT;
	}

	ret = lwis_periodic_io_cancel(client, k_msg.id);
	if (ret) {
		dev_err_ratelimited(lwis_dev->dev, "Failed to clear periodic io id 0x%llx\n",
				    k_msg.id);
	}

	header->ret_code = ret;
	return copy_pkt_to_user(lwis_dev, u_msg, (void *)header, sizeof(*header));
}

static int cmd_dpm_clk_update(struct lwis_device *lwis_dev, struct lwis_cmd_pkt *header,
			      struct lwis_cmd_dpm_clk_update __user *u_msg)
{
	int ret;
	struct lwis_cmd_dpm_clk_update k_msg;
	struct lwis_clk_setting *clk_settings;
	size_t buf_size;

	if (copy_from_user((void *)&k_msg, (void __user *)u_msg, sizeof(k_msg))) {
		dev_err(lwis_dev->dev, "Failed to copy ioctl message from user\n");
		return -EFAULT;
	}

	buf_size = sizeof(struct lwis_clk_setting) * k_msg.settings.num_settings;
	if (buf_size / sizeof(struct lwis_clk_setting) != k_msg.settings.num_settings) {
		dev_err(lwis_dev->dev, "Failed to copy clk settings due to integer overflow.\n");
		ret = -EOVERFLOW;
		goto exit;
	}
	clk_settings = kmalloc(buf_size, GFP_KERNEL);
	if (!clk_settings) {
		ret = -ENOMEM;
		goto exit;
	}

	if (copy_from_user(clk_settings, (void __user *)k_msg.settings.settings, buf_size)) {
		dev_err(lwis_dev->dev, "Failed to copy clk settings from user\n");
		kfree(clk_settings);
		ret = -EFAULT;
		goto exit;
	}

	ret = lwis_dpm_update_clock(lwis_dev, clk_settings, k_msg.settings.num_settings);
	kfree(clk_settings);
exit:
	header->ret_code = ret;
	return copy_pkt_to_user(lwis_dev, u_msg, (void *)header, sizeof(*header));
}

static int cmd_dpm_qos_update(struct lwis_device *lwis_dev, struct lwis_cmd_pkt *header,
			      struct lwis_cmd_dpm_qos_update __user *u_msg)
{
	struct lwis_cmd_dpm_qos_update k_msg;
	struct lwis_qos_setting *k_qos_settings;
	int ret = 0;
	int i;
	size_t buf_size;

	if (lwis_dev->type != DEVICE_TYPE_DPM) {
		dev_err(lwis_dev->dev, "not supported device type: %d\n", lwis_dev->type);
		ret = -EINVAL;
		goto exit;
	}

	if (copy_from_user((void *)&k_msg, (void __user *)u_msg, sizeof(k_msg))) {
		dev_err(lwis_dev->dev, "Failed to copy ioctl message from user\n");
		return -EFAULT;
	}

	// Copy qos settings from user buffer.
	buf_size = sizeof(struct lwis_qos_setting) * k_msg.reqs.num_settings;
	if (buf_size / sizeof(struct lwis_qos_setting) != k_msg.reqs.num_settings) {
		dev_err(lwis_dev->dev, "Failed to copy qos settings due to integer overflow.\n");
		ret = -EOVERFLOW;
		goto exit;
	}
	k_qos_settings = kmalloc(buf_size, GFP_KERNEL);
	if (!k_qos_settings) {
		ret = -ENOMEM;
		goto exit;
	}
	if (copy_from_user(k_qos_settings, (void __user *)k_msg.reqs.qos_settings, buf_size)) {
		dev_err(lwis_dev->dev, "Failed to copy clk settings from user\n");
		kfree(k_qos_settings);
		ret = -EFAULT;
		goto exit;
	}

	for (i = 0; i < k_msg.reqs.num_settings; i++) {
		struct lwis_qos_setting_v3 k_qos_setting_v3;

		memcpy(&k_qos_setting_v3, &k_qos_settings[i], sizeof(struct lwis_qos_setting));
		k_qos_setting_v3.bts_block_name[0] = '\0';
		k_qos_setting_v3.qos_family_name[0] = '\0';
		ret = lwis_dpm_update_qos(lwis_dev, &k_qos_setting_v3);
		if (ret) {
			dev_err(lwis_dev->dev, "Failed to apply qos setting, ret: %d\n", ret);
			kfree(k_qos_settings);
			goto exit;
		}
	}
	kfree(k_qos_settings);
exit:
	header->ret_code = ret;
	return copy_pkt_to_user(lwis_dev, u_msg, (void *)header, sizeof(*header));
}

static int cmd_dpm_qos_update_v2(struct lwis_device *lwis_dev, struct lwis_cmd_pkt *header,
				 struct lwis_cmd_dpm_qos_update_v2 __user *u_msg)
{
	struct lwis_cmd_dpm_qos_update_v2 k_msg;
	struct lwis_qos_setting_v2 *k_qos_settings;
	int ret = 0;
	int i;
	size_t buf_size;

	if (lwis_dev->type != DEVICE_TYPE_DPM) {
		dev_err(lwis_dev->dev, "not supported device type: %d\n", lwis_dev->type);
		ret = -EINVAL;
		goto exit;
	}

	if (copy_from_user((void *)&k_msg, (void __user *)u_msg, sizeof(k_msg))) {
		dev_err(lwis_dev->dev, "Failed to copy ioctl message from user\n");
		return -EFAULT;
	}

	// Copy qos settings from user buffer.
	buf_size = sizeof(struct lwis_qos_setting_v2) * k_msg.reqs.num_settings;
	if (buf_size / sizeof(struct lwis_qos_setting_v2) != k_msg.reqs.num_settings) {
		dev_err(lwis_dev->dev, "Failed to copy qos settings due to integer overflow.\n");
		ret = -EOVERFLOW;
		goto exit;
	}
	k_qos_settings = kmalloc(buf_size, GFP_KERNEL);
	if (!k_qos_settings) {
		ret = -ENOMEM;
		goto exit;
	}
	if (copy_from_user(k_qos_settings, (void __user *)k_msg.reqs.qos_settings, buf_size)) {
		dev_err(lwis_dev->dev, "Failed to copy clk settings from user\n");
		kfree(k_qos_settings);
		ret = -EFAULT;
		goto exit;
	}

	for (i = 0; i < k_msg.reqs.num_settings; i++) {
		struct lwis_qos_setting_v3 k_qos_setting_v3;

		memcpy(&k_qos_setting_v3, &k_qos_settings[i], sizeof(struct lwis_qos_setting_v2));
		k_qos_setting_v3.qos_family_name[0] = '\0';
		ret = lwis_dpm_update_qos(lwis_dev, &k_qos_setting_v3);
		if (ret) {
			dev_err(lwis_dev->dev, "Failed to apply qos setting, ret: %d\n", ret);
			kfree(k_qos_settings);
			goto exit;
		}
	}
	kfree(k_qos_settings);
exit:
	header->ret_code = ret;
	return copy_pkt_to_user(lwis_dev, u_msg, (void *)header, sizeof(*header));
}

static int cmd_dpm_qos_update_v3(struct lwis_device *lwis_dev, struct lwis_cmd_pkt *header,
				 struct lwis_cmd_dpm_qos_update_v3 __user *u_msg)
{
	struct lwis_cmd_dpm_qos_update_v3 k_msg;
	struct lwis_qos_setting_v3 *k_qos_settings;
	int ret = 0;
	int i;
	size_t buf_size;

	if (lwis_dev->type != DEVICE_TYPE_DPM) {
		dev_err(lwis_dev->dev, "not supported device type: %d\n", lwis_dev->type);
		ret = -EINVAL;
		goto exit;
	}

	if (copy_from_user((void *)&k_msg, (void __user *)u_msg, sizeof(k_msg))) {
		dev_err(lwis_dev->dev, "Failed to copy ioctl message from user\n");
		return -EFAULT;
	}

	// Copy qos settings from user buffer.
	buf_size = sizeof(struct lwis_qos_setting_v3) * k_msg.reqs.num_settings;
	if (buf_size / sizeof(struct lwis_qos_setting_v3) != k_msg.reqs.num_settings) {
		dev_err(lwis_dev->dev, "Failed to copy qos settings due to integer overflow.\n");
		ret = -EOVERFLOW;
		goto exit;
	}
	k_qos_settings = kmalloc(buf_size, GFP_KERNEL);
	if (!k_qos_settings) {
		ret = -ENOMEM;
		goto exit;
	}
	if (copy_from_user(k_qos_settings, (void __user *)k_msg.reqs.qos_settings, buf_size)) {
		dev_err(lwis_dev->dev, "Failed to copy clk settings from user\n");
		kfree(k_qos_settings);
		ret = -EFAULT;
		goto exit;
	}

	for (i = 0; i < k_msg.reqs.num_settings; i++) {
		ret = lwis_dpm_update_qos(lwis_dev, &k_qos_settings[i]);
		if (ret) {
			dev_err(lwis_dev->dev, "Failed to apply qos setting, ret: %d\n", ret);
			kfree(k_qos_settings);
			goto exit;
		}
	}
	kfree(k_qos_settings);
exit:
	header->ret_code = ret;
	return copy_pkt_to_user(lwis_dev, u_msg, (void *)header, sizeof(*header));
}

static int cmd_dpm_get_clock(struct lwis_device *lwis_dev, struct lwis_cmd_pkt *header,
			     struct lwis_cmd_dpm_clk_get __user *u_msg)
{
	struct lwis_cmd_dpm_clk_get current_setting;
	struct lwis_device *target_device;
	int ret = 0;

	if (lwis_dev->type != DEVICE_TYPE_DPM) {
		dev_err(lwis_dev->dev, "not supported device type: %d\n", lwis_dev->type);
		ret = -EINVAL;
		goto err_exit;
	}

	if (copy_from_user((void *)&current_setting, (void __user *)u_msg,
			   sizeof(current_setting))) {
		dev_err(lwis_dev->dev, "failed to copy from user\n");
		return -EFAULT;
	}

	target_device = lwis_find_dev_by_id(current_setting.setting.device_id);
	if (!target_device) {
		dev_err(lwis_dev->dev, "could not find lwis device by id %d\n",
			current_setting.setting.device_id);
		ret = -ENODEV;
		goto err_exit;
	}

	if (target_device->enabled == 0 && target_device->type != DEVICE_TYPE_DPM) {
		dev_warn(target_device->dev, "%s disabled, can't get clk\n", target_device->name);
		ret = -EPERM;
		goto err_exit;
	}

	current_setting.setting.frequency_hz = (int64_t)lwis_dpm_read_clock(target_device);
	current_setting.header.ret_code = 0;
	return copy_pkt_to_user(lwis_dev, u_msg, (void *)&current_setting, sizeof(current_setting));

err_exit:
	header->ret_code = ret;
	return copy_pkt_to_user(lwis_dev, u_msg, (void *)header, sizeof(*header));
}

static int cmd_fence_create(struct lwis_device *lwis_dev, struct lwis_cmd_pkt *header,
			    struct lwis_cmd_fence_create __user *u_msg)
{
	int32_t fd_or_err;
	struct lwis_cmd_fence_create fence_create;

	if (copy_from_user((void *)&fence_create, (void __user *)u_msg, sizeof(fence_create))) {
		dev_err(lwis_dev->dev, "failed to copy from user\n");
		return -EFAULT;
	}

	fd_or_err = lwis_fence_create(lwis_dev);
	if (fd_or_err < 0) {
		header->ret_code = fd_or_err;
		return copy_pkt_to_user(lwis_dev, u_msg, (void *)header, sizeof(*header));
	}

	fence_create.fd = fd_or_err;
	fence_create.header.ret_code = 0;
	return copy_pkt_to_user(lwis_dev, u_msg, (void *)&fence_create, sizeof(fence_create));
}

static int handle_cmd_pkt(struct lwis_client *lwis_client, struct lwis_cmd_pkt *header,
			  struct lwis_cmd_pkt __user *user_msg)
{
	struct lwis_device *lwis_dev = lwis_client->lwis_dev;
	int ret = 0;

	switch (header->cmd_id) {
	case LWIS_CMD_ID_ECHO:
		ret = cmd_echo(lwis_dev, header, (struct lwis_cmd_echo __user *)user_msg);
		break;
	case LWIS_CMD_ID_TIME_QUERY:
		ret = cmd_time_query(lwis_dev, header,
				     (struct lwis_cmd_time_query __user *)user_msg);
		break;
	case LWIS_CMD_ID_GET_DEVICE_INFO:
		mutex_lock(&lwis_client->lock);
		ret = cmd_get_device_info(lwis_dev, header,
					  (struct lwis_cmd_device_info __user *)user_msg);
		mutex_unlock(&lwis_client->lock);
		break;
	case LWIS_CMD_ID_DEVICE_ENABLE:
		mutex_lock(&lwis_client->lock);
		ret = cmd_device_enable(lwis_client, header,
					(struct lwis_cmd_pkt __user *)user_msg);
		mutex_unlock(&lwis_client->lock);
		break;
	case LWIS_CMD_ID_DEVICE_DISABLE:
		mutex_lock(&lwis_client->lock);
		ret = cmd_device_disable(lwis_client, header,
					 (struct lwis_cmd_pkt __user *)user_msg);
		mutex_unlock(&lwis_client->lock);
		break;
	case LWIS_CMD_ID_DEVICE_RESET:
		mutex_lock(&lwis_client->lock);
		ret = cmd_device_reset(lwis_client, header,
				       (struct lwis_cmd_io_entries __user *)user_msg);
		mutex_unlock(&lwis_client->lock);
		break;
	case LWIS_CMD_ID_DEVICE_SUSPEND:
		mutex_lock(&lwis_client->lock);
		ret = cmd_device_suspend(lwis_client, header,
					 (struct lwis_cmd_pkt __user *)user_msg);
		mutex_unlock(&lwis_client->lock);
		break;
	case LWIS_CMD_ID_DEVICE_RESUME:
		mutex_lock(&lwis_client->lock);
		ret = cmd_device_resume(lwis_client, header,
					(struct lwis_cmd_pkt __user *)user_msg);
		mutex_unlock(&lwis_client->lock);
		break;
	case LWIS_CMD_ID_DUMP_DEBUG_STATE:
		ret = cmd_dump_debug_state(lwis_client, header,
					   (struct lwis_cmd_pkt __user *)user_msg);
		break;
	case LWIS_CMD_ID_GET_DEVICE_ENABLE_STATE:
		mutex_lock(&lwis_client->lock);
		ret = cmd_get_device_enable_state(
			lwis_client, header,
			(struct lwis_cmd_get_device_enable_state __user *)user_msg);
		mutex_unlock(&lwis_client->lock);
		break;
	case LWIS_CMD_ID_DMA_BUFFER_ENROLL:
		ret = cmd_dma_buffer_enroll(lwis_client, header,
					    (struct lwis_cmd_dma_buffer_enroll __user *)user_msg);
		break;
	case LWIS_CMD_ID_DMA_BUFFER_DISENROLL:
		ret = cmd_dma_buffer_disenroll(
			lwis_client, header,
			(struct lwis_cmd_dma_buffer_disenroll __user *)user_msg);
		break;
	case LWIS_CMD_ID_DMA_BUFFER_CPU_ACCESS:
		ret = cmd_dma_buffer_cpu_access(
			lwis_client, header,
			(struct lwis_cmd_dma_buffer_cpu_access __user *)user_msg);
		break;
	case LWIS_CMD_ID_DMA_BUFFER_ALLOC:
		ret = cmd_dma_buffer_alloc(lwis_client, header,
					   (struct lwis_cmd_dma_buffer_alloc __user *)user_msg);
		break;
	case LWIS_CMD_ID_DMA_BUFFER_FREE:
		ret = cmd_dma_buffer_free(lwis_client, header,
					  (struct lwis_cmd_dma_buffer_free __user *)user_msg);
		break;
	case LWIS_CMD_ID_REG_IO:
		mutex_lock(&lwis_client->lock);
		ret = cmd_reg_io(lwis_dev, header, (struct lwis_cmd_io_entries __user *)user_msg);
		mutex_unlock(&lwis_client->lock);
		break;
	case LWIS_CMD_ID_REG_IO_V2:
		mutex_lock(&lwis_client->lock);
		ret = cmd_reg_io_v2(lwis_dev, header,
				    (struct lwis_cmd_io_entries_v2 __user *)user_msg);
		mutex_unlock(&lwis_client->lock);
		break;
	case LWIS_CMD_ID_EVENT_CONTROL_GET:
		mutex_lock(&lwis_client->lock);
		ret = cmd_event_control_get(lwis_client, header,
					    (struct lwis_cmd_event_control_get __user *)user_msg);
		mutex_unlock(&lwis_client->lock);
		break;
	case LWIS_CMD_ID_EVENT_CONTROL_SET:
		mutex_lock(&lwis_client->lock);
		ret = cmd_event_control_set(lwis_client, header,
					    (struct lwis_cmd_event_control_set __user *)user_msg);
		mutex_unlock(&lwis_client->lock);
		break;
	case LWIS_CMD_ID_EVENT_DEQUEUE:
		ret = cmd_event_dequeue(lwis_client, header,
					(struct lwis_cmd_event_dequeue __user *)user_msg);
		break;
	case LWIS_CMD_ID_TRANSACTION_SUBMIT_V4:
	case LWIS_CMD_ID_TRANSACTION_SUBMIT:
		ret = cmd_transaction_submit(lwis_client, header,
					     (struct lwis_cmd_pkt __user *)user_msg);
		break;
	case LWIS_CMD_ID_TRANSACTION_CANCEL:
		ret = cmd_transaction_cancel(lwis_client, header,
					     (struct lwis_cmd_transaction_cancel __user *)user_msg);
		break;
	case LWIS_CMD_ID_PERIODIC_IO_SUBMIT:
		mutex_lock(&lwis_client->lock);
		ret = cmd_periodic_io_submit(lwis_client, header,
					     (struct lwis_cmd_periodic_io_info __user *)user_msg);
		mutex_unlock(&lwis_client->lock);
		break;
	case LWIS_CMD_ID_PERIODIC_IO_CANCEL:
		mutex_lock(&lwis_client->lock);
		ret = cmd_periodic_io_cancel(lwis_client, header,
					     (struct lwis_cmd_periodic_io_cancel __user *)user_msg);
		mutex_unlock(&lwis_client->lock);
		break;
	case LWIS_CMD_ID_DPM_CLK_UPDATE:
		mutex_lock(&lwis_client->lock);
		ret = cmd_dpm_clk_update(lwis_dev, header,
					 (struct lwis_cmd_dpm_clk_update __user *)user_msg);
		mutex_unlock(&lwis_client->lock);
		break;
	case LWIS_CMD_ID_DPM_QOS_UPDATE:
		mutex_lock(&lwis_client->lock);
		ret = cmd_dpm_qos_update(lwis_dev, header,
					 (struct lwis_cmd_dpm_qos_update __user *)user_msg);
		mutex_unlock(&lwis_client->lock);
		break;
	case LWIS_CMD_ID_DPM_QOS_UPDATE_V2:
		mutex_lock(&lwis_client->lock);
		ret = cmd_dpm_qos_update_v2(lwis_dev, header,
					    (struct lwis_cmd_dpm_qos_update_v2 __user *)user_msg);
		mutex_unlock(&lwis_client->lock);
		break;
	case LWIS_CMD_ID_DPM_QOS_UPDATE_V3:
		mutex_lock(&lwis_client->lock);
		ret = cmd_dpm_qos_update_v3(lwis_dev, header,
					    (struct lwis_cmd_dpm_qos_update_v3 __user *)user_msg);
		mutex_unlock(&lwis_client->lock);
		break;
	case LWIS_CMD_ID_DPM_GET_CLOCK:
		mutex_lock(&lwis_client->lock);
		ret = cmd_dpm_get_clock(lwis_dev, header,
					(struct lwis_cmd_dpm_clk_get __user *)user_msg);
		mutex_unlock(&lwis_client->lock);
		break;
	case LWIS_CMD_ID_FENCE_CREATE:
		ret = cmd_fence_create(lwis_dev, header,
				       (struct lwis_cmd_fence_create __user *)user_msg);
		break;
	case LWIS_CMD_ID_EVENT_INJECTION:
		mutex_lock(&lwis_client->lock);
		ret = cmd_fake_event_inject(lwis_client, header,
					    (struct lwis_cmd_pkt __user *)user_msg);
		mutex_unlock(&lwis_client->lock);
		break;
	default:
		header->ret_code = -ENOSYS;
		ret = copy_pkt_to_user(lwis_dev, user_msg, (void *)header, sizeof(*header));
	}

	return ret;
}

static int ioctl_handle_cmd_pkt(struct lwis_client *lwis_client,
				struct lwis_cmd_pkt __user *user_msg)
{
	struct lwis_device *lwis_dev = lwis_client->lwis_dev;
	struct lwis_cmd_pkt header;
	int ret = 0;
	bool device_disabled;
	int cmd_count = 0;

	while (user_msg && cmd_count < MAX_CMD_COUNT) {
		/* Copy cmd packet header from userspace */
		if (copy_from_user(&header, (void __user *)user_msg, sizeof(header))) {
			dev_err(lwis_dev->dev,
				"Failed to copy cmd packet header from userspace.\n");
			return -EFAULT;
		}

		mutex_lock(&lwis_dev->client_lock);
		device_disabled = (lwis_dev->enabled == 0);
		mutex_unlock(&lwis_dev->client_lock);
		if (lwis_dev->type != DEVICE_TYPE_TOP && device_disabled &&
		    (header.cmd_id == LWIS_CMD_ID_DMA_BUFFER_ALLOC ||
		     header.cmd_id == LWIS_CMD_ID_REG_IO ||
		     header.cmd_id == LWIS_CMD_ID_TRANSACTION_SUBMIT_V4 ||
		     header.cmd_id == LWIS_CMD_ID_TRANSACTION_SUBMIT ||
		     header.cmd_id == LWIS_CMD_ID_PERIODIC_IO_SUBMIT ||
		     header.cmd_id == LWIS_CMD_ID_EVENT_CONTROL_SET)) {
			dev_err_ratelimited(lwis_dev->dev,
					    "Unsupported cmd_id(0x%x) on a disabled device.\n",
					    header.cmd_id);
			header.ret_code = -EBADFD;
			return copy_pkt_to_user(lwis_dev, user_msg, (void *)&header,
						sizeof(header));
		}

		ret = handle_cmd_pkt(lwis_client, &header, user_msg);
		if (ret)
			return ret;

		user_msg = header.next;
		++cmd_count;
	}

	if (cmd_count >= MAX_CMD_COUNT)
		return -EOVERFLOW;

	return ret;
}

int lwis_ioctl_handler(struct lwis_client *lwis_client, unsigned int type, unsigned long param)
{
	int ret = 0;
	struct lwis_device *lwis_dev = lwis_client->lwis_dev;

	switch (type) {
	case LWIS_CMD_PACKET:
		ret = ioctl_handle_cmd_pkt(lwis_client, (struct lwis_cmd_pkt *)param);
		break;
	default:
		dev_err_ratelimited(lwis_dev->dev, "Unknown IOCTL operation\n");
		ret = -EINVAL;
	};

	if (ret && ret != -ENOENT && ret != -ETIMEDOUT && ret != -EAGAIN)
		ioctl_pr_err(lwis_dev, type, ret);

	return ret;
}<|MERGE_RESOLUTION|>--- conflicted
+++ resolved
@@ -9,12 +9,14 @@
 
 #include "lwis_ioctl.h"
 
+#include <linux/err.h>
 #include <linux/kernel.h>
 #include <linux/mm.h>
 #include <linux/slab.h>
 #include <linux/compiler_types.h>
 #include <linux/uaccess.h>
 
+#include "lwis_ioctl_past.h"
 #include "lwis_allocator.h"
 #include "lwis_buffer.h"
 #include "lwis_commands.h"
@@ -281,6 +283,10 @@
 	uint8_t *user_buf;
 	uint8_t *k_buf;
 	struct lwis_device *lwis_dev = client->lwis_dev;
+	/* Following variables are used to avoid lwis integer overflow */
+	int read_entries = 0;
+	size_t read_buf_size = 0;
+	const int reg_value_bytewidth = client->lwis_dev->native_value_bitwidth / 8;
 
 	entry_size = num_io_entries * sizeof(struct lwis_io_entry);
 	if (entry_size / sizeof(struct lwis_io_entry) != num_io_entries) {
@@ -305,6 +311,8 @@
 	 * will be allocated in the form of lwis_io_result in io processing.
 	 */
 	for (i = 0; i < num_io_entries; ++i) {
+		const size_t remaining_capacity = LWIS_IO_ENTRY_READ_RESTRICTION - read_buf_size -
+						  read_entries * sizeof(struct lwis_io_result);
 		if (k_entries[i].type == LWIS_IO_ENTRY_WRITE_BATCH ||
 		    k_entries[i].type == LWIS_IO_ENTRY_WRITE_BATCH_V2) {
 			user_buf = k_entries[i].rw_batch.buf;
@@ -402,6 +410,24 @@
 			k_entries[i].write_to_buffer.buffer->io_sys_map = sys_map;
 			k_entries[i].write_to_buffer.buffer->dma_buf = dma_buffer;
 			last_buf_alloc_idx = i;
+		} else if (k_entries[i].type == LWIS_IO_ENTRY_READ ||
+			   k_entries[i].type == LWIS_IO_ENTRY_READ_V2) {
+			/* Check for size_t overflow. */
+			if (reg_value_bytewidth > remaining_capacity ||
+			    ++read_entries >= LWIS_IO_ENTRY_READ_OVERFLOW_BOUND) {
+				ret = -EOVERFLOW;
+				goto error_free_buf;
+			}
+			read_buf_size += reg_value_bytewidth;
+		} else if (k_entries[i].type == LWIS_IO_ENTRY_READ_BATCH ||
+			   k_entries[i].type == LWIS_IO_ENTRY_READ_BATCH_V2) {
+			/* Check for size_t overflow. */
+			if (k_entries[i].rw_batch.size_in_bytes > remaining_capacity ||
+			    ++read_entries >= LWIS_IO_ENTRY_READ_OVERFLOW_BOUND) {
+				ret = -EOVERFLOW;
+				goto error_free_buf;
+			}
+			read_buf_size += k_entries[i].rw_batch.size_in_bytes;
 		}
 	}
 
@@ -1367,101 +1393,48 @@
 	return copy_pkt_to_user(lwis_dev, u_msg, (void *)header, sizeof(*header));
 }
 
-static noinline_for_stack int construct_transaction_from_cmd(struct lwis_client *client,
-							     uint32_t cmd_id,
-							     struct lwis_cmd_pkt __user *u_msg,
-							     struct lwis_transaction **transaction)
-{
-	int ret;
-	struct lwis_cmd_transaction_info_v4 k_info_v4;
-	struct lwis_cmd_transaction_info k_info_v5;
-	struct lwis_transaction *k_transaction;
+static int cmd_transaction_submit(struct lwis_client *client, struct lwis_cmd_pkt *header,
+				  struct lwis_cmd_pkt __user *u_msg,
+				  struct cmd_transaction_submit_ops *ops)
+{
+	struct lwis_transaction *k_transaction = NULL;
+	struct lwis_cmd_pkt *resp_header = NULL;
 	struct lwis_device *lwis_dev = client->lwis_dev;
-	int i;
+	void *cmd;
+	int ret = 0;
+	unsigned long flags;
+
+	if (lwis_dev->type == DEVICE_TYPE_SLC || lwis_dev->type == DEVICE_TYPE_DPM) {
+		dev_err(lwis_dev->dev, "not supported device type: %d\n", lwis_dev->type);
+		ret = -EINVAL;
+		goto err_exit;
+	}
+
+	cmd = kmalloc(ops->cmd_size, GFP_KERNEL);
+	if (cmd == NULL) {
+		ret = -ENOMEM;
+		goto err_exit;
+	}
+
+	if (copy_from_user(cmd, (void __user *)u_msg, ops->cmd_size)) {
+		dev_err(client->lwis_dev->dev, "Failed to copy transaction info from user\n");
+		ret = -EFAULT;
+		goto err_free_cmd;
+	}
 
 	k_transaction = kzalloc(sizeof(struct lwis_transaction), GFP_KERNEL);
 	if (!k_transaction) {
-		return -ENOMEM;
-	}
-
-	if (cmd_id == LWIS_CMD_ID_TRANSACTION_SUBMIT) {
-		if (copy_from_user((void *)&k_info_v5, (void __user *)u_msg, sizeof(k_info_v5))) {
-			dev_err(lwis_dev->dev, "Failed to copy transaction info from user\n");
-			ret = -EFAULT;
-			goto error_free_transaction;
-		}
-		memcpy(&k_transaction->info, &k_info_v5.info, sizeof(k_transaction->info));
-	} else if (cmd_id == LWIS_CMD_ID_TRANSACTION_SUBMIT_V4) {
-		if (copy_from_user((void *)&k_info_v4, (void __user *)u_msg, sizeof(k_info_v4))) {
-			dev_err(lwis_dev->dev, "Failed to copy transaction info from user\n");
-			ret = -EFAULT;
-			goto error_free_transaction;
-		}
-		k_transaction->info.trigger_event_id = k_info_v4.info.trigger_event_id;
-		k_transaction->info.trigger_event_counter = k_info_v4.info.trigger_event_counter;
-		k_transaction->info.num_io_entries = k_info_v4.info.num_io_entries;
-		k_transaction->info.io_entries = k_info_v4.info.io_entries;
-		k_transaction->info.run_in_event_context = k_info_v4.info.run_in_event_context;
-		k_transaction->info.reserved = k_info_v4.info.reserved;
-		k_transaction->info.emit_success_event_id = k_info_v4.info.emit_success_event_id;
-		k_transaction->info.emit_error_event_id = k_info_v4.info.emit_error_event_id;
-		k_transaction->info.is_level_triggered = k_info_v4.info.is_level_triggered;
-		k_transaction->info.id = k_info_v4.info.id;
-		k_transaction->info.current_trigger_event_counter =
-			k_info_v4.info.current_trigger_event_counter;
-		k_transaction->info.submission_timestamp_ns =
-			k_info_v4.info.submission_timestamp_ns;
-		k_transaction->info.trigger_condition.num_nodes =
-			k_info_v4.info.trigger_condition.num_nodes;
-		k_transaction->info.trigger_condition.operator_type =
-			k_info_v4.info.trigger_condition.operator_type;
-
-		for (i = 0; i < k_info_v4.info.trigger_condition.num_nodes; i++) {
-			k_transaction->info.trigger_condition.trigger_nodes[i].type =
-				k_info_v4.info.trigger_condition.trigger_nodes[i].type;
-			if (k_info_v4.info.trigger_condition.trigger_nodes[i].type ==
-			    LWIS_TRIGGER_EVENT) {
-				k_transaction->info.trigger_condition.trigger_nodes[i].event.id =
-					k_info_v4.info.trigger_condition.trigger_nodes[i].event.id;
-				k_transaction->info.trigger_condition.trigger_nodes[i]
-					.event.precondition_fence_fd =
-					k_info_v4.info.trigger_condition.trigger_nodes[i]
-						.event.precondition_fence_fd;
-				k_transaction->info.trigger_condition.trigger_nodes[i]
-					.event.counter =
-					k_info_v4.info.trigger_condition.trigger_nodes[i]
-						.event.counter;
-			} else {
-				/* LWIS_TRIGGER_FENCE or LWIS_TRIGGER_FENCE_PLACEHOLDER */
-				k_transaction->info.trigger_condition.trigger_nodes[i].fence_fd =
-					k_info_v4.info.trigger_condition.trigger_nodes[i].fence_fd;
-			}
-		}
-		k_transaction->info.create_completion_fence_fd = k_info_v4.info.completion_fence_fd;
-
-		k_transaction->info.is_high_priority_transaction =
-			k_info_v4.info.is_high_priority_transaction;
-		memcpy(k_transaction->info.transaction_name, k_info_v4.info.transaction_name,
-		       sizeof(k_transaction->info.transaction_name));
-
-		k_transaction->info.num_nested_transactions =
-			k_info_v4.info.num_nested_transactions;
-		memcpy(k_transaction->info.nested_transaction_ids,
-		       k_info_v4.info.nested_transaction_ids,
-		       sizeof(k_transaction->info.nested_transaction_ids));
-
-		k_transaction->info.num_completion_fences = 0;
-	} else {
-		dev_err(lwis_dev->dev, "Invalid command id for transaction\n");
-		ret = -EINVAL;
-		goto error_free_transaction;
-	}
+		ret = -ENOMEM;
+		goto err_free_cmd;
+	}
+
+	ops->populate_transaction_info_from_cmd(cmd, k_transaction);
 
 	if (k_transaction->info.trigger_condition.num_nodes < 0) {
 		dev_err(lwis_dev->dev, "Invalid trigger condition node count %lu\n",
 			k_transaction->info.trigger_condition.num_nodes);
 		ret = -EINVAL;
-		goto error_free_transaction;
+		goto err_free_cmd;
 	}
 
 	if (k_transaction->info.trigger_condition.num_nodes > LWIS_TRIGGER_NODES_MAX_NUM) {
@@ -1469,7 +1442,8 @@
 			"Trigger condition contains %lu node, more than the limit of %d\n",
 			k_transaction->info.trigger_condition.num_nodes,
 			LWIS_TRIGGER_NODES_MAX_NUM);
-		return -EINVAL;
+		ret = -EINVAL;
+		goto err_free_cmd;
 	}
 
 	ret = construct_io_entry(client, k_transaction->info.io_entries,
@@ -1477,103 +1451,24 @@
 				 &k_transaction->info.io_entries);
 	if (ret) {
 		dev_err(lwis_dev->dev, "Failed to prepare lwis io entries for transaction\n");
-		goto error_free_transaction;
-	}
-
+		goto err_free_cmd;
+	}
+
+	k_transaction->legacy_lwis_fence = (header->cmd_id == LWIS_CMD_ID_TRANSACTION_SUBMIT_V5 ||
+					    header->cmd_id == LWIS_CMD_ID_TRANSACTION_SUBMIT_V4);
 	k_transaction->resp = NULL;
 	k_transaction->is_weak_transaction = false;
 	k_transaction->remaining_entries_to_process = k_transaction->info.num_io_entries;
 	k_transaction->starting_read_buf = NULL;
 	INIT_LIST_HEAD(&k_transaction->event_list_node);
 	INIT_LIST_HEAD(&k_transaction->process_queue_node);
+	INIT_LIST_HEAD(&k_transaction->trigger_fences);
 	INIT_LIST_HEAD(&k_transaction->completion_fence_list);
-
-	*transaction = k_transaction;
-	return 0;
-
-error_free_transaction:
-	kfree(k_transaction);
-	return ret;
-}
-
-static int copy_transaction_info_v5_to_v4_locked(struct lwis_transaction_info *info_v5,
-						 struct lwis_transaction_info_v4 *info_v4)
-{
-	int i;
-	if (!info_v5 || !info_v4) {
-		return -EINVAL;
-	}
-
-	info_v4->trigger_event_id = info_v5->trigger_event_id;
-	info_v4->trigger_event_counter = info_v5->trigger_event_counter;
-	info_v4->num_io_entries = info_v5->num_io_entries;
-	info_v4->io_entries = info_v5->io_entries;
-	info_v4->run_in_event_context = info_v5->run_in_event_context;
-	info_v4->reserved = info_v5->reserved;
-	info_v4->emit_success_event_id = info_v5->emit_success_event_id;
-	info_v4->emit_error_event_id = info_v5->emit_error_event_id;
-	info_v4->is_level_triggered = info_v5->is_level_triggered;
-	info_v4->id = info_v5->id;
-	info_v4->current_trigger_event_counter = info_v5->current_trigger_event_counter;
-	info_v4->submission_timestamp_ns = info_v5->submission_timestamp_ns;
-	info_v4->trigger_condition.num_nodes = info_v5->trigger_condition.num_nodes;
-	info_v4->trigger_condition.operator_type = info_v5->trigger_condition.operator_type;
-
-	for (i = 0; i < info_v5->trigger_condition.num_nodes; i++) {
-		info_v4->trigger_condition.trigger_nodes[i].type =
-			info_v5->trigger_condition.trigger_nodes[i].type;
-		if (info_v5->trigger_condition.trigger_nodes[i].type == LWIS_TRIGGER_EVENT) {
-			info_v4->trigger_condition.trigger_nodes[i].event.id =
-				info_v5->trigger_condition.trigger_nodes[i].event.id;
-			info_v4->trigger_condition.trigger_nodes[i].event.precondition_fence_fd =
-				info_v5->trigger_condition.trigger_nodes[i]
-					.event.precondition_fence_fd;
-			info_v4->trigger_condition.trigger_nodes[i].event.counter =
-				info_v5->trigger_condition.trigger_nodes[i].event.counter;
-		} else {
-			/* LWIS_TRIGGER_FENCE or LWIS_TRIGGER_FENCE_PLACEHOLDER */
-			info_v4->trigger_condition.trigger_nodes[i].fence_fd =
-				info_v5->trigger_condition.trigger_nodes[i].fence_fd;
-		}
-	}
-
-	info_v4->completion_fence_fd = info_v5->create_completion_fence_fd;
-	info_v4->is_high_priority_transaction = info_v5->is_high_priority_transaction;
-	memcpy(info_v4->transaction_name, info_v5->transaction_name,
-	       sizeof(info_v4->transaction_name));
-
-	info_v4->num_nested_transactions = info_v5->num_nested_transactions;
-	memcpy(info_v4->nested_transaction_ids, info_v5->nested_transaction_ids,
-	       sizeof(info_v4->nested_transaction_ids));
-	return 0;
-}
-
-static int cmd_transaction_submit(struct lwis_client *client, struct lwis_cmd_pkt *header,
-				  struct lwis_cmd_pkt __user *u_msg)
-{
-	struct lwis_transaction *k_transaction = NULL;
-	struct lwis_cmd_transaction_info_v4 k_cmd_transaction_info_v4;
-	struct lwis_cmd_transaction_info k_cmd_transaction_info_v5;
-	struct lwis_cmd_pkt *resp_header = NULL;
-	struct lwis_device *lwis_dev = client->lwis_dev;
-	int ret = 0;
-	unsigned long flags;
-
-	if (lwis_dev->type == DEVICE_TYPE_SLC || lwis_dev->type == DEVICE_TYPE_DPM) {
-		dev_err(lwis_dev->dev, "not supported device type: %d\n", lwis_dev->type);
-		ret = -EINVAL;
-		goto err_exit;
-	}
-
-	ret = construct_transaction_from_cmd(client, header->cmd_id, u_msg, &k_transaction);
-	if (ret) {
-		goto err_exit;
-	}
 
 	ret = lwis_initialize_transaction_fences(client, k_transaction);
 	if (ret) {
 		lwis_transaction_free(lwis_dev, &k_transaction);
-		goto err_exit;
+		goto err_free_cmd;
 	}
 
 	/*
@@ -1587,54 +1482,31 @@
 
 	spin_lock_irqsave(&client->transaction_lock, flags);
 	ret = lwis_transaction_submit_locked(client, k_transaction);
-	if (header->cmd_id == LWIS_CMD_ID_TRANSACTION_SUBMIT) {
-		resp_header = &k_cmd_transaction_info_v5.header;
-		k_cmd_transaction_info_v5.info = k_transaction->info;
-	} else if (header->cmd_id == LWIS_CMD_ID_TRANSACTION_SUBMIT_V4) {
-		resp_header = &k_cmd_transaction_info_v4.header;
-		if (copy_transaction_info_v5_to_v4_locked(&k_transaction->info,
-							  &k_cmd_transaction_info_v4.info)) {
-			dev_err(lwis_dev->dev, "Failed to copy transaction info");
-			ret = -EFAULT;
-		}
-	}
+	ops->populate_cmd_info_from_transaction(cmd, k_transaction, ret);
 	spin_unlock_irqrestore(&client->transaction_lock, flags);
-<<<<<<< HEAD
-	if (ret) {
-		k_cmd_transaction_info_v4.info.id = LWIS_ID_INVALID;
-		k_cmd_transaction_info_v5.info.id = LWIS_ID_INVALID;
-=======
 
 	if (ret)
->>>>>>> aca9e3f4
 		lwis_transaction_free(lwis_dev, &k_transaction);
 
+	resp_header = cmd;
 	resp_header->cmd_id = header->cmd_id;
 	resp_header->next = header->next;
 	resp_header->ret_code = ret;
-<<<<<<< HEAD
-	if (header->cmd_id == LWIS_CMD_ID_TRANSACTION_SUBMIT) {
-		return copy_pkt_to_user(lwis_dev, u_msg, (void *)&k_cmd_transaction_info_v5,
-					sizeof(k_cmd_transaction_info_v5));
-	} else if (header->cmd_id == LWIS_CMD_ID_TRANSACTION_SUBMIT_V4) {
-		return copy_pkt_to_user(lwis_dev, u_msg, (void *)&k_cmd_transaction_info_v4,
-					sizeof(k_cmd_transaction_info_v4));
-	}
-=======
 	ret = copy_pkt_to_user(lwis_dev, u_msg, cmd, ops->cmd_size);
 	if (ret)
 		goto err_free_cmd;
->>>>>>> aca9e3f4
-
-	ret = -EINVAL;
+
+	kfree(cmd);
+	return 0;
+
+err_free_cmd:
+	kfree(cmd);
 
 err_exit:
 	header->ret_code = ret;
 	return copy_pkt_to_user(lwis_dev, u_msg, (void *)header, sizeof(*header));
 }
 
-<<<<<<< HEAD
-=======
 static void populate_transaction_info_from_cmd(void *_cmd, struct lwis_transaction *k_transaction)
 {
 	struct lwis_cmd_transaction_info *cmd = _cmd;
@@ -1658,7 +1530,6 @@
 	.populate_cmd_info_from_transaction = populate_cmd_info_from_transaction,
 };
 
->>>>>>> aca9e3f4
 static int cmd_transaction_cancel(struct lwis_client *client, struct lwis_cmd_pkt *header,
 				  struct lwis_cmd_transaction_cancel __user *u_msg)
 {
@@ -2034,24 +1905,47 @@
 	return copy_pkt_to_user(lwis_dev, u_msg, (void *)header, sizeof(*header));
 }
 
-static int cmd_fence_create(struct lwis_device *lwis_dev, struct lwis_cmd_pkt *header,
-			    struct lwis_cmd_fence_create __user *u_msg)
-{
-	int32_t fd_or_err;
-	struct lwis_cmd_fence_create fence_create;
+static int cmd_fence_create_v0(struct lwis_device *lwis_dev, struct lwis_cmd_pkt *header,
+			       struct lwis_cmd_fence_create_v0 __user *u_msg)
+{
+	struct lwis_fence_fds fence_fds;
+	struct lwis_cmd_fence_create_v0 fence_create;
 
 	if (copy_from_user((void *)&fence_create, (void __user *)u_msg, sizeof(fence_create))) {
 		dev_err(lwis_dev->dev, "failed to copy from user\n");
 		return -EFAULT;
 	}
 
-	fd_or_err = lwis_fence_create(lwis_dev);
-	if (fd_or_err < 0) {
-		header->ret_code = fd_or_err;
+	fence_fds = lwis_fence_legacy_create(lwis_dev);
+	if (fence_fds.error != 0) {
+		header->ret_code = fence_fds.error;
 		return copy_pkt_to_user(lwis_dev, u_msg, (void *)header, sizeof(*header));
 	}
 
-	fence_create.fd = fd_or_err;
+	fence_create.fd = fence_fds.fd;
+	fence_create.header.ret_code = 0;
+	return copy_pkt_to_user(lwis_dev, u_msg, (void *)&fence_create, sizeof(fence_create));
+}
+
+static int cmd_fence_create(struct lwis_device *lwis_dev, struct lwis_cmd_pkt *header,
+			    struct lwis_cmd_fence_create __user *u_msg)
+{
+	struct lwis_fence_fds fence_fds;
+	struct lwis_cmd_fence_create fence_create;
+
+	if (copy_from_user((void *)&fence_create, (void __user *)u_msg, sizeof(fence_create))) {
+		dev_err(lwis_dev->dev, "failed to copy from user\n");
+		return -EFAULT;
+	}
+
+	fence_fds = lwis_fence_create(lwis_dev);
+	if (fence_fds.error != 0) {
+		header->ret_code = fence_fds.error;
+		return copy_pkt_to_user(lwis_dev, u_msg, (void *)header, sizeof(*header));
+	}
+
+	fence_create.fd = fence_fds.fd;
+	fence_create.signal_fd = fence_fds.signal_fd;
 	fence_create.header.ret_code = 0;
 	return copy_pkt_to_user(lwis_dev, u_msg, (void *)&fence_create, sizeof(fence_create));
 }
@@ -2167,9 +2061,19 @@
 					(struct lwis_cmd_event_dequeue __user *)user_msg);
 		break;
 	case LWIS_CMD_ID_TRANSACTION_SUBMIT_V4:
+		ret = cmd_transaction_submit(lwis_client, header,
+					     (struct lwis_cmd_pkt __user *)user_msg,
+					     &transaction_cmd_v4_ops);
+		break;
+	case LWIS_CMD_ID_TRANSACTION_SUBMIT_V5:
+		ret = cmd_transaction_submit(lwis_client, header,
+					     (struct lwis_cmd_pkt __user *)user_msg,
+					     &transaction_cmd_v5_ops);
+		break;
 	case LWIS_CMD_ID_TRANSACTION_SUBMIT:
 		ret = cmd_transaction_submit(lwis_client, header,
-					     (struct lwis_cmd_pkt __user *)user_msg);
+					     (struct lwis_cmd_pkt __user *)user_msg,
+					     &current_version_cmd_transaction_ops);
 		break;
 	case LWIS_CMD_ID_TRANSACTION_CANCEL:
 		ret = cmd_transaction_cancel(lwis_client, header,
@@ -2216,6 +2120,10 @@
 		ret = cmd_dpm_get_clock(lwis_dev, header,
 					(struct lwis_cmd_dpm_clk_get __user *)user_msg);
 		mutex_unlock(&lwis_client->lock);
+		break;
+	case LWIS_CMD_ID_FENCE_CREATE_V0:
+		ret = cmd_fence_create_v0(lwis_dev, header,
+					  (struct lwis_cmd_fence_create_v0 __user *)user_msg);
 		break;
 	case LWIS_CMD_ID_FENCE_CREATE:
 		ret = cmd_fence_create(lwis_dev, header,
@@ -2259,6 +2167,7 @@
 		    (header.cmd_id == LWIS_CMD_ID_DMA_BUFFER_ALLOC ||
 		     header.cmd_id == LWIS_CMD_ID_REG_IO ||
 		     header.cmd_id == LWIS_CMD_ID_TRANSACTION_SUBMIT_V4 ||
+		     header.cmd_id == LWIS_CMD_ID_TRANSACTION_SUBMIT_V5 ||
 		     header.cmd_id == LWIS_CMD_ID_TRANSACTION_SUBMIT ||
 		     header.cmd_id == LWIS_CMD_ID_PERIODIC_IO_SUBMIT ||
 		     header.cmd_id == LWIS_CMD_ID_EVENT_CONTROL_SET)) {
