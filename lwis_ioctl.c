/*
 * Google LWIS IOCTL Handler
 *
 * Copyright (c) 2018 Google, LLC
 *
 * This program is free software; you can redistribute it and/or modify
 * it under the terms of the GNU General Public License version 2 as
 * published by the Free Software Foundation.
 */

#define pr_fmt(fmt) KBUILD_MODNAME "-ioctl: " fmt

#include "lwis_ioctl.h"

#include <linux/kernel.h>
#include <linux/mm.h>
#include <linux/slab.h>
#include <linux/uaccess.h>

#include "lwis_buffer.h"
#include "lwis_commands.h"
#include "lwis_device.h"
#include "lwis_device_dpm.h"
#include "lwis_device_i2c.h"
#include "lwis_device_ioreg.h"
#include "lwis_event.h"
#include "lwis_i2c.h"
#include "lwis_io_entry.h"
#include "lwis_ioreg.h"
#include "lwis_periodic_io.h"
#include "lwis_platform.h"
#include "lwis_regulator.h"
#include "lwis_transaction.h"
#include "lwis_util.h"

#define IOCTL_TO_ENUM(x) _IOC_NR(x)
#define IOCTL_ARG_SIZE(x) _IOC_SIZE(x)
#define STRINGIFY(x) #x

static void lwis_ioctl_pr_err(struct lwis_device *lwis_dev, unsigned int ioctl_type, int errno)
{
	unsigned int type = IOCTL_TO_ENUM(ioctl_type);
	static char type_name[32];
	size_t exp_size;

	switch (type) {
	case IOCTL_TO_ENUM(LWIS_GET_DEVICE_INFO):
		strlcpy(type_name, STRINGIFY(LWIS_GET_DEVICE_INFO), sizeof(type_name));
		exp_size = IOCTL_ARG_SIZE(LWIS_GET_DEVICE_INFO);
		break;
	case IOCTL_TO_ENUM(LWIS_BUFFER_ALLOC):
		strlcpy(type_name, STRINGIFY(LWIS_BUFFER_ALLOC), sizeof(type_name));
		exp_size = IOCTL_ARG_SIZE(LWIS_BUFFER_ALLOC);
		break;
	case IOCTL_TO_ENUM(LWIS_BUFFER_FREE):
		strlcpy(type_name, STRINGIFY(LWIS_BUFFER_FREE), sizeof(type_name));
		exp_size = IOCTL_ARG_SIZE(LWIS_BUFFER_FREE);
		break;
	case IOCTL_TO_ENUM(LWIS_BUFFER_ENROLL):
		strlcpy(type_name, STRINGIFY(LWIS_BUFFER_ENROLL), sizeof(type_name));
		exp_size = IOCTL_ARG_SIZE(LWIS_BUFFER_ENROLL);
		break;
	case IOCTL_TO_ENUM(LWIS_BUFFER_DISENROLL):
		strlcpy(type_name, STRINGIFY(LWIS_BUFFER_DISENROLL), sizeof(type_name));
		exp_size = IOCTL_ARG_SIZE(LWIS_BUFFER_DISENROLL);
		break;
	case IOCTL_TO_ENUM(LWIS_REG_IO):
		strlcpy(type_name, STRINGIFY(LWIS_REG_IO), sizeof(type_name));
		exp_size = IOCTL_ARG_SIZE(LWIS_REG_IO);
		break;
	case IOCTL_TO_ENUM(LWIS_DEVICE_ENABLE):
		strlcpy(type_name, STRINGIFY(LWIS_DEVICE_ENABLE), sizeof(type_name));
		exp_size = IOCTL_ARG_SIZE(LWIS_DEVICE_ENABLE);
		break;
	case IOCTL_TO_ENUM(LWIS_DEVICE_DISABLE):
		strlcpy(type_name, STRINGIFY(LWIS_DEVICE_DISABLE), sizeof(type_name));
		exp_size = IOCTL_ARG_SIZE(LWIS_DEVICE_DISABLE);
		break;
	case IOCTL_TO_ENUM(LWIS_DEVICE_RESET):
		strlcpy(type_name, STRINGIFY(LWIS_DEVICE_RESET), sizeof(type_name));
		exp_size = IOCTL_ARG_SIZE(LWIS_DEVICE_RESET);
		break;
	case IOCTL_TO_ENUM(LWIS_EVENT_CONTROL_GET):
		strlcpy(type_name, STRINGIFY(LWIS_EVENT_CONTROL_GET), sizeof(type_name));
		exp_size = IOCTL_ARG_SIZE(LWIS_EVENT_CONTROL_GET);
		break;
	case IOCTL_TO_ENUM(LWIS_EVENT_CONTROL_SET):
		strlcpy(type_name, STRINGIFY(LWIS_EVENT_CONTROL_SET), sizeof(type_name));
		exp_size = IOCTL_ARG_SIZE(LWIS_EVENT_CONTROL_SET);
		break;
	case IOCTL_TO_ENUM(LWIS_EVENT_DEQUEUE):
		strlcpy(type_name, STRINGIFY(LWIS_EVENT_DEQUEUE), sizeof(type_name));
		exp_size = IOCTL_ARG_SIZE(LWIS_EVENT_DEQUEUE);
		break;
	case IOCTL_TO_ENUM(LWIS_TIME_QUERY):
		strlcpy(type_name, STRINGIFY(LWIS_TIME_QUERY), sizeof(type_name));
		exp_size = IOCTL_ARG_SIZE(LWIS_TIME_QUERY);
		break;
	case IOCTL_TO_ENUM(LWIS_TRANSACTION_SUBMIT):
		strlcpy(type_name, STRINGIFY(LWIS_TRANSACTION_SUBMIT), sizeof(type_name));
		exp_size = IOCTL_ARG_SIZE(LWIS_TRANSACTION_SUBMIT);
		break;
	case IOCTL_TO_ENUM(LWIS_TRANSACTION_CANCEL):
		strlcpy(type_name, STRINGIFY(LWIS_TRANSACTION_CANCEL), sizeof(type_name));
		exp_size = IOCTL_ARG_SIZE(LWIS_TRANSACTION_CANCEL);
		break;
	case IOCTL_TO_ENUM(LWIS_TRANSACTION_REPLACE):
		strlcpy(type_name, STRINGIFY(LWIS_TRANSACTION_REPLACE), sizeof(type_name));
		exp_size = IOCTL_ARG_SIZE(LWIS_TRANSACTION_REPLACE);
		break;
	case IOCTL_TO_ENUM(LWIS_DPM_CLK_UPDATE):
		strlcpy(type_name, STRINGIFY(LWIS_DPM_CLK_UPDATE), sizeof(type_name));
		exp_size = IOCTL_ARG_SIZE(LWIS_DPM_CLK_UPDATE);
		break;
	case IOCTL_TO_ENUM(LWIS_ECHO):
		strlcpy(type_name, STRINGIFY(LWIS_ECHO), sizeof(type_name));
		exp_size = IOCTL_ARG_SIZE(LWIS_ECHO);
		break;
	case IOCTL_TO_ENUM(LWIS_DPM_QOS_UPDATE):
		strlcpy(type_name, STRINGIFY(LWIS_DPM_QOS_UPDATE), sizeof(type_name));
		exp_size = IOCTL_ARG_SIZE(LWIS_DPM_QOS_UPDATE);
		break;
	case IOCTL_TO_ENUM(LWIS_DPM_GET_CLOCK):
		strlcpy(type_name, STRINGIFY(LWIS_DPM_GET_CLOCK), sizeof(type_name));
		exp_size = IOCTL_ARG_SIZE(LWIS_DPM_GET_CLOCK);
		break;
	case IOCTL_TO_ENUM(LWIS_PERIODIC_IO_SUBMIT):
		strlcpy(type_name, STRINGIFY(LWIS_PERIODIC_IO_SUBMIT), sizeof(type_name));
		exp_size = IOCTL_ARG_SIZE(LWIS_PERIODIC_IO_SUBMIT);
		break;
	case IOCTL_TO_ENUM(LWIS_PERIODIC_IO_CANCEL):
		strlcpy(type_name, STRINGIFY(LWIS_PERIODIC_IO_CANCEL), sizeof(type_name));
		exp_size = IOCTL_ARG_SIZE(LWIS_PERIODIC_IO_CANCEL);
		break;
	default:
		strlcpy(type_name, "UNDEFINED", sizeof(type_name));
		exp_size = 0;
		break;
	};

	if (strcmp(type_name, "UNDEFINED") && exp_size != IOCTL_ARG_SIZE(ioctl_type)) {
		dev_err_ratelimited(
			lwis_dev->dev,
			"Failed to process %s (errno: %d), expecting argument with length of %zu, got length of %d. Mismatch kernel version?\n",
			type_name, errno, exp_size, IOCTL_ARG_SIZE(ioctl_type));
	} else {
		dev_err_ratelimited(lwis_dev->dev, "Failed to process %s (errno: %d)\n", type_name,
				    errno);
	}
}

static int ioctl_get_device_info(struct lwis_device *lwis_dev, struct lwis_device_info *msg)
{
	int i;
	struct lwis_device_info k_info = { .id = lwis_dev->id,
					   .type = lwis_dev->type,
					   .num_clks = 0 };
	strlcpy(k_info.name, lwis_dev->name, LWIS_MAX_NAME_STRING_LEN);

	if (lwis_dev->clocks) {
		k_info.num_clks = lwis_dev->clocks->count;
		for (i = 0; i < lwis_dev->clocks->count; i++) {
			strlcpy(k_info.clks[i].name, lwis_dev->clocks->clk[i].name,
				LWIS_MAX_NAME_STRING_LEN);
			k_info.clks[i].clk_index = i;
			k_info.clks[i].frequency = 0;
		}
	}

	if (copy_to_user((void __user *)msg, &k_info, sizeof(k_info))) {
		dev_err(lwis_dev->dev, "Failed to copy device info to userspace\n");
		return -EFAULT;
	}

	return 0;
}

static int register_read(struct lwis_device *lwis_dev, struct lwis_io_entry *read_entry,
			 struct lwis_io_entry *user_msg)
{
	int ret = 0;
	uint8_t *user_buf;
	bool batch_mode = false;

	if (read_entry->type == LWIS_IO_ENTRY_READ_BATCH) {
		batch_mode = true;
		/* Save the userspace buffer address */
		user_buf = read_entry->rw_batch.buf;
		/* Allocate read buffer */
		read_entry->rw_batch.buf = kvmalloc(read_entry->rw_batch.size_in_bytes, GFP_KERNEL);
		if (!read_entry->rw_batch.buf) {
			dev_err_ratelimited(lwis_dev->dev,
					    "Failed to allocate register read buffer\n");
			return -ENOMEM;
		}
	} else if (read_entry->type != LWIS_IO_ENTRY_READ) {
		/* Type must be either READ or READ_BATCH */
		dev_err(lwis_dev->dev, "Invalid io_entry type for REGISTER_READ\n");
		return -EINVAL;
	}

	ret = lwis_dev->vops.register_io(lwis_dev, read_entry, lwis_dev->native_value_bitwidth);
	if (ret) {
		dev_err_ratelimited(lwis_dev->dev, "Failed to read registers\n");
		goto reg_read_exit;
	}

	/* Copy read data back to userspace */
	if (batch_mode) {
		if (copy_to_user((void __user *)user_buf, read_entry->rw_batch.buf,
				 read_entry->rw_batch.size_in_bytes)) {
			ret = -EFAULT;
			dev_err_ratelimited(
				lwis_dev->dev,
				"Failed to copy register read buffer back to userspace\n");
		}
	} else {
		if (copy_to_user((void __user *)user_msg, read_entry, sizeof(*read_entry))) {
			ret = -EFAULT;
			dev_err_ratelimited(
				lwis_dev->dev,
				"Failed to copy register read entry back to userspace\n");
		}
	}

reg_read_exit:
	if (batch_mode) {
		kvfree(read_entry->rw_batch.buf);
	}
	return ret;
}

static int register_write(struct lwis_device *lwis_dev, struct lwis_io_entry *write_entry)
{
	int ret = 0;
	uint8_t *user_buf;
	bool batch_mode = false;

	if (write_entry->type == LWIS_IO_ENTRY_WRITE_BATCH) {
		batch_mode = true;
		/* Save the userspace buffer address */
		user_buf = write_entry->rw_batch.buf;
		/* Allocate write buffer and copy contents from userspace */
		write_entry->rw_batch.buf =
			kvmalloc(write_entry->rw_batch.size_in_bytes, GFP_KERNEL);
		if (!write_entry->rw_batch.buf) {
			dev_err_ratelimited(lwis_dev->dev,
					    "Failed to allocate register write buffer\n");
			return -ENOMEM;
		}

		if (copy_from_user(write_entry->rw_batch.buf, (void __user *)user_buf,
				   write_entry->rw_batch.size_in_bytes)) {
			ret = -EFAULT;
			dev_err_ratelimited(lwis_dev->dev,
					    "Failed to copy write buffer from userspace\n");
			goto reg_write_exit;
		}
	} else if (write_entry->type != LWIS_IO_ENTRY_WRITE) {
		/* Type must be either WRITE or WRITE_BATCH */
		dev_err(lwis_dev->dev, "Invalid io_entry type for REGISTER_WRITE\n");
		return -EINVAL;
	}

	ret = lwis_dev->vops.register_io(lwis_dev, write_entry, lwis_dev->native_value_bitwidth);
	if (ret) {
		dev_err_ratelimited(lwis_dev->dev, "Failed to write registers\n");
	}

reg_write_exit:
	if (batch_mode) {
		kvfree(write_entry->rw_batch.buf);
	}
	return ret;
}

static int register_modify(struct lwis_device *lwis_dev, struct lwis_io_entry *modify_entry)
{
	int ret = 0;

	ret = lwis_dev->vops.register_io(lwis_dev, modify_entry, lwis_dev->native_value_bitwidth);
	if (ret) {
		dev_err_ratelimited(lwis_dev->dev, "Failed to read registers for modify\n");
	}

	return ret;
}

static int copy_io_entries(struct lwis_device *lwis_dev, struct lwis_io_entries *user_msg,
			   struct lwis_io_entries *k_msg, struct lwis_io_entry **k_entries)
{
	int ret = 0;
	struct lwis_io_entry *io_entries;
	uint32_t buf_size;

	/* Register io is not supported for the lwis device, return */
	if (!lwis_dev->vops.register_io) {
		dev_err(lwis_dev->dev, "Register IO not supported on this LWIS device\n");
		return -EINVAL;
	}

	/* Copy io_entries from userspace */
	if (copy_from_user(k_msg, (void __user *)user_msg, sizeof(*k_msg))) {
		dev_err(lwis_dev->dev, "Failed to copy io_entries header from userspace.");
		return -EFAULT;
	}
	buf_size = sizeof(struct lwis_io_entry) * k_msg->num_io_entries;
	io_entries = kvmalloc(buf_size, GFP_KERNEL);
	if (!io_entries) {
		dev_err(lwis_dev->dev, "Failed to allocate io_entries buffer\n");
		return -ENOMEM;
	}
	if (copy_from_user(io_entries, (void __user *)k_msg->io_entries, buf_size)) {
		ret = -EFAULT;
		kvfree(io_entries);
		dev_err(lwis_dev->dev, "Failed to copy io_entries from userspace.");
		return ret;
	}
	*k_entries = io_entries;

	return 0;
}

static int synchronous_process_io_entries(struct lwis_device *lwis_dev, int num_io_entries,
					  struct lwis_io_entry *io_entries,
					  struct lwis_io_entry *user_msg)
{
	int ret = 0, i = 0;

	/* Use write memory barrier at the beginning of I/O entries if the access protocol
	 * allows it */
	if (lwis_dev->vops.register_io_barrier != NULL) {
		lwis_dev->vops.register_io_barrier(lwis_dev,
						   /*use_read_barrier=*/false,
						   /*use_write_barrier=*/true);
	}
	mutex_lock(&lwis_dev->reg_rw_lock);
	for (i = 0; i < num_io_entries; i++) {
		switch (io_entries[i].type) {
		case LWIS_IO_ENTRY_MODIFY:
			ret = register_modify(lwis_dev, &io_entries[i]);
			break;
		case LWIS_IO_ENTRY_READ:
		case LWIS_IO_ENTRY_READ_BATCH:
			ret = register_read(lwis_dev, &io_entries[i], user_msg + i);
			break;
		case LWIS_IO_ENTRY_WRITE:
		case LWIS_IO_ENTRY_WRITE_BATCH:
			ret = register_write(lwis_dev, &io_entries[i]);
			break;
		case LWIS_IO_ENTRY_POLL:
			ret = lwis_io_entry_poll(lwis_dev, &io_entries[i], /*non_blocking=*/false);
			break;
		case LWIS_IO_ENTRY_READ_ASSERT:
			ret = lwis_io_entry_read_assert(lwis_dev, &io_entries[i]);
			break;
		default:
			dev_err(lwis_dev->dev, "Unknown io_entry operation\n");
			ret = -EINVAL;
		}
		if (ret) {
			dev_err(lwis_dev->dev, "Register io_entry failed\n");
			goto exit;
		}
	}
exit:
	mutex_unlock(&lwis_dev->reg_rw_lock);
	/* Use read memory barrier at the end of I/O entries if the access protocol
	 * allows it */
	if (lwis_dev->vops.register_io_barrier != NULL) {
		lwis_dev->vops.register_io_barrier(lwis_dev,
						   /*use_read_barrier=*/true,
						   /*use_write_barrier=*/false);
	}
	return ret;
}

static int ioctl_reg_io(struct lwis_device *lwis_dev, struct lwis_io_entries *user_msg)
{
	int ret = 0;
	struct lwis_io_entries k_msg;
	struct lwis_io_entry *k_entries = NULL;

	ret = copy_io_entries(lwis_dev, user_msg, &k_msg, &k_entries);
	if (ret) {
		goto reg_io_exit;
	}

	/* Walk through and execute the entries */
	ret = synchronous_process_io_entries(lwis_dev, k_msg.num_io_entries, k_entries,
					     k_msg.io_entries);

reg_io_exit:
	if (k_entries) {
		kvfree(k_entries);
	}
	return ret;
}

static int ioctl_buffer_alloc(struct lwis_client *lwis_client,
			      struct lwis_alloc_buffer_info __user *msg)
{
	unsigned long ret = 0;
	struct lwis_alloc_buffer_info alloc_info;
	struct lwis_allocated_buffer *buffer;
	struct lwis_device *lwis_dev = lwis_client->lwis_dev;

	buffer = kmalloc(sizeof(*buffer), GFP_KERNEL);
	if (!buffer) {
		dev_err(lwis_dev->dev, "Failed to allocated lwis_allocated_buffer\n");
		return -ENOMEM;
	}

	if (copy_from_user((void *)&alloc_info, (void __user *)msg, sizeof(alloc_info))) {
		ret = -EFAULT;
		dev_err(lwis_dev->dev, "Failed to copy %zu bytes from user\n", sizeof(alloc_info));
		goto error_alloc;
	}

	ret = lwis_buffer_alloc(lwis_client, &alloc_info, buffer);
	if (ret) {
		dev_err(lwis_dev->dev, "Failed to allocate buffer\n");
		goto error_alloc;
	}

	if (copy_to_user((void __user *)msg, (void *)&alloc_info, sizeof(alloc_info))) {
		ret = -EFAULT;
		dev_err(lwis_dev->dev, "Failed to copy %zu bytes to user\n", sizeof(alloc_info));
		lwis_buffer_free(lwis_client, buffer);
		goto error_alloc;
	}

	return 0;

error_alloc:
	kfree(buffer);
	return ret;
}

static int ioctl_buffer_free(struct lwis_client *lwis_client, int __user *msg)
{
	int ret = 0;
	int fd;
	struct lwis_allocated_buffer *buffer;
	struct lwis_device *lwis_dev = lwis_client->lwis_dev;

	if (copy_from_user((void *)&fd, (void __user *)msg, sizeof(fd))) {
		dev_err(lwis_dev->dev, "Failed to copy file descriptor from user\n");
		return -EFAULT;
	}

	buffer = lwis_client_allocated_buffer_find(lwis_client, fd);
	if (!buffer) {
		dev_err(lwis_dev->dev, "Cannot find allocated buffer FD %d\n", fd);
		return -ENOENT;
	}

	ret = lwis_buffer_free(lwis_client, buffer);
	if (ret) {
		dev_err(lwis_dev->dev, "Failed to free buffer FD %d\n", fd);
		return ret;
	}

	kfree(buffer);

	return 0;
}

static int ioctl_buffer_enroll(struct lwis_client *lwis_client, struct lwis_buffer_info __user *msg)
{
	unsigned long ret = 0;
	struct lwis_enrolled_buffer *buffer;
	struct lwis_device *lwis_dev = lwis_client->lwis_dev;

	buffer = kmalloc(sizeof(struct lwis_enrolled_buffer), GFP_KERNEL);
	if (!buffer) {
		dev_err(lwis_dev->dev, "Failed to allocate lwis_enrolled_buffer struct\n");
		return -ENOMEM;
	}

	if (copy_from_user((void *)&buffer->info, (void __user *)msg, sizeof(buffer->info))) {
		ret = -EFAULT;
		dev_err(lwis_dev->dev, "Failed to copy %zu bytes from user\n",
			sizeof(buffer->info));
		goto error_enroll;
	}

	ret = lwis_buffer_enroll(lwis_client, buffer);
	if (ret) {
		dev_err(lwis_dev->dev, "Failed to enroll buffer\n");
		goto error_enroll;
	}

	if (copy_to_user((void __user *)msg, (void *)&buffer->info, sizeof(buffer->info))) {
		ret = -EFAULT;
		dev_err(lwis_dev->dev, "Failed to copy %zu bytes to user\n", sizeof(buffer->info));
		lwis_buffer_disenroll(lwis_client, buffer);
		goto error_enroll;
	}

	return 0;

error_enroll:
	kfree(buffer);
	return ret;
}

static int ioctl_buffer_disenroll(struct lwis_client *lwis_client,
				  struct lwis_enrolled_buffer_info __user *msg)
{
	unsigned long ret = 0;
	struct lwis_enrolled_buffer_info info;
	struct lwis_enrolled_buffer *buffer;
	struct lwis_device *lwis_dev = lwis_client->lwis_dev;

	if (copy_from_user((void *)&info, (void __user *)msg, sizeof(info))) {
		dev_err(lwis_dev->dev, "Failed to copy DMA virtual address from user\n");
		return -EFAULT;
	}

	buffer = lwis_client_enrolled_buffer_find(lwis_client, info.fd, info.dma_vaddr);

	if (!buffer) {
		dev_err(lwis_dev->dev, "Failed to find dma buffer for fd %d vaddr %pad\n", info.fd,
			&info.dma_vaddr);
		return -ENOENT;
	}

	ret = lwis_buffer_disenroll(lwis_client, buffer);
	if (ret) {
		dev_err(lwis_dev->dev, "Failed to disenroll dma buffer for fd %d vaddr %pad\n",
			info.fd, &info.dma_vaddr);
		return ret;
	}

	kfree(buffer);

	return 0;
}

static int ioctl_device_enable(struct lwis_client *lwis_client)
{
	int ret = 0;
	struct lwis_device *lwis_dev = lwis_client->lwis_dev;

	if (lwis_client->is_enabled) {
		return ret;
	}
	mutex_lock(&lwis_dev->client_lock);
	if (lwis_dev->enabled > 0 && lwis_dev->enabled < INT_MAX) {
		lwis_dev->enabled++;
		lwis_client->is_enabled = true;
		mutex_unlock(&lwis_dev->client_lock);
		return 0;
	} else if (lwis_dev->enabled == INT_MAX) {
		dev_err(lwis_dev->dev, "Enable counter overflow\n");
		ret = -EINVAL;
		goto error_locked;
	}

	/* Clear event queue to make sure there is no stale event from
	 * previous session */
	lwis_client_event_queue_clear(lwis_client);

	ret = lwis_dev_power_up_locked(lwis_dev);
	if (ret < 0) {
		dev_err(lwis_dev->dev, "Failed to power up device\n");
		goto error_locked;
	}

	lwis_dev->enabled++;
	lwis_client->is_enabled = true;
	dev_info(lwis_dev->dev, "Device enabled\n");
error_locked:
	mutex_unlock(&lwis_dev->client_lock);
	return ret;
}

static int ioctl_device_disable(struct lwis_client *lwis_client)
{
	int ret = 0;
	struct lwis_device *lwis_dev = lwis_client->lwis_dev;

	if (!lwis_client->is_enabled) {
		return ret;
	}

	mutex_lock(&lwis_dev->client_lock);
	/* Clear event states for this client */
	lwis_client_event_states_clear(lwis_client);
	mutex_unlock(&lwis_dev->client_lock);

	/* Flush all periodic io to complete */
	ret = lwis_periodic_io_client_flush(lwis_client);
	if (ret) {
		dev_err(lwis_dev->dev, "Failed to wait for in-process periodic io to complete\n");
	}

	/* Flush all pending transactions */
	ret = lwis_transaction_client_flush(lwis_client);
	if (ret) {
		dev_err(lwis_dev->dev, "Failed to flush pending transactions\n");
	}

	/* Run cleanup transactions. */
	lwis_transaction_client_cleanup(lwis_client);

	mutex_lock(&lwis_dev->client_lock);
	if (lwis_dev->enabled > 1) {
		lwis_dev->enabled--;
		lwis_client->is_enabled = false;
		mutex_unlock(&lwis_dev->client_lock);
		return 0;
	} else if (lwis_dev->enabled <= 0) {
		dev_err(lwis_dev->dev, "Disabling a device that is already disabled\n");
		ret = -EINVAL;
		goto error_locked;
	}

	ret = lwis_dev_power_down_locked(lwis_dev);
	if (ret < 0) {
		dev_err(lwis_dev->dev, "Failed to power down device\n");
		goto error_locked;
	}
	lwis_device_event_states_clear_locked(lwis_dev);

	lwis_dev->enabled--;
	lwis_client->is_enabled = false;
	dev_info(lwis_dev->dev, "Device disabled\n");
error_locked:
	mutex_unlock(&lwis_dev->client_lock);
	return ret;
}

static int ioctl_echo(struct lwis_device *lwis_dev, struct lwis_echo __user *msg)
{
	struct lwis_echo echo_msg;
	char *buffer;

	if (copy_from_user((void *)&echo_msg, (void __user *)msg, sizeof(echo_msg))) {
		dev_err(lwis_dev->dev, "Failed to copy %zu bytes from user\n", sizeof(echo_msg));
		return -EFAULT;
	}

	if (echo_msg.size == 0) {
		return 0;
	}

	buffer = kmalloc(echo_msg.size + 1, GFP_KERNEL);
	if (!buffer) {
		dev_err(lwis_dev->dev, "Failed to allocate buffer for echo message\n");
		return -ENOMEM;
	}
	if (copy_from_user(buffer, (void __user *)echo_msg.msg, echo_msg.size)) {
		dev_err(lwis_dev->dev, "Failed to copy %zu bytes echo message from user\n",
			echo_msg.size);
		kfree(buffer);
		return -EFAULT;
	}
	buffer[echo_msg.size] = '\0';

	if (echo_msg.kernel_log) {
		dev_info(lwis_dev->dev, "LWIS_ECHO: %s\n", buffer);
	}
	kfree(buffer);
	return 0;
}

static int ioctl_device_reset(struct lwis_client *lwis_client, struct lwis_io_entries *user_msg)
{
	int ret = 0;
	struct lwis_device *lwis_dev = lwis_client->lwis_dev;
	struct lwis_io_entries k_msg;
	struct lwis_io_entry *k_entries = NULL;
	unsigned long flags;
	bool device_enabled = false;

	ret = copy_io_entries(lwis_dev, user_msg, &k_msg, &k_entries);
	if (ret) {
		goto soft_reset_exit;
	}

	/* Clear event states, event queue and transactions for this client */
	mutex_lock(&lwis_dev->client_lock);
	lwis_client_event_states_clear(lwis_client);
	lwis_client_event_queue_clear(lwis_client);
	device_enabled = lwis_dev->enabled;
	mutex_unlock(&lwis_dev->client_lock);

	/* Flush all periodic io to complete */
	ret = lwis_periodic_io_client_flush(lwis_client);
	if (ret) {
		dev_err(lwis_dev->dev, "Failed to wait for in-process periodic io to complete\n");
	}

	/* Flush all pending transactions */
	ret = lwis_transaction_client_flush(lwis_client);
	if (ret) {
		dev_err(lwis_dev->dev, "Failed to flush all pending transactions\n");
	}

	/* Perform reset routine defined by the io_entries */
	if (device_enabled) {
		ret = synchronous_process_io_entries(lwis_dev, k_msg.num_io_entries, k_entries,
						     k_msg.io_entries);
	} else {
		dev_warn(lwis_dev->dev,
			 "Device is not enabled, IoEntries will not be executed in DEVICE_RESET\n");
	}

	spin_lock_irqsave(&lwis_dev->lock, flags);
	lwis_device_event_states_clear_locked(lwis_dev);
	spin_unlock_irqrestore(&lwis_dev->lock, flags);
soft_reset_exit:
	if (k_entries) {
		kvfree(k_entries);
	}
	return ret;
}

static int ioctl_event_control_get(struct lwis_client *lwis_client,
				   struct lwis_event_control __user *msg)
{
	unsigned long ret = 0;
	struct lwis_event_control control;
	struct lwis_device *lwis_dev = lwis_client->lwis_dev;

	if (copy_from_user((void *)&control, (void __user *)msg, sizeof(control))) {
		dev_err(lwis_dev->dev, "Failed to copy %zu bytes from user\n", sizeof(control));
		return -EFAULT;
	}

	ret = lwis_client_event_control_get(lwis_client, control.event_id, &control);

	if (ret) {
		dev_err(lwis_dev->dev, "Failed to get event: %lld (err:%ld)\n", control.event_id,
			ret);
		return -EINVAL;
	}

	if (copy_to_user((void __user *)msg, (void *)&control, sizeof(control))) {
		dev_err(lwis_dev->dev, "Failed to copy %zu bytes to user\n", sizeof(control));
		return -EFAULT;
	}

	return 0;
}

static int ioctl_event_control_set(struct lwis_client *lwis_client,
				   struct lwis_event_control_list __user *msg)
{
	struct lwis_event_control_list k_msg;
	struct lwis_event_control *k_event_controls;
	struct lwis_device *lwis_dev = lwis_client->lwis_dev;
	int ret = 0;
	int i;
	size_t buf_size;

	if (copy_from_user((void *)&k_msg, (void __user *)msg,
			   sizeof(struct lwis_event_control_list))) {
		ret = -EFAULT;
		dev_err(lwis_dev->dev, "Failed to copy ioctl message from user\n");
		return ret;
	}

	/*  Copy event controls from user buffer. */
	buf_size = sizeof(struct lwis_event_control) * k_msg.num_event_controls;
	k_event_controls = kmalloc(buf_size, GFP_KERNEL);
	if (!k_event_controls) {
		dev_err(lwis_dev->dev, "Failed to allocate event controls\n");
		return -ENOMEM;
	}
	if (copy_from_user(k_event_controls, (void __user *)k_msg.event_controls, buf_size)) {
		ret = -EFAULT;
		dev_err(lwis_dev->dev, "Failed to copy event controls from user\n");
		goto out;
	}

	for (i = 0; i < k_msg.num_event_controls; i++) {
		ret = lwis_client_event_control_set(lwis_client, &k_event_controls[i]);
		if (ret) {
			dev_err(lwis_dev->dev, "Failed to apply event control 0x%llx\n",
				k_event_controls[i].event_id);
			goto out;
		}
	}
out:
	kfree(k_event_controls);
	return ret;
}

static int ioctl_event_dequeue(struct lwis_client *lwis_client, struct lwis_event_info __user *msg)
{
	unsigned long ret = 0;
	unsigned long err = 0;
	struct lwis_event_entry *event;
	struct lwis_event_info info_user;
	struct lwis_device *lwis_dev = lwis_client->lwis_dev;
	bool is_error_event = false;

	if (copy_from_user((void *)&info_user, (void __user *)msg, sizeof(info_user))) {
		dev_err(lwis_dev->dev, "Failed to copy %zu bytes from user\n", sizeof(info_user));
		return -EFAULT;
	}

	/* Peek at the front element of error event queue first */
	ret = lwis_client_error_event_peek_front(lwis_client, &event);
	if (ret == 0) {
		is_error_event = true;
	} else if (ret != -ENOENT) {
		dev_err(lwis_dev->dev, "Error dequeueing error event: %ld\n", ret);
		return ret;
	} else {
		/* Nothing at error event queue, continue to check normal
		 * event queue */
		ret = lwis_client_event_peek_front(lwis_client, &event);
		if (ret) {
			if (ret != -ENOENT) {
				dev_err(lwis_dev->dev, "Error dequeueing event: %ld\n", ret);
			}
			return ret;
		}
	}

	/* We need to check if we have an adequate payload buffer */
	if (event->event_info.payload_size > info_user.payload_buffer_size) {
		/* Nope, we don't. Let's inform the user and bail */
		info_user.payload_size = event->event_info.payload_size;
		err = -EAGAIN;
	} else {
		/*
		 * Let's save the IOCTL inputs because they'll get overwritten
		 */
		size_t user_buffer_size = info_user.payload_buffer_size;
		void *user_buffer = info_user.payload_buffer;

		/* Copy over the rest of the info */
		memcpy(&info_user, &event->event_info, sizeof(info_user));

		/* Restore the IOCTL inputs */
		info_user.payload_buffer_size = user_buffer_size;
		info_user.payload_buffer = user_buffer;

		/* Here we have a payload and the buffer is big enough */
		if (event->event_info.payload_size > 0 && info_user.payload_buffer) {
			/* Copy over the payload buffer to userspace */
			if (copy_to_user((void __user *)info_user.payload_buffer,
					 (void *)event->event_info.payload_buffer,
					 event->event_info.payload_size)) {
				dev_err(lwis_dev->dev, "Failed to copy %zu bytes to user\n",
					event->event_info.payload_size);
				return -EFAULT;
			}
		}
	}
	/* If we didn't -EAGAIN up above, we can pop and discard the front of
	 * the event queue because we're done dealing with it. If we got the
	 * -EAGAIN case, we didn't actually dequeue this event and userspace
	 * should try again with a bigger payload_buffer.
	 */
	if (!err) {
		if (is_error_event) {
			ret = lwis_client_error_event_pop_front(lwis_client, NULL);
		} else {
			ret = lwis_client_event_pop_front(lwis_client, NULL);
		}
		if (ret) {
			dev_err(lwis_dev->dev, "Error dequeueing event: %ld\n", ret);
			return ret;
		}
	}
	/* Now let's copy the actual info struct back to user */
	if (copy_to_user((void __user *)msg, (void *)&info_user, sizeof(info_user))) {
		dev_err(lwis_dev->dev, "Failed to copy %zu bytes to user\n", sizeof(info_user));
		return -EFAULT;
	}
	return err;
}

static int ioctl_time_query(struct lwis_client *client, int64_t __user *msg)
{
	int ret = 0;
	int64_t timestamp = ktime_to_ns(lwis_get_time());

	if (copy_to_user((void __user *)msg, &timestamp, sizeof(timestamp))) {
		ret = -EFAULT;
		dev_err(client->lwis_dev->dev, "Failed to copy timestamp to userspace\n");
	}

	return ret;
}

static int construct_io_entry(struct lwis_client *client, struct lwis_io_entry *user_entries,
			      size_t num_io_entries, struct lwis_io_entry **io_entries)
{
	int i;
	int ret = 0;
	int last_buf_alloc_idx = -1;
	size_t entry_size;
	struct lwis_io_entry *k_entries;
	uint8_t *user_buf;
	uint8_t *k_buf;
	struct lwis_device *lwis_dev = client->lwis_dev;

	entry_size = num_io_entries * sizeof(struct lwis_io_entry);
	k_entries = kvmalloc(entry_size, GFP_KERNEL);
	if (!k_entries) {
		dev_err(lwis_dev->dev, "Failed to allocate io entries\n");
		return -ENOMEM;
	}

	if (copy_from_user((void *)k_entries, (void __user *)user_entries, entry_size)) {
		ret = -EFAULT;
		dev_err(lwis_dev->dev, "Failed to copy io entries from user\n");
		goto error_free_entries;
	}

	/* For batch writes, ened to allocate kernel buffers to deep copy the
	 * write values. Don't need to do this for batch reads because memory
	 * will be allocated in the form of lwis_io_result in io processing.
	 */
	for (i = 0; i < num_io_entries; ++i) {
		if (k_entries[i].type == LWIS_IO_ENTRY_WRITE_BATCH) {
			user_buf = k_entries[i].rw_batch.buf;
			k_buf = kvmalloc(k_entries[i].rw_batch.size_in_bytes, GFP_KERNEL);
			if (!k_buf) {
				dev_err_ratelimited(lwis_dev->dev,
					"Failed to allocate io write buffer\n");
				ret = -ENOMEM;
				goto error_free_buf;
			}
			last_buf_alloc_idx = i;
			k_entries[i].rw_batch.buf = k_buf;
			if (copy_from_user(k_buf, (void __user *)user_buf,
					   k_entries[i].rw_batch.size_in_bytes)) {
				ret = -EFAULT;
				dev_err_ratelimited(lwis_dev->dev,
					"Failed to copy io write buffer from userspace\n");
				goto error_free_buf;
			}
		}
	}

	*io_entries = k_entries;
	return 0;

error_free_buf:
	for (i = 0; i <= last_buf_alloc_idx; ++i) {
		if (k_entries[i].type == LWIS_IO_ENTRY_WRITE_BATCH) {
			kvfree(k_entries[i].rw_batch.buf);
		}
	}
error_free_entries:
	kvfree(k_entries);
	*io_entries = NULL;
	return ret;
}

static int construct_transaction(struct lwis_client *client,
				 struct lwis_transaction_info __user *msg,
				 struct lwis_transaction **transaction)
{
	int ret;
	struct lwis_transaction *k_transaction;
	struct lwis_transaction_info *user_transaction;
	struct lwis_device *lwis_dev = client->lwis_dev;

	k_transaction = kmalloc(sizeof(struct lwis_transaction), GFP_KERNEL);
	if (!k_transaction) {
		dev_err(lwis_dev->dev, "Failed to allocate transaction info\n");
		return -ENOMEM;
	}

	user_transaction = (struct lwis_transaction_info *)msg;
	if (copy_from_user((void *)&k_transaction->info, (void __user *)user_transaction,
			   sizeof(struct lwis_transaction_info))) {
		ret = -EFAULT;
		dev_err(lwis_dev->dev, "Failed to copy transaction info from user\n");
		goto error_free_transaction;
	}

	ret = construct_io_entry(client, k_transaction->info.io_entries,
			k_transaction->info.num_io_entries, &k_transaction->info.io_entries);
	if (ret) {
		dev_err(lwis_dev->dev, "Failed to prepare lwis io entries for transaction\n");
		goto error_free_transaction;
	}

	k_transaction->resp = NULL;
	INIT_LIST_HEAD(&k_transaction->event_list_node);
	INIT_LIST_HEAD(&k_transaction->process_queue_node);

	*transaction = k_transaction;
	return 0;

error_free_transaction:
	kfree(k_transaction);
	return ret;
}

static int ioctl_transaction_submit(struct lwis_client *client,
				    struct lwis_transaction_info __user *msg)
{
	int ret = 0;
	unsigned long flags;
	struct lwis_transaction *k_transaction = NULL;
	struct lwis_transaction_info k_transaction_info;
	struct lwis_device *lwis_dev = client->lwis_dev;

	ret = construct_transaction(client, msg, &k_transaction);
	if (ret) {
		return ret;
	}

	spin_lock_irqsave(&client->transaction_lock, flags);
	ret = lwis_transaction_submit_locked(client, k_transaction);
	k_transaction_info = k_transaction->info;
	spin_unlock_irqrestore(&client->transaction_lock, flags);

	if (ret) {
		k_transaction_info.id = LWIS_ID_INVALID;
		lwis_transaction_free(k_transaction);
	}

	if (copy_to_user((void __user *)msg, &k_transaction_info,
			 sizeof(struct lwis_transaction_info))) {
		ret = -EFAULT;
		dev_err_ratelimited(lwis_dev->dev,
				    "Failed to copy transaction results to userspace\n");
	}

	return ret;
}

static int ioctl_transaction_replace(struct lwis_client *client,
				     struct lwis_transaction_info __user *msg)
{
	int ret = 0;
	unsigned long flags;
	struct lwis_transaction *k_transaction = NULL;
	struct lwis_transaction_info k_transaction_info;
	struct lwis_device *lwis_dev = client->lwis_dev;

	ret = construct_transaction(client, msg, &k_transaction);
	if (ret) {
		return ret;
	}

	spin_lock_irqsave(&client->transaction_lock, flags);
	ret = lwis_transaction_replace_locked(client, k_transaction);
	k_transaction_info = k_transaction->info;
	spin_unlock_irqrestore(&client->transaction_lock, flags);

	if (ret) {
		k_transaction_info.id = LWIS_ID_INVALID;
		lwis_transaction_free(k_transaction);
	}

	if (copy_to_user((void __user *)msg, &k_transaction_info,
			 sizeof(struct lwis_transaction_info))) {
		ret = -EFAULT;
		dev_err_ratelimited(lwis_dev->dev,
				    "Failed to copy transaction results to userspace\n");
	}

	return ret;
}

static int ioctl_transaction_cancel(struct lwis_client *client, int64_t __user *msg)
{
	int ret = 0;
	int64_t id;
	struct lwis_device *lwis_dev = client->lwis_dev;

	if (copy_from_user((void *)&id, (void __user *)msg, sizeof(id))) {
		dev_err(lwis_dev->dev, "Failed to copy transaction ID from user\n");
		return -EFAULT;
	}

	ret = lwis_transaction_cancel(client, id);
	if (ret) {
		dev_warn_ratelimited(lwis_dev->dev, "Failed to cancel transaction id 0x%llx (%d)\n",
				     id, ret);
		return ret;
	}

	return 0;
}

<<<<<<< HEAD
static int construct_periodic_io(struct lwis_client *client,
				 struct lwis_periodic_io_info __user *msg,
				 struct lwis_periodic_io **periodic_io)
=======
static int prepare_io_entry(struct lwis_client *client, struct lwis_io_entry *user_entries,
			    size_t num_io_entries, struct lwis_io_entry **io_entries)
{
	int i;
	int ret = 0;
	int last_buf_alloc_idx = 0;
	size_t entry_size;
	struct lwis_io_entry *k_entries;
	uint8_t *user_buf;
	uint8_t *k_buf;
	struct lwis_device *lwis_dev = client->lwis_dev;

	entry_size = num_io_entries * sizeof(struct lwis_io_entry);
	k_entries = kvmalloc(entry_size, GFP_KERNEL);
	if (!k_entries) {
		dev_err(lwis_dev->dev, "Failed to allocate periodic io entries\n");
		return -ENOMEM;
	}
	*io_entries = k_entries;

	if (copy_from_user((void *)k_entries, (void __user *)user_entries, entry_size)) {
		ret = -EFAULT;
		dev_err(lwis_dev->dev, "Failed to copy periodic io entries from user\n");
		goto error_free_entries;
	}

	/* For batch writes, ened to allocate kernel buffers to deep copy the
	 * write values. Don't need to do this for batch reads because memory
	 * will be allocated in the form of lwis_io_result in io processing.
	 */
	for (i = 0; i < num_io_entries; ++i) {
		if (k_entries[i].type == LWIS_IO_ENTRY_WRITE_BATCH) {
			user_buf = k_entries[i].rw_batch.buf;
			k_buf = kvmalloc(k_entries[i].rw_batch.size_in_bytes, GFP_KERNEL);
			if (!k_buf) {
				dev_err_ratelimited(
					lwis_dev->dev,
					"Failed to allocate periodic io write buffer\n");
				ret = -ENOMEM;
				goto error_free_buf;
			}
			last_buf_alloc_idx = i;
			k_entries[i].rw_batch.buf = k_buf;
			if (copy_from_user(k_buf, (void __user *)user_buf,
					   k_entries[i].rw_batch.size_in_bytes)) {
				ret = -EFAULT;
				dev_err_ratelimited(
					lwis_dev->dev,
					"Failed to copy periodic io write buffer from userspace\n");
				goto error_free_buf;
			}
		}
	}
	return 0;

error_free_buf:
	for (i = 0; i <= last_buf_alloc_idx; ++i) {
		if (k_entries[i].type == LWIS_IO_ENTRY_WRITE_BATCH) {
			kvfree(k_entries[i].rw_batch.buf);
		}
	}
error_free_entries:
	kvfree(k_entries);
	return ret;
}

static int prepare_periodic_io(struct lwis_client *client, struct lwis_periodic_io_info __user *msg,
			       struct lwis_periodic_io **periodic_io)
>>>>>>> 4e6b6c3f
{
	int ret = 0;
	struct lwis_periodic_io *k_periodic_io;
	struct lwis_periodic_io_info *user_periodic_io;
	struct lwis_device *lwis_dev = client->lwis_dev;

	k_periodic_io = kmalloc(sizeof(struct lwis_periodic_io), GFP_KERNEL);
	if (!k_periodic_io) {
		dev_err(lwis_dev->dev, "Failed to allocate periodic io\n");
		return -ENOMEM;
	}

	user_periodic_io = (struct lwis_periodic_io_info *)msg;
	if (copy_from_user((void *)&k_periodic_io->info, (void __user *)user_periodic_io,
			   sizeof(struct lwis_periodic_io_info))) {
		ret = -EFAULT;
		dev_err(lwis_dev->dev, "Failed to copy periodic io info from user\n");
		goto error_free_periodic_io;
	}

	ret = construct_io_entry(client, k_periodic_io->info.io_entries,
			k_periodic_io->info.num_io_entries, &k_periodic_io->info.io_entries);
	if (ret) {
		dev_err(lwis_dev->dev, "Failed to prepare lwis io entries for periodic io\n");
		goto error_free_periodic_io;
	}

	k_periodic_io->resp = NULL;
	k_periodic_io->periodic_io_list = NULL;

	*periodic_io = k_periodic_io;
	return 0;

error_free_periodic_io:
	kfree(k_periodic_io);
	return ret;
}

static int ioctl_periodic_io_submit(struct lwis_client *client,
				    struct lwis_periodic_io_info __user *msg)
{
	int ret = 0;
	struct lwis_periodic_io *k_periodic_io = NULL;
	struct lwis_device *lwis_dev = client->lwis_dev;

	ret = construct_periodic_io(client, msg, &k_periodic_io);
	if (ret) {
		return ret;
	}

	ret = lwis_periodic_io_submit(client, k_periodic_io);
	if (ret) {
		k_periodic_io->info.id = LWIS_ID_INVALID;
		if (copy_to_user((void __user *)msg, &k_periodic_io->info,
				 sizeof(struct lwis_periodic_io_info))) {
			dev_err_ratelimited(lwis_dev->dev, "Failed to return info to userspace\n");
		}
		lwis_periodic_io_free(k_periodic_io);
		return ret;
	}

	if (copy_to_user((void __user *)msg, &k_periodic_io->info,
			 sizeof(struct lwis_periodic_io_info))) {
		dev_err_ratelimited(lwis_dev->dev,
				    "Failed to copy periodic io results to userspace\n");
		return -EFAULT;
	}

	return ret;
}

static int ioctl_periodic_io_cancel(struct lwis_client *client, int64_t __user *msg)
{
	int ret = 0;
	int64_t id;
	struct lwis_device *lwis_dev = client->lwis_dev;

	if (copy_from_user((void *)&id, (void __user *)msg, sizeof(id))) {
		dev_err(lwis_dev->dev, "Failed to copy periodic io ID from user\n");
		return -EFAULT;
	}

	ret = lwis_periodic_io_cancel(client, id);
	if (ret) {
		dev_err_ratelimited(lwis_dev->dev, "Failed to clear periodic io id 0x%llx\n", id);
		return ret;
	}

	return 0;
}

static int ioctl_dpm_clk_update(struct lwis_device *lwis_dev,
				struct lwis_dpm_clk_settings __user *msg)
{
	int ret;
	struct lwis_dpm_clk_settings k_msg;
	struct lwis_clk_setting *clk_settings;
	size_t buf_size;

	if (copy_from_user((void *)&k_msg, (void __user *)msg,
			   sizeof(struct lwis_dpm_clk_settings))) {
		dev_err(lwis_dev->dev, "Failed to copy ioctl message from user\n");
		return -EFAULT;
	}

	buf_size = sizeof(struct lwis_clk_setting) * k_msg.num_settings;
	clk_settings = kmalloc(buf_size, GFP_KERNEL);
	if (!clk_settings) {
		dev_err(lwis_dev->dev, "Failed to allocate clock settings\n");
		return -ENOMEM;
	}

	if (copy_from_user(clk_settings, (void __user *)k_msg.settings, buf_size)) {
		dev_err(lwis_dev->dev, "Failed to copy clk settings from user\n");
		kfree(clk_settings);
		return -EFAULT;
	}

	ret = lwis_dpm_update_clock(lwis_dev, clk_settings, k_msg.num_settings);
	kfree(clk_settings);
	return ret;
}

static int ioctl_dpm_qos_update(struct lwis_device *lwis_dev,
				struct lwis_dpm_qos_requirements __user *msg)
{
	struct lwis_dpm_qos_requirements k_msg;
	struct lwis_qos_setting *k_qos_settings;
	int ret = 0;
	int i;
	size_t buf_size;

	if (lwis_dev->type != DEVICE_TYPE_DPM) {
		dev_err(lwis_dev->dev, "not supported device type: %d\n", lwis_dev->type);
		return -EINVAL;
	}

	if (copy_from_user((void *)&k_msg, (void __user *)msg,
			   sizeof(struct lwis_dpm_qos_requirements))) {
		dev_err(lwis_dev->dev, "Failed to copy ioctl message from user\n");
		return -EFAULT;
	}

	// Copy qos settings from user buffer.
	buf_size = sizeof(struct lwis_qos_setting) * k_msg.num_settings;
	k_qos_settings = kmalloc(buf_size, GFP_KERNEL);
	if (!k_qos_settings) {
		dev_err(lwis_dev->dev, "Failed to allocate qos settings\n");
		return -ENOMEM;
	}
	if (copy_from_user(k_qos_settings, (void __user *)k_msg.qos_settings, buf_size)) {
		ret = -EFAULT;
		dev_err(lwis_dev->dev, "Failed to copy clk settings from user\n");
		goto out;
	}

	for (i = 0; i < k_msg.num_settings; i++) {
		ret = lwis_dpm_update_qos(lwis_dev, &k_qos_settings[i]);
		if (ret) {
			dev_err(lwis_dev->dev, "Failed to apply qos setting, ret: %d\n", ret);
			goto out;
		}
	}
out:
	kfree(k_qos_settings);
	return ret;
}

static int ioctl_dpm_get_clock(struct lwis_device *lwis_dev, struct lwis_qos_setting __user *msg)
{
	struct lwis_qos_setting current_setting;
	struct lwis_device *target_device;

	if (lwis_dev->type != DEVICE_TYPE_DPM) {
		dev_err(lwis_dev->dev, "not supported device type: %d\n", lwis_dev->type);
		return -EINVAL;
	}

	if (copy_from_user((void *)&current_setting, (void __user *)msg,
			   sizeof(struct lwis_qos_setting))) {
		dev_err(lwis_dev->dev, "failed to copy from user\n");
		return -EFAULT;
	}

	target_device = lwis_find_dev_by_id(current_setting.device_id);
	if (!target_device) {
		dev_err(lwis_dev->dev, "could not find lwis device by id %d\n",
			current_setting.device_id);
		return -ENODEV;
	}

	if (target_device->enabled == 0 && target_device->type != DEVICE_TYPE_DPM) {
		dev_warn(target_device->dev, "%s disabled, can't get clk\n", target_device->name);
		return -EPERM;
	}

	current_setting.frequency_hz = (int64_t)lwis_dpm_read_clock(target_device);
	if (copy_to_user((void __user *)msg, &current_setting, sizeof(struct lwis_qos_setting))) {
		dev_err(lwis_dev->dev, "failed to copy to user\n");
		return -EFAULT;
	}

	return 0;
}

int lwis_ioctl_handler(struct lwis_client *lwis_client, unsigned int type, unsigned long param)
{
	int ret = 0;
	bool device_disabled;
	struct lwis_device *lwis_dev = lwis_client->lwis_dev;

	// Skip the lock for LWIS_EVENT_DEQUEUE because we want to emit events ASAP. The internal
	// handler function of LWIS_EVENT_DEQUEUE will acquire the necessary lock.
	if (type != LWIS_EVENT_DEQUEUE) {
		mutex_lock(&lwis_client->lock);
	}

	mutex_lock(&lwis_dev->client_lock);
	device_disabled = (lwis_dev->enabled == 0);
	mutex_unlock(&lwis_dev->client_lock);
	/* Buffer dis/enroll is added here temporarily. Will need a proper
	   fix to ensure buffer enrollment when device is enabled. */
	if (lwis_dev->type != DEVICE_TYPE_TOP && device_disabled && type != LWIS_GET_DEVICE_INFO &&
	    type != LWIS_DEVICE_ENABLE && type != LWIS_DEVICE_RESET &&
	    type != LWIS_EVENT_CONTROL_GET && type != LWIS_TIME_QUERY &&
	    type != LWIS_EVENT_DEQUEUE && type != LWIS_BUFFER_ENROLL &&
	    type != LWIS_BUFFER_DISENROLL && type != LWIS_BUFFER_FREE &&
	    type != LWIS_DPM_QOS_UPDATE && type != LWIS_DPM_GET_CLOCK) {
		ret = -EBADFD;
		dev_err_ratelimited(lwis_dev->dev, "Unsupported IOCTL on disabled device.\n");
		goto out;
	}

	switch (type) {
	case LWIS_GET_DEVICE_INFO:
		ret = ioctl_get_device_info(lwis_dev, (struct lwis_device_info *)param);
		break;
	case LWIS_BUFFER_ALLOC:
		ret = ioctl_buffer_alloc(lwis_client, (struct lwis_alloc_buffer_info *)param);
		break;
	case LWIS_BUFFER_FREE:
		ret = ioctl_buffer_free(lwis_client, (int *)param);
		break;
	case LWIS_BUFFER_ENROLL:
		ret = ioctl_buffer_enroll(lwis_client, (struct lwis_buffer_info *)param);
		break;
	case LWIS_BUFFER_DISENROLL:
		ret = ioctl_buffer_disenroll(lwis_client,
					     (struct lwis_enrolled_buffer_info *)param);
		break;
	case LWIS_REG_IO:
		ret = ioctl_reg_io(lwis_dev, (struct lwis_io_entries *)param);
		break;
	case LWIS_DEVICE_ENABLE:
		ret = ioctl_device_enable(lwis_client);
		break;
	case LWIS_DEVICE_DISABLE:
		ret = ioctl_device_disable(lwis_client);
		break;
	case LWIS_ECHO:
		ret = ioctl_echo(lwis_dev, (struct lwis_echo *)param);
		break;
	case LWIS_DEVICE_RESET:
		ret = ioctl_device_reset(lwis_client, (struct lwis_io_entries *)param);
		break;
	case LWIS_EVENT_CONTROL_GET:
		ret = ioctl_event_control_get(lwis_client, (struct lwis_event_control *)param);
		break;
	case LWIS_EVENT_CONTROL_SET:
		ret = ioctl_event_control_set(lwis_client, (struct lwis_event_control_list *)param);
		break;
	case LWIS_EVENT_DEQUEUE:
		ret = ioctl_event_dequeue(lwis_client, (struct lwis_event_info *)param);
		break;
	case LWIS_TIME_QUERY:
		ret = ioctl_time_query(lwis_client, (int64_t *)param);
		break;
	case LWIS_TRANSACTION_SUBMIT:
		ret = ioctl_transaction_submit(lwis_client, (struct lwis_transaction_info *)param);
		break;
	case LWIS_TRANSACTION_CANCEL:
		ret = ioctl_transaction_cancel(lwis_client, (int64_t *)param);
		break;
	case LWIS_TRANSACTION_REPLACE:
		ret = ioctl_transaction_replace(lwis_client, (struct lwis_transaction_info *)param);
		break;
	case LWIS_PERIODIC_IO_SUBMIT:
		ret = ioctl_periodic_io_submit(lwis_client, (struct lwis_periodic_io_info *)param);
		break;
	case LWIS_PERIODIC_IO_CANCEL:
		ret = ioctl_periodic_io_cancel(lwis_client, (int64_t *)param);
		break;
	case LWIS_DPM_CLK_UPDATE:
		ret = ioctl_dpm_clk_update(lwis_dev, (struct lwis_dpm_clk_settings *)param);
		break;
	case LWIS_DPM_QOS_UPDATE:
		ret = ioctl_dpm_qos_update(lwis_dev, (struct lwis_dpm_qos_requirements *)param);
		break;
	case LWIS_DPM_GET_CLOCK:
		ret = ioctl_dpm_get_clock(lwis_dev, (struct lwis_qos_setting *)param);
		break;
	default:
		dev_err_ratelimited(lwis_dev->dev, "Unknown IOCTL operation\n");
		ret = -EINVAL;
	};

out:
	if (type != LWIS_EVENT_DEQUEUE) {
		mutex_unlock(&lwis_client->lock);
	}

	if (ret && ret != -ENOENT && ret != -ETIMEDOUT && ret != -EAGAIN) {
		lwis_ioctl_pr_err(lwis_dev, type, ret);
	}

	return ret;
}<|MERGE_RESOLUTION|>--- conflicted
+++ resolved
@@ -1087,80 +1087,9 @@
 	return 0;
 }
 
-<<<<<<< HEAD
 static int construct_periodic_io(struct lwis_client *client,
 				 struct lwis_periodic_io_info __user *msg,
 				 struct lwis_periodic_io **periodic_io)
-=======
-static int prepare_io_entry(struct lwis_client *client, struct lwis_io_entry *user_entries,
-			    size_t num_io_entries, struct lwis_io_entry **io_entries)
-{
-	int i;
-	int ret = 0;
-	int last_buf_alloc_idx = 0;
-	size_t entry_size;
-	struct lwis_io_entry *k_entries;
-	uint8_t *user_buf;
-	uint8_t *k_buf;
-	struct lwis_device *lwis_dev = client->lwis_dev;
-
-	entry_size = num_io_entries * sizeof(struct lwis_io_entry);
-	k_entries = kvmalloc(entry_size, GFP_KERNEL);
-	if (!k_entries) {
-		dev_err(lwis_dev->dev, "Failed to allocate periodic io entries\n");
-		return -ENOMEM;
-	}
-	*io_entries = k_entries;
-
-	if (copy_from_user((void *)k_entries, (void __user *)user_entries, entry_size)) {
-		ret = -EFAULT;
-		dev_err(lwis_dev->dev, "Failed to copy periodic io entries from user\n");
-		goto error_free_entries;
-	}
-
-	/* For batch writes, ened to allocate kernel buffers to deep copy the
-	 * write values. Don't need to do this for batch reads because memory
-	 * will be allocated in the form of lwis_io_result in io processing.
-	 */
-	for (i = 0; i < num_io_entries; ++i) {
-		if (k_entries[i].type == LWIS_IO_ENTRY_WRITE_BATCH) {
-			user_buf = k_entries[i].rw_batch.buf;
-			k_buf = kvmalloc(k_entries[i].rw_batch.size_in_bytes, GFP_KERNEL);
-			if (!k_buf) {
-				dev_err_ratelimited(
-					lwis_dev->dev,
-					"Failed to allocate periodic io write buffer\n");
-				ret = -ENOMEM;
-				goto error_free_buf;
-			}
-			last_buf_alloc_idx = i;
-			k_entries[i].rw_batch.buf = k_buf;
-			if (copy_from_user(k_buf, (void __user *)user_buf,
-					   k_entries[i].rw_batch.size_in_bytes)) {
-				ret = -EFAULT;
-				dev_err_ratelimited(
-					lwis_dev->dev,
-					"Failed to copy periodic io write buffer from userspace\n");
-				goto error_free_buf;
-			}
-		}
-	}
-	return 0;
-
-error_free_buf:
-	for (i = 0; i <= last_buf_alloc_idx; ++i) {
-		if (k_entries[i].type == LWIS_IO_ENTRY_WRITE_BATCH) {
-			kvfree(k_entries[i].rw_batch.buf);
-		}
-	}
-error_free_entries:
-	kvfree(k_entries);
-	return ret;
-}
-
-static int prepare_periodic_io(struct lwis_client *client, struct lwis_periodic_io_info __user *msg,
-			       struct lwis_periodic_io **periodic_io)
->>>>>>> 4e6b6c3f
 {
 	int ret = 0;
 	struct lwis_periodic_io *k_periodic_io;
