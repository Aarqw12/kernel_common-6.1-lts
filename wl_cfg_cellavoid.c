/*
 * Cellular channel avoidance implementation
 *
 * Copyright (C) 2021, Broadcom.
 *
 *      Unless you and Broadcom execute a separate written software license
 * agreement governing use of this software, this software is licensed to you
 * under the terms of the GNU General Public License version 2 (the "GPL"),
 * available at http://www.broadcom.com/licenses/GPLv2.php, with the
 * following added to such license:
 *
 *      As a special exception, the copyright holders of this software give you
 * permission to link this software with independent modules, and to copy and
 * distribute the resulting executable under terms of your choice, provided that
 * you also meet, for each linked independent module, the terms and conditions of
 * the license of that module.  An independent module is a module which is not
 * derived from this software.  The special exception does not apply to any
 * modifications of the software.
 *
 *
 * <<Broadcom-WL-IPTag/Dual:>>
 */

#include <typedefs.h>
#include <linuxver.h>
#include <linux/kernel.h>

#include <bcmutils.h>
#include <bcmstdlib_s.h>
#include <bcmwifi_channels.h>
#include <bcmendian.h>
#include <ethernet.h>
#ifdef WL_WPS_SYNC
#include <eapol.h>
#endif /* WL_WPS_SYNC */
#include <802.11.h>
#include <bcmiov.h>
#include <linux/if_arp.h>
#include <asm/uaccess.h>

#include <ethernet.h>
#include <linux/kernel.h>
#include <linux/kthread.h>
#include <linux/netdevice.h>
#include <linux/sched.h>
#include <linux/etherdevice.h>
#include <linux/wireless.h>
#include <linux/ieee80211.h>
#include <linux/wait.h>
#include <net/cfg80211.h>
#include <net/rtnetlink.h>

#include <wlioctl.h>
#include <bcmevent.h>
#include <wldev_common.h>
#include <wl_cfg80211.h>
#include <wl_cfgp2p.h>
#include <wl_cfgscan.h>
#include <wl_cfgvif.h>
#include <bcmdevs.h>
#include <bcmdevs_legacy.h>
#include <linux/list_sort.h>
#include <wl_cfgvendor.h>
#include <wl_cfg_cellavoid.h>

#define INVALID_CHSPEC_BW	(0xFFFF)

#define CELLAVOID_DEFAULT_TXCAP	127u
#define CELLAVOID_MAX_CH 128u
#define WL_CELLAVOID_INFORM(args) WL_ERR(args)

#define CELLAVOID_CSA_CNT		50u

#define CSA_DELAYWORK_CSA_INTERVAL	(CELLAVOID_CSA_CNT * 100u)
#define CSA_DELAYWORK_FAIL_INTERVAL	1000u
#define CSA_DELAYWORK_BUSY_INTERVAL	200u
#define CSA_DELAYWORK_FIRST_INTERVAL	0u

#define CSA_MAX_RETRY_CNT		20u

typedef enum cellavoid_ch_state {
	CELLAVOID_STATE_CH_UNSAFE = 0,
	CELLAVOID_STATE_CH_SAFE = 1
} cellavoid_ch_state_t;

typedef struct wl_cellavoid_chan_param {
	int band;
	int center_channel;
	int8 pwr_cap;
	chanspec_bw_t chspec_bw;
	chanspec_band_t chspec_band;
} wl_cellavoid_chan_param_t;

/* struct for channel info list
 * allocated on the country code change and
 * moved to the safe list (availale channel list)
 * If framework gives unsafe channel list,
 * then corresponding channel infos go to the unsafe list(cellular chan list)
 */
typedef struct wl_cellavoid_chan_info {
	struct list_head list;
	chanspec_t chanspec;
	int8 pwr_cap;
} wl_cellavoid_chan_info_t;

typedef struct wl_cellavoid_csa_info {
	struct list_head list;
	struct net_device *ndev;
	chanspec_t chanspec;
} wl_cellavoid_csa_info_t;

typedef struct wl_cellavoid_req_band {
	struct net_device *ndev;
	uint32 req_band;
} wl_cellavoid_req_band_t;

/* This struct is used in cfg vendor function setting function */
typedef struct wl_cellavoid_param {
	wl_cellavoid_chan_param_t *chan_param;
	u8 chan_cnt;
	u32 mandatory;
} wl_cellavoid_param_t;

typedef struct wl_cellavoid_info {
	osl_t *osh;
	struct mutex sync;
	wl_cellavoid_param_t params;
	u32 mandatory_flag;
	u16 cell_chan_info_cnt;
	struct list_head cell_chan_info_list;
	struct list_head avail_chan_info_list;
	wl_cellavoid_req_band_t req_band[MAX_AP_INTERFACE];
	bool csa_progress;
	u32 csa_info_cnt;
	struct list_head csa_info_list;
	u32 csa_reschedule_cnt;
} wl_cellavoid_info_t;

static int wl_cellavoid_verify_avail_chan_list(struct bcm_cfg80211 *cfg,
	wl_cellavoid_info_t *cellavoid_info);
static void wl_cellavoid_clear_cell_chan_list(wl_cellavoid_info_t *cellavoid_info);
static void wl_cellavoid_free_avail_chan_list(wl_cellavoid_info_t *cellavoid_info);
static int wl_cellavoid_alloc_avail_chan_list(struct wiphy *wiphy,
	wl_cellavoid_info_t *cellavoid_info);
static int wl_cellavoid_restore_txpwrcap(struct bcm_cfg80211 *cfg,
	wl_cellavoid_info_t *cellavoid_info);
static void wl_cellavoid_do_csa_work(struct work_struct *work);
static void wl_cellavoid_free_csa_info_list(wl_cellavoid_info_t *cellavoid_info);
static int wl_cellavoid_set_cell_channels(struct bcm_cfg80211 *cfg, wl_cellavoid_param_t *param);

/* Initialize context */
int
wl_cellavoid_init(struct bcm_cfg80211 *cfg)
{
	wl_cellavoid_info_t *cellavoid_info;
	int ret = BCME_OK;

	WL_INFORM(("%s: Enter\n", __FUNCTION__));
	cellavoid_info = (wl_cellavoid_info_t *)
		MALLOCZ(cfg->osh, sizeof(*cellavoid_info));
	if (cellavoid_info == NULL) {
		WL_ERR(("failed to create cellavoid_info\n"));
		return BCME_NOMEM;
	}

	cellavoid_info->params.chan_param =
		(wl_cellavoid_chan_param_t *)MALLOCZ(cfg->osh,
		CELLAVOID_MAX_CH * sizeof(*(cellavoid_info->params.chan_param)));
	if (cellavoid_info->params.chan_param == NULL) {
		MFREE(cfg->osh, cellavoid_info, sizeof(*cellavoid_info));
		WL_ERR(("failed to create cellavoid_info params\n"));
		return BCME_NOMEM;
	}

	INIT_LIST_HEAD(&cellavoid_info->cell_chan_info_list);
	INIT_LIST_HEAD(&cellavoid_info->avail_chan_info_list);
	INIT_LIST_HEAD(&cellavoid_info->csa_info_list);

	INIT_DELAYED_WORK(&cfg->csa_delayed_work, wl_cellavoid_do_csa_work);
	mutex_init(&cellavoid_info->sync);

	cellavoid_info->osh = cfg->osh;
	cfg->cellavoid_info = cellavoid_info;

	return ret;
}

/* deinitialize context */
void
wl_cellavoid_deinit(struct bcm_cfg80211 *cfg)
{
	wl_cellavoid_info_t *cellavoid_info = cfg->cellavoid_info;

	WL_INFORM(("%s: Enter\n", __FUNCTION__));
	if (!cellavoid_info) {
		return;
	}

	cancel_delayed_work(&cfg->csa_delayed_work);

	mutex_lock(&cellavoid_info->sync);
	wl_cellavoid_free_csa_info_list(cellavoid_info);
	wl_cellavoid_clear_cell_chan_list(cellavoid_info);
	wl_cellavoid_free_avail_chan_list(cellavoid_info);
	MFREE(cfg->osh, cellavoid_info->params.chan_param,
		CELLAVOID_MAX_CH * sizeof(*(cellavoid_info->params.chan_param)));
	mutex_unlock(&cellavoid_info->sync);
	MFREE(cfg->osh, cellavoid_info, sizeof(*cellavoid_info));

	cellavoid_info = NULL;
}

void
wl_cellavoid_sync_lock(struct bcm_cfg80211 *cfg)
{

	wl_cellavoid_info_t *cellavoid_info = cfg->cellavoid_info;

	if (!cellavoid_info) {
		return;
	}

	mutex_lock(&cellavoid_info->sync);
}

void
wl_cellavoid_sync_unlock(struct bcm_cfg80211 *cfg)
{
	wl_cellavoid_info_t *cellavoid_info = cfg->cellavoid_info;

	if (!cellavoid_info) {
		return;
	}

	mutex_unlock(&cellavoid_info->sync);
}

/* Called in wl_update_wiphybands function
 * 1) If there's item in unsafe channel list (cellular channel list), then
 * move it to safe channel list(available channel list)
 * 2) Then, free all the channel info items
 * 3) Trigger IOVAR to remove txpwrcap in FW (wl_cellavoid_restore_txpwrcap)
 * 4) Allocate new channel items for the new country code
 * 5) Recreate cellular channel list from saved params
 */
int
wl_cellavoid_reinit(struct bcm_cfg80211 *cfg)
{
	wl_cellavoid_info_t *cellavoid_info = cfg->cellavoid_info;
	int ret = BCME_ERROR;

	WL_INFORM(("%s: Enter\n", __FUNCTION__));
	if (!cellavoid_info) {
		return ret;
	}

	cancel_delayed_work_sync(&cfg->csa_delayed_work);

	mutex_lock(&cellavoid_info->sync);

	wl_cellavoid_free_csa_info_list(cellavoid_info);
	wl_cellavoid_clear_cell_chan_list(cellavoid_info);
	wl_cellavoid_free_avail_chan_list(cellavoid_info);

	ret = wl_cellavoid_restore_txpwrcap(cfg, cellavoid_info);
	if (ret != BCME_OK) {
		goto fail;
	}
	ret = wl_cellavoid_alloc_avail_chan_list(bcmcfg_to_wiphy(cfg), cellavoid_info);
	if (ret != BCME_OK) {
		goto fail;
	}

	/* Recreate cellular channel list from saved params */
	ret = wl_cellavoid_set_cell_channels(cfg, &cellavoid_info->params);
	if (ret != BCME_OK) {
		goto fail;
	}

	mutex_unlock(&cellavoid_info->sync);
	return ret;

fail:
	wl_cellavoid_free_avail_chan_list(cellavoid_info);

	mutex_unlock(&cellavoid_info->sync);
	return ret;
}

static void
wl_cellavoid_free_csa_info_list(wl_cellavoid_info_t *cellavoid_info)
{
	wl_cellavoid_csa_info_t *csa_info, *next;

	GCC_DIAGNOSTIC_PUSH_SUPPRESS_CAST();
	list_for_each_entry_safe(csa_info, next, &cellavoid_info->csa_info_list, list) {
		GCC_DIAGNOSTIC_POP();
		list_del(&csa_info->list);
		MFREE(cellavoid_info->osh, csa_info, sizeof(*csa_info));
	}

	cellavoid_info->csa_info_cnt = 0;
	cellavoid_info->csa_progress = FALSE;

}

void
wl_cellavoid_free_csa_info(void *cai, struct net_device *ndev)
{
	wl_cellavoid_csa_info_t *csa_info, *next;
	wl_cellavoid_info_t *cellavoid_info = cai;

	GCC_DIAGNOSTIC_PUSH_SUPPRESS_CAST();
	list_for_each_entry_safe(csa_info, next, &cellavoid_info->csa_info_list, list) {
		GCC_DIAGNOSTIC_POP();
			if (csa_info->ndev == ndev) {
				list_del(&csa_info->list);
				cellavoid_info->csa_info_cnt--;
				if (cellavoid_info->csa_info_cnt == 0) {
					cellavoid_info->csa_progress = FALSE;
					cellavoid_info->csa_reschedule_cnt = 0;
				}
				MFREE(cellavoid_info->osh, csa_info, sizeof(*csa_info));
				break;
		}
	}
}

static int
wl_cellavoid_add_csa_info(wl_cellavoid_info_t *cellavoid_info,
	struct net_device *ndev, chanspec_t chanspec)
{
	wl_cellavoid_csa_info_t *csa_info = NULL;

	/* Allocate csa info */
	csa_info = (wl_cellavoid_csa_info_t *)
		MALLOCZ(cellavoid_info->osh, sizeof(wl_cellavoid_csa_info_t));
	if (!csa_info) {
		WL_ERR(("failed to allocate chan info\n"));
		return -ENOMEM;
	}

	csa_info->ndev = ndev;
	csa_info->chanspec = chanspec;

	list_add_tail(&csa_info->list, &cellavoid_info->csa_info_list);
	cellavoid_info->csa_info_cnt++;

	return BCME_OK;
}

void
wl_cellavoid_set_csa_done(void *cai)
{
	wl_cellavoid_info_t *cellavoid_info = cai;

	if (cellavoid_info == NULL) {
		return;
	}

	mutex_lock(&cellavoid_info->sync);

	if (list_empty(&cellavoid_info->csa_info_list)) {
		cellavoid_info->csa_progress = FALSE;
	}

	mutex_unlock(&cellavoid_info->sync);
}

static void
wl_cellavoid_do_csa_work(struct work_struct *work)
{
	struct bcm_cfg80211 *cfg;
	wl_cellavoid_info_t *cellavoid_info;
	wl_cellavoid_csa_info_t *csa_info = NULL;
	struct delayed_work *dw = to_delayed_work(work);
	wl_chan_switch_t csa_arg;
	uint delay = CSA_DELAYWORK_BUSY_INTERVAL;
	char smbuf[WLC_IOCTL_SMLEN];
	struct net_info *iter, *next;
	bool found = FALSE;
	int err;

	GCC_DIAGNOSTIC_PUSH_SUPPRESS_CAST();
	cfg = container_of(dw, struct bcm_cfg80211, csa_delayed_work);
	GCC_DIAGNOSTIC_POP();

	cellavoid_info = cfg->cellavoid_info;

	mutex_lock(&cellavoid_info->sync);

	if (!list_empty(&cellavoid_info->csa_info_list)) {
		csa_info = list_entry(cellavoid_info->csa_info_list.next,
			wl_cellavoid_csa_info_t, list);

		/* Need to check ndev is still valid */
		GCC_DIAGNOSTIC_PUSH_SUPPRESS_CAST();
		for_each_ndev(cfg, iter, next) {
			GCC_DIAGNOSTIC_POP();
			if ((iter->ndev) &&
				(iter->ndev->ieee80211_ptr->iftype == NL80211_IFTYPE_AP) &&
				wl_get_drv_status(cfg, CONNECTED, iter->ndev) &&
				iter->ndev == csa_info->ndev) {
				found = TRUE;
			}
		}

		if (found == FALSE) {
			wl_cellavoid_free_csa_info(cellavoid_info, csa_info->ndev);
			delay = CSA_DELAYWORK_BUSY_INTERVAL;
			goto exit;
		}

		if (wl_get_drv_status_all(cfg, SCANNING) ||
			wl_get_drv_status_all(cfg, CONNECTING)) {
			WL_INFORM_MEM(("scanning/connecting, "
				"so delay for a while, target chspec %x\n",
				csa_info->chanspec));
			goto reschedule;
		}

		bzero(&csa_arg, sizeof(csa_arg));
		csa_arg.mode = DOT11_CSA_MODE_ADVISORY;
		csa_arg.count = CELLAVOID_CSA_CNT;
		csa_arg.reg = 0;
		csa_arg.chspec = wl_chspec_host_to_driver(csa_info->chanspec);

		/* TBD, ndev valid check, limit on reschedule count */
		WL_INFORM_MEM(("CSA, target chspec %x\n", csa_info->chanspec));

		err = wldev_iovar_setbuf(csa_info->ndev, "csa", &csa_arg, sizeof(csa_arg),
			smbuf, sizeof(smbuf), NULL);
		if (err == BCME_BUSY) {
			WL_INFORM_MEM(("device is busy, so delay for a while, target chspec %x\n",
				csa_info->chanspec));
			goto reschedule;
		} else {
			wl_cellavoid_free_csa_info(cellavoid_info, csa_info->ndev);
			if (err < 0) {
				WL_ERR(("csa failed, target chanspec %x\n", csa_info->chanspec));
				delay = CSA_DELAYWORK_FAIL_INTERVAL;
			} else {
				delay = CSA_DELAYWORK_CSA_INTERVAL;
			}

		}
	}

exit:
	if (list_empty(&cellavoid_info->csa_info_list)) {
		mutex_unlock(&cellavoid_info->sync);
		return;
	}

reschedule:
	if (cellavoid_info->csa_reschedule_cnt < CSA_MAX_RETRY_CNT) {
		cellavoid_info->csa_reschedule_cnt++;
		schedule_delayed_work(&cfg->csa_delayed_work,
			msecs_to_jiffies((const unsigned int)delay));
	} else {
		WL_ERR(("Hit CSA retry limit\n"));
		wl_cellavoid_free_csa_info_list(cellavoid_info);
	}
	mutex_unlock(&cellavoid_info->sync);
}

/* Move channel items from unsafe channel list (cellular channel list) to
 * safe channel list(available channel list)
 */
static void
wl_cellavoid_clear_cell_chan_list(wl_cellavoid_info_t *cellavoid_info)
{
	wl_cellavoid_chan_info_t *chan_info, *next;

	WL_INFORM(("%s: Enter\n", __FUNCTION__));
	GCC_DIAGNOSTIC_PUSH_SUPPRESS_CAST();
	list_for_each_entry_safe(chan_info, next, &cellavoid_info->cell_chan_info_list, list) {
		GCC_DIAGNOSTIC_POP();
		list_del(&chan_info->list);
		/* Restore channel info to the value of safe channel */
		chan_info->pwr_cap = CELLAVOID_DEFAULT_TXCAP;
		list_add(&chan_info->list, &cellavoid_info->avail_chan_info_list);
	}
	cellavoid_info->cell_chan_info_cnt = 0;
	cellavoid_info->mandatory_flag = 0;
}

/* Free all the channel items in the safe channel list(available channel list)
 * Called on country code change
 */
static void
wl_cellavoid_free_avail_chan_list(wl_cellavoid_info_t *cellavoid_info)
{
	wl_cellavoid_chan_info_t *chan_info, *next;

	WL_INFORM(("%s: Enter\n", __FUNCTION__));
	GCC_DIAGNOSTIC_PUSH_SUPPRESS_CAST();
	list_for_each_entry_safe(chan_info, next, &cellavoid_info->avail_chan_info_list, list) {
		GCC_DIAGNOSTIC_POP();
		list_del(&chan_info->list);
		MFREE(cellavoid_info->osh, chan_info, sizeof(*chan_info));
	}
}

/* Used when framework sets unsafe channel
 * If the chanspec from the framework matches with items
 * in the safe channel list(available channel list)
 * Then, detach the item from the list, and returns the pointer for the channel item
 */
static wl_cellavoid_chan_info_t *
wl_cellavoid_get_chan_info_from_avail_chan_list(wl_cellavoid_info_t *cellavoid_info,
	chanspec_t chanspec)
{
	wl_cellavoid_chan_info_t *chan_info, *next;
	wl_cellavoid_chan_info_t *ret = NULL;

	GCC_DIAGNOSTIC_PUSH_SUPPRESS_CAST();
	list_for_each_entry_safe(chan_info, next, &cellavoid_info->avail_chan_info_list, list) {
		GCC_DIAGNOSTIC_POP();
		if (chan_info->chanspec == chanspec) {
			list_del(&chan_info->list);
			WL_INFORM(("%s: removed in list, chanspec: %x\n",
				__FUNCTION__, chanspec));
			ret = chan_info;
			break;
		}
	}

	return ret;
}

/* Check the chanspec is whether safe or unsafe */
static cellavoid_ch_state_t
wl_cellavoid_get_chan_info(wl_cellavoid_info_t *cellavoid_info, chanspec_t chanspec)
{
	wl_cellavoid_chan_info_t *chan_info, *next;

	GCC_DIAGNOSTIC_PUSH_SUPPRESS_CAST();
	list_for_each_entry_safe(chan_info, next, &cellavoid_info->cell_chan_info_list, list) {
		GCC_DIAGNOSTIC_POP();
		if (chan_info->chanspec == chanspec) {
			return CELLAVOID_STATE_CH_UNSAFE;
		}
	}

	return CELLAVOID_STATE_CH_SAFE;
}

bool
wl_cellavoid_is_safe(void *cai, chanspec_t chanspec)
{
	wl_cellavoid_info_t *cellavoid_info = cai;

	if (wl_cellavoid_get_chan_info(cellavoid_info, chanspec) == CELLAVOID_STATE_CH_UNSAFE) {
		return FALSE;
	} else {
		return TRUE;
	}
}

bool
wl_cellavoid_mandatory_isset(void *cai, enum nl80211_iftype type)
{
	bool mandatory = FALSE;
	wl_cellavoid_info_t *cellavoid_info = cai;

	switch (type) {
		case NL80211_IFTYPE_P2P_GO:
		case NL80211_IFTYPE_P2P_DEVICE:
			if (cellavoid_info->mandatory_flag & WL_CELL_AVOID_WIFI_DIRECT) {
				mandatory = TRUE;
			}
			break;
		case NL80211_IFTYPE_AP:
			if (cellavoid_info->mandatory_flag & WL_CELL_AVOID_SOFTAP) {
				mandatory = TRUE;
			}
			break;

		default:
			break;
	}
	return mandatory;
}

wifi_interface_mode
wl_cellavoid_mandatory_to_usable_channel_filter(void *cai)
{
	wifi_interface_mode mode = 0;
	wl_cellavoid_info_t *cellavoid_info = cai;

	if (cellavoid_info->mandatory_flag & WL_CELL_AVOID_WIFI_DIRECT) {
		mode |= ((1U << WIFI_INTERFACE_P2P_GO) | (1U << WIFI_INTERFACE_P2P_CLIENT));
	}
	if (cellavoid_info->mandatory_flag & WL_CELL_AVOID_SOFTAP) {
		mode |= (1U << WIFI_INTERFACE_SOFTAP);
	}
	if (cellavoid_info->mandatory_flag & WL_CELL_AVOID_NAN) {
		mode |= (1U << WIFI_INTERFACE_NAN);
	}

	return mode;
}

/* Check the chanspec is whether safe or unsafe */
bool
wl_cellavoid_operation_allowed(void *cai, chanspec_t chanspec,
	enum nl80211_iftype type)
{
	bool allowed = TRUE;
	wl_cellavoid_info_t *cellavoid_info = cai;

	if (wl_cellavoid_get_chan_info(cellavoid_info, chanspec) == CELLAVOID_STATE_CH_UNSAFE &&
		wl_cellavoid_mandatory_isset(cellavoid_info, type)) {
		allowed = FALSE;
	}

	return allowed;
}

/* Used when moving channel item to the unsafe channel list (cellular channel list) */
static void
wl_cellavoid_move_chan_info_to_cell_chan_list(wl_cellavoid_info_t *cellavoid_info,
	wl_cellavoid_chan_info_t * chan_info)
{
	list_add(&chan_info->list, &cellavoid_info->cell_chan_info_list);
	cellavoid_info->cell_chan_info_cnt++;
}

/* Used when moving channel item to the safe channel list (avail channel list) */
static void
wl_cellavoid_move_chan_info_to_avail_chan_list(wl_cellavoid_info_t *cellavoid_info,
	wl_cellavoid_chan_info_t * chan_info)
{
	list_add(&chan_info->list, &cellavoid_info->avail_chan_info_list);
}

/* Used when sorting the channel list
 * wider bw, large channel number comes first and
 * narrower bw, small channel number comes later after sorting
 */
static int
<<<<<<< HEAD
wl_cellavoid_chan_info_compare(void *priv, const struct list_head *a, const struct list_head *b)
=======
#if (LINUX_VERSION_CODE >= KERNEL_VERSION(5, 10, 70))
wl_cellavoid_chan_info_compare(void *priv, const struct list_head *a, const struct list_head *b)
#else
wl_cellavoid_chan_info_compare(void *priv, struct list_head *a, struct list_head *b)
#endif
>>>>>>> c6c5bca5
{
	uint8 i1_chan, i2_chan;
	uint16 i1_bw, i2_bw;

	wl_cellavoid_chan_info_t *info1 = CONTAINEROF(a, wl_cellavoid_chan_info_t, list);
	wl_cellavoid_chan_info_t *info2 = CONTAINEROF(b, wl_cellavoid_chan_info_t, list);

	i1_chan = wf_chspec_ctlchan(info1->chanspec);
	i2_chan = wf_chspec_ctlchan(info2->chanspec);
	i1_bw = CHSPEC_BW(info1->chanspec);
	i2_bw = CHSPEC_BW(info2->chanspec);

	/* Wider BW comes first */
	if (i1_bw > i2_bw) {
		return -1;
	} else if (i1_bw < i2_bw) {
		return 1;
	} else {
		if (i1_chan > i2_chan) {
			return -1;
		} else if (i1_chan < i2_chan) {
			return 1;
		} else {
			return 0;
		}
	}
}

/* Used when sorting the channel list, sort both unsafe channel list (cellular channel list) and
 * safe channel list (avail channel list)
 */
static void
wl_cellavoid_sort_chan_info_list(wl_cellavoid_info_t *cellavoid_info)
{
	/* Sorting ascending */
	list_sort(NULL, &cellavoid_info->cell_chan_info_list, wl_cellavoid_chan_info_compare);
	list_sort(NULL, &cellavoid_info->avail_chan_info_list, wl_cellavoid_chan_info_compare);
}

#ifdef WL_CELLULAR_CHAN_AVOID_DUMP
/* Dump function, shows chanspec/pwrcap item both in the unsafe channel list (cellular channel list)
 * and safe channel list (avail channel list)
 */
static void
wl_cellavoid_dump_chan_info_list(wl_cellavoid_info_t *cellavoid_info)
{
	wl_cellavoid_chan_info_t *chan_info, *next;
	char chanspec_str[CHANSPEC_STR_LEN];

	GCC_DIAGNOSTIC_PUSH_SUPPRESS_CAST();
	list_for_each_entry_safe(chan_info, next, &cellavoid_info->cell_chan_info_list, list) {
		GCC_DIAGNOSTIC_POP();
		wf_chspec_ntoa(chan_info->chanspec, chanspec_str);
		WL_MEM(("Cellular : chanspec %s(%x), pwrcap %d\n",
			chanspec_str, chan_info->chanspec, chan_info->pwr_cap));
	}

	GCC_DIAGNOSTIC_PUSH_SUPPRESS_CAST();
	list_for_each_entry_safe(chan_info, next, &cellavoid_info->avail_chan_info_list, list) {
		GCC_DIAGNOSTIC_POP();
		wf_chspec_ntoa(chan_info->chanspec, chanspec_str);
		WL_MEM(("Avail : chanspec %s(%x), pwrcap %d\n",
			chanspec_str, chan_info->chanspec, chan_info->pwr_cap));
	}

}
#endif /* WL_CELLULAR_CHAN_AVOID_DUMP */

/* Allocate channel item(chanspec + pwrcap), called upon country code change */
static wl_cellavoid_chan_info_t *
wl_cellavoid_alloc_chan_info(wl_cellavoid_info_t *cellavoid_info, chanspec_t chanspec)
{
	wl_cellavoid_chan_info_t *chan_info = NULL;

	/* Allocate availabe channel info */
	chan_info = (wl_cellavoid_chan_info_t *)
		MALLOCZ(cellavoid_info->osh, sizeof(wl_cellavoid_chan_info_t));
	if (!chan_info) {
		WL_ERR(("failed to allocate chan info\n"));
		return NULL;
	}

	chan_info->chanspec = chanspec;
	chan_info->pwr_cap = CELLAVOID_DEFAULT_TXCAP;

	return chan_info;
}

/* Allocate channel item(chanspec + pwrcap) per band (2g or 5g) */
static int
wl_cellavoid_alloc_avail_chan_list_band(wl_cellavoid_info_t *cellavoid_info,
	struct ieee80211_supported_band *sband)
{
	struct ieee80211_channel *channel;
	wl_cellavoid_chan_info_t *chan_info = NULL;
	int i, j;
	uint16 bandwidth[] = {WL_CHANSPEC_BW_40, WL_CHANSPEC_BW_80};
	uint8 ctlchan;
	chanspec_band_t band;
	chanspec_t chanspec = INVCHANSPEC;

	for (i = 0; i < sband->n_channels; i++) {
		channel = &sband->channels[i];
		/* If channel from Kernel wiphy is disabled state or DFS channel, drop */
		if (channel->flags & IEEE80211_CHAN_DISABLED ||
			IS_RADAR_CHAN(channel->flags)) {
			WL_MEM(("chanspec %x is not allowed\n", channel->hw_value));
			continue;
		}

		/* Allocate channel item (chanspec + pwrcap) */
		chan_info = wl_cellavoid_alloc_chan_info(cellavoid_info, channel->hw_value);
		if (chan_info == NULL) {
			goto free_list;
		}

		/* Move allocated channel item(20Mhz)
		 * to the safe channel list (avail channel list)
		 */
		wl_cellavoid_move_chan_info_to_avail_chan_list(cellavoid_info, chan_info);

		if (sband->band == NL80211_BAND_5GHZ) {
			/* If 5ghz, also create channel item for 40/80 chanspec */
			ctlchan = wf_chspec_ctlchan(chan_info->chanspec);
			band = CHSPEC_BAND(chan_info->chanspec);
			ASSERT(band == WL_CHANSPEC_BAND_5G);
			for (j = 0; j < (sizeof(bandwidth) / sizeof(uint16)); j++) {
#ifdef WL_6G_320_SUPPORT
				chanspec = wf_create_chspec_from_primary(ctlchan,
					bandwidth[j], band, 0);
#else
				chanspec = wf_create_chspec_from_primary(ctlchan,
					bandwidth[j], band);
#endif /* WL_6G_320_SUPPORT */
				if (chanspec == INVCHANSPEC) {
					WL_ERR(("invalid chanspec ctlchan %d, band %d "
						"bandwidth %d\n", ctlchan, band, bandwidth[j]));
					goto free_list;
				}
				/* Allocate channel item (chanspec + pwrcap) for 40/80 chanspec */
				chan_info = wl_cellavoid_alloc_chan_info(cellavoid_info, chanspec);
				if (chan_info == NULL) {
					goto free_list;
				}

				/* Add 40/80 chanspec item to the available channel list */
				wl_cellavoid_move_chan_info_to_avail_chan_list(cellavoid_info,
					chan_info);
			}
		}
	}
	return BCME_OK;

free_list:
	/* If there's an error, free all the items in the safe channel list (avail channel list) */
	wl_cellavoid_free_avail_chan_list(cellavoid_info);
	return BCME_NOMEM;
}

/* This function is used verifying channel items
 * created by wl_cellavoid_alloc_avail_chan_list are valid
 * by comparing the channel item to chan_info_list from FW
 * If it does not match with chan_info_list, drop
 * CH165 only support 20MHz BW, so 165/40, 165/80 chanspecs created by
 * wl_cellavoid_alloc_avail_chan_list_band are dropped by this function
 */
static int
wl_cellavoid_verify_avail_chan_list(struct bcm_cfg80211 *cfg, wl_cellavoid_info_t *cellavoid_info)
{
	wl_cellavoid_chan_info_t *chan_info, *next;
	u16 list_count;
	void *dngl_chan_list;
	bool legacy_chan_info = FALSE;
	bool found;
	int i, err;
	chanspec_t chanspec = 0;
	char chanspec_str[CHANSPEC_STR_LEN];

	/* Get chan_info_list or chanspec from FW */
#define LOCAL_BUF_LEN 4096
	dngl_chan_list = MALLOCZ(cfg->osh, LOCAL_BUF_LEN);
	if (dngl_chan_list == NULL) {
		WL_ERR(("failed to allocate local buf\n"));
		return BCME_NOMEM;
	}

	err = wldev_iovar_getbuf_bsscfg(bcmcfg_to_prmry_ndev(cfg), "chan_info_list", NULL,
		0, dngl_chan_list, LOCAL_BUF_LEN, 0, &cfg->ioctl_buf_sync);
	if (err == BCME_UNSUPPORTED) {
		WL_INFORM(("get chan_info_list, UNSUPPORTED\n"));
		err = wldev_iovar_getbuf_bsscfg(bcmcfg_to_prmry_ndev(cfg), "chanspecs", NULL,
			0, dngl_chan_list, LOCAL_BUF_LEN, 0, &cfg->ioctl_buf_sync);
		if (err != BCME_OK) {
			WL_ERR(("get chanspecs err(%d)\n", err));
			MFREE(cfg->osh, dngl_chan_list, LOCAL_BUF_LEN);
			return err;
		}
		/* Update indicating legacy chan info usage */
		legacy_chan_info = TRUE;
	} else if (err != BCME_OK) {
		WL_ERR(("get chan_info_list err(%d)\n", err));
		MFREE(cfg->osh, dngl_chan_list, LOCAL_BUF_LEN);
		return err;
	}

	list_count = legacy_chan_info ? ((wl_uint32_list_t *)dngl_chan_list)->count :
		((wl_chanspec_list_v1_t *)dngl_chan_list)->count;

	/* Comparing the channel item to chan_info_list from FW
	 * If the chanspec in channel item is not supported by FW,
	 * delete it from the safe channel list (avail channel list)
	 */
	GCC_DIAGNOSTIC_PUSH_SUPPRESS_CAST();
	list_for_each_entry_safe(chan_info, next, &cellavoid_info->avail_chan_info_list, list) {
		GCC_DIAGNOSTIC_POP();
		found = FALSE;
		for (i = 0; i < dtoh32(list_count); i++) {
			if (legacy_chan_info) {
				chanspec = (chanspec_t)
					dtoh32(((wl_uint32_list_t *)dngl_chan_list)->element[i]);
			} else {
				chanspec = (chanspec_t)dtoh32
				(((wl_chanspec_list_v1_t *)dngl_chan_list)->chspecs[i].chanspec);
			}

			if (chan_info->chanspec == chanspec) {
				found = TRUE;
				break;
			}
		}

		if (found == FALSE) {
			list_del(&chan_info->list);
			wf_chspec_ntoa(chan_info->chanspec, chanspec_str);
			WL_INFORM_MEM(("chanspec %s(%x) is removed from avail list\n",
				chanspec_str, chan_info->chanspec));
			MFREE(cfg->osh, chan_info, sizeof(*chan_info));
		}
	}
	MFREE(cfg->osh, dngl_chan_list, LOCAL_BUF_LEN);
#undef LOCAL_BUF_LEN

	return BCME_OK;
}

/* Allocate channel item(chanspec + pwrcap) from both band (2g and 5g)
 * Channel information comes from wiphy in Kernel
 */
static int
wl_cellavoid_alloc_avail_chan_list(struct wiphy *wiphy, wl_cellavoid_info_t *cellavoid_info)
{
	struct ieee80211_supported_band *sband;
	int ret;

	sband = wiphy->bands[IEEE80211_BAND_2GHZ];
	if (!sband || !sband->n_channels) {
		WL_ERR(("No 2ghz channel exists\n"));
		return BCME_ERROR;
	}

	ret = wl_cellavoid_alloc_avail_chan_list_band(cellavoid_info, sband);
	if (ret) {
		return ret;
	}

	sband = wiphy->bands[IEEE80211_BAND_5GHZ];
	if (!sband || !sband->n_channels) {
		WL_ERR(("No 5ghz channel exists\n"));
		return BCME_OK;
	}

	ret = wl_cellavoid_alloc_avail_chan_list_band(cellavoid_info, sband);
	if (ret) {
		return ret;
	}

	/* Verify channel list from the IOVAR chanspecs */
	return wl_cellavoid_verify_avail_chan_list(wiphy_priv(wiphy), cellavoid_info);
}

/* Used to remove existing pwrcap in the FW */
static int
wl_cellavoid_restore_txpwrcap(struct bcm_cfg80211 *cfg, wl_cellavoid_info_t *cellavoid_info)
{
	int ret;
	int hdr_size, payload_size, total_size;
	bcm_iov_buf_t *iov_buf = NULL;
	wl_cell_avoid_ch_info_v1_t *subcmd;

	hdr_size = OFFSETOF(bcm_iov_buf_t, data);
	payload_size = sizeof(*subcmd);
	total_size = hdr_size + payload_size;

	iov_buf = (bcm_iov_buf_t *)MALLOCZ(cfg->osh, total_size);
	if (iov_buf == NULL) {
		WL_ERR(("memory alloc failure size %d\n", total_size));
		return BCME_NOMEM;
	}

	iov_buf->version = htod16(WL_CELL_AVOID_IOV_VERSION_1);
	iov_buf->id = htod16(WL_CELL_AVOID_SUBCMD_CH_INFO);
	iov_buf->len = htod16(payload_size);

	subcmd = (wl_cell_avoid_ch_info_v1_t *)iov_buf->data;
	subcmd->version = htod16(WL_CELL_AVOID_SUB_IOV_VERSION_1);
	subcmd->length = htod16(payload_size);
	/* This will remove cellular channel info in FW and FW will reset txpwrcap */
	subcmd->flags = htod16(WL_CELL_AVOID_REMOVE_CH_INFO);

	ret = wldev_iovar_setbuf(bcmcfg_to_prmry_ndev(cfg), "cellavoid", (char *)iov_buf,
		total_size, cfg->ioctl_buf, WLC_IOCTL_SMLEN, NULL);
	if (ret != BCME_OK) {
		WL_ERR(("fail to restore txpwrcap ret : %d\n", ret));
	}

	MFREE(cfg->osh, iov_buf, total_size);

	return ret;
}

/* Used to deliver chanspec + pwrcap to the FW */
static int
wl_cellavoid_apply_txpwrcap(struct bcm_cfg80211 *cfg, wl_cellavoid_info_t *cellavoid_info)
{
	int ret;
	int hdr_size, payload_size, total_size;
	bcm_iov_buf_t *iov_buf = NULL;
	wl_cell_avoid_ch_info_v1_t *subcmd;
	wl_cellavoid_chan_info_t *chan_info, *next;
	int i = 0;

	/* If there isn't any unsafe channel(cellular channel),
	 * then remove cellular channel + pwrcap info in FW
	 */
	if (cellavoid_info->cell_chan_info_cnt == 0) {
		return wl_cellavoid_restore_txpwrcap(cfg, cellavoid_info);
	}

	hdr_size = OFFSETOF(bcm_iov_buf_t, data);
	payload_size = sizeof(*subcmd) +
		cellavoid_info->cell_chan_info_cnt * sizeof(wl_cell_pwrcap_chanspec_v1_t);
	total_size = hdr_size + payload_size;

	iov_buf = (bcm_iov_buf_t *)MALLOCZ(cfg->osh, total_size);
	if (iov_buf == NULL) {
		WL_ERR(("memory alloc failure size %d\n", total_size));
		return -ENOMEM;
	}

	iov_buf->version = htod16(WL_CELL_AVOID_IOV_VERSION_1);
	iov_buf->id = htod16(WL_CELL_AVOID_SUBCMD_CH_INFO);
	iov_buf->len = htod16(payload_size);

	subcmd = (wl_cell_avoid_ch_info_v1_t *)iov_buf->data;
	subcmd->version = htod16(WL_CELL_AVOID_SUB_IOV_VERSION_1);
	subcmd->length = htod16(payload_size);
	subcmd->flags = htod16(cellavoid_info->mandatory_flag);
	subcmd->cnt =  htod16(cellavoid_info->cell_chan_info_cnt);

	GCC_DIAGNOSTIC_PUSH_SUPPRESS_CAST();
	list_for_each_entry_safe(chan_info, next, &cellavoid_info->cell_chan_info_list, list) {
		GCC_DIAGNOSTIC_POP();
		subcmd->list[i].chanspec = htod16(chan_info->chanspec);
		subcmd->list[i].pwrcap = chan_info->pwr_cap;
		i++;
	}
	ASSERT(cellavoid_info->cell_chan_info_cnt == i);

	ret = wldev_iovar_setbuf(bcmcfg_to_prmry_ndev(cfg), "cellavoid", (char *)iov_buf,
		total_size, cfg->ioctl_buf, WLC_IOCTL_MEDLEN, NULL);
	if (ret != BCME_OK) {
		WL_ERR(("fail to set txpwrcap ret : %d\n", ret));
	}

	return ret;
}

int
wl_cellavoid_set_requested_freq_bands(struct net_device *ndev,
	void *cai, u32 *pElem_freq, u32 freq_list_len)
{
	int i, j;
	chanspec_t chanspec;
	wl_cellavoid_info_t *cellavoid_info = cai;

	for (i = 0; i < MAX_AP_INTERFACE; i++) {
		if (cellavoid_info->req_band[i].ndev == NULL) {
			break;
		}
	}

	if (i == MAX_AP_INTERFACE) {
		for (i = 0; i < MAX_AP_INTERFACE; i++) {
			WL_ERR(("No empty slot, name %s, req_band %x in slot %d\n",
				cellavoid_info->req_band[i].ndev->name,
				cellavoid_info->req_band[i].req_band, i));
			cellavoid_info->req_band[i].ndev = NULL;
			cellavoid_info->req_band[i].req_band = WLC_BAND_INVALID;
		}

		/* Reset i = 0 */
		i = 0;
	}

	cellavoid_info->req_band[i].ndev = ndev;
	cellavoid_info->req_band[i].req_band = 0;

	for (j = 0; j < freq_list_len; j++) {
		chanspec = wl_freq_to_chanspec(pElem_freq[j]);
		/* mark all the bands found */
		cellavoid_info->req_band[i].req_band |=
			CHSPEC_TO_WLC_BAND(CHSPEC_BAND(chanspec));
	}

	WL_INFORM_MEM(("name %s, req_band %x is in slot %d\n",
		cellavoid_info->req_band[i].ndev->name, cellavoid_info->req_band[i].req_band, i));

	return BCME_OK;
}

void
wl_cellavoid_clear_requested_freq_bands(struct net_device *ndev, void *cai)
{
	int i;
	wl_cellavoid_info_t *cellavoid_info = cai;

	for (i = 0; i < MAX_AP_INTERFACE; i++) {
		if (cellavoid_info->req_band[i].ndev == ndev) {
			break;
		}
	}

	if (i == MAX_AP_INTERFACE) {
		for (i = 0; i < MAX_AP_INTERFACE; i++) {
			WL_ERR(("No empty slot, id %d, name %s, req_band %x\n",
				i, cellavoid_info->req_band[i].ndev->name,
				cellavoid_info->req_band[i].req_band));
		}
		return;
	}

	WL_INFORM_MEM(("name %s, req_band %x in slot %d cleared\n",
		cellavoid_info->req_band[i].ndev->name, cellavoid_info->req_band[i].req_band, i));

	cellavoid_info->req_band[i].ndev = NULL;
	cellavoid_info->req_band[i].req_band = WLC_BAND_INVALID;
}

static int
wl_cellavoid_find_requested_freq_bands(struct net_device *ndev, wl_cellavoid_info_t *cellavoid_info)
{
	int i;

	for (i = 0; i < MAX_AP_INTERFACE; i++) {
		if (cellavoid_info->req_band[i].ndev == ndev) {
			break;
		}
	}

	if (i == MAX_AP_INTERFACE) {
		for (i = 0; i < MAX_AP_INTERFACE; i++) {
			WL_ERR(("can not find valid slot, id %d, name %s, req_band %x\n",
				i, cellavoid_info->req_band[i].ndev->name,
				cellavoid_info->req_band[i].req_band));

		}
		return WLC_BAND_INVALID;
	}

	return cellavoid_info->req_band[i].req_band;
}

static wl_cellavoid_chan_info_t *
wl_cellavoid_find_chinfo_sameband(wl_cellavoid_info_t *cellavoid_info,
	chanspec_t chanspec)
{
	wl_cellavoid_chan_info_t *chan_info, *next;
	wl_cellavoid_chan_info_t *ret = NULL;

	/* Find channel info with same band in available channel list(safe channel) first */
	GCC_DIAGNOSTIC_PUSH_SUPPRESS_CAST();
	list_for_each_entry_safe(chan_info, next, &cellavoid_info->avail_chan_info_list, list) {
		GCC_DIAGNOSTIC_POP();
		if (CHSPEC_TO_WLC_BAND(chan_info->chanspec) ==
			CHSPEC_TO_WLC_BAND(chanspec)) {
			ret = chan_info;
			WL_INFORM_MEM(("chanspec %x found in avail list\n", chan_info->chanspec));
			goto exit;
		}
	}

	/* If it's not found and mandatory flag is set return null */
	if (cellavoid_info->mandatory_flag & WL_CELL_AVOID_SOFTAP) {
		WL_INFORM_MEM(("No chanspec in avail list and mandatory flag set\n"));
		goto exit;
	}

	/* If it's not found and mandatory flag is zeo,
	 * Find the current chanspec from cellular channel list(unsafe list)
	 * This is to reduce the number of channel switch trial
	 */
	GCC_DIAGNOSTIC_PUSH_SUPPRESS_CAST();
	list_for_each_entry_safe(chan_info, next, &cellavoid_info->cell_chan_info_list, list) {
		GCC_DIAGNOSTIC_POP();
		if (chan_info->chanspec == chanspec) {
			ret = chan_info;
			WL_INFORM_MEM(("chanspec %x found in cellular list\n",
				chan_info->chanspec));
			goto exit;
		}
	}

exit:
	if (ret == NULL) {
		WL_INFORM_MEM(("No chanspec in avail list/cellular list\n"));
	}

	return ret;
}

static wl_cellavoid_chan_info_t *
wl_cellavoid_find_chinfo_fromchspec(wl_cellavoid_info_t *cellavoid_info,
	chanspec_t chanspec)
{
	wl_cellavoid_chan_info_t *chan_info, *next;
	wl_cellavoid_chan_info_t *ret = NULL;

	/* Find in available channel list(safe channel) first */
	GCC_DIAGNOSTIC_PUSH_SUPPRESS_CAST();
	list_for_each_entry_safe(chan_info, next, &cellavoid_info->avail_chan_info_list, list) {
		GCC_DIAGNOSTIC_POP();
		/* List is always sorted to come wide bw comes first,
		 * so the first one is the widest one
		 */
		if (wf_chspec_ctlchan(chan_info->chanspec) == wf_chspec_ctlchan(chanspec)) {
			ret = chan_info;
			WL_INFORM_MEM(("chanspec %x found in avail list\n", chan_info->chanspec));
			goto exit;
		}
	}

	/* If it's not found and mandatory flag is set return null */
	if (cellavoid_info->mandatory_flag & WL_CELL_AVOID_SOFTAP) {
		WL_INFORM_MEM(("No chanspec in avail list and mandatory flag set\n"));
		goto exit;
	}

	/* If it's not found and mandatory flag is zeo,
	 * pick up the chanspec from cellular channel list(unsafe list)
	 */
	GCC_DIAGNOSTIC_PUSH_SUPPRESS_CAST();
	list_for_each_entry_safe(chan_info, next, &cellavoid_info->cell_chan_info_list, list) {
		GCC_DIAGNOSTIC_POP();
		/* List is always sorted to come wide bw comes first,
		 * so the first one is the widest one
		 */
		if (wf_chspec_ctlchan(chan_info->chanspec) == wf_chspec_ctlchan(chanspec)) {
			ret = chan_info;
			WL_INFORM_MEM(("chanspec %x found in cellular list\n",
				chan_info->chanspec));
			goto exit;
		}
	}

exit:
	if (ret == NULL) {
		wl_cellavoid_chan_info_t *chan_info, *next;
		char chanspec_str[CHANSPEC_STR_LEN];

		GCC_DIAGNOSTIC_PUSH_SUPPRESS_CAST();
		list_for_each_entry_safe(chan_info, next, &cellavoid_info->cell_chan_info_list,
				list) {
			GCC_DIAGNOSTIC_POP();
			wf_chspec_ntoa(chan_info->chanspec, chanspec_str);
			WL_INFORM_MEM(("Cellular : chanspec %s(%x), pwrcap %d\n",
				chanspec_str, chan_info->chanspec, chan_info->pwr_cap));
		}

		GCC_DIAGNOSTIC_PUSH_SUPPRESS_CAST();
		list_for_each_entry_safe(chan_info, next, &cellavoid_info->avail_chan_info_list,
				list) {
			GCC_DIAGNOSTIC_POP();
			wf_chspec_ntoa(chan_info->chanspec, chanspec_str);
			WL_INFORM_MEM(("Avail : chanspec %s(%x), pwrcap %d\n",
				chanspec_str, chan_info->chanspec, chan_info->pwr_cap));
		}
		WL_INFORM_MEM(("No chanspec in avail list/cellular list\n"));
	}

	return ret;
}

static wl_cellavoid_chan_info_t *
wl_cellavoid_find_chinfo_fromband(wl_cellavoid_info_t *cellavoid_info, int band)
{
	wl_cellavoid_chan_info_t *chan_info, *next;
	wl_cellavoid_chan_info_t *ret = NULL;

	/* Find in available channel list(safe channel) first */
	GCC_DIAGNOSTIC_PUSH_SUPPRESS_CAST();
	list_for_each_entry_safe(chan_info, next, &cellavoid_info->avail_chan_info_list, list) {
		GCC_DIAGNOSTIC_POP();
		if (CHSPEC_TO_WLC_BAND(chan_info->chanspec) == band) {
			ret = chan_info;
			WL_INFORM_MEM(("chanspec %x found in avail list\n", chan_info->chanspec));
			goto exit;
		}
	}

	/* If it's not found and mandatory flag is set return null */
	if (cellavoid_info->mandatory_flag & WL_CELL_AVOID_SOFTAP) {
		WL_INFORM_MEM(("No chanspec in avail list and mandatory flag set\n"));
		goto exit;
	}

	/* If it's not found and mandatory flag is zeo,
	 * pick up the chanspec from cellular channel list(unsafe list)
	 */
	GCC_DIAGNOSTIC_PUSH_SUPPRESS_CAST();
	list_for_each_entry_safe(chan_info, next, &cellavoid_info->cell_chan_info_list, list) {
		GCC_DIAGNOSTIC_POP();
		if (CHSPEC_TO_WLC_BAND(chan_info->chanspec) == band) {
			ret = chan_info;
			WL_INFORM_MEM(("chanspec %x found in cellular list\n",
				chan_info->chanspec));
			goto exit;
		}
	}

exit:
	if (ret == NULL) {
		WL_INFORM_MEM(("No chanspec in avail list/cellular list\n"));
	}

	return ret;
}

chanspec_t
wl_cellavoid_find_chspec_fromband(void *cai, int band)
{
	wl_cellavoid_chan_info_t* chan_info;
	chanspec_t chanspec;
	wl_cellavoid_info_t *cellavoid_info = cai;

	chan_info = wl_cellavoid_find_chinfo_fromband(cellavoid_info, band);
	if (chan_info == NULL) {
		chanspec = INVCHANSPEC;
	} else {
		chanspec = chan_info->chanspec;
	}

	return chanspec;
}
chanspec_t
wl_cellavoid_find_widechspec_fromchspec(void *cai, chanspec_t chanspec)
{
	wl_cellavoid_chan_info_t* chan_info;
	chanspec_t wide_chanspec;
	wl_cellavoid_info_t *cellavoid_info = cai;

	chan_info = wl_cellavoid_find_chinfo_fromchspec(cellavoid_info, chanspec);
	if (chan_info == NULL) {
		wide_chanspec = INVCHANSPEC;
	} else {
		wide_chanspec = chan_info->chanspec;
	}

	return wide_chanspec;
}

static wl_cellavoid_chan_info_t *
wl_cellavoid_find_ap_chan_info(struct bcm_cfg80211 *cfg, chanspec_t ap_chspec,
	chanspec_t sta_chspec, int csa_target_band)
{
	int ap_band, sta_band = WLC_BAND_INVALID;
	wl_cellavoid_chan_info_t *chan_info = NULL;

	WL_INFORM_MEM(("AP chspec %x, STA chspec %x, CSA target %x\n",
		ap_chspec, sta_chspec, csa_target_band));

	if (csa_target_band == WLC_BAND_INVALID) {
		return NULL;
	}

	/* This will be checked later */
	if (csa_target_band & WLC_BAND_6G) {
		csa_target_band &= ~WLC_BAND_6G;
	}

	ap_band = CHSPEC_TO_WLC_BAND(ap_chspec);
	if (sta_chspec) {
		sta_band = CHSPEC_TO_WLC_BAND(sta_chspec);
	}

	/* Same band CSA first */
	if (csa_target_band & ap_band) {
		if (sta_band == ap_band) {
			/* SCC in this core */
			WL_INFORM_MEM(("STA in the same core, band %d\n", sta_band));
			chan_info = wl_cellavoid_find_chinfo_fromchspec(cfg->cellavoid_info,
					sta_chspec);
		} else {
			/* No STA in this core */
			WL_INFORM_MEM(("No STA in the same core, band %d\n", ap_band));
			chan_info = wl_cellavoid_find_chinfo_sameband(cfg->cellavoid_info,
				ap_chspec);
		}
		csa_target_band &= ~ap_band;
	}

	/* If there's no target to CSA, try in different core */
	if (chan_info == NULL && csa_target_band != 0) {
		if (csa_target_band == sta_band) {
			/* STA in the another core, so check STA chanspec is available to use
			 * Skip DFS case
			 */
			WL_INFORM_MEM(("STA in the another core. band %d\n", csa_target_band));
			if (!is_chanspec_dfs(cfg, sta_chspec)) {
				chan_info = wl_cellavoid_find_chinfo_fromchspec(cfg->cellavoid_info,
					sta_chspec);
			}
		} else {
			/* No STA in another core */
			WL_INFORM_MEM(("No STA in the another core, band %d\n", csa_target_band));
			chan_info = wl_cellavoid_find_chinfo_fromband(cfg->cellavoid_info,
				csa_target_band);
		}
	}

	if (chan_info) {
		WL_INFORM_MEM(("Found chan info %x\n", chan_info->chanspec));
	}

	return chan_info;
}

/* After making the safe channel/unsafe channel list,
 * perform actions needs to be done (AP->CSA and others)
 * Then, deliver chanspec + pwrcap information to the FW
 * by calling wl_cellavoid_apply_txpwrcap
 */
static int
wl_cellavoid_handle_apsta_concurrency(struct bcm_cfg80211 *cfg)
{
	wl_cellavoid_info_t *cellavoid_info = cfg->cellavoid_info;
	wl_ap_oper_data_t ap_oper_data = {0};
	cellavoid_ch_state_t ch_state;
	int i, ap_band = WLC_BAND_INVALID;
	int req_band, csa_target_band;
	uint32 sta_cnt;
	chanspec_t sta_chanspec;
	wl_cellavoid_chan_info_t *csa_chan_info = NULL;
	char chanspec_str1[CHANSPEC_STR_LEN], chanspec_str2[CHANSPEC_STR_LEN];
	int ret = BCME_OK;

	sta_cnt = wl_cfgvif_get_iftype_count(cfg, WL_IF_TYPE_STA);
	if (sta_cnt == MAX_STA_INTERFACE) {
		/* This is STA+STA case */
		return BCME_OK;
	}

	/* Check whether AP and STA is already operational */
	wl_get_ap_chanspecs(cfg, &ap_oper_data);
	sta_chanspec = wl_cfg80211_get_sta_chanspec(cfg);

	/* If there's any AP interface */
	if (ap_oper_data.count > 0) {
		for (i = 0; i < ap_oper_data.count; i++) {
			ch_state = wl_cellavoid_get_chan_info(cellavoid_info,
				ap_oper_data.iface[i].chspec);

			/* If AP is on the safe channel, skip this AP */
			if (ch_state == CELLAVOID_STATE_CH_SAFE) {
				continue;
			}

			/* AP channel is unsafe channel(cellular channel) */
			/* Get AP band */
			ap_band = CHSPEC_TO_WLC_BAND(ap_oper_data.iface[i].chspec);
			if (ap_oper_data.count == MAX_AP_INTERFACE) {
				/* 2AP case, CSA in the same wlc */
				WL_INFORM_MEM(("AP/AP, CSA only in the same band, AP chanspec %x\n",
					ap_oper_data.iface[i].chspec));
				csa_target_band = ap_band;
				if (csa_target_band == WLC_BAND_5G) {
					csa_target_band |= WLC_BAND_6G;
				}
			} else {
				/* 1 AP case, AP bsscfg can move to any wlc */
				WL_INFORM_MEM(("AP, CSA to any band, AP chanspec %x\n",
					ap_oper_data.iface[i].chspec));
				csa_target_band = WLC_BAND_2G | WLC_BAND_5G | WLC_BAND_6G;
			}

			/* Take ACS band info and
			 * filtering csa_target_band with requested ACS band
			 */
			req_band =
				wl_cellavoid_find_requested_freq_bands(ap_oper_data.iface[i].ndev,
				cellavoid_info);

			if (req_band != WLC_BAND_INVALID) {
				/* If ACS band info is valid, apply it as the filter */
				WL_INFORM_MEM(("csa_target_band %x, reqband %x\n",
					csa_target_band, req_band));
				csa_target_band &= req_band;
			}

			/* Handle STA concurrency scenario and get chan into to switch channel */
			csa_chan_info = wl_cellavoid_find_ap_chan_info(cfg,
				ap_oper_data.iface[i].chspec, sta_chanspec, csa_target_band);

			/* If channel exists, schedule channel swith for this AP */
			if (csa_chan_info) {
				/* Schedule CSA only when the target chanspec is different
				 * from cur chanspec
				 */
				if (ap_oper_data.iface[i].chspec != csa_chan_info->chanspec) {
					wf_chspec_ntoa(ap_oper_data.iface[i].chspec, chanspec_str1);
					wf_chspec_ntoa(csa_chan_info->chanspec, chanspec_str2);
					WL_INFORM_MEM(("add csa item, chanspec org %s(%x) -> "
						"target %s(%x)\n", chanspec_str1,
						ap_oper_data.iface[i].chspec, chanspec_str2,
						csa_chan_info->chanspec));
					ret = wl_cellavoid_add_csa_info(cellavoid_info,
						ap_oper_data.iface[i].ndev,
						csa_chan_info->chanspec);
					if (ret != BCME_OK) {
						WL_ERR(("add csa info failed\n"));
						break;
					}
				}
			} else {
				WL_INFORM_MEM(("AP %s is not allowed to work, cur chanspec %x\n",
					ap_oper_data.iface[i].ndev->name,
					ap_oper_data.iface[i].chspec));
			}
		}
	}

	if (ret != BCME_OK) {
		wl_cellavoid_free_csa_info_list(cellavoid_info);
	} else {
		if (!list_empty(&cellavoid_info->csa_info_list)) {
			WL_INFORM_MEM(("scheduling csa work, item count %d\n",
				cellavoid_info->csa_info_cnt));
			cellavoid_info->csa_progress = TRUE;
			cellavoid_info->csa_reschedule_cnt = 0;
			schedule_delayed_work(&cfg->csa_delayed_work,
				msecs_to_jiffies((const unsigned int)CSA_DELAYWORK_FIRST_INTERVAL));
		}
	}

	return ret;
}

/* Used by cfg vendor interface to verify the param is correct and update bw/chanspec band */
static int
wl_cellavoid_validate_param(struct bcm_cfg80211 *cfg, wl_cellavoid_param_t *param)
{
	int ret = BCME_OK;
	int i, param_ch;
	chanspec_band_t param_band;
	chanspec_bw_t bw;

	for (i = 0; i < param->chan_cnt; i++) {
		bw = INVALID_CHSPEC_BW;

		/* Not supported DFS band */
		if (wl_cfgscan_is_dfs_set(param->chan_param[i].band)) {
			WL_ERR(("Not supported DFS band\n"));
			ret = -EINVAL;
			goto exit;
		}

		param_ch = param->chan_param[i].center_channel;
		param_band = (param->chan_param[i].band == WIFI_BAND_BG) ?
			WL_CHANSPEC_BAND_2G : WL_CHANSPEC_BAND_5G;

		if (param_band == WL_CHANSPEC_BAND_2G) {
			if (wf_valid_20MHz_chan(param_ch, param_band)) {
				bw = WL_CHANSPEC_BW_20;
			}
		} else {
			if (wf_valid_40MHz_center_chan(param_ch, param_band)) {
				bw = WL_CHANSPEC_BW_40;
			} else if (wf_valid_80MHz_center_chan(param_ch, param_band)) {
				bw = WL_CHANSPEC_BW_80;
			} else if (wf_valid_160MHz_center_chan(param_ch, param_band)) {
				bw = WL_CHANSPEC_BW_160;
			} else if (wf_valid_20MHz_chan(param_ch, param_band)) {
				bw = WL_CHANSPEC_BW_20;
			}
		}

		if (bw == INVALID_CHSPEC_BW) {
			WL_ERR(("Not supported band %d, channel %d, pwrcap %d\n",
				param->chan_param[i].band, param->chan_param[i].center_channel,
				param->chan_param[i].pwr_cap));
			ret = -EINVAL;
			goto exit;
		}

		param->chan_param[i].chspec_bw = bw;
		param->chan_param[i].chspec_band = param_band;
	}

exit:
	return ret;
}

static int
wl_cellavoid_save_input_params(struct bcm_cfg80211 *cfg, wl_cellavoid_param_t *param)
{
	wl_cellavoid_info_t *cellavoid_info = cfg->cellavoid_info;

	if (!cellavoid_info || !param) {
		return -EPERM;
	}

	if (cellavoid_info->csa_progress) {
		return -EBUSY;
	}

	/* Backup the input parameter,
	 * this will be used to make safe/unsafe channel list upon the country code change
	 */
	cellavoid_info->params.chan_cnt = param->chan_cnt;
	cellavoid_info->params.mandatory = param->mandatory;

	(void)memcpy_s(cellavoid_info->params.chan_param,
		CELLAVOID_MAX_CH * sizeof(*(cellavoid_info->params.chan_param)),
		param->chan_param, param->chan_cnt * sizeof(*(param->chan_param)));

	return BCME_OK;
}

static int
wl_cellavoid_set_cell_channels(struct bcm_cfg80211 *cfg, wl_cellavoid_param_t *param)
{
	wl_cellavoid_info_t *cellavoid_info = cfg->cellavoid_info;
	int ret = BCME_OK, i, j, cnt;
	int param_ch;
	chanspec_band_t param_band;
	chanspec_bw_t param_bw;
	wl_cellavoid_chan_info_t *chan_info;
	chanspec_t chspecs[WF_NUM_SIDEBANDS_160MHZ];

	WL_INFORM(("%s: Enter\n", __FUNCTION__));
	if (!cellavoid_info || !param) {
		return -EPERM;
	}

	/* CSA triggered by cellular channel is on-going */
	if (cellavoid_info->csa_progress) {
		return -EBUSY;
	}

	/* Clear unsafe channel list, move back unsafe channel list to safe channel list */
	wl_cellavoid_clear_cell_chan_list(cellavoid_info);

	/* Set mandatory flag */
	cellavoid_info->mandatory_flag = param->mandatory;

	/* Check channel params and set unsafe channel list */
	for (i = 0; i < param->chan_cnt; i++) {
		param_ch = param->chan_param[i].center_channel;
		param_band = param->chan_param[i].chspec_band;
		param_bw = param->chan_param[i].chspec_bw;

		if (wf_valid_160MHz_center_chan(param_ch, param_band)) {
			WL_INFORM_MEM(("160MHz channel is not supported ch : %d band %x\n",
				param_ch, param_band));
			continue;
		}

		bzero(chspecs, sizeof(chspecs));

		ret = wl_get_all_sideband_chanspecs(param_ch, param_band, param_bw,
			chspecs, &cnt);
		if (ret != BCME_OK || cnt == 0) {
			WL_ERR(("channel is not supported ch : %d band %d\n",
				param_ch, param_band));
			continue;
		}

		for (j = 0; j < cnt; j++) {
			/* Find chanspecs in the safe channel list(avail channel list)
			 * If the chanspec exists, detach the channel item
			 * from the safe channel list(avail channel list)
			 */
			chan_info = wl_cellavoid_get_chan_info_from_avail_chan_list(cellavoid_info,
				chspecs[j]);
			if (chan_info == NULL) {
				WL_MEM(("no chan info for chanspec %x\n", chspecs[j]));
				continue;
			}

			/* If the chanspec exists, set txpwr cap for this chanspec */
			chan_info->pwr_cap = param->chan_param[i].pwr_cap;

			/* Move this chan info to the unsafe channel list(cellular channel list */
			wl_cellavoid_move_chan_info_to_cell_chan_list(cellavoid_info, chan_info);
		}
	}

	/* Sort the safe/unsafe channel list for dump */
	wl_cellavoid_sort_chan_info_list(cellavoid_info);

#ifdef WL_CELLULAR_CHAN_AVOID_DUMP
	wl_cellavoid_dump_chan_info_list(cellavoid_info);
#endif /* WL_CELLULAR_CHAN_AVOID_DUMP */

	/* Perform actions needs to be done (AP->CSA)
	 */
	ret = wl_cellavoid_handle_apsta_concurrency(cfg);
	if (ret != BCME_OK) {
		WL_ERR(("returned fail %d\n", ret));
		goto fail;
	}

	/* Deliver chanspec + pwrcap information to the FW */
	ret = wl_cellavoid_apply_txpwrcap(cfg, cellavoid_info);

	return ret;

fail:
	wl_cellavoid_clear_cell_chan_list(cellavoid_info);

	return ret;
}

static int
wl_cellavoid_update_param(struct bcm_cfg80211 *cfg, wl_cellavoid_param_t *param)
{
	int err = BCME_OK;

	wl_cellavoid_sync_lock(cfg);

	err = wl_cellavoid_save_input_params(cfg, param);
	if (err == BCME_OK) {
		err = wl_cellavoid_set_cell_channels(cfg, param);
		if (err) {
			WL_INFORM_MEM(("Failed to set cellular channel list, err:%d\n", err));
		}
	} else {
		WL_INFORM_MEM(("Failed to save input params, err:%d\n", err));
	}

	wl_cellavoid_sync_unlock(cfg);

	return err;
}

/* cfg vendor interface function */
int
wl_cfgvendor_cellavoid_set_cell_channels(struct wiphy *wiphy,
		struct wireless_dev *wdev, const void  *data, int len)
{
	int err = BCME_OK, rem, rem1, rem2, type;
	wl_cellavoid_param_t param;
	wl_cellavoid_chan_param_t* cur_chan_param = NULL;
	const struct nlattr *iter, *iter1, *iter2;
	struct bcm_cfg80211 *cfg = wiphy_priv(wiphy);

	BCM_REFERENCE(wdev);

	bzero(&param, sizeof(param));
	if (len <= 0) {
		WL_ERR(("Length of the nlattr is not valid len : %d\n", len));
		err = -EINVAL;
		goto exit;
	}
	nla_for_each_attr(iter, data, len, rem) {
		type = nla_type(iter);
		switch (type) {
		case CELLAVOID_ATTRIBUTE_CNT:
			param.chan_cnt = nla_get_u8(iter);
			if (param.chan_cnt > CELLAVOID_MAX_CH) {
				err = -EINVAL;
				goto exit;
			}
			param.chan_param = (wl_cellavoid_chan_param_t *)MALLOCZ(cfg->osh,
					sizeof(wl_cellavoid_chan_param_t) * param.chan_cnt);
			if (param.chan_param == NULL) {
				WL_ERR(("failed to allocate target param for (%d)\n",
					param.chan_cnt));
				err = -ENOMEM;
				goto exit;
			}

			break;
		case CELLAVOID_ATTRIBUTE_MANDATORY:
			param.mandatory = nla_get_u32(iter);
			break;
		case CELLAVOID_ATTRIBUTE_CONFIG:
			if (param.chan_param == NULL) {
				WL_ERR(("chan_param is NULL (%d)\n", param.chan_cnt));
				err = -ENOMEM;
				goto exit;
			}
			cur_chan_param = param.chan_param;
			nla_for_each_nested(iter1, iter, rem1) {
				if ((uint8 *)cur_chan_param >= ((uint8 *)param.chan_param +
					sizeof(wl_cellavoid_chan_param_t) * param.chan_cnt)) {
					WL_ERR(("increased addr is over its max size\n"));
					err = -EINVAL;
					goto exit;
				}
				nla_for_each_nested(iter2, iter1, rem2) {
					type = nla_type(iter2);
					switch (type) {
						case CELLAVOID_ATTRIBUTE_BAND:
							cur_chan_param->band = nla_get_u32(iter2);
							break;
						case CELLAVOID_ATTRIBUTE_CHANNEL:
							cur_chan_param->center_channel =
								nla_get_u32(iter2);
							break;
						case CELLAVOID_ATTRIBUTE_PWRCAP:
							cur_chan_param->pwr_cap =
								nla_get_u32(iter2);
							break;
					}
				}
				cur_chan_param++;
			}
			break;
		}
	}

	WL_INFORM_MEM(("CELLAVOID PARAM - CNT:%d MANDATORY:%d\n",
		param.chan_cnt, param.mandatory));

	err = wl_cellavoid_validate_param(cfg, &param);
	if (err) {
		err = -EINVAL;
		goto exit;
	}

	err = wl_cellavoid_update_param(cfg, &param);

exit:
	/* free the config param table */
	if (param.chan_param) {
		MFREE(cfg->osh, param.chan_param,
			sizeof(wl_cellavoid_chan_param_t) * param.chan_cnt);
	}
	return err;
}<|MERGE_RESOLUTION|>--- conflicted
+++ resolved
@@ -640,15 +640,11 @@
  * narrower bw, small channel number comes later after sorting
  */
 static int
-<<<<<<< HEAD
-wl_cellavoid_chan_info_compare(void *priv, const struct list_head *a, const struct list_head *b)
-=======
 #if (LINUX_VERSION_CODE >= KERNEL_VERSION(5, 10, 70))
 wl_cellavoid_chan_info_compare(void *priv, const struct list_head *a, const struct list_head *b)
 #else
 wl_cellavoid_chan_info_compare(void *priv, struct list_head *a, struct list_head *b)
 #endif
->>>>>>> c6c5bca5
 {
 	uint8 i1_chan, i2_chan;
 	uint16 i1_bw, i2_bw;
