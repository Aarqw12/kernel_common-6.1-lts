// SPDX-License-Identifier: GPL-2.0-only
/*
 * Driver for BigOcean video accelerator
 *
 * Copyright 2020 Google LLC.
 *
 * Author: Vinay Kalia <vinaykalia@google.com>
 */

#define pr_fmt(fmt) KBUILD_MODNAME ": " fmt

#include <linux/init.h>
#include <linux/module.h>
#include <linux/of_platform.h>
#include <linux/slab.h>
#include <linux/sysfs.h>
#include <linux/uaccess.h>
#include <linux/platform_data/sscoredump.h>
#include <linux/soc/samsung/exynos-smc.h>
#include <linux/kthread.h>

#include "bigo_io.h"
#include "bigo_iommu.h"
#include "bigo_of.h"
#include "bigo_pm.h"
#include "bigo_priv.h"
#include "bigo_slc.h"
#include "bigo_debug.h"
#include "bigo_prioq.h"

#define BIGO_DEVCLASS_NAME "video_codec"
#define BIGO_CHRDEV_NAME "bigocean"

#define DEFAULT_WIDTH 3840
#define DEFAULT_HEIGHT 2160
#define DEFAULT_FPS 60
#define BIGO_SMC_ID 0xd
#define BIGO_MAX_INST_NUM 16
#define BIGO_HBD_BIT BIT(17)

#define BIGO_IDLE_TIMEOUT_MS 1000

static int bigo_worker_thread(void *data);

static struct sscd_platform_data bigo_sscd_platdata;

static void bigo_sscd_release(struct device *dev)
{
	pr_debug("sscd release\n");
}

static struct platform_device bigo_sscd_dev = {
	.name            = BIGO_CHRDEV_NAME,
	.driver_override = SSCD_NAME,
	.id              = -1,
	.dev             = {
		.platform_data = &bigo_sscd_platdata,
		.release       = bigo_sscd_release,
	},
};

static void bigo_coredump(struct bigo_core *core, const char *crash_info)
{
	struct sscd_platform_data *sscd_platdata = &bigo_sscd_platdata;
	struct sscd_segment seg;

	if (!sscd_platdata->sscd_report)
		return;

	memset(&seg, 0, sizeof(seg));
	seg.addr = (void *)core->base;
	seg.size = core->regs_size;
	seg.flags = 0;
	seg.paddr = (void *)core->paddr;
	seg.vaddr = (void *)core->base;

	sscd_platdata->sscd_report(&bigo_sscd_dev, &seg, 1,
		SSCD_FLAGS_ELFARM64HDR, crash_info);
}

static inline int on_first_instance_open(struct bigo_core *core)
{
	int rc;

	core->worker_thread = kthread_run(bigo_worker_thread, (void*)core,
					"bigo_worker_thread");
	if (IS_ERR(core->worker_thread)) {
		rc = PTR_ERR(core->worker_thread);
		core->worker_thread = NULL;
		pr_err("failed to create worker thread rc = %d\n", rc);
		goto exit;
	}

	rc = bigo_pt_client_enable(core);
	if (rc) {
		pr_info("failed to enable SLC");
		kthread_stop(core->worker_thread);
		goto exit;
	}
#if IS_ENABLED(CONFIG_PM)
	rc = pm_runtime_get_sync(core->dev);
	if (rc) {
		pr_err("failed to resume: %d\n", rc);
		kthread_stop(core->worker_thread);
	}
#endif

exit:
	return rc;
}

static inline void on_last_inst_close(struct bigo_core *core)
{
#if IS_ENABLED(CONFIG_PM)
	if (pm_runtime_put_sync_suspend(core->dev))
		pr_warn("failed to suspend\n");
#endif
	bigo_pt_client_disable(core);
}

static inline int bigo_count_inst(struct bigo_core *core)
{
	int count = 0;
	struct list_head *pos;

	list_for_each(pos, &core->instances)
		count++;

	return count;
}

static int bigo_open(struct inode *inode, struct file *file)
{
	int rc = 0;
	struct bigo_core *core = container_of(inode->i_cdev, struct bigo_core, cdev);
	struct bigo_inst *inst;

	inst = kzalloc(sizeof(*inst), GFP_KERNEL);
	if (!inst) {
		rc = -ENOMEM;
		pr_err("Failed to create instance\n");
		goto err;
	}
	INIT_LIST_HEAD(&inst->list);
	INIT_LIST_HEAD(&inst->buffers);
	kref_init(&inst->refcount);
	mutex_init(&inst->lock);
	init_completion(&inst->job_comp);
	file->private_data = inst;
	inst->height = DEFAULT_WIDTH;
	inst->width = DEFAULT_HEIGHT;
	inst->fps = DEFAULT_FPS;
	inst->bpp = 1;
	inst->core = core;
	inst->idle = true;
	inst->job.regs_size = core->regs_size;
	inst->job.regs = kzalloc(core->regs_size, GFP_KERNEL);
	if (!inst->job.regs) {
		rc = -ENOMEM;
		pr_err("Failed to alloc job regs\n");
		goto err_first_inst;
	}
	mutex_lock(&core->lock);
	if (bigo_count_inst(core) >= BIGO_MAX_INST_NUM) {
		rc = -ENOMEM;
		pr_err("Reaches max number of supported instances\n");
		mutex_unlock(&core->lock);
		goto err_inst_open;
	}
	if (list_empty(&core->instances)) {
		rc = on_first_instance_open(core);
		if (rc) {
			pr_err("failed to setup first instance");
			mutex_unlock(&core->lock);
			goto err_inst_open;
		}
	}
	list_add_tail(&inst->list, &core->instances);
	mutex_unlock(&core->lock);
	bigo_mark_qos_dirty(core);
	pr_info("opened instance\n");
	return rc;

err_inst_open:
	kfree(inst->job.regs);
err_first_inst:
	kfree(inst);
err:
	return rc;
}

static void bigo_close(struct kref *ref)
{
	struct bigo_inst *inst = container_of(ref, struct bigo_inst, refcount);

	if (inst && inst->core) {
		clear_job_from_prioq(inst->core, inst);
		bigo_unmap_all(inst);
		bigo_mark_qos_dirty(inst->core);
		bigo_update_qos(inst->core);
		kfree(inst->job.regs);
		kfree(inst);
		pr_info("closed instance\n");
	}
}

static int bigo_release(struct inode *inode, struct file *file)
{
	struct bigo_inst *inst = file->private_data;
	struct bigo_core *core = inst->core;

	if (!inst || !core)
		return -EINVAL;

	mutex_lock(&core->lock);
	list_del(&inst->list);
	if (list_empty(&core->instances))
	{
		kthread_stop(core->worker_thread);
		on_last_inst_close(core);
	}
	mutex_unlock(&core->lock);

	kref_put(&inst->refcount, bigo_close);
	return 0;
}

static int bigo_run_job(struct bigo_core *core, struct bigo_job *job)
{
	long ret = 0;
	int rc = 0;
	u32 status = 0;
	unsigned long flags;

	bigo_bypass_ssmt_pid(core);
	bigo_push_regs(core, job->regs);
	bigo_core_enable(core);
	ret = wait_for_completion_timeout(&core->frame_done,
			msecs_to_jiffies(JOB_COMPLETE_TIMEOUT_MS));
	if (!ret) {
		pr_err("timed out waiting for HW\n");

		spin_lock_irqsave(&core->status_lock, flags);
		core->stat_with_irq = bigo_core_readl(core, BIGO_REG_STAT);
		spin_unlock_irqrestore(&core->status_lock, flags);

		bigo_core_disable(core);
		rc = -ETIMEDOUT;
	} else {
		rc = 0;
	}

	status = bigo_check_status(core);
	ret = bigo_wait_disabled(core, BIGO_DISABLE_TIMEOUT_MS);
	if (rc || ret || core->debugfs.trigger_ssr) {
		if(core->debugfs.trigger_ssr)
			rc = -EFAULT;
		pr_err("timed out or failed to disable hw: %d, %ld, status: 0x%x\n",
				rc, ret, status);
		bigo_coredump(core, "bigo_timeout");
	}

	bigo_pull_regs(core, job->regs);
	*(u32 *)(job->regs + BIGO_REG_STAT) = status;
	if (rc || ret)
		rc = -ETIMEDOUT;
	return rc;
}

inline void bigo_config_frmrate(struct bigo_inst *inst, __u32 frmrate)
{
	mutex_lock(&inst->lock);
	inst->fps = frmrate;
	mutex_unlock(&inst->lock);
	bigo_mark_qos_dirty(inst->core);
}

inline void bigo_config_frmsize(struct bigo_inst *inst,
				struct bigo_ioc_frmsize *frmsize)
{
	mutex_lock(&inst->lock);
	inst->height = frmsize->height;
	inst->width = frmsize->width;
	mutex_unlock(&inst->lock);
	bigo_mark_qos_dirty(inst->core);
}

inline void bigo_config_secure(struct bigo_inst *inst, __u32 is_secure)
{
	mutex_lock(&inst->lock);
	inst->is_secure = is_secure;
	mutex_unlock(&inst->lock);
}

inline void bigo_config_priority(struct bigo_inst *inst, __s32 priority)
{
	if (priority < 0 || priority >= BO_MAX_PRIO)
		return;
	mutex_lock(&inst->lock);
	inst->priority = priority;
	mutex_unlock(&inst->lock);
}

static int copy_regs_from_user(struct bigo_core *core,
			struct bigo_ioc_regs *desc,
			void __user *user_desc,
			struct bigo_job *job)
{
	if (!core || !desc || !user_desc || !job)
		return -EINVAL;

	if (copy_from_user(desc, user_desc, sizeof(*desc)))
		return -EFAULT;

	if (desc->regs_size != core->regs_size) {
		pr_err("Reg size of userspace(%u) is different(%u)\n",
		(unsigned int)desc->regs_size, core->regs_size);
		return -EINVAL;
	}

	if (copy_from_user(job->regs, (void *)desc->regs, desc->regs_size))
		return -EFAULT;

	return 0;
}

static int copy_regs_to_user(struct bigo_ioc_regs *desc,
				struct bigo_job *job)
{
	if (!desc || !job)
		return -EINVAL;

	if (copy_to_user((void *)desc->regs, job->regs, desc->regs_size))
		return -EFAULT;

	return 0;
}

static long bigo_unlocked_ioctl(struct file *file, unsigned int cmd,
				unsigned long arg)
{
	struct bigo_inst *inst = file->private_data;
	struct bigo_core *core =
		container_of(file->f_inode->i_cdev, struct bigo_core, cdev);
	void __user *user_desc = (void __user *)arg;
	struct bigo_ioc_mapping mapping;
	struct bigo_ioc_frmsize frmsize;
	struct bigo_cache_info cinfo;
	struct bigo_inst *curr_inst;
	bool found = false;
	int rc = 0;

	if (_IOC_TYPE(cmd) != BIGO_IOC_MAGIC) {
		pr_err("Bad IOCTL\n");
		return -EINVAL;
	}
	if (_IOC_NR(cmd) > BIGO_CMD_MAXNR) {
		pr_err("Bad IOCTL\n");
		return -EINVAL;
	}
	if (!inst || !core) {
		pr_err("No instance or core\n");
		return -EINVAL;
	}
	mutex_lock(&core->lock);
	list_for_each_entry(curr_inst, &core->instances, list) {
		if (curr_inst == inst) {
			found = true;
			break;
		}
	}

	if (!found) {
		mutex_unlock(&core->lock);
		pr_err("this instance is invalid");
		return -EINVAL;
	}
	kref_get(&inst->refcount);
	mutex_unlock(&core->lock);
	switch (cmd) {
	case BIGO_IOCX_PROCESS:
	{
		struct bigo_ioc_regs desc;
		struct bigo_job *job = &inst->job;
		long ret;
		u32 hbd;
		u32 bpp;

		if (copy_regs_from_user(core, &desc, user_desc, job)) {
			pr_err("Failed to copy regs from user\n");
			return -EFAULT;
		}

		hbd = (((u32*)job->regs)[3]) & BIGO_HBD_BIT;
		bpp = hbd ? 2:1;
		if (bpp != inst->bpp) {
			inst->bpp = bpp;
			bigo_mark_qos_dirty(core);
		}

		if(enqueue_prioq(core, inst)) {
			pr_err("Failed enqueue frame\n");
			return -EFAULT;
		}

		ret = wait_for_completion_timeout(
			&inst->job_comp,
			msecs_to_jiffies(JOB_COMPLETE_TIMEOUT_MS * 16));
		if (!ret) {
			pr_err("timed out waiting for HW: %d\n", rc);
			clear_job_from_prioq(core, inst);
			rc = -ETIMEDOUT;
		} else {
			rc = (ret > 0) ? 0 : ret;
		}

		if (rc)
			break;

		rc = job->status;
		if(copy_regs_to_user(&desc, job)) {
			pr_err("Failed to copy regs to user\n");
			rc = -EFAULT;
		}
		break;
	}
	case BIGO_IOCX_MAP:
		if (copy_from_user(&mapping, user_desc, sizeof(mapping))) {
			pr_err("Failed to copy from user\n");
			return -EFAULT;
		}
		rc = bigo_map(core, inst, &mapping);
		if (rc)
			pr_err("Error mapping: %d\n", mapping.fd);
		if (copy_to_user(user_desc, &mapping, sizeof(mapping))) {
			pr_err("Failed to copy to user\n");
			rc = -EFAULT;
		}
		break;
	case BIGO_IOCX_UNMAP:
		if (copy_from_user(&mapping, user_desc, sizeof(mapping))) {
			pr_err("Failed to copy from user\n");
			return -EFAULT;
		}
		rc = bigo_unmap(inst, &mapping);
		if (rc)
			pr_err("Error un-mapping: %d\n", mapping.fd);
		break;
	case BIGO_IOCX_CONFIG_FRMRATE: {
		u32 frmrate = (u32)arg;

		bigo_config_frmrate(inst, frmrate);
		break;
	}
	case BIGO_IOCX_CONFIG_FRMSIZE:
		if (copy_from_user(&frmsize, user_desc, sizeof(frmsize))) {
			pr_err("Failed to copy from user\n");
			return -EFAULT;
		}
		bigo_config_frmsize(inst, &frmsize);
		break;
	case BIGO_IOCX_GET_CACHE_INFO:
		bigo_get_cache_info(inst->core, &cinfo);
		if (copy_to_user(user_desc, &cinfo, sizeof(cinfo))) {
			pr_err("Failed to copy to user\n");
			rc = -EFAULT;
		}
		break;
	case BIGO_IOCX_CONFIG_SECURE: {
		u32 is_secure = (u32)arg;
		bigo_config_secure(inst, is_secure);
		break;
	}
	case BIGO_IOCX_CONFIG_PRIORITY: {
		s32 priority = (s32)arg;
		bigo_config_priority(inst, priority);
		break;
	}
	case BIGO_IOCX_ABORT:
		break;
	default:
		rc = -EINVAL;
		break;
	}

	kref_put(&inst->refcount, bigo_close);
	return rc;
}

static irqreturn_t bigo_isr(int irq, void *arg)
{
	struct bigo_core *core = (struct bigo_core *)arg;
	u32 bigo_stat;
	unsigned long flags;

	bigo_stat = bigo_core_readl(core, BIGO_REG_STAT);

	if (!(bigo_stat & BIGO_STAT_IRQ))
		return IRQ_NONE;

	spin_lock_irqsave(&core->status_lock, flags);
	core->stat_with_irq = bigo_stat;
	spin_unlock_irqrestore(&core->status_lock, flags);
	bigo_stat &= ~BIGO_STAT_IRQMASK;
	bigo_core_writel(core, BIGO_REG_STAT, bigo_stat);
	complete(&core->frame_done);
	return IRQ_HANDLED;
}

#if IS_ENABLED(CONFIG_PM)
static const struct dev_pm_ops bigo_pm_ops = {
	SET_RUNTIME_PM_OPS(bigo_runtime_suspend, bigo_runtime_resume, NULL)
};
#endif

static const struct file_operations bigo_fops = {
	.owner = THIS_MODULE,
	.open = bigo_open,
	.release = bigo_release,
	.unlocked_ioctl = bigo_unlocked_ioctl,
	.compat_ioctl = bigo_unlocked_ioctl,
};

static int init_chardev(struct bigo_core *core)
{
	int rc;

	cdev_init(&core->cdev, &bigo_fops);
	core->cdev.owner = THIS_MODULE;
	rc = alloc_chrdev_region(&core->devno, 0, 1, BIGO_CHRDEV_NAME);
	if (rc < 0) {
		pr_err("Failed to alloc chrdev region\n");
		goto err;
	}
	rc = cdev_add(&core->cdev, core->devno, 1);
	if (rc) {
		pr_err("Failed to register chrdev\n");
		goto err_cdev_add;
	}

	core->_class = class_create(THIS_MODULE, BIGO_DEVCLASS_NAME);
	if (IS_ERR(core->_class)) {
		rc = PTR_ERR(core->_class);
		goto err_class_create;
	}

	core->svc_dev = device_create(core->_class, NULL, core->cdev.dev, core,
				      BIGO_CHRDEV_NAME);
	if (IS_ERR(core->svc_dev)) {
		pr_err("device_create err\n");
		rc = PTR_ERR(core->svc_dev);
		goto err_device_create;
	}
	return rc;

err_device_create:
	class_destroy(core->_class);
err_class_create:
	cdev_del(&core->cdev);
err_cdev_add:
	unregister_chrdev_region(core->devno, 1);
err:
	return rc;
}

static void deinit_chardev(struct bigo_core *core)
{
	if (!core)
		return;

	device_destroy(core->_class, core->devno);
	class_destroy(core->_class);
	cdev_del(&core->cdev);
	unregister_chrdev_region(core->devno, 1);
}

static inline void mark_instances_idle(struct bigo_core *core)
{
	struct bigo_inst *curr_inst;
	mutex_lock(&core->lock);
	list_for_each_entry(curr_inst, &core->instances, list)
		curr_inst->idle = true;
	mutex_unlock(&core->lock);
}

static int bigo_worker_thread(void *data)
{
	struct bigo_core *core = (struct bigo_core *)data;
	struct bigo_inst *inst;
	struct bigo_job *job = NULL;
	bool should_stop;
	int rc;

	if (!core)
		return -ENOMEM;

	while(1) {
		rc = wait_event_timeout(core->worker,
			dequeue_prioq(core, &job, &should_stop),
			msecs_to_jiffies(BIGO_IDLE_TIMEOUT_MS));
		if (!rc && !should_stop) {
			/* Mark all instances as IDLE since none of these
			 * instances queued a job for BIGO_IDLE_TIMEOUT_MS
			 */
			mark_instances_idle(core);
			bigo_clocks_off(core);
			bigo_mark_qos_dirty(core);
			pr_info("bigocean entered idle state\n");
			wait_event(core->worker,
				dequeue_prioq(core, &job, &should_stop));
			pr_info("bigocean resumed to work\n");
		}
		if(should_stop) {
			pr_info("worker thread received stop signal, exit\n");
			return 0;
		}
		if (!job)
			continue;

		inst = container_of(job, struct bigo_inst, job);
<<<<<<< HEAD
		inst->idle = false;
=======

		if (inst->idle) {
			inst->idle = false;
			bigo_mark_qos_dirty(core);
		}

>>>>>>> fc2b92d0
		bigo_update_qos(core);
		if (inst->is_secure) {
			rc = exynos_smc(SMC_PROTECTION_SET, 0, BIGO_SMC_ID,
					SMC_PROTECTION_ENABLE);
			if (rc) {
				pr_err("failed to enable SMC_PROTECTION_SET: %d\n", rc);
				goto done;
			}
		}

		rc = bigo_run_job(core, job);
		if (rc) {
			pr_err("Error running job\n");
			goto done;
		}

		if (inst->is_secure) {
			rc = exynos_smc(SMC_PROTECTION_SET, 0, BIGO_SMC_ID,
					SMC_PROTECTION_DISABLE);
			if (rc)
				pr_err("failed to disable SMC_PROTECTION_SET: %d\n", rc);
		}

	done:
		job->status = rc;
		complete(&inst->job_comp);
	}
	return 0;
}

static int bigo_probe(struct platform_device *pdev)
{
	int rc = 0;
	int i;
	struct bigo_core *core;

	core = devm_kzalloc(&pdev->dev, sizeof(struct bigo_core), GFP_KERNEL);
	if (!core) {
		rc = -ENOMEM;
		goto err;
	}

	mutex_init(&core->lock);
	mutex_init(&core->prioq.lock);
	INIT_LIST_HEAD(&core->instances);
	INIT_LIST_HEAD(&core->pm.opps);
	INIT_LIST_HEAD(&core->pm.bw);
	for(i = 0; i < BO_MAX_PRIO; ++i)
		INIT_LIST_HEAD(&core->prioq.queue[i]);
	spin_lock_init(&core->status_lock);
	init_completion(&core->frame_done);
	init_waitqueue_head(&core->worker);
	core->dev = &pdev->dev;
	platform_set_drvdata(pdev, core);

	rc = init_chardev(core);
	if (rc) {
		pr_err("Failed to initialize chardev for bigocean: %d\n", rc);
		goto err_init_chardev;
	}

	rc = bigo_of_dt_parse(core);
	if (rc) {
		pr_err("Failed to parse DT node\n");
		goto err_dt_parse;
	}

	rc = bigo_init_io(core, bigo_isr);
	if (rc < 0) {
		pr_err("failed to request irq\n");
		goto err_io;
	}

	/* TODO(vinaykalia@): Move pm_runtime_enable call somewhere else? */
	pm_runtime_enable(&pdev->dev);
	rc = bigo_pm_init(core);
	if (rc) {
		pr_err("Failed to initialize power management\n");
		goto err_io;
	}

	rc = iommu_register_device_fault_handler(&pdev->dev, bigo_iommu_fault_handler, core);
	if (rc) {
		pr_err("failed to register iommu fault handler: %d\n", rc);
		goto err_fault_handler;
	}

	rc = bigo_pt_client_register(pdev->dev.of_node, core);
	if (rc == -EPROBE_DEFER) {
		pr_warn("pt_client returns -EPROBE_DEFER, try again later\n");
		goto err_pt_client;
	} else {
		rc = 0;
	}

	if(platform_device_register(&bigo_sscd_dev))
		pr_warn("Failed to register bigo_sscd_dev.\n");

	bigo_init_debugfs(core);

	return rc;

err_pt_client:
	iommu_unregister_device_fault_handler(&pdev->dev);
err_fault_handler:
	pm_runtime_disable(&pdev->dev);
err_io:
	bigo_of_dt_release(core);
err_dt_parse:
	deinit_chardev(core);
err_init_chardev:
	platform_set_drvdata(pdev, NULL);
err:
	return rc;
}

static int bigo_remove(struct platform_device *pdev)
{
	struct bigo_core *core = (struct bigo_core *)platform_get_drvdata(pdev);

	bigo_uninit_debugfs(core);
	platform_device_unregister(&bigo_sscd_dev);
	bigo_pt_client_unregister(core);
	iommu_unregister_device_fault_handler(&pdev->dev);
	pm_runtime_disable(&pdev->dev);
	bigo_of_dt_release(core);
	deinit_chardev(core);
	platform_set_drvdata(pdev, NULL);
	return 0;
}

static const struct of_device_id bigo_dt_match[] = {
	{ .compatible = "google,bigocean" },
	{}
};

static struct platform_driver bigo_driver = {
	.probe = bigo_probe,
	.remove = bigo_remove,
	.driver = {
		.name = "bigocean",
		.owner = THIS_MODULE,
		.of_match_table = bigo_dt_match,
#ifdef CONFIG_PM
		.pm = &bigo_pm_ops,
#endif
	},
};

module_platform_driver(bigo_driver);

MODULE_LICENSE("GPL");
MODULE_AUTHOR("Vinay Kalia <vinaykalia@google.com>");
MODULE_DESCRIPTION("BigOcean driver");<|MERGE_RESOLUTION|>--- conflicted
+++ resolved
@@ -618,16 +618,12 @@
 			continue;
 
 		inst = container_of(job, struct bigo_inst, job);
-<<<<<<< HEAD
-		inst->idle = false;
-=======
 
 		if (inst->idle) {
 			inst->idle = false;
 			bigo_mark_qos_dirty(core);
 		}
 
->>>>>>> fc2b92d0
 		bigo_update_qos(core);
 		if (inst->is_secure) {
 			rc = exynos_smc(SMC_PROTECTION_SET, 0, BIGO_SMC_ID,
