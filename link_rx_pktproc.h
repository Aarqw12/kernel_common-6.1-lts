--- conflicted
+++ resolved
@@ -214,10 +214,6 @@
 	struct net_device netdev;
 	struct napi_struct napi;
 	struct napi_struct *napi_ptr;
-<<<<<<< HEAD
-	atomic_t stop_napi_poll;
-=======
->>>>>>> b5f8c669
 
 	/* Statistics */
 	struct pktproc_statistics stat;
