--- conflicted
+++ resolved
@@ -5429,11 +5429,7 @@
 		}
 	}
 
-<<<<<<< HEAD
-	if (!chg_drv->psy_retry_count)
-=======
 	if (!psy || !*psy)
->>>>>>> 0d3d4322
 		return -ENODEV;
 	return 0;
 }
@@ -5457,29 +5453,17 @@
 	if (!chg_drv->bat_psy)
 		chg_drv->bat_psy = bat_psy;
 
-<<<<<<< HEAD
-	if (!chg_drv->usb_psy)
-=======
 	if (!chg_drv->usb_psy && chg_drv->usb_psy_name)	/* usb_psy_name is optional */
->>>>>>> 0d3d4322
 		ret_usb = chg_get_psy(chg_drv, chg_drv->usb_psy_name, &usb_psy);
 	if (!ret_usb && !chg_drv->usb_psy)
 		chg_drv->usb_psy = usb_psy;
 
-<<<<<<< HEAD
-	if (!chg_drv->wlc_psy)
-=======
 	if (!chg_drv->wlc_psy && chg_drv->wlc_psy_name) /* wlc_psy_name is optional */
->>>>>>> 0d3d4322
 		ret_wlc = chg_get_psy(chg_drv, chg_drv->wlc_psy_name, &wlc_psy);
 	if (!ret_wlc && !chg_drv->wlc_psy)
 		chg_drv->wlc_psy = wlc_psy;
 
-<<<<<<< HEAD
-	if (!chg_drv->ext_psy)
-=======
 	if (!chg_drv->ext_psy && chg_drv->ext_psy_name) /* ext_psy_name is optional */
->>>>>>> 0d3d4322
 		ret_ext = chg_get_psy(chg_drv, chg_drv->ext_psy_name, &ext_psy);
 	if (!ret_ext && !chg_drv->ext_psy)
 		chg_drv->ext_psy = ext_psy;
