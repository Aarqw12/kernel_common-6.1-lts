/*
 * Wifi Virtual Interface implementaion
 *
 * Copyright (C) 2022, Broadcom.
 *
 *      Unless you and Broadcom execute a separate written software license
 * agreement governing use of this software, this software is licensed to you
 * under the terms of the GNU General Public License version 2 (the "GPL"),
 * available at http://www.broadcom.com/licenses/GPLv2.php, with the
 * following added to such license:
 *
 *      As a special exception, the copyright holders of this software give you
 * permission to link this software with independent modules, and to copy and
 * distribute the resulting executable under terms of your choice, provided that
 * you also meet, for each linked independent module, the terms and conditions of
 * the license of that module.  An independent module is a module which is not
 * derived from this software.  The special exception does not apply to any
 * modifications of the software.
 *
 *
 * <<Broadcom-WL-IPTag/Dual:>>
 */
/* */

#include <typedefs.h>
#include <linuxver.h>
#include <linux/kernel.h>

#include <bcmutils.h>
#include <bcmstdlib_s.h>
#include <bcmwifi_channels.h>
#include <bcmendian.h>
#include <ethernet.h>
#ifdef WL_WPS_SYNC
#include <eapol.h>
#endif /* WL_WPS_SYNC */
#include <802.11.h>
#include <bcmiov.h>
#include <linux/if_arp.h>
#include <asm/uaccess.h>

#include <ethernet.h>
#include <linux/kernel.h>
#include <linux/kthread.h>
#include <linux/netdevice.h>
#include <linux/sched.h>
#include <linux/etherdevice.h>
#include <linux/wireless.h>
#include <linux/ieee80211.h>
#include <linux/wait.h>
#include <net/cfg80211.h>
#include <net/rtnetlink.h>

#include <wlioctl.h>
#include <bcmevent.h>
#include <wldev_common.h>
#include <wl_cfg80211.h>
#include <wl_cfgp2p.h>
#include <wl_cfgscan.h>
#include <wl_cfgvif.h>
#include <bcmdevs.h>
#include <bcmdevs_legacy.h>
#ifdef WL_FILS
#include <fils.h>
#include <frag.h>
#endif /* WL_FILS */

#include <wl_android.h>

#if defined(BCMDONGLEHOST)
#include <dngl_stats.h>
#include <dhd.h>
#include <dhd_linux.h>
#include <dhd_linux_pktdump.h>
#include <dhd_debug.h>
#include <dhdioctl.h>
#include <wlioctl.h>
#include <dhd_cfg80211.h>
#include <dhd_bus.h>
#include <wl_cfgvendor.h>
#endif /* defined(BCMDONGLEHOST) */

#ifdef WL_NAN
#include <wl_cfgnan.h>
#endif /* WL_NAN */

#ifdef BCMPCIE
#include <dhd_flowring.h>
#endif

#ifdef WL_CELLULAR_CHAN_AVOID
#include <wl_cfg_cellavoid.h>
#endif /* WL_CELLULAR_CHAN_AVOID */

#define	MAX_VIF_OFFSET	15
#define MAX_WAIT_TIME 1500

#if !defined(BCMDONGLEHOST)
#ifdef ntoh32
#undef ntoh32
#endif
#ifdef ntoh16
#undef ntoh16
#endif
#ifdef htod32
#undef htod32
#endif
#ifdef htod16
#undef htod16
#endif
#define ntoh32(i) (i)
#define ntoh16(i) (i)
#define htod32(i) (i)
#define htod16(i) (i)
#define DNGL_FUNC(func, parameters)
#else
#define DNGL_FUNC(func, parameters) func parameters

#endif /* defined(BCMDONGLEHOST) */

#if defined(STRICT_GCC_WARNINGS) && defined(__GNUC__) && (__GNUC__ > 4 || (__GNUC__ == \
	4 && __GNUC_MINOR__ >= 6))
_Pragma("GCC diagnostic pop")
#endif

/* SoftAP related parameters */
#define DEFAULT_2G_SOFTAP_CHANNEL	1
#define DEFAULT_2G_SOFTAP_CHANSPEC	0x1006
#define DEFAULT_5G_SOFTAP_CHANNEL	149

#define MAX_VNDR_OUI_STR_LEN	256u
#define VNDR_OUI_STR_LEN	10u
#define DOT11_DISCONNECT_RC     2u

#if defined(WL_FW_OCE_AP_SELECT)
static bool
wl_cfgoce_has_ie(const u8 *ie, const u8 **tlvs, u32 *tlvs_len, const u8 *oui, u32 oui_len, u8 type);

/* Check whether the given IE looks like WFA OCE IE. */
#define wl_cfgoce_is_oce_ie(ie, tlvs, len)      wl_cfgoce_has_ie(ie, tlvs, len, \
	(const uint8 *)WFA_OUI, WFA_OUI_LEN, WFA_OUI_TYPE_MBO_OCE)

/* Is any of the tlvs the expected entry? If
 * not update the tlvs buffer pointer/length.
 */
static bool
wl_cfgoce_has_ie(const u8 *ie, const u8 **tlvs, u32 *tlvs_len, const u8 *oui, u32 oui_len, u8 type)
{
	/* If the contents match the OUI and the type */
	if (ie[TLV_LEN_OFF] >= oui_len + 1 &&
			!bcmp(&ie[TLV_BODY_OFF], oui, oui_len) &&
			type == ie[TLV_BODY_OFF + oui_len]) {
		return TRUE;
	}

	return FALSE;
}
#endif /* WL_FW_OCE_AP_SELECT */

static bool check_dev_role_integrity(struct bcm_cfg80211 *cfg, u32 dev_role);

#ifdef SUPPORT_AP_BWCTRL
static int bw2cap[] = { 0, 0, WLC_BW_CAP_20MHZ, WLC_BW_CAP_40MHZ, WLC_BW_CAP_80MHZ,
	WLC_BW_CAP_160MHZ, WLC_BW_CAP_160MHZ };
#endif /* SUPPORT_AP_BWCTRL */

#if !defined(BCMDONGLEHOST)
/* Wake lock are used in Android only, which is dongle based as of now */
#define DHD_OS_WAKE_LOCK(pub)
#define DHD_OS_WAKE_UNLOCK(pub)
#define DHD_EVENT_WAKE_LOCK(pub)
#define DHD_EVENT_WAKE_UNLOCK(pub)
#define DHD_OS_WAKE_LOCK_TIMEOUT(pub)
#endif /* defined(BCMDONGLEHOST) */

#define IS_WPA_AKM(akm) ((akm) == RSN_AKM_NONE ||			\
				 (akm) == RSN_AKM_UNSPECIFIED ||	\
				 (akm) == RSN_AKM_PSK)

#ifdef SUPPORT_AP_BWCTRL
static void
wl_update_apchan_bwcap(struct bcm_cfg80211 *cfg, struct net_device *ndev, chanspec_t chanspec);
#endif /* SUPPORT_AP_BWCTRL */

#if ((LINUX_VERSION_CODE >= KERNEL_VERSION (3, 5, 0)) && (LINUX_VERSION_CODE <= (3, 7, \
	0)))
struct chan_info {
	int freq;
	int chan_type;
};
#endif

#if defined(WL_FW_OCE_AP_SELECT)
bool wl_cfg80211_is_oce_ap(struct wiphy *wiphy, const u8 *bssid_hint)
{
	const u8 *parse = NULL;
	bcm_tlv_t *ie;
	const struct cfg80211_bss_ies *ies;
	u32 len;
	struct cfg80211_bss *bss;

	bss = CFG80211_GET_BSS(wiphy, NULL, bssid_hint, 0, 0);
	if (!bss) {
		WL_ERR(("Unable to find AP in the cache"));
		return false;
	}

	if (rcu_access_pointer(bss->ies)) {
		ies = rcu_access_pointer(bss->ies);
		parse = ies->data;
		len = ies->len;
	} else {
		WL_ERR(("ies is NULL"));
		return false;
	}

	while ((ie = bcm_parse_tlvs(parse, len, DOT11_MNG_VS_ID))) {
		if (wl_cfgoce_is_oce_ie((const uint8*)ie, (u8 const **)&parse, &len) == TRUE) {
			return true;
		} else {
			ie = bcm_next_tlv((const bcm_tlv_t*) ie, &len);
			if (!ie) {
				return false;
			}
			parse = (uint8 *)ie;
			WL_DBG(("NON OCE IE. next ie ptr:%p", parse));
		}
	}
	WL_DBG(("OCE IE NOT found"));
	return false;
}
#endif /* WL_FW_OCE_AP_SELECT */

/* Dump the contents of the encoded wps ie buffer and get pbc value */
void
wl_validate_wps_ie(const char *wps_ie, s32 wps_ie_len, bool *pbc)
{
	#define WPS_IE_FIXED_LEN 6
	s16 len;
	const u8 *subel = NULL;
	u16 subelt_id;
	u16 subelt_len;
	u16 val;
	u8 *valptr = (uint8*) &val;
	if (wps_ie == NULL || wps_ie_len < WPS_IE_FIXED_LEN) {
		WL_ERR(("invalid argument : NULL\n"));
		return;
	}
	len = (s16)wps_ie[TLV_LEN_OFF];

	if (len > wps_ie_len) {
		WL_ERR(("invalid length len %d, wps ie len %d\n", len, wps_ie_len));
		return;
	}
	WL_DBG(("wps_ie len=%d\n", len));
	len -= 4;	/* for the WPS IE's OUI, oui_type fields */
	subel = wps_ie + WPS_IE_FIXED_LEN;
	while (len >= 4) {		/* must have attr id, attr len fields */
		valptr[0] = *subel++;
		valptr[1] = *subel++;
		subelt_id = HTON16(val);

		valptr[0] = *subel++;
		valptr[1] = *subel++;
		subelt_len = HTON16(val);

		len -= 4;			/* for the attr id, attr len fields */
		len -= (s16)subelt_len;	/* for the remaining fields in this attribute */
		if (len < 0) {
			break;
		}
		WL_DBG((" subel=%p, subelt_id=0x%x subelt_len=%u\n",
			subel, subelt_id, subelt_len));

		if (subelt_id == WPS_ID_VERSION) {
			WL_DBG(("  attr WPS_ID_VERSION: %u\n", *subel));
		} else if (subelt_id == WPS_ID_REQ_TYPE) {
			WL_DBG(("  attr WPS_ID_REQ_TYPE: %u\n", *subel));
		} else if (subelt_id == WPS_ID_CONFIG_METHODS) {
			valptr[0] = *subel;
			valptr[1] = *(subel + 1);
			WL_DBG(("  attr WPS_ID_CONFIG_METHODS: %x\n", HTON16(val)));
		} else if (subelt_id == WPS_ID_DEVICE_NAME) {
			char devname[33];
			int namelen = MIN(subelt_len, (sizeof(devname) - 1));

			if (namelen) {
				memcpy(devname, subel, namelen);
				devname[namelen] = '\0';
				/* Printing len as rx'ed in the IE */
				WL_DBG(("  attr WPS_ID_DEVICE_NAME: %s (len %u)\n",
					devname, subelt_len));
			}
		} else if (subelt_id == WPS_ID_DEVICE_PWD_ID) {
			valptr[0] = *subel;
			valptr[1] = *(subel + 1);
			WL_DBG(("  attr WPS_ID_DEVICE_PWD_ID: %u\n", HTON16(val)));
			*pbc = (HTON16(val) == DEV_PW_PUSHBUTTON) ? true : false;
		} else if (subelt_id == WPS_ID_PRIM_DEV_TYPE) {
			valptr[0] = *subel;
			valptr[1] = *(subel + 1);
			WL_DBG(("  attr WPS_ID_PRIM_DEV_TYPE: cat=%u \n", HTON16(val)));
			valptr[0] = *(subel + 6);
			valptr[1] = *(subel + 7);
			WL_DBG(("  attr WPS_ID_PRIM_DEV_TYPE: subcat=%u\n", HTON16(val)));
		} else if (subelt_id == WPS_ID_REQ_DEV_TYPE) {
			valptr[0] = *subel;
			valptr[1] = *(subel + 1);
			WL_DBG(("  attr WPS_ID_REQ_DEV_TYPE: cat=%u\n", HTON16(val)));
			valptr[0] = *(subel + 6);
			valptr[1] = *(subel + 7);
			WL_DBG(("  attr WPS_ID_REQ_DEV_TYPE: subcat=%u\n", HTON16(val)));
		} else if (subelt_id == WPS_ID_SELECTED_REGISTRAR_CONFIG_METHODS) {
			valptr[0] = *subel;
			valptr[1] = *(subel + 1);
			WL_DBG(("  attr WPS_ID_SELECTED_REGISTRAR_CONFIG_METHODS"
				": cat=%u\n", HTON16(val)));
		} else {
			WL_DBG(("  unknown attr 0x%x\n", subelt_id));
		}

		subel += subelt_len;
	}
}

bool
wl_cfg80211_check_vif_in_use(struct net_device *ndev)
{
	struct bcm_cfg80211 *cfg = wl_get_cfg(ndev);
	dhd_pub_t *dhd = (dhd_pub_t *)(cfg->pub);
	bool nan_enabled = FALSE;

#ifdef WL_NAN
	nan_enabled = wl_cfgnan_is_enabled(cfg);
#endif /* WL_NAN */

	if (nan_enabled || (wl_cfgp2p_vif_created(cfg)) ||
		(dhd->op_mode & DHD_FLAG_HOSTAP_MODE)) {
		WL_MEM(("%s: Virtual interfaces in use. NAN %d P2P %d softAP %d\n",
			__FUNCTION__, nan_enabled, wl_cfgp2p_vif_created(cfg),
			(dhd->op_mode & DHD_FLAG_HOSTAP_MODE)));
		return TRUE;
	}

	return FALSE;
}

#ifdef WL_IFACE_MGMT_CONF
#ifdef WL_IFACE_MGMT
static s32
wl_cfg80211_is_policy_config_allowed(struct bcm_cfg80211 *cfg)
{
	s32 ret = BCME_OK;
	wl_iftype_t active_sec_iface = WL_IFACE_NOT_PRESENT;
	bool p2p_disc_on = false;
	bool sta_assoc_state = false;
	bool nan_init_state = false;

	mutex_lock(&cfg->if_sync);

	sta_assoc_state = (wl_get_drv_status_all(cfg, CONNECTED) ||
		wl_get_drv_status_all(cfg, CONNECTING));
	active_sec_iface = wl_cfg80211_get_sec_iface(cfg);
	p2p_disc_on = wl_get_p2p_status(cfg, SCANNING);

#ifdef WL_NAN
	if (cfg->nancfg) {
		nan_init_state = cfg->nancfg->nan_init_state;
	}
#endif

	if ((sta_assoc_state == TRUE) || (p2p_disc_on == TRUE) ||
			(nan_init_state == TRUE) ||
			(active_sec_iface != WL_IFACE_NOT_PRESENT)) {
		WL_INFORM_MEM(("Active iface matrix: sta_assoc_state = %d,"
			" p2p_disc = %d, nan_disc = %d, active iface = %s\n",
			sta_assoc_state, p2p_disc_on, nan_init_state,
			wl_iftype_to_str(active_sec_iface)));
		ret = BCME_BUSY;
	}
	mutex_unlock(&cfg->if_sync);
	return ret;
}
#endif /* WL_IFACE_MGMT */

#ifdef WL_NANP2P
int
wl_cfg80211_set_iface_conc_disc(struct net_device *ndev,
	uint8 arg_val)
{
	struct bcm_cfg80211 *cfg = wl_get_cfg(ndev);
	if (!cfg) {
		WL_ERR(("%s: Cannot find cfg\n", __FUNCTION__));
		return BCME_ERROR;
	}

	if (wl_cfg80211_is_policy_config_allowed(cfg) != BCME_OK) {
		WL_ERR(("Cant allow iface management modifications\n"));
		return BCME_BUSY;
	}

	if (arg_val) {
		cfg->conc_disc |= arg_val;
	} else {
		cfg->conc_disc &= ~arg_val;
	}
	return BCME_OK;
}

uint8
wl_cfg80211_get_iface_conc_disc(struct net_device *ndev)
{
	struct bcm_cfg80211 *cfg = wl_get_cfg(ndev);
	if (!cfg) {
		WL_ERR(("%s: Cannot find cfg\n", __FUNCTION__));
		return BCME_ERROR;
	}
	return cfg->conc_disc;
}
#endif /* WL_NANP2P */

#ifdef WL_IFACE_MGMT
int
wl_cfg80211_set_iface_policy(struct net_device *ndev,
	char *arg, int len)
{
	int ret = BCME_OK;
	uint8 i = 0;
	iface_mgmt_data_t *iface_data = NULL;

	struct bcm_cfg80211 *cfg = wl_get_cfg(ndev);
	if (!cfg) {
		WL_ERR(("%s: Cannot find cfg\n", __FUNCTION__));
		return BCME_ERROR;
	}

	if (wl_cfg80211_is_policy_config_allowed(cfg) != BCME_OK) {
		WL_ERR(("Cant allow iface management modifications\n"));
		return BCME_BUSY;
	}

	if (!arg || len <= 0 || len > sizeof(iface_mgmt_data_t)) {
		return BCME_BADARG;
	}

	iface_data = (iface_mgmt_data_t *)arg;
	if (iface_data->policy >= WL_IF_POLICY_INVALID) {
		WL_ERR(("Unexpected value of policy = %d\n",
			iface_data->policy));
		return BCME_BADARG;
	}

	bzero(&cfg->iface_data, sizeof(iface_mgmt_data_t));
	ret = memcpy_s(&cfg->iface_data, sizeof(iface_mgmt_data_t), arg, len);
	if (ret != BCME_OK) {
		WL_ERR(("Failed to copy iface data, src len = %d\n", len));
		return ret;
	}

	if (cfg->iface_data.policy == WL_IF_POLICY_ROLE_PRIORITY) {
		for (i = 0; i < WL_IF_TYPE_MAX; i++) {
			WL_DBG(("iface = %s, priority[i] = %d\n",
			wl_iftype_to_str(i), cfg->iface_data.priority[i]));
		}
	}

	return ret;
}

uint8
wl_cfg80211_get_iface_policy(struct net_device *ndev)

{
	struct bcm_cfg80211 *cfg = wl_get_cfg(ndev);
	if (!cfg) {
		WL_ERR(("%s: Cannot find cfg\n", __FUNCTION__));
		return BCME_ERROR;
	}

	return cfg->iface_data.policy;
}
#endif /* WL_IFACE_MGMT */
#endif /* WL_IFACE_MGMT_CONF */

/* Get active secondary data iface type */
wl_iftype_t
wl_cfg80211_get_sec_iface(struct bcm_cfg80211 *cfg)
{
	dhd_pub_t *dhd = (dhd_pub_t *)(cfg->pub);
	struct net_device *p2p_ndev = NULL;

	p2p_ndev = wl_to_p2p_bss_ndev(cfg,
		P2PAPI_BSSCFG_CONNECTION1);

	if (dhd->op_mode & DHD_FLAG_HOSTAP_MODE) {
		return WL_IF_TYPE_AP;
	}

	if (p2p_ndev && p2p_ndev->ieee80211_ptr) {
		if (p2p_ndev->ieee80211_ptr->iftype == NL80211_IFTYPE_P2P_GO) {
			return WL_IF_TYPE_P2P_GO;
		}

		/* Set role to GC when cfg80211 layer downgrades P2P
		 * role to station type while bringing down the interface
		 */
		if (p2p_ndev->ieee80211_ptr->iftype == NL80211_IFTYPE_STATION) {
			WL_DBG_MEM(("%s, Change to GC base role\n", __FUNCTION__));
			return WL_IF_TYPE_P2P_GC;
		}

		if (p2p_ndev->ieee80211_ptr->iftype == NL80211_IFTYPE_P2P_CLIENT) {
			return WL_IF_TYPE_P2P_GC;
		}
	}

#ifdef WL_NAN
	if (wl_cfgnan_is_nan_active(bcmcfg_to_prmry_ndev(cfg)) ||
			wl_cfgnan_is_dp_active(bcmcfg_to_prmry_ndev(cfg))) {
		return WL_IF_TYPE_NAN;
	}
#endif /* WL_NAN */
	return WL_IFACE_NOT_PRESENT;
}

#ifdef WL_IFACE_MGMT
/*
* Handle incoming data interface request based on policy.
* If there is any conflicting interface, that will be
* deleted.
*/
static s32
wl_cfg80211_data_if_mgmt(struct bcm_cfg80211 *cfg,
	wl_iftype_t new_wl_iftype)
{
	s32 ret = BCME_OK;
	bool del_iface = false;
	wl_iftype_t sec_wl_if_type = wl_cfg80211_get_sec_iface(cfg);

	if (sec_wl_if_type == WL_IF_TYPE_NAN &&
		new_wl_iftype == WL_IF_TYPE_NAN) {
		/* Multi NDP is allowed irrespective of Policy */
		return BCME_OK;
	}

	if (sec_wl_if_type == WL_IFACE_NOT_PRESENT) {
		/*
		* If there is no active secondary I/F, there
		* is no interface conflict. Do nothing.
		*/
		return BCME_OK;
	}

#ifdef WL_DUAL_APSTA
	if (sec_wl_if_type == WL_IF_TYPE_AP &&
		(new_wl_iftype == WL_IF_TYPE_AP || new_wl_iftype == WL_IF_TYPE_STA)) {
		/* For Dual APSTA configuration allow starting new AP/STA even though
		 * secondary interface is AP
		 */
		return BCME_OK;
	}
#endif /* WL_DUAL_APSTA */

	/* Handle secondary data link case */
	switch (cfg->iface_data.policy) {
		case WL_IF_POLICY_CUSTOM:
		case WL_IF_POLICY_DEFAULT: {
			WL_INFORM_MEM(("%s, Delete any existing iface\n", __FUNCTION__));
			del_iface = true;
			break;
		}
		case WL_IF_POLICY_FCFS: {
			WL_INFORM_MEM(("Found active iface = %s, can't support new iface = %s\n",
				wl_iftype_to_str(sec_wl_if_type), wl_iftype_to_str(new_wl_iftype)));
			ret = BCME_ERROR;
			break;
		}
		case WL_IF_POLICY_LP: {
			WL_INFORM_MEM(("Remove active sec data interface, allow incoming iface\n"));
			/* Delete existing data iface and allow incoming sec iface */
			del_iface = true;
			break;
		}
		case WL_IF_POLICY_ROLE_PRIORITY: {
			WL_INFORM_MEM(("Existing iface = %s (%d) and new iface = %s (%d)\n",
				wl_iftype_to_str(sec_wl_if_type),
				cfg->iface_data.priority[sec_wl_if_type],
				wl_iftype_to_str(new_wl_iftype),
				cfg->iface_data.priority[new_wl_iftype]));
			if (cfg->iface_data.priority[new_wl_iftype] >
				cfg->iface_data.priority[sec_wl_if_type]) {
				del_iface = true;
			} else {
				WL_ERR(("Can't support new iface = %s\n",
					wl_iftype_to_str(new_wl_iftype)));
					ret = BCME_ERROR;
			}
			break;
		}
		default: {
			WL_ERR(("Unsupported interface policy = %d\n",
				cfg->iface_data.policy));
			return BCME_ERROR;
		}
	}
	if (del_iface) {
		ret = wl_cfg80211_delete_iface(cfg, sec_wl_if_type);
	}
	return ret;
}

/* Handle discovery ifaces based on policy */
static s32
wl_cfg80211_disc_if_mgmt(struct bcm_cfg80211 *cfg,
	wl_iftype_t new_wl_iftype, bool *disable_nan, bool *disable_p2p)
{
	s32 ret = BCME_OK;
	wl_iftype_t sec_wl_if_type =
		wl_cfg80211_get_sec_iface(cfg);
	*disable_p2p = false;
	*disable_nan = false;

	if (sec_wl_if_type == WL_IF_TYPE_NAN &&
			new_wl_iftype == WL_IF_TYPE_NAN) {
		/* Multi NDP is allowed irrespective of Policy */
		return BCME_OK;
	}

	/*
	* Check for any policy conflicts with active secondary
	* interface for incoming discovery iface
	*/
	if ((sec_wl_if_type != WL_IFACE_NOT_PRESENT) &&
		(is_discovery_iface(new_wl_iftype))) {
		switch (cfg->iface_data.policy) {
			case WL_IF_POLICY_CUSTOM: {
				if (sec_wl_if_type == WL_IF_TYPE_NAN &&
					new_wl_iftype == WL_IF_TYPE_P2P_DISC) {
					WL_INFORM_MEM(("Allow P2P Discovery with active NDP\n"));
					/* No further checks are required. */
					return BCME_OK;
				}
				/*
				* Intentional fall through to default policy
				* as for AP and associated ifaces, both are same
				*/
				fallthrough;
			}
			/* falls through */
			case WL_IF_POLICY_DEFAULT: {
				 if (sec_wl_if_type == WL_IF_TYPE_AP) {
					WL_INFORM_MEM(("AP is active, cant support new iface\n"));
					ret = BCME_ERROR;
				} else if (sec_wl_if_type == WL_IF_TYPE_P2P_GC ||
					sec_wl_if_type == WL_IF_TYPE_P2P_GO) {
					if (new_wl_iftype == WL_IF_TYPE_P2P_DISC) {
						/*
						* Associated discovery case,
						* Fall through
						*/
					} else {
						/* clear associated group interfaces */
						WL_INFORM_MEM(("remove P2P group,"
							" to support new iface\n"));
						ret = wl_cfg80211_delete_iface(cfg,
							sec_wl_if_type);
					}
				} else if (sec_wl_if_type == WL_IF_TYPE_NAN) {
					ret = wl_cfg80211_delete_iface(cfg, sec_wl_if_type);
				}
				break;
			}
			case WL_IF_POLICY_FCFS: {
				WL_INFORM_MEM(("Can't support new iface = %s\n",
						wl_iftype_to_str(new_wl_iftype)));
				ret = BCME_ERROR;
				break;
			}
			case WL_IF_POLICY_LP: {
				/* Delete existing data iface n allow incoming sec iface */
				WL_INFORM_MEM(("Remove active sec data interface = %s\n",
					wl_iftype_to_str(sec_wl_if_type)));
				ret = wl_cfg80211_delete_iface(cfg,
						sec_wl_if_type);
				break;
			}
			case WL_IF_POLICY_ROLE_PRIORITY: {
				WL_INFORM_MEM(("Existing iface = %s (%d) and new iface = %s (%d)\n",
					wl_iftype_to_str(sec_wl_if_type),
					cfg->iface_data.priority[sec_wl_if_type],
					wl_iftype_to_str(new_wl_iftype),
					cfg->iface_data.priority[new_wl_iftype]));
				if (cfg->iface_data.priority[new_wl_iftype] >
					cfg->iface_data.priority[sec_wl_if_type]) {
					WL_INFORM_MEM(("Remove active sec data iface\n"));
					ret = wl_cfg80211_delete_iface(cfg,
						sec_wl_if_type);
				} else {
					WL_ERR(("Can't support new iface = %s"
						" due to low priority\n",
						wl_iftype_to_str(new_wl_iftype)));
						ret = BCME_ERROR;
				}
				break;
			}
			default: {
				WL_ERR(("Unsupported policy\n"));
				return BCME_ERROR;
			}
		}
	} else {
		/*
		* Handle incoming new secondary iface request,
		* irrespective of existing discovery ifaces
		*/
		if ((cfg->iface_data.policy == WL_IF_POLICY_CUSTOM) &&
			(new_wl_iftype == WL_IF_TYPE_NAN)) {
			WL_INFORM_MEM(("Allow NAN Data Path\n"));
			/* No further checks are required. */
			return BCME_OK;
		}
	}

	/* Check for any conflicting discovery iface */
	switch (new_wl_iftype) {
		case WL_IF_TYPE_P2P_DISC:
		case WL_IF_TYPE_P2P_GO:
		case WL_IF_TYPE_P2P_GC: {
			*disable_nan = true;
			break;
		}
		case WL_IF_TYPE_NAN_NMI:
		case WL_IF_TYPE_NAN: {
			*disable_p2p = true;
			break;
		}
		case WL_IF_TYPE_STA:
		case WL_IF_TYPE_AP: {
			*disable_nan = true;
			*disable_p2p = true;
			break;
		}
		default: {
			WL_ERR(("Unsupported\n"));
			return BCME_ERROR;
		}
	}
	return ret;
}

static bool
wl_cfg80211_is_associated_discovery(struct bcm_cfg80211 *cfg,
	wl_iftype_t new_wl_iftype)
{
	struct net_device *p2p_ndev = NULL;
	p2p_ndev = wl_to_p2p_bss_ndev(cfg, P2PAPI_BSSCFG_CONNECTION1);

	if (new_wl_iftype == WL_IF_TYPE_P2P_DISC && p2p_ndev &&
		p2p_ndev->ieee80211_ptr &&
		is_p2p_group_iface(p2p_ndev->ieee80211_ptr)) {
			return true;
	}
#ifdef WL_NAN
	else if ((new_wl_iftype == WL_IF_TYPE_NAN_NMI) &&
		(wl_cfgnan_is_dp_active(bcmcfg_to_prmry_ndev(cfg)))) {
			return true;
		}
#endif /* WL_NAN */
	return false;
}

/* Handle incoming discovery iface request */
static s32
wl_cfg80211_handle_discovery_config(struct bcm_cfg80211 *cfg,
	wl_iftype_t new_wl_iftype)
{
	s32 ret = BCME_OK;
	bool disable_p2p = false;
	bool disable_nan = false;

	wl_iftype_t active_sec_iface =
		wl_cfg80211_get_sec_iface(cfg);

	if (is_discovery_iface(new_wl_iftype) &&
		(active_sec_iface != WL_IFACE_NOT_PRESENT)) {
		if (wl_cfg80211_is_associated_discovery(cfg,
			new_wl_iftype) == TRUE) {
			WL_DBG(("Associate iface request is allowed= %s\n",
				wl_iftype_to_str(new_wl_iftype)));
			return ret;
		}
	}

	ret = wl_cfg80211_disc_if_mgmt(cfg, new_wl_iftype,
			&disable_nan, &disable_p2p);
	if (ret != BCME_OK) {
		WL_ERR(("Failed at disc iface mgmt, ret = %d\n", ret));
		return ret;
	}
#ifdef WL_NANP2P
	if (((new_wl_iftype == WL_IF_TYPE_P2P_DISC) && disable_nan) ||
		((new_wl_iftype == WL_IF_TYPE_NAN_NMI) && disable_p2p)) {
		if ((cfg->nan_p2p_supported == TRUE) &&
		(cfg->conc_disc == WL_NANP2P_CONC_SUPPORT)) {
			WL_INFORM_MEM(("P2P + NAN conc is supported\n"));
			disable_p2p = false;
			disable_nan = false;
		}
	}
#endif /* WL_NANP2P */

	if (disable_nan) {
#ifdef WL_NAN
		/* Disable nan to avoid conflict with p2p */
		ret = wl_cfgnan_check_nan_disable_pending(cfg, true, true);
		if (ret != BCME_OK) {
			WL_ERR(("failed to disable nan, error[%d]\n", ret));
			return ret;
		}
#endif /* WL_NAN */
	}

	if (disable_p2p) {
		/* Disable p2p discovery */
		ret = wl_cfg80211_deinit_p2p_discovery(cfg);
		if (ret != BCME_OK) {
			/* Should we fail nan enab here */
			WL_ERR(("Failed to disable p2p_disc for allowing nan\n"));
			return ret;
		}
	}
	return ret;
}

/*
* Check for any conflicting iface before adding iface.
* Based on policy, either conflicting iface is removed
* or new iface add request is blocked.
*/
s32
wl_cfg80211_handle_if_role_conflict(struct bcm_cfg80211 *cfg,
	wl_iftype_t new_wl_iftype)
{
	s32 ret = BCME_OK;

	WL_DBG_MEM(("Incoming iface = %s\n", wl_iftype_to_str(new_wl_iftype)));

	if (!is_discovery_iface(new_wl_iftype)) {
		/* Incoming data interface request */
		if (wl_cfg80211_get_sec_iface(cfg) != WL_IFACE_NOT_PRESENT) {
			/* active interface present - Apply interface data policy */
			WL_INFORM_MEM(("apply iface policy for %d\n", new_wl_iftype));
			ret = wl_cfg80211_data_if_mgmt(cfg, new_wl_iftype);
			if (ret != BCME_OK) {
				WL_ERR(("if_mgmt fail:%d\n", ret));
				return ret;
			}
		}
	}
	/* Apply discovery config */
	ret = wl_cfg80211_handle_discovery_config(cfg, new_wl_iftype);
	return ret;
}
#endif /* WL_IFACE_MGMT */

s32
wl_release_vif_macaddr(struct bcm_cfg80211 *cfg, const u8 *mac_addr, u16 wl_iftype)
{
	struct net_device *ndev =  bcmcfg_to_prmry_ndev(cfg);
	u16 org_toggle_bytes;
	u16 cur_toggle_bytes;
	u16 toggled_bit;

	if (!ndev || !mac_addr || ETHER_ISNULLADDR(mac_addr)) {
		return -EINVAL;
	}
	WL_DBG(("%s:Mac addr" MACDBG "\n",
			__FUNCTION__, MAC2STRDBG(mac_addr)));

#if defined(SPECIFIC_MAC_GEN_SCHEME)
	if ((wl_iftype == WL_IF_TYPE_P2P_DISC) ||
		(wl_iftype == WL_IF_TYPE_P2P_GO) || (wl_iftype == WL_IF_TYPE_P2P_GC)) {
		/* Avoid invoking release mac addr code for interfaces using
		 * fixed mac addr.
		 */
		return BCME_OK;
	}
#else
	if (wl_iftype == WL_IF_TYPE_P2P_DISC) {
		return BCME_OK;
	}
#endif /* SPECIFIC_MAC_GEN_SCHEME */

#ifdef WL_NAN
	if (!((cfg->nancfg->mac_rand) && (wl_iftype == WL_IF_TYPE_NAN)))
#endif /* WL_NAN */
<<<<<<< HEAD
=======
#line 902
>>>>>>> 59911cd5
	{
		/* Fetch last two bytes of mac address */
		org_toggle_bytes = ntoh16(*((u16 *)&ndev->dev_addr[4]));
		cur_toggle_bytes = ntoh16(*((u16 *)&mac_addr[4]));

		toggled_bit = (org_toggle_bytes ^ cur_toggle_bytes);
		WL_DBG(("org_toggle_bytes:%04X cur_toggle_bytes:%04X\n",
<<<<<<< HEAD
			org_toggle_bytes, cur_toggle_bytes));
=======
					org_toggle_bytes, cur_toggle_bytes));
>>>>>>> 59911cd5
		if (toggled_bit & cfg->vif_macaddr_mask) {
			/* This toggled_bit is marked in the used mac addr
			 * mask. Clear it.
			 */
			cfg->vif_macaddr_mask &= ~toggled_bit;
<<<<<<< HEAD
			WL_INFORM(("MAC address - " MACDBG " released. toggled_bit:%04X"
				" vif_mask:%04X\n",
=======
			WL_INFORM(("MAC address - "
				MACDBG " released. toggled_bit:%04X vif_mask:%04X\n",
>>>>>>> 59911cd5
				MAC2STRDBG(mac_addr), toggled_bit, cfg->vif_macaddr_mask));
		} else {
			WL_ERR(("MAC address - " MACDBG " not found in the used list."
				" toggled_bit:%04x vif_mask:%04x\n", MAC2STRDBG(mac_addr),
				toggled_bit, cfg->vif_macaddr_mask));
			return -EINVAL;
		}
	}
	WL_INFORM_MEM(("vif deleted. vif_count:%d\n", cfg->vif_count));

	WL_INFORM_MEM(("vif deleted. vif_count:%d\n", cfg->vif_count));
	return BCME_OK;
}

s32
wl_get_vif_macaddr(struct bcm_cfg80211 *cfg, u16 wl_iftype, u8 *mac_addr)
{
	struct ether_addr *p2p_dev_addr = wl_to_p2p_bss_macaddr(cfg, P2PAPI_BSSCFG_DEVICE);
	struct net_device *ndev =  bcmcfg_to_prmry_ndev(cfg);
	u16 toggle_mask;
	u16 toggle_bit;
	u16 toggle_bytes;
	u16 used;
	u32 offset = 0;
	/* Toggle mask starts from MSB of second last byte */
	u16 mask = 0x8000;
	int i = 0;
	bool rand_mac = false;

	BCM_REFERENCE(i);
	BCM_REFERENCE(rand_mac);
	if (!mac_addr) {
		return -EINVAL;
	}

#ifdef WL_NAN
	rand_mac = cfg->nancfg->mac_rand;
	if (wl_iftype == WL_IF_TYPE_NAN && rand_mac) {
		/* ensure nmi != ndi */
		do {
			RANDOM_BYTES(mac_addr, ETHER_ADDR_LEN);
			/* restore mcast and local admin bits to 0 and 1 */
			ETHER_SET_UNICAST(mac_addr);
			ETHER_SET_LOCALADDR(mac_addr);
			i++;
			if (i == NAN_RAND_MAC_RETRIES) {
				break;
			}
		} while (eacmp(cfg->nancfg->nan_nmi_mac, mac_addr) == 0);

		if (i == NAN_RAND_MAC_RETRIES) {
			if (eacmp(cfg->nancfg->nan_nmi_mac, mac_addr) == 0) {
				WL_ERR(("\nCouldn't generate rand NDI which != NMI\n"));
				return BCME_NORESOURCE;
			}
		}
		return BCME_OK;
	}
#endif /* WL_NAN */
	if ((wl_iftype == WL_IF_TYPE_P2P_DISC) && p2p_dev_addr &&
		ETHER_IS_LOCALADDR(p2p_dev_addr)) {
		/* If mac address is already generated return the mac */
		(void)memcpy_s(mac_addr, ETH_ALEN, p2p_dev_addr->octet, ETH_ALEN);
		return BCME_OK;
	}
	(void)memcpy_s(mac_addr, ETH_ALEN, ndev->perm_addr, ETH_ALEN);
/*
 * VIF MAC address managment
 * P2P Device addres: Primary MAC with locally admin. bit set
 * P2P Group address/NAN NMI/Softap/NAN DPI: Primary MAC addr
 *    with local admin bit set and one additional bit toggled.
 * cfg->vif_macaddr_mask will hold the info regarding the mac address
 * released. Ensure to call wl_release_vif_macaddress to free up
 * the mac address.
 */
#if defined(SPECIFIC_MAC_GEN_SCHEME)
	if (wl_iftype == WL_IF_TYPE_P2P_DISC) {
		mac_addr[0] |= 0x02;
	} else if ((wl_iftype == WL_IF_TYPE_P2P_GO) || (wl_iftype == WL_IF_TYPE_P2P_GC)) {
		mac_addr[0] |= 0x02;
		mac_addr[4] ^= 0x80;
	}
#else
	if (wl_iftype == WL_IF_TYPE_P2P_DISC) {
		mac_addr[0] |= 0x02;
	}
#endif /* SEPCIFIC_MAC_GEN_SCHEME */
	else {
		/* For locally administered mac addresses, we keep the
		 * OUI part constant and just work on the last two bytes.
		 */
		mac_addr[0] |= 0x02;
		toggle_mask = cfg->vif_macaddr_mask;
		toggle_bytes = ntoh16(*((u16 *)&mac_addr[4]));
		do {
			used = toggle_mask & mask;
			if (!used) {
				/* Use this bit position */
				toggle_bit = mask >> offset;
				toggle_bytes ^= toggle_bit;
				cfg->vif_macaddr_mask |= toggle_bit;
				WL_DBG(("toggle_bit:%04X toggle_bytes:%04X toggle_mask:%04X\n",
					toggle_bit, toggle_bytes, cfg->vif_macaddr_mask));
				/* Macaddress are stored in network order */
				mac_addr[5] = *((u8 *)&toggle_bytes);
				mac_addr[4] = *(((u8 *)&toggle_bytes + 1));
				break;
			}

			/* Shift by one */
			toggle_mask = toggle_mask << 0x1;
			offset++;
			if (offset > MAX_VIF_OFFSET) {
				/* We have used up all macaddresses. Something wrong! */
				WL_ERR(("Entire range of macaddress used up.\n"));
				ASSERT(0);
				break;
			}
		} while (true);
	}
	WL_INFORM_MEM(("Get virtual I/F mac addr: "MACDBG"\n", MAC2STRDBG(mac_addr)));
	return BCME_OK;
}

bcm_struct_cfgdev *
wl_cfg80211_add_virtual_iface(struct wiphy *wiphy,
#if defined(WL_CFG80211_P2P_DEV_IF)
	const char *name,
#else
	char *name,
#endif /* WL_CFG80211_P2P_DEV_IF */
#if (LINUX_VERSION_CODE >= KERNEL_VERSION(4, 1, 0))
	unsigned char name_assign_type,
#endif /* (LINUX_VERSION_CODE >= KERNEL_VERSION(4, 1, 0)) */
	enum nl80211_iftype type,
#if (LINUX_VERSION_CODE < KERNEL_VERSION(4, 12, 0))
	u32 *flags,
#endif /* LINUX_VERSION_CODE < KERNEL_VERSION(4, 12, 0) */
	struct vif_params *params)
{
	u16 wl_iftype;
	u16 wl_mode;
	struct net_device *primary_ndev;
	struct bcm_cfg80211 *cfg = wiphy_priv(wiphy);
	struct wireless_dev *wdev;

	WL_DBG(("Enter iftype: %d\n", type));
	if (!cfg) {
		return ERR_PTR(-EINVAL);
	}

	/* Use primary I/F for sending cmds down to firmware */
	primary_ndev = bcmcfg_to_prmry_ndev(cfg);
	if (unlikely(!wl_get_drv_status(cfg, READY, primary_ndev))) {
		WL_ERR(("device is not ready\n"));
		return ERR_PTR(-ENODEV);
	}

	if (!name) {
		WL_ERR(("Interface name not provided \n"));
		return ERR_PTR(-EINVAL);
	}

	if (cfg80211_to_wl_iftype(type, &wl_iftype, &wl_mode) < 0) {
		return ERR_PTR(-EINVAL);
	}

	wdev = wl_cfg80211_add_if(cfg, primary_ndev, wl_iftype, name, NULL);
	if (unlikely(!wdev)) {
		return ERR_PTR(-ENODEV);
	}
	return wdev_to_cfgdev(wdev);
}

s32
wl_cfg80211_del_virtual_iface(struct wiphy *wiphy, bcm_struct_cfgdev *cfgdev)
{
	struct bcm_cfg80211 *cfg = wiphy_priv(wiphy);
	struct wireless_dev *wdev = cfgdev_to_wdev(cfgdev);
	int ret = BCME_OK;
	u16 wl_iftype;
	u16 wl_mode;
	struct net_device *primary_ndev;

	if (!cfg) {
		return -EINVAL;
	}

	primary_ndev = bcmcfg_to_prmry_ndev(cfg);
	wdev = cfgdev_to_wdev(cfgdev);
	if (!wdev) {
		WL_ERR(("wdev null"));
		return -ENODEV;
	}

#ifdef WL_STATIC_IF
	/* interface delete is invalid for static interface */
	if (IS_CFG80211_STATIC_IF(cfg, wdev_to_ndev(wdev))) {
		WL_ERR(("Invalid request to delete static interface %s\n", wdev->netdev->name));
		return -EINVAL;
	}
#endif /* WL_STATIC_IF */

	WL_DBG(("Enter  wdev:%p iftype: %d\n", wdev, wdev->iftype));
	if (cfg80211_to_wl_iftype(wdev->iftype, &wl_iftype, &wl_mode) < 0) {
		WL_ERR(("Wrong iftype: %d\n", wdev->iftype));
		return -ENODEV;
	}

#ifdef WL_NAN
	if (wl_iftype == WL_IF_TYPE_STA && IS_NDI_IFACE(wdev->netdev->name)) {
		if (wl_cfgnan_is_enabled(cfg) == false) {
			WL_INFORM_MEM(("Nan is not active, ignore NDI delete\n"));
			return ret;
		}
		/* Overwrite it with NAN iftype */
		wl_iftype = WL_IF_TYPE_NAN;
	}
#endif /* WL_NAN */

	if ((ret = wl_cfg80211_del_if(cfg, primary_ndev,
			wdev, NULL)) < 0) {
		WL_ERR(("IF del failed\n"));
	}

	return ret;
}

static s32
wl_cfg80211_change_p2prole(struct wiphy *wiphy, struct net_device *ndev, enum nl80211_iftype type)
{
	s32 wlif_type;
	s32 mode = 0;
	s32 index;
	s32 err;
	s32 conn_idx = -1;
	chanspec_t chspec;
	struct bcm_cfg80211 *cfg = wiphy_priv(wiphy);
	struct ether_addr p2p_dev_addr = {{0, 0, 0, 0, 0, 0}};
#ifdef BCMDONGLEHOST
	dhd_pub_t *dhd = (dhd_pub_t *)(cfg->pub);
#endif /* BCMDONGLEHOST */

	WL_INFORM_MEM(("Enter. current_role:%d new_role:%d \n", ndev->ieee80211_ptr->iftype, type));

	(void)memcpy_s(p2p_dev_addr.octet, ETHER_ADDR_LEN,
		ndev->dev_addr, ETHER_ADDR_LEN);

	if (!cfg->p2p || !wl_cfgp2p_vif_created(cfg)) {
		WL_ERR(("P2P not initialized \n"));
		return -EINVAL;
	}

	if (!is_p2p_group_iface(ndev->ieee80211_ptr)) {
		WL_ERR(("Wrong if type \n"));
		return -EINVAL;
	}

	/* Abort any on-going scans to avoid race condition issues */
	wl_cfgscan_cancel_scan(cfg);

	index = wl_get_bssidx_by_wdev(cfg, ndev->ieee80211_ptr);
	if (index < 0) {
		WL_ERR(("Find bsscfg index from ndev(%p) failed\n", ndev));
		return BCME_ERROR;
	}
	if (wl_cfgp2p_find_type(cfg, index, &conn_idx) != BCME_OK) {
		return BCME_ERROR;
	}

	/* In concurrency case, STA may be already associated in a particular
	 * channel. so retrieve the current channel of primary interface and
	 * then start the virtual interface on that.
	 */
	chspec = wl_cfg80211_get_shared_freq(wiphy);
	if (type == NL80211_IFTYPE_P2P_GO) {
		/* Dual p2p doesn't support multiple P2PGO interfaces,
		 * p2p_go_count is the counter for GO creation
		 * requests.
		 */
		if ((cfg->p2p->p2p_go_count > 0) && (type == NL80211_IFTYPE_P2P_GO)) {
			WL_ERR(("FW does not support multiple GO\n"));
			return BCME_ERROR;
		}
		mode = WL_MODE_AP;
		wlif_type = WL_P2P_IF_GO;
#ifdef BCMDONGLEHOST
		dhd->op_mode &= ~DHD_FLAG_P2P_GC_MODE;
		dhd->op_mode |= DHD_FLAG_P2P_GO_MODE;
#endif /* BCMDONGLEHOST */
	} else {
		wlif_type = WL_P2P_IF_CLIENT;
		/* for GO */
		if (wl_get_mode_by_netdev(cfg, ndev) == WL_MODE_AP) {
			WL_INFORM_MEM(("Downgrading P2P GO to cfg_iftype:%d \n", type));
			wl_add_remove_eventmsg(ndev, WLC_E_PROBREQ_MSG, false);
			cfg->p2p->p2p_go_count--;
			/* disable interface before bsscfg free */
			err = wl_cfgp2p_ifdisable(cfg, &p2p_dev_addr);
			/* if fw doesn't support "ifdis",
			 * do not wait for link down of ap mode
			 */
			if (err == 0) {
				WL_DBG(("Wait for Link Down event for GO !!!\n"));
				wait_for_completion_timeout(&cfg->iface_disable,
					msecs_to_jiffies(500));
			} else if (err != BCME_UNSUPPORTED) {
				msleep(300);
			}
		}
	}

	wl_set_p2p_status(cfg, IF_CHANGING);
	wl_clr_p2p_status(cfg, IF_CHANGED);
	wl_cfgp2p_ifchange(cfg, &p2p_dev_addr,
		htod32(wlif_type), chspec, conn_idx);
	wait_event_interruptible_timeout(cfg->netif_change_event,
		(wl_get_p2p_status(cfg, IF_CHANGED) == true),
		msecs_to_jiffies(MAX_WAIT_TIME));

	wl_clr_p2p_status(cfg, IF_CHANGING);
	wl_clr_p2p_status(cfg, IF_CHANGED);

	if (mode == WL_MODE_AP) {
		wl_set_drv_status(cfg, CONNECTED, ndev);
#ifdef SUPPORT_AP_POWERSAVE
			dhd_set_ap_powersave(dhd, 0, TRUE);
#endif /* SUPPORT_AP_POWERSAVE */
	}

	return BCME_OK;
}

s32
wl_cfg80211_change_virtual_iface(struct wiphy *wiphy, struct net_device *ndev,
	enum nl80211_iftype type,
#if (LINUX_VERSION_CODE < KERNEL_VERSION(4, 12, 0))
	u32 *flags,
#endif /* (LINUX_VERSION_CODE < KERNEL_VERSION(4, 12, 0) */
	struct vif_params *params)
{
	s32 infra = 1;
	s32 err = BCME_OK;
	u16 wl_iftype;
	u16 wl_mode;
	struct bcm_cfg80211 *cfg = wiphy_priv(wiphy);
	struct net_info *netinfo = NULL;
#ifdef BCMDONGLEHOST
	dhd_pub_t *dhd = (dhd_pub_t *)(cfg->pub);
#endif /* BCMDONGLEHOST */
	struct net_device *primary_ndev;

#ifdef BCMDONGLEHOST
	if (!dhd)
		return -EINVAL;
#endif /* BCMDONGLEHOST */

	WL_INFORM_MEM(("[%s] Enter. current cfg_iftype:%d new cfg_iftype:%d \n",
		ndev->name, ndev->ieee80211_ptr->iftype, type));
	primary_ndev = bcmcfg_to_prmry_ndev(cfg);

	if (cfg80211_to_wl_iftype(type, &wl_iftype, &wl_mode) < 0) {
		WL_ERR(("Unknown role \n"));
		return -EINVAL;
	}

	mutex_lock(&cfg->if_sync);

	netinfo = wl_get_netinfo_by_wdev(cfg, ndev->ieee80211_ptr);
	if (!netinfo) {
#ifdef WL_STATIC_IF
		if (IS_CFG80211_STATIC_IF(cfg, ndev)) {
			/* Incase of static interfaces, the netinfo will be
			 * allocated only when FW interface is initialized. So
			 * store the value and use it during initialization.
			 */
			WL_INFORM_MEM(("skip change vif for static if\n"));
			ndev->ieee80211_ptr->iftype = type;
			err = BCME_OK;
			goto fail;
		}
#endif /* WL_STATIC_IF */
		WL_ERR(("netinfo not found \n"));
		err = -ENODEV;
		goto fail;
	}

	if ((primary_ndev == ndev) && !(ndev->flags & IFF_UP)) {
		/*
		* If interface is not initialized, store the role and
		* return. The role will be initilized after interface
		* up
		*/
		WL_INFORM_MEM(("skip change role before dev up\n"));
		ndev->ieee80211_ptr->iftype = type;
		err = BCME_OK;
		goto fail;
	}

	/* perform pre-if-change tasks */
	wl_cfg80211_iface_state_ops(ndev->ieee80211_ptr,
		WL_IF_CHANGE_REQ, wl_iftype, wl_mode);

	switch (type) {
	case NL80211_IFTYPE_ADHOC:
		infra = 0;
		break;
	case NL80211_IFTYPE_STATION:
		/* Supplicant sets iftype to STATION while removing p2p GO */
		if (ndev->ieee80211_ptr->iftype == NL80211_IFTYPE_P2P_GO) {
			/* Downgrading P2P GO */
			err = wl_cfg80211_change_p2prole(wiphy, ndev, type);
			if (unlikely(err)) {
				WL_ERR(("P2P downgrade failed \n"));
			}
		} else if (ndev->ieee80211_ptr->iftype == NL80211_IFTYPE_AP) {
			if (!wl_get_drv_status(cfg, AP_ROLE_UPGRADED, ndev)) {
				/* Interface created with AP type. Downgrade not required */
				WL_DBG(("Skip AP downgrade\n"));
			} else {
				wl_clr_drv_status(cfg, AP_ROLE_UPGRADED, ndev);
				/* Downgrade role from AP to STA */
				if ((err = wl_cfg80211_add_del_bss(cfg, ndev,
					netinfo->bssidx, wl_iftype, 0, NULL)) < 0) {
					WL_ERR(("AP-STA Downgrade failed \n"));
					goto fail;
				}
			}
		}
		break;
	case NL80211_IFTYPE_AP:
		/* intentional fall through */
	case NL80211_IFTYPE_AP_VLAN:
		{
			if (!wl_get_drv_status(cfg, AP_CREATED, ndev)) {
				err = wl_cfg80211_set_ap_role(cfg, ndev);
				if (unlikely(err)) {
					WL_ERR(("set ap role failed!\n"));
					goto fail;
				}
				/* Mark AP role upgrade */
				wl_set_drv_status(cfg, AP_ROLE_UPGRADED, ndev);
			} else {
				WL_INFORM_MEM(("AP_CREATED bit set. Skip role change\n"));
			}
			break;
		}
	case NL80211_IFTYPE_P2P_GO:
		/* Intentional fall through */
	case NL80211_IFTYPE_P2P_CLIENT:
		infra = 1;
		err = wl_cfg80211_change_p2prole(wiphy, ndev, type);
		break;
	case NL80211_IFTYPE_MONITOR:
#ifdef WL_CFG80211_MONITOR
		if (ndev->ieee80211_ptr->iftype == NL80211_IFTYPE_STATION) {
			break;
		}
		fallthrough;
#endif /* WL_CFG80211_MONITOR */
	case NL80211_IFTYPE_WDS:
	case NL80211_IFTYPE_MESH_POINT:
		/* Intentional fall through */
	default:
		WL_ERR(("Unsupported type:%d \n", type));
		err = -EINVAL;
		goto fail;
	}

	err = wldev_ioctl_set(ndev, WLC_SET_INFRA, &infra, sizeof(s32));
	if (err < 0) {
		WL_ERR(("SET INFRA/IBSS  error %d\n", err));
		goto fail;
	}

	wl_cfg80211_iface_state_ops(primary_ndev->ieee80211_ptr,
		WL_IF_CHANGE_DONE, wl_iftype, wl_mode);

	/* Update new iftype in relevant structures */
	if (is_p2p_group_iface(ndev->ieee80211_ptr) && (type == NL80211_IFTYPE_STATION)) {
		/* For role downgrade cases, we keep interface role as GC */
		netinfo->iftype = WL_IF_TYPE_P2P_GC;
		WL_DBG_MEM(("[%s] Set  base role to GC, current role"
			"ndev->ieee80211_ptr->iftype = %d\n",
			__FUNCTION__, ndev->ieee80211_ptr->iftype));
	} else {
		netinfo->iftype = wl_iftype;
	}

	ndev->ieee80211_ptr->iftype = type;

	WL_INFORM_MEM(("[%s] cfg_iftype changed to %d\n", ndev->name, type));

fail:
	if (err) {
		wl_flush_fw_log_buffer(ndev, FW_LOGSET_MASK_ALL);
	}
	mutex_unlock(&cfg->if_sync);
	return err;
}

#ifdef SUPPORT_AP_BWCTRL
static chanspec_t
wl_channel_to_chanspec(struct wiphy *wiphy, struct net_device *dev, u32 channel, u32 bw_cap)
{
	struct bcm_cfg80211 *cfg = wiphy_priv(wiphy);
	u8 *buf = NULL;
	wl_uint32_list_t *list;
	int err = BCME_OK;
	chanspec_t c = 0, ret_c = 0;
	int bw = 0, tmp_bw = 0;
	int i;
	u32 tmp_c;

#define LOCAL_BUF_SIZE	1024
	buf = (u8 *)MALLOC(cfg->osh, LOCAL_BUF_SIZE);
	if (!buf) {
		WL_ERR(("buf memory alloc failed\n"));
		goto exit;
	}

	err = wldev_iovar_getbuf_bsscfg(dev, "chanspecs", NULL,
		0, buf, LOCAL_BUF_SIZE, 0, &cfg->ioctl_buf_sync);
	if (err != BCME_OK) {
		WL_ERR(("get chanspecs failed with %d\n", err));
		goto exit;
	}

	list = (wl_uint32_list_t *)(void *)buf;
	for (i = 0; i < dtoh32(list->count); i++) {
		c = dtoh32(list->element[i]);
		if (channel <= CH_MAX_2G_CHANNEL) {
			if (!CHSPEC_IS20(c))
				continue;
			if (channel == CHSPEC_CHANNEL(c)) {
				ret_c = c;
				bw = 20;
				goto exit;
			}
		}
		tmp_c = wf_chspec_ctlchan(c);
		tmp_bw = bw2cap[CHSPEC_BW(c) >> WL_CHANSPEC_BW_SHIFT];
		if (tmp_c != channel)
			continue;

		if ((tmp_bw > bw) && (tmp_bw <= bw_cap)) {
			bw = tmp_bw;
			ret_c = c;
			if (bw == bw_cap)
				goto exit;
		}
	}
exit:
	if (buf) {
		 MFREE(cfg->osh, buf, LOCAL_BUF_SIZE);
	}
#undef LOCAL_BUF_SIZE
	WL_DBG(("return chanspec %x %d\n", ret_c, bw));
	return ret_c;
}
#endif /* SUPPORT_AP_BWCTRL */

void
wl_cfg80211_cleanup_virtual_ifaces(struct bcm_cfg80211 *cfg, bool rtnl_lock_reqd)
{
	struct net_info *iter, *next;
	struct net_device *primary_ndev;

	/* Note: This function will clean up only the network interface and host
	 * data structures. The firmware interface clean up will happen in the
	 * during chip reset (ifconfig wlan0 down for built-in drivers/rmmod
	 * context for the module case).
	 */
	primary_ndev = bcmcfg_to_prmry_ndev(cfg);
	WL_DBG(("Enter\n"));
	GCC_DIAGNOSTIC_PUSH_SUPPRESS_CAST();
	for_each_ndev(cfg, iter, next) {
		GCC_DIAGNOSTIC_POP();
		if (iter->ndev && (iter->ndev != primary_ndev)) {
			/* Ensure interfaces are down before deleting */
#ifdef WL_STATIC_IF
			/* Avoiding cleaning static ifaces */
			if (!IS_CFG80211_STATIC_IF(cfg, iter->ndev))
#endif /* WL_STATIC_IF */
			{
				dev_close(iter->ndev);
				WL_DBG(("Cleaning up iface:%s \n", iter->ndev->name));
#if defined(WLAN_ACCEL_BOOT)
				/* Trigger force reg_on to ensure clean up of virtual interface
				* states in FW for any residual interface states, casued due to
				* framework crashes
				*/
				WL_ERR(("Setting forced reg_on to enusre clearing"
				" interface states in FW\n"));
				dhd_dev_set_accel_force_reg_on(iter->ndev);
#endif /* WLAN_ACCEL_BOOT */
				wl_cfg80211_post_ifdel(iter->ndev, rtnl_lock_reqd, 0);
			}
		}
	}
}

int
wl_get_bandwidth_cap(struct net_device *ndev, uint32 band, uint32 *bandwidth)
{
	u32 bw = WL_CHANSPEC_BW_20;
	s32 err = BCME_OK;
	s32 bw_cap = 0;
	struct {
		u32 band;
		u32 bw_cap;
	} param = {0, 0};
	u8 ioctl_buf[WLC_IOCTL_SMLEN];

	if (band == WL_CHANSPEC_BAND_5G) {
		param.band = WLC_BAND_5G;
	}
#ifdef WL_6G_BAND
	else if (band == WL_CHANSPEC_BAND_6G) {
		param.band = WLC_BAND_6G;
	}
#endif
	if (param.band) {
		/* bw_cap is newly defined iovar for checking bandwith
		  * capability of the band in Aardvark_branch_tob
		  */
		err = wldev_iovar_getbuf(ndev, "bw_cap", &param, sizeof(param),
			ioctl_buf, sizeof(ioctl_buf), NULL);
		if (err) {
			if (err != BCME_UNSUPPORTED) {
				WL_ERR(("bw_cap failed, %d\n", err));
				return err;
			} else {
				/* if firmware doesn't support bw_cap iovar,
				 * we have to use mimo_bw_cap
				 */
				err = wldev_iovar_getint(ndev, "mimo_bw_cap", &bw_cap);
				if (err) {
					WL_ERR(("error get mimo_bw_cap (%d)\n", err));
				}
				if (bw_cap != WLC_N_BW_20ALL) {
					bw = WL_CHANSPEC_BW_40;
				}
			}
		} else {
			if (WL_BW_CAP_160MHZ(ioctl_buf[0])) {
				bw = WL_CHANSPEC_BW_160;
			} else if (WL_BW_CAP_80MHZ(ioctl_buf[0])) {
				bw = WL_CHANSPEC_BW_80;
			} else if (WL_BW_CAP_40MHZ(ioctl_buf[0])) {
				bw = WL_CHANSPEC_BW_40;
			} else {
				bw = WL_CHANSPEC_BW_20;
			}
		}
	} else if (band == WL_CHANSPEC_BAND_2G) {
		bw = WL_CHANSPEC_BW_20;
	}

#if defined(LIMIT_AP_BW)
	if (band == WL_CHANSPEC_BAND_6G) {
		struct bcm_cfg80211 *cfg = wl_get_cfg(ndev);
		if (cfg->ap_bw_chspec != INVCHANSPEC &&
			(wf_bw_chspec_to_mhz(cfg->ap_bw_chspec) < wf_bw_chspec_to_mhz(bw))) {
			bw = cfg->ap_bw_chspec;
		}
	}
#endif /* LIMIT_AP_BW */

	*bandwidth = bw;

	return err;
}

s32
wl_get_nl80211_band(u32 wl_band)
{
	s32 err = BCME_ERROR;

	switch (wl_band) {
		case WL_CHANSPEC_BAND_2G:
			return IEEE80211_BAND_2GHZ;
		case WL_CHANSPEC_BAND_5G:
			return IEEE80211_BAND_5GHZ;
#ifdef WL_6G_BAND
		case WL_CHANSPEC_BAND_6G:
			/* current kernels doesn't support seperate
			 * band for 6GHz. so till patch is available
			 * map it under 5GHz
			 */
			return IEEE80211_BAND_5GHZ;
#endif /* WL_6G_BAND */
		default:
			WL_ERR(("unsupported Band. %d\n", wl_band));
	}

	return err;
}

bool
wl_is_sta_connected(struct bcm_cfg80211 *cfg)
{
	bool sta_connected = false;

#ifdef WL_DUAL_APSTA
	if (wl_get_drv_status_all(cfg, CONNECTED) >= 2) {
		/* If both STA interfaces are connected return failure */
		return false;
	} else {
		struct net_info *iter, *next;

		GCC_DIAGNOSTIC_PUSH_SUPPRESS_CAST();
		for_each_ndev(cfg, iter, next) {
			GCC_DIAGNOSTIC_POP();
			if ((iter->ndev) && (wl_get_drv_status(cfg, CONNECTED, iter->ndev)) &&
				(iter->ndev->ieee80211_ptr->iftype == NL80211_IFTYPE_STATION)) {
				return true;
			}
		}
	}
#else
	if (wl_get_drv_status(cfg, CONNECTED, bcmcfg_to_prmry_ndev(cfg))) {
		return true;
	}
#endif /* WL_DUAL_APSTA */

	return sta_connected;
}

s32
wl_cfg80211_set_channel(struct wiphy *wiphy, struct net_device *dev,
	struct ieee80211_channel *chan,
	enum nl80211_channel_type channel_type)
{
	chanspec_t chspec = INVCHANSPEC;
	chanspec_t cur_chspec = INVCHANSPEC;
	u32 bw = WL_CHANSPEC_BW_20;
	s32 err = BCME_OK;
	struct bcm_cfg80211 *cfg = wiphy_priv(wiphy);
	wl_ap_oper_data_t ap_oper_data = {0};
#if defined(CUSTOM_SET_CPUCORE) || defined(APSTA_RESTRICTED_CHANNEL) || \
	defined(SUPPORT_AP_INIT_BWCONF)
	dhd_pub_t *dhd =  (dhd_pub_t *)(cfg->pub);
#endif /* CUSTOM_SET_CPUCORE || APSTA_RESTRICTED_CHANNEL */
#if defined(SUPPORT_AP_INIT_BWCONF)
	u32 configured_bw;
#endif /* SUPPORT_AP_INIT_BWCONF */

	dev = ndev_to_wlc_ndev(dev, cfg);
	chspec = wl_freq_to_chanspec(chan->center_freq);
	WL_ERR(("netdev_ifidx(%d) chspec(%x) chan_type(%d) "
		" target channel(%d) chan->center_freq (%d)\n",
		dev->ifindex, chspec, channel_type,
		CHSPEC_CHANNEL(chspec), chan->center_freq));

#ifdef WL_DUAL_STA
	/* In case of Dual STA if both STAs are connected, do not allow softAP bringup */
	if (wl_cfgvif_get_iftype_count(cfg, WL_IF_TYPE_STA) >= 2) {
		WL_ERR(("Dual STA case, softAP bringup not supported\n"));
		return -ENOTSUPP;
	}
#endif /* WL_DUAL_STA */

		if (IS_P2P_GO(dev->ieee80211_ptr) && (CHSPEC_IS6G(chspec))) {
			WL_ERR(("P2P GO not allowed on 6G\n"));
			return -ENOTSUPP;
		}

#ifndef WL_SOFTAP_6G
	if (IS_AP_IFACE(dev->ieee80211_ptr) && (CHSPEC_IS6G(chspec))) {
		WL_ERR(("AP not allowed on 6G\n"));
		return -ENOTSUPP;
	}
#endif /* WL_SOFTAP_6G */

#ifdef WL_UNII4_CHAN
	if (CHSPEC_IS5G(chspec) &&
		IS_UNII4_CHANNEL(wf_chspec_primary20_chan(chspec))) {
		WL_ERR(("AP not allowed on UNII-4 chanspec 0x%x\n", chspec));
		return -ENOTSUPP;
	}
#endif /* WL_UNII4_CHAN */
	/* Check whether AP is already operational */
	wl_get_ap_chanspecs(cfg, &ap_oper_data);
	if (ap_oper_data.count >= MAX_AP_IFACES) {
		WL_ERR(("ACS request in multi AP case!! count:%d\n",
			ap_oper_data.count));
		return -EINVAL;
	}

	if (ap_oper_data.count == 1) {
		chanspec_t sta_chspec;
		chanspec_t ch = ap_oper_data.iface[0].chspec;
		u16 ap_band, incoming_band;

		/* Single AP case. Bring up the AP in the other band */
		ap_band = CHSPEC_TO_WLC_BAND(ch);
		incoming_band = CHSPEC_TO_WLC_BAND(chspec);
		WL_INFORM_MEM(("AP operational in band:%d and incoming band:%d\n",
			ap_band, incoming_band));
		/* if incoming and operational AP band is same, it is invalid case */
		if (ap_band == incoming_band) {
			WL_ERR(("DUAL AP not allowed on same band\n"));
			return -ENOTSUPP;
		}
		sta_chspec = wl_cfg80211_get_sta_chanspec(cfg);
		if (sta_chspec && wf_chspec_valid(sta_chspec)) {
			/* 5G cant be upgraded to 6G since dual band clients
			 * wont be able able to scan 6G
			 */
			if (CHSPEC_IS6G(sta_chspec) && (incoming_band == WLC_BAND_5G)) {
				WL_ERR(("DUAL AP not allowed for"
					" 5G band as sta in 6G chspec 0x%x\n",
					chspec));
				return -ENOTSUPP;
			}
			if (incoming_band == CHSPEC_TO_WLC_BAND(sta_chspec)) {
				/* use sta chanspec for SCC */
				chspec = sta_chspec;
			}
		}
	}

#ifdef NOT_YET
	switch (channel_type) {
		case NL80211_CHAN_HT40MINUS:
			/* secondary channel is below the control channel */
			chspec = CH40MHZ_CHSPEC(CHSPEC_CHANNEL(chspec), WL_CHANSPEC_CTL_SB_UPPER);
			break;
		case NL80211_CHAN_HT40PLUS:
			/* secondary channel is above the control channel */
			chspec = CH40MHZ_CHSPEC(CHSPEC_CHANNEL(chspec), WL_CHANSPEC_CTL_SB_LOWER);
			break;
		default:
			chspec = CH20MHZ_CHSPEC(CHSPEC_CHANNEL(chspec));

	}
#endif /* NOT_YET */

#if defined(APSTA_RESTRICTED_CHANNEL)
	/* Some customer platform used limited number of channels
	 * for SoftAP interface on STA/SoftAP concurrent mode.
	 * - 2.4GHz Channel: CH1 - CH13
	 * - 5GHz Channel: CH 149, 153, 157, 161 (it depends on the country code)
	 * If the Android framework sent invaild channel configuration
	 * to DHD, driver should change the channel which is suitable for
	 * STA/SoftAP concurrent mode.
	 * - Set operating channel to CH1 (default 2.4GHz channel for
	 *   restricted APSTA mode) if STA interface was associated to
	 *   5GHz APs except for CH149, 153, 157, 161.
	 * - Otherwise, set the channel to the same channel as existing AP.
	 */
	if (wl_get_mode_by_netdev(cfg, dev) == WL_MODE_AP &&
		DHD_OPMODE_STA_SOFTAP_CONCURR(dhd) &&
		wl_get_drv_status(cfg, CONNECTED, bcmcfg_to_prmry_ndev(cfg))) {
		u32 *sta_chanspec = (u32 *)wl_read_prof(cfg,
			bcmcfg_to_prmry_ndev(cfg), WL_PROF_CHAN);
		if (chan->band == wl_get_nl80211_band(CHSPEC_BAND(*sta_chanspec))) {
			/* Do not try SCC in 5GHz if channel is not CH149 */
			chspec = (
#ifdef WL_6G_BAND
				(CHSPEC_IS6G(*sta_chanspec) &&
				 (!CHSPEC_IS_6G_PSC(*sta_chanspec) ||
				  (wf_chspec_primary20_chspec(*sta_chanspec) !=
				   wf_chspec_primary20_chspec(chspec)))) ||
#endif /* WL_6G_BAND */
				(CHSPEC_IS5G(*sta_chanspec) &&
				!IS_5G_APCS_CHANNEL(wf_chspec_primary20_chan(*sta_chanspec)))) ?
				DEFAULT_2G_SOFTAP_CHANSPEC: *sta_chanspec;
			WL_ERR(("target chanspec will be changed to %x\n", chspec));
			if (CHSPEC_IS2G(chspec)) {
				bw = WL_CHANSPEC_BW_20;
				goto set_channel;
			}
		}
	}
#endif /* APSTA_RESTRICTED_CHANNEL */

	err = wl_get_bandwidth_cap(dev, CHSPEC_BAND(chspec), &bw);
	if (err < 0) {
		WL_ERR(("Failed to get bandwidth information, err=%d\n", err));
		return err;
	}

#if defined(SUPPORT_AP_INIT_BWCONF)
	/* Update BW for 5G and 6G SoftAP if BW is configured */
	configured_bw = wl_update_configured_bw(wl_get_configured_ap_bw(dhd));
	if (configured_bw != INVCHANSPEC) {
		bw = configured_bw;
	}
#endif /* SUPPORT_AP_INIT_BWCONF */

	/* In case of 5G downgrade BW to 80MHz as 160MHz channels falls in DFS */
	if (CHSPEC_IS5G(chspec) && (bw == WL_CHANSPEC_BW_160)) {
		bw = WL_CHANSPEC_BW_80;
	}

#ifdef WL_UNII4_CHAN
	/* Handle 165/20 channel as special case to not upgrade the bw */
	if (IS_5G_UNII4_165_CHANNEL(chspec)) {
		bw = WL_CHANSPEC_BW_20;
	}
#endif /* WL_UNII4_CHAN */

#ifdef WL_CELLULAR_CHAN_AVOID
	if (!CHSPEC_IS6G(chspec)) {
		wl_cellavoid_sanity_check_chan_info_list(cfg->cellavoid_info);
		wl_cellavoid_sync_lock(cfg);
		cur_chspec = wl_cellavoid_find_widechspec_fromchspec(cfg->cellavoid_info, chspec);
		if (cur_chspec == INVCHANSPEC) {
			wl_cellavoid_sync_unlock(cfg);
			return BCME_ERROR;
		}
		/* Limit the configured bw to the bw from the safe channel list */
		if (bw > CHSPEC_BW(cur_chspec)) {
			WL_INFORM_MEM(("cellular avoidance update org_bw %x to bw %x\n",
				bw, CHSPEC_BW(cur_chspec)));
			bw = CHSPEC_BW(cur_chspec);
		}

		wl_cellavoid_sync_unlock(cfg);
	}
#endif /* WL_CELLULAR_CHAN_AVOID */
set_channel:
	WL_DBG(("bw = %x, chspec =%x, chspec band = %x\n", bw, chspec, CHSPEC_BAND(chspec)));
#ifdef WL_6G_320_SUPPORT
	cur_chspec = wf_create_chspec_from_primary(wf_chspec_primary20_chan(chspec),
		bw, CHSPEC_BAND(chspec), 0);
#else
	cur_chspec = wf_create_chspec_from_primary(wf_chspec_primary20_chan(chspec),
		bw, CHSPEC_BAND(chspec));
#endif /* WL_6G_320_SUPPORT */
#ifdef WL_6G_BAND
	if (cfg->acs_chspec &&
		CHSPEC_IS6G(cfg->acs_chspec) &&
		(wf_chspec_ctlchspec(cfg->acs_chspec) == wf_chspec_ctlchspec(cur_chspec))) {
		WL_DBG(("using acs_chanspec %x\n", cfg->acs_chspec));
		cur_chspec = cfg->acs_chspec;
	}
#endif /* WL_6G_BAND */
	cfg->acs_chspec = 0;
	if (wf_chspec_valid(cur_chspec)) {
		/* convert 802.11 ac chanspec to current fw chanspec type */
		cur_chspec = wl_chspec_host_to_driver(cur_chspec);
		if (cur_chspec != INVCHANSPEC) {
			if ((err = wldev_iovar_setint(dev, "chanspec",
				cur_chspec)) == BCME_BADCHAN) {
				u32 local_channel = CHSPEC_CHANNEL(chspec);
				if ((bw == WL_CHANSPEC_BW_80) || (bw == WL_CHANSPEC_BW_160))
					goto change_bw;
				err = wldev_ioctl_set(dev, WLC_SET_CHANNEL,
					&local_channel, sizeof(local_channel));
				if (err < 0) {
					WL_ERR(("WLC_SET_CHANNEL error %d"
					"chip may not be supporting this channel\n", err));
				}
			} else if (err) {
				WL_ERR(("failed to set chanspec error %d\n", err));
			}
#ifdef BCMDONGLEHOST
#ifdef DISABLE_WL_FRAMEBURST_SOFTAP
			else {
				/* Disable Frameburst only for stand-alone 2GHz SoftAP */
				if ((wl_get_mode_by_netdev(cfg, dev) == WL_MODE_AP) &&
					DHD_OPMODE_SUPPORTED(cfg->pub, DHD_FLAG_HOSTAP_MODE)) {
					if (CHSPEC_IS2G(chspec) && !wl_is_sta_connected(cfg)) {
						WL_DBG(("Disabling frameburst on "
							"stand-alone 2GHz SoftAP\n"));
						wl_cfg80211_set_frameburst(cfg, FALSE);
					} else if (!CHSPEC_IS2G(chspec) &&
						cfg->frameburst_disabled) {
						WL_INFORM(("Enable back frameburst\n"));
						wl_cfg80211_set_frameburst(cfg, TRUE);
					}
				}
			}
#endif /* DISABLE_WL_FRAMEBURST_SOFTAP */
#endif /* BCMDONGLEHOST */
		} else {
			WL_ERR(("failed to convert host chanspec to fw chanspec\n"));
			err = BCME_ERROR;
		}
	} else {
change_bw:
		if (bw == WL_CHANSPEC_BW_160) {
			bw = WL_CHANSPEC_BW_80;
		} else if (bw == WL_CHANSPEC_BW_80) {
			bw = WL_CHANSPEC_BW_40;
		} else if (bw == WL_CHANSPEC_BW_40) {
			bw = WL_CHANSPEC_BW_20;
		} else {
			bw = 0;
		}
		if (bw)
			goto set_channel;
		WL_ERR(("Invalid chanspec 0x%x\n", chspec));
		err = BCME_ERROR;
	}
#ifdef CUSTOM_SET_CPUCORE
	if (dhd->op_mode == DHD_FLAG_HOSTAP_MODE) {
		WL_DBG(("SoftAP mode do not need to set cpucore\n"));
	} else if (chspec & WL_CHANSPEC_BW_80) {
		/* SoftAp only mode do not need to set cpucore */
		if ((dev->ieee80211_ptr->iftype == NL80211_IFTYPE_AP) &&
			dev != bcmcfg_to_prmry_ndev(cfg)) {
			/* Soft AP on virtual Iface (AP+STA case) */
			dhd->chan_isvht80 |= DHD_FLAG_HOSTAP_MODE;
			dhd_set_cpucore(dhd, TRUE);
		} else if (is_p2p_group_iface(dev->ieee80211_ptr)) {
			/* If P2P IF is vht80 */
			dhd->chan_isvht80 |= DHD_FLAG_P2P_MODE;
			dhd_set_cpucore(dhd, TRUE);
		}
	}
#endif /* CUSTOM_SET_CPUCORE */
	if (!err && (wl_get_mode_by_netdev(cfg, dev) == WL_MODE_AP)) {
		/* Update AP/GO operating chanspec */
		cfg->ap_oper_channel = wl_freq_to_chanspec(chan->center_freq);
	}
	if (err) {
		wl_flush_fw_log_buffer(bcmcfg_to_prmry_ndev(cfg),
			FW_LOGSET_MASK_ALL);
	} else {
		WL_DBG(("Setting chanspec %x for GO/AP \n", chspec));
	}
	return err;
}

static s32
wl_validate_opensecurity(struct net_device *dev, s32 bssidx, bool privacy)
{
	s32 err = BCME_OK;
	u32 wpa_val;
	s32 wsec = 0;

	/* set auth */
	err = wldev_iovar_setint_bsscfg(dev, "auth", 0, bssidx);
	if (err < 0) {
		WL_ERR(("auth error %d\n", err));
		return BCME_ERROR;
	}

	if (privacy) {
		/* If privacy bit is set in open mode, then WEP would be enabled */
		wsec = WEP_ENABLED;
		WL_DBG(("Setting wsec to %d for WEP \n", wsec));
	}

	/* set wsec */
	err = wldev_iovar_setint_bsscfg(dev, "wsec", wsec, bssidx);
	if (err < 0) {
		WL_ERR(("wsec error %d\n", err));
		return BCME_ERROR;
	}

	/* set upper-layer auth */
	if (dev->ieee80211_ptr->iftype == NL80211_IFTYPE_ADHOC)
		wpa_val = WPA_AUTH_NONE;
	else
		wpa_val = WPA_AUTH_DISABLED;
	err = wldev_iovar_setint_bsscfg(dev, "wpa_auth", wpa_val, bssidx);
	if (err < 0) {
		WL_ERR(("wpa_auth error %d\n", err));
		return BCME_ERROR;
	}

	return 0;
}

#define MAX_FILS_IND_IE_LEN 1024u
static s32
wl_validate_fils_ind_ie(struct net_device *dev, const bcm_tlv_t *filsindie, s32 bssidx)
{
	s32 err = BCME_OK;
	struct bcm_cfg80211 *cfg = NULL;
	bcm_iov_buf_t *iov_buf = NULL;
	bcm_xtlv_t* pxtlv;
	int iov_buf_size = 0;

	if (!dev || !filsindie) {
		WL_ERR(("%s: dev/filsidie is null\n", __FUNCTION__));
		goto exit;
	}

	cfg = wl_get_cfg(dev);
	if (!cfg) {
		WL_ERR(("%s: cfg is null\n", __FUNCTION__));
		goto exit;
	}

	iov_buf_size = sizeof(bcm_iov_buf_t) + sizeof(bcm_xtlv_t) + filsindie->len - 1;
	iov_buf = MALLOCZ(cfg->osh, iov_buf_size);
	if (!iov_buf) {
		WL_ERR(("%s: iov_buf alloc failed! %d bytes\n", __FUNCTION__, iov_buf_size));
		err = BCME_NOMEM;
		goto exit;
	}
	iov_buf->version = WL_FILS_IOV_VERSION_1_1;
	iov_buf->id = WL_FILS_CMD_ADD_IND_IE;
	iov_buf->len = sizeof(bcm_xtlv_t) + filsindie->len - 1;
	pxtlv = (bcm_xtlv_t*)&iov_buf->data[0];
	pxtlv->id = WL_FILS_XTLV_IND_IE;
	pxtlv->len = filsindie->len;
	/* memcpy_s return check not required as buffer is allocated based on ie
	 * len
	 */
	(void)memcpy_s(pxtlv->data, filsindie->len, filsindie->data, filsindie->len);

	err = wldev_iovar_setbuf(dev, "fils", iov_buf, iov_buf_size,
		cfg->ioctl_buf, WLC_IOCTL_SMLEN, &cfg->ioctl_buf_sync);
	if (unlikely(err)) {
		WL_ERR(("fils indication ioctl error (%d)\n", err));
		 goto exit;
	}

exit:
	if (err < 0) {
		WL_ERR(("FILS Ind setting error %d\n", err));
	}

	if (iov_buf) {
		MFREE(cfg->osh, iov_buf, iov_buf_size);
	}
	return err;
}

#ifdef MFP
static int
wl_get_mfp_capability(u8 rsn_cap, u32 *wpa_auth, u32 *mfp_val)
{
	u32 mfp = 0;
	if (rsn_cap & RSN_CAP_MFPR) {
		WL_DBG(("MFP Required \n"));
		mfp = WL_MFP_REQUIRED;
		/* Our firmware has requirement that WPA2_AUTH_PSK/WPA2_AUTH_UNSPECIFIED
		 * be set, if SHA256 OUI is to be included in the rsn ie.
		 */
		if (*wpa_auth & WPA2_AUTH_PSK_SHA256) {
			*wpa_auth |= WPA2_AUTH_PSK;
		} else if (*wpa_auth & WPA2_AUTH_1X_SHA256) {
			*wpa_auth |= WPA2_AUTH_UNSPECIFIED;
		}
	} else if (rsn_cap & RSN_CAP_MFPC) {
		WL_DBG(("MFP Capable \n"));
		mfp = WL_MFP_CAPABLE;
	}

	/* Validate MFP */
	if ((*wpa_auth == WPA3_AUTH_SAE_PSK) && (mfp != WL_MFP_REQUIRED)) {
		WL_ERR(("MFPR should be set for SAE PSK. mfp:%d\n", mfp));
		return BCME_ERROR;
	} else if ((*wpa_auth == (WPA3_AUTH_SAE_PSK | WPA2_AUTH_PSK)) &&
		(mfp != WL_MFP_CAPABLE)) {
		WL_ERR(("mfp(%d) should be set to capable(%d) for SAE transition mode\n",
				mfp, WL_MFP_CAPABLE));
		return BCME_ERROR;
	}

	*mfp_val = mfp;
	return BCME_OK;
}
#endif /* MFP */

static s32
wl_validate_wpa2ie(struct net_device *dev, const bcm_tlv_t *wpa2ie, s32 bssidx)
{
	s32 len = 0;
	s32 err = BCME_OK;
	u16 auth = 0; /* d11 open authentication */
	u32 wsec;
	u32 pval = 0;
	u32 gval = 0;
	u32 wpa_auth = 0;
	const wpa_suite_mcast_t *mcast;
	const wpa_suite_ucast_t *ucast;
	const wpa_suite_auth_key_mgmt_t *mgmt;
	const wpa_pmkid_list_t *pmkid;
	int cnt = 0;
#ifdef MFP
	u32 mfp = 0;
#endif /* MFP */
	struct bcm_cfg80211 *cfg = wl_get_cfg(dev);
	struct wl_security *sec = wl_read_prof(cfg, dev, WL_PROF_SEC);

	u16 suite_count;
	u8 rsn_cap[2];
	u32 wme_bss_disable;

	if (wpa2ie == NULL)
		goto exit;

	WL_DBG(("Enter \n"));
	len =  wpa2ie->len - WPA2_VERSION_LEN;
	/* check the mcast cipher */
	mcast = (const wpa_suite_mcast_t *)&wpa2ie->data[WPA2_VERSION_LEN];
	switch (mcast->type) {
		case WPA_CIPHER_NONE:
			gval = 0;
			break;
		case WPA_CIPHER_WEP_40:
		case WPA_CIPHER_WEP_104:
			gval = WEP_ENABLED;
			break;
		case WPA_CIPHER_TKIP:
			gval = TKIP_ENABLED;
			break;
		case WPA_CIPHER_AES_CCM:
			gval = AES_ENABLED;
			break;

#ifdef BCMWAPI_WPI
		case WAPI_CIPHER_SMS4:
			gval = SMS4_ENABLED;
			break;
#endif

		default:
			WL_ERR(("No Security Info\n"));
			break;
	}
	if ((len -= WPA_SUITE_LEN) <= 0)
		return BCME_BADLEN;

	/* check the unicast cipher */
	ucast = (const wpa_suite_ucast_t *)&mcast[1];
	suite_count = ltoh16_ua(&ucast->count);
	switch (ucast->list[0].type) {
		case WPA_CIPHER_NONE:
			pval = 0;
			break;
		case WPA_CIPHER_WEP_40:
		case WPA_CIPHER_WEP_104:
			pval = WEP_ENABLED;
			break;
		case WPA_CIPHER_TKIP:
			pval = TKIP_ENABLED;
			break;
		case WPA_CIPHER_AES_CCM:
			pval = AES_ENABLED;
			break;

#ifdef BCMWAPI_WPI
		case WAPI_CIPHER_SMS4:
			pval = SMS4_ENABLED;
			break;
#endif

		default:
			WL_ERR(("No Security Info\n"));
	}
	if ((len -= (WPA_IE_SUITE_COUNT_LEN + (WPA_SUITE_LEN * suite_count))) <= 0)
		return BCME_BADLEN;

	/* FOR WPS , set SEC_OW_ENABLED */
	wsec = (pval | gval | SES_OW_ENABLED);
	/* check the AKM */
	mgmt = (const wpa_suite_auth_key_mgmt_t *)&ucast->list[suite_count];
	suite_count = cnt = ltoh16_ua(&mgmt->count);
	while (cnt--) {
		if (bcmp(mgmt->list[cnt].oui, WFA_OUI, WFA_OUI_LEN) == 0) {
			switch (mgmt->list[cnt].type) {
			case RSN_AKM_DPP:
				wpa_auth |= WPA3_AUTH_DPP_AKM;
				break;
			default:
				WL_ERR(("No Key Mgmt Info in WFA_OUI\n"));
			}
		} else {
			switch (mgmt->list[cnt].type) {
			case RSN_AKM_NONE:
				wpa_auth |= WPA_AUTH_NONE;
				break;
			case RSN_AKM_UNSPECIFIED:
				wpa_auth |= WPA2_AUTH_UNSPECIFIED;
				break;
			case RSN_AKM_PSK:
				wpa_auth |= WPA2_AUTH_PSK;
				break;
#ifdef MFP
			case RSN_AKM_MFP_PSK:
				wpa_auth |= WPA2_AUTH_PSK_SHA256;
				break;
			case RSN_AKM_MFP_1X:
				wpa_auth |= WPA2_AUTH_1X_SHA256;
				break;
			case RSN_AKM_FILS_SHA256:
				wpa_auth |= WPA2_AUTH_FILS_SHA256;
				break;
			case RSN_AKM_FILS_SHA384:
				wpa_auth |= WPA2_AUTH_FILS_SHA384;
				break;
#if defined(WL_SAE) || defined(WL_CLIENT_SAE)
			case RSN_AKM_SAE_PSK:
				wpa_auth |= WPA3_AUTH_SAE_PSK;
				break;
#endif /* WL_SAE || WL_CLIENT_SAE */
#endif /* MFP */
			default:
				WL_ERR(("No Key Mgmt Info\n"));
			}
		}
	}
	if ((len -= (WPA_IE_SUITE_COUNT_LEN + (WPA_SUITE_LEN * suite_count))) >= RSN_CAP_LEN) {
		rsn_cap[0] = *(const u8 *)&mgmt->list[suite_count];
		rsn_cap[1] = *((const u8 *)&mgmt->list[suite_count] + 1);

		if (rsn_cap[0] & (RSN_CAP_16_REPLAY_CNTRS << RSN_CAP_PTK_REPLAY_CNTR_SHIFT)) {
			wme_bss_disable = 0;
		} else {
			wme_bss_disable = 1;
		}

#ifdef MFP
		if (wl_get_mfp_capability(rsn_cap[0], &wpa_auth, &mfp) != BCME_OK) {
			WL_ERR(("mfp configuration invalid. rsn_cap:0x%x\n", rsn_cap[0]));
			return BCME_ERROR;
		}
#endif /* MFP */

		/* set wme_bss_disable to sync RSN Capabilities */
		err = wldev_iovar_setint_bsscfg(dev, "wme_bss_disable", wme_bss_disable, bssidx);
		if (err < 0) {
			WL_ERR(("wme_bss_disable error %d\n", err));
			return BCME_ERROR;
		}
	} else {
		WL_DBG(("There is no RSN Capabilities. remained len %d\n", len));
	}

	len -= RSN_CAP_LEN;
	if (len >= WPA2_PMKID_COUNT_LEN) {
		pmkid = (const wpa_pmkid_list_t *)
		        ((const u8 *)&mgmt->list[suite_count] + RSN_CAP_LEN);
		cnt = ltoh16_ua(&pmkid->count);
		if (cnt != 0) {
			WL_ERR(("AP has non-zero PMKID count. Wrong!\n"));
			return BCME_ERROR;
		}
		/* since PMKID cnt is known to be 0 for AP, */
		/* so don't bother to send down this info to firmware */
	}

#ifdef MFP
	len -= WPA2_PMKID_COUNT_LEN;
	if (len >= WPA_SUITE_LEN) {
		cfg->bip_pos =
		        (const u8 *)&mgmt->list[suite_count] + RSN_CAP_LEN + WPA2_PMKID_COUNT_LEN;
	} else {
		cfg->bip_pos = NULL;
	}
#endif

	/* set auth */
	err = wldev_iovar_setint_bsscfg(dev, "auth", auth, bssidx);
	if (err < 0) {
		WL_ERR(("auth error %d\n", err));
		return BCME_ERROR;
	}

	/* set wsec */
	err = wldev_iovar_setint_bsscfg(dev, "wsec", wsec, bssidx);
	if (err < 0) {
		WL_ERR(("wsec error %d\n", err));
		return BCME_ERROR;
	}

#ifdef MFP
	cfg->mfp_mode = mfp;
#endif /* MFP */

	/* set upper-layer auth */
	err = wldev_iovar_setint_bsscfg(dev, "wpa_auth", wpa_auth, bssidx);
	if (err < 0) {
		WL_ERR(("wpa_auth error %d\n", err));
		return BCME_ERROR;
	}

	if (sec) {
		/* store applied sec settings */
		sec->fw_wpa_auth = wpa_auth;
		sec->fw_wsec = wsec;
		sec->fw_auth = auth;
#ifdef MFP
		sec->fw_mfp = mfp;
#endif /* mfp */
	}
exit:
	return 0;
}

static s32
wl_validate_wpaie(struct net_device *dev, const wpa_ie_fixed_t *wpaie, s32 bssidx)
{
	const wpa_suite_mcast_t *mcast;
	const wpa_suite_ucast_t *ucast;
	const wpa_suite_auth_key_mgmt_t *mgmt;
	u16 auth = 0; /* d11 open authentication */
	u16 count;
	s32 err = BCME_OK;
	s32 len = 0;
	u32 i;
	u32 wsec;
	u32 pval = 0;
	u32 gval = 0;
	u32 wpa_auth = 0;
	u32 tmp = 0;
	struct bcm_cfg80211 *cfg = wl_get_cfg(dev);
	struct wl_security *sec = wl_read_prof(cfg, dev, WL_PROF_SEC);

	if (wpaie == NULL)
		goto exit;
	WL_DBG(("Enter \n"));
	len = wpaie->length;    /* value length */
	len -= WPA_IE_TAG_FIXED_LEN;
	/* check for multicast cipher suite */
	if (len < WPA_SUITE_LEN) {
		WL_INFORM_MEM(("no multicast cipher suite\n"));
		goto exit;
	}

	/* pick up multicast cipher */
	mcast = (const wpa_suite_mcast_t *)&wpaie[1];
	len -= WPA_SUITE_LEN;
	if (!bcmp(mcast->oui, WPA_OUI, WPA_OUI_LEN)) {
		if (IS_WPA_CIPHER(mcast->type)) {
			tmp = 0;
			switch (mcast->type) {
				case WPA_CIPHER_NONE:
					tmp = 0;
					break;
				case WPA_CIPHER_WEP_40:
				case WPA_CIPHER_WEP_104:
					tmp = WEP_ENABLED;
					break;
				case WPA_CIPHER_TKIP:
					tmp = TKIP_ENABLED;
					break;
				case WPA_CIPHER_AES_CCM:
					tmp = AES_ENABLED;
					break;
				default:
					WL_ERR(("No Security Info\n"));
			}
			gval |= tmp;
		}
	}
	/* Check for unicast suite(s) */
	if (len < WPA_IE_SUITE_COUNT_LEN) {
		WL_INFORM_MEM(("no unicast suite\n"));
		goto exit;
	}
	/* walk thru unicast cipher list and pick up what we recognize */
	ucast = (const wpa_suite_ucast_t *)&mcast[1];
	count = ltoh16_ua(&ucast->count);
	len -= WPA_IE_SUITE_COUNT_LEN;
	for (i = 0; i < count && len >= WPA_SUITE_LEN;
		i++, len -= WPA_SUITE_LEN) {
		if (!bcmp(ucast->list[i].oui, WPA_OUI, WPA_OUI_LEN)) {
			if (IS_WPA_CIPHER(ucast->list[i].type)) {
				tmp = 0;
				switch (ucast->list[i].type) {
					case WPA_CIPHER_NONE:
						tmp = 0;
						break;
					case WPA_CIPHER_WEP_40:
					case WPA_CIPHER_WEP_104:
						tmp = WEP_ENABLED;
						break;
					case WPA_CIPHER_TKIP:
						tmp = TKIP_ENABLED;
						break;
					case WPA_CIPHER_AES_CCM:
						tmp = AES_ENABLED;
						break;
					default:
						WL_ERR(("No Security Info\n"));
				}
				pval |= tmp;
			}
		}
	}
	len -= (count - i) * WPA_SUITE_LEN;
	/* Check for auth key management suite(s) */
	if (len < WPA_IE_SUITE_COUNT_LEN) {
		WL_INFORM_MEM((" no auth key mgmt suite\n"));
		goto exit;
	}
	/* walk thru auth management suite list and pick up what we recognize */
	mgmt = (const wpa_suite_auth_key_mgmt_t *)&ucast->list[count];
	count = ltoh16_ua(&mgmt->count);
	len -= WPA_IE_SUITE_COUNT_LEN;
	for (i = 0; i < count && len >= WPA_SUITE_LEN;
		i++, len -= WPA_SUITE_LEN) {
		if (!bcmp(mgmt->list[i].oui, WPA_OUI, WPA_OUI_LEN)) {
			if (IS_WPA_AKM(mgmt->list[i].type)) {
				tmp = 0;
				switch (mgmt->list[i].type) {
					case RSN_AKM_NONE:
						tmp = WPA_AUTH_NONE;
						break;
					case RSN_AKM_UNSPECIFIED:
						tmp = WPA_AUTH_UNSPECIFIED;
						break;
					case RSN_AKM_PSK:
						tmp = WPA_AUTH_PSK;
						break;
					default:
						WL_ERR(("No Key Mgmt Info\n"));
				}
				wpa_auth |= tmp;
			}
		}

	}
	/* FOR WPS , set SEC_OW_ENABLED */
	wsec = (pval | gval | SES_OW_ENABLED);
	/* set auth */
	err = wldev_iovar_setint_bsscfg(dev, "auth", auth, bssidx);
	if (err < 0) {
		WL_ERR(("auth error %d\n", err));
		return BCME_ERROR;
	}
	/* set wsec */
	err = wldev_iovar_setint_bsscfg(dev, "wsec", wsec, bssidx);
	if (err < 0) {
		WL_ERR(("wsec error %d\n", err));
		return BCME_ERROR;
	}
	/* set upper-layer auth */
	err = wldev_iovar_setint_bsscfg(dev, "wpa_auth", wpa_auth, bssidx);
	if (err < 0) {
		WL_ERR(("wpa_auth error %d\n", err));
		return BCME_ERROR;
	}

	if (sec) {
		/* store applied sec settings */
		sec->fw_wpa_auth = wpa_auth;
		sec->fw_wsec = wsec;
		sec->fw_auth = auth;
	}

exit:
	return 0;
}

static u32
wl_get_suite_auth_key_mgmt_type(uint8 type, const wpa_suite_mcast_t *mcast)
{
	u32 ret = 0;
	u32 is_wpa2 = 0;

	if (!bcmp(mcast->oui, WPA2_OUI, WPA2_OUI_LEN)) {
		is_wpa2 = 1;
	}

	WL_INFORM_MEM(("%s, type = %d\n", is_wpa2 ? "WPA2":"WPA", type));
	if (bcmp(mcast->oui, WFA_OUI, WFA_OUI_LEN) == 0) {
		switch (type) {
			case RSN_AKM_DPP:
				ret = WPA3_AUTH_DPP_AKM;
				break;
			default:
				WL_ERR(("No Key Mgmt Info in WFA_OUI\n"));
		}
	} else {
		switch (type) {
		case RSN_AKM_NONE:
			/* For WPA and WPA2, AUTH_NONE is common */
			ret = WPA_AUTH_NONE;
			break;
		case RSN_AKM_UNSPECIFIED:
			if (is_wpa2) {
				ret = WPA2_AUTH_UNSPECIFIED;
			} else {
				ret = WPA_AUTH_UNSPECIFIED;
			}
			break;
		case RSN_AKM_PSK:
			if (is_wpa2) {
				ret = WPA2_AUTH_PSK;
			} else {
				ret = WPA_AUTH_PSK;
			}
			break;
#ifdef WL_SAE
		case RSN_AKM_SAE_PSK:
			ret = WPA3_AUTH_SAE_PSK;
			break;
#endif /* WL_SAE */
		default:
			WL_ERR(("No Key Mgmt Info\n"));
		}
	}
	return ret;
}

s32
wl_update_akm_from_assoc_ie(struct bcm_cfg80211 *cfg, struct net_device *ndev,
	u8 *assoc_ies, u32 assoc_ie_len)
{
	const wpa_suite_mcast_t *mcast;
	const wpa_suite_ucast_t *ucast;
	const wpa_suite_auth_key_mgmt_t *mgmt;
	struct parsed_ies parsed_assoc_ies;
	const bcm_tlv_t *wpa2ie;
	u16 suite_count;
	struct wl_security *sec = wl_read_prof(cfg, ndev, WL_PROF_SEC);

	WL_DBG(("Enter \n"));

	/* Parse assoc IEs */
	if (wl_cfg80211_parse_ies(assoc_ies, assoc_ie_len, &parsed_assoc_ies) < 0) {
		WL_ERR(("Get Assoc IEs failed\n"));
		return 0;
	}

	if (parsed_assoc_ies.wpa2_ie == NULL) {
		WL_ERR(("wpa2_ie\n"));
		return -EINVAL;
	} else {
		wpa2ie = parsed_assoc_ies.wpa2_ie;
	}

	/* Get the mcast cipher */
	mcast = (const wpa_suite_mcast_t *)&wpa2ie->data[WPA2_VERSION_LEN];

	/* Get the unicast cipher */
	ucast = (const wpa_suite_ucast_t *)&mcast[1];
	suite_count = ltoh16_ua(&ucast->count);

	/* check and update the AKM and FW auth in DHD security profile */
	mgmt = (const wpa_suite_auth_key_mgmt_t *)&ucast->list[suite_count];
	sec->wpa_auth = ntoh32_ua(&mgmt->list[0]);
	sec->fw_wpa_auth = wl_get_suite_auth_key_mgmt_type(mgmt->list[0].type, mcast);

	WL_INFORM(("AKM updated from assoc ie in DHD Security profile = 0x%X 0x%X\n",
		sec->wpa_auth, sec->fw_wpa_auth));

	return 0;
}

#if defined(SUPPORT_SOFTAP_WPAWPA2_MIXED)
static u32 wl_get_cipher_type(uint8 type)
{
	u32 ret = 0;
	switch (type) {
		case WPA_CIPHER_NONE:
			ret = 0;
			break;
		case WPA_CIPHER_WEP_40:
		case WPA_CIPHER_WEP_104:
			ret = WEP_ENABLED;
			break;
		case WPA_CIPHER_TKIP:
			ret = TKIP_ENABLED;
			break;
		case WPA_CIPHER_AES_CCM:
			ret = AES_ENABLED;
			break;

#ifdef BCMWAPI_WPI
		case WAPI_CIPHER_SMS4:
			ret = SMS4_ENABLED;
			break;
#endif

		default:
			WL_ERR(("No Security Info\n"));
	}
	return ret;
}

static s32
wl_validate_wpaie_wpa2ie(struct net_device *dev, const wpa_ie_fixed_t *wpaie,
	const bcm_tlv_t *wpa2ie, s32 bssidx)
{
	const wpa_suite_mcast_t *mcast;
	const wpa_suite_ucast_t *ucast;
	const wpa_suite_auth_key_mgmt_t *mgmt;
	u16 auth = 0; /* d11 open authentication */
	u16 count;
	s32 err = BCME_OK;
	u32 wme_bss_disable;
	u16 suite_count;
	u8 rsn_cap[2];
	s32 len = 0;
	u32 i;
	u32 wsec1, wsec2, wsec;
	u32 pval = 0;
	u32 gval = 0;
	u32 wpa_auth = 0;
	u32 wpa_auth1 = 0;
	u32 wpa_auth2 = 0;
#ifdef MFP
	u32 mfp = 0;
#endif /* MFP */

	struct bcm_cfg80211 *cfg = wl_get_cfg(dev);
	struct wl_security *sec = wl_read_prof(cfg, dev, WL_PROF_SEC);

	if (wpaie == NULL || wpa2ie == NULL)
		goto exit;

	WL_DBG(("Enter \n"));
	len = wpaie->length;    /* value length */
	len -= WPA_IE_TAG_FIXED_LEN;
	/* check for multicast cipher suite */
	if (len < WPA_SUITE_LEN) {
		WL_INFORM_MEM(("no multicast cipher suite\n"));
		goto exit;
	}

	/* pick up multicast cipher */
	mcast = (const wpa_suite_mcast_t *)&wpaie[1];
	len -= WPA_SUITE_LEN;
	if (!bcmp(mcast->oui, WPA_OUI, WPA_OUI_LEN)) {
		if (IS_WPA_CIPHER(mcast->type)) {
			gval |= wl_get_cipher_type(mcast->type);
		}
	}
	WL_DBG(("\nwpa ie validate\n"));
	WL_DBG(("wpa ie mcast cipher = 0x%X\n", gval));

	/* Check for unicast suite(s) */
	if (len < WPA_IE_SUITE_COUNT_LEN) {
		WL_INFORM_MEM(("no unicast suite\n"));
		goto exit;
	}

	/* walk thru unicast cipher list and pick up what we recognize */
	ucast = (const wpa_suite_ucast_t *)&mcast[1];
	count = ltoh16_ua(&ucast->count);
	len -= WPA_IE_SUITE_COUNT_LEN;
	for (i = 0; i < count && len >= WPA_SUITE_LEN;
		i++, len -= WPA_SUITE_LEN) {
		if (!bcmp(ucast->list[i].oui, WPA_OUI, WPA_OUI_LEN)) {
			if (IS_WPA_CIPHER(ucast->list[i].type)) {
				pval |= wl_get_cipher_type(ucast->list[i].type);
			}
		}
	}
	WL_ERR(("wpa ie ucast count =%d, cipher = 0x%X\n", count, pval));

	/* FOR WPS , set SEC_OW_ENABLED */
	wsec1 = (pval | gval | SES_OW_ENABLED);
	WL_ERR(("wpa ie wsec = 0x%X\n", wsec1));

	len -= (count - i) * WPA_SUITE_LEN;
	/* Check for auth key management suite(s) */
	if (len < WPA_IE_SUITE_COUNT_LEN) {
		WL_INFORM_MEM((" no auth key mgmt suite\n"));
		goto exit;
	}
	/* walk thru auth management suite list and pick up what we recognize */
	mgmt = (const wpa_suite_auth_key_mgmt_t *)&ucast->list[count];
	count = ltoh16_ua(&mgmt->count);
	len -= WPA_IE_SUITE_COUNT_LEN;
	for (i = 0; i < count && len >= WPA_SUITE_LEN;
		i++, len -= WPA_SUITE_LEN) {
		if (!bcmp(mgmt->list[i].oui, WPA_OUI, WPA_OUI_LEN)) {
			if (IS_WPA_AKM(mgmt->list[i].type)) {
				wpa_auth1 |=
					wl_get_suite_auth_key_mgmt_type(mgmt->list[i].type, mcast);
			}
		}

	}
	WL_ERR(("wpa ie wpa_suite_auth_key_mgmt count=%d, key_mgmt = 0x%X\n", count, wpa_auth1));
	WL_ERR(("\nwpa2 ie validate\n"));

	pval = 0;
	gval = 0;
	len =  wpa2ie->len;
	/* check the mcast cipher */
	mcast = (const wpa_suite_mcast_t *)&wpa2ie->data[WPA2_VERSION_LEN];
	gval = wl_get_cipher_type(mcast->type);

	WL_ERR(("wpa2 ie mcast cipher = 0x%X\n", gval));
	if ((len -= WPA_SUITE_LEN) <= 0)
	{
		WL_ERR(("P:wpa2 ie len[%d]", len));
		return BCME_BADLEN;
	}

	/* check the unicast cipher */
	ucast = (const wpa_suite_ucast_t *)&mcast[1];
	suite_count = ltoh16_ua(&ucast->count);
	WL_ERR((" WPA2 ucast cipher count=%d\n", suite_count));
	pval |= wl_get_cipher_type(ucast->list[0].type);

	if ((len -= (WPA_IE_SUITE_COUNT_LEN + (WPA_SUITE_LEN * suite_count))) <= 0)
		return BCME_BADLEN;

	WL_ERR(("wpa2 ie ucast cipher = 0x%X\n", pval));

	/* FOR WPS , set SEC_OW_ENABLED */
	wsec2 = (pval | gval | SES_OW_ENABLED);
	WL_ERR(("wpa2 ie wsec = 0x%X\n", wsec2));

	/* check the AKM */
	mgmt = (const wpa_suite_auth_key_mgmt_t *)&ucast->list[suite_count];
	suite_count = ltoh16_ua(&mgmt->count);
	wpa_auth2 = wl_get_suite_auth_key_mgmt_type(mgmt->list[0].type, mcast);
	WL_ERR(("wpa ie wpa_suite_auth_key_mgmt count=%d, key_mgmt = 0x%X\n", count, wpa_auth2));

	wsec = (wsec1 | wsec2);
	wpa_auth = (wpa_auth1 | wpa_auth2);
	WL_ERR(("wpa_wpa2 wsec=0x%X wpa_auth=0x%X\n", wsec, wpa_auth));

	if ((len -= (WPA_IE_SUITE_COUNT_LEN + (WPA_SUITE_LEN * suite_count))) >= RSN_CAP_LEN) {
		rsn_cap[0] = *(const u8 *)&mgmt->list[suite_count];
		rsn_cap[1] = *((const u8 *)&mgmt->list[suite_count] + 1);
		if (rsn_cap[0] & (RSN_CAP_16_REPLAY_CNTRS << RSN_CAP_PTK_REPLAY_CNTR_SHIFT)) {
			wme_bss_disable = 0;
		} else {
			wme_bss_disable = 1;
		}
		WL_DBG(("P:rsn_cap[0]=[0x%X]:wme_bss_disabled[%d]\n", rsn_cap[0], wme_bss_disable));

#ifdef MFP
		if (wl_get_mfp_capability(rsn_cap[0], &wpa_auth, &mfp) != BCME_OK) {
			WL_ERR(("mfp configuration invalid. rsn_cap:0x%x\n", rsn_cap[0]));
			return BCME_ERROR;
		}
		cfg->mfp_mode = mfp;
#endif /* MFP */

		/* set wme_bss_disable to sync RSN Capabilities */
		err = wldev_iovar_setint_bsscfg(dev, "wme_bss_disable", wme_bss_disable, bssidx);
		if (err < 0) {
			WL_ERR(("wme_bss_disable error %d\n", err));
			return BCME_ERROR;
		}
	} else {
		WL_DBG(("There is no RSN Capabilities. remained len %d\n", len));
	}

	/* set auth */
	err = wldev_iovar_setint_bsscfg(dev, "auth", auth, bssidx);
	if (err < 0) {
		WL_ERR(("auth error %d\n", err));
		return BCME_ERROR;
	}
	/* set wsec */
	err = wldev_iovar_setint_bsscfg(dev, "wsec", wsec, bssidx);
	if (err < 0) {
		WL_ERR(("wsec error %d\n", err));
		return BCME_ERROR;
	}
	/* set upper-layer auth */
	err = wldev_iovar_setint_bsscfg(dev, "wpa_auth", wpa_auth, bssidx);
	if (err < 0) {
		WL_ERR(("wpa_auth error %d\n", err));
		return BCME_ERROR;
	}

	if (sec) {
		sec->fw_wpa_auth = wpa_auth;
		sec->fw_auth = auth;
		sec->fw_wsec = wsec;
	}

exit:
	return 0;
}
#endif /* SUPPORT_SOFTAP_WPAWPA2_MIXED */

static s32
wl_set_ap_passphrase(struct net_device *dev)
{
	struct net_info *_net_info;
	struct bcm_cfg80211 *cfg = wl_get_cfg(dev);
	wl_config_passphrase_t pp_config;
	int err = BCME_OK;
	bzero(&pp_config, sizeof(wl_config_passphrase_t));

	_net_info = wl_get_netinfo_by_netdev(cfg, dev);

	if (_net_info == NULL) {
		WL_ERR(("net_info not found for iface %s", dev->name));
		err = BCME_BADARG;
		goto done;
	}

	if ((cfg->hostapd_ssid.SSID_len == 0) ||
		(_net_info->passphrase_len == 0)) {
		WL_ERR(("Invalid config ssid_len %d passphrase_len %d",
			cfg->hostapd_ssid.SSID_len, _net_info->passphrase_len));
		err = BCME_BADARG;
		goto done;
	}

	pp_config.ssid = cfg->hostapd_ssid.SSID;
	pp_config.ssid_len = cfg->hostapd_ssid.SSID_len;
	pp_config.passphrase = _net_info->passphrase;
	pp_config.passphrase_len = _net_info->passphrase_len;

	err = wl_cfg80211_config_passphrase(cfg, dev, &pp_config);

done:
	return err;
}

static s32
wl_cfg80211_bcn_validate_sec(
	struct net_device *dev,
	struct parsed_ies *ies,
	u32 dev_role,
	s32 bssidx,
	bool privacy)
{
	struct bcm_cfg80211 *cfg = wl_get_cfg(dev);
	wl_cfgbss_t *bss = wl_get_cfgbss_by_wdev(cfg, dev->ieee80211_ptr);
	struct wl_security *sec = wl_read_prof(cfg, dev, WL_PROF_SEC);

	if (!bss) {
		WL_ERR(("cfgbss is NULL \n"));
		return BCME_ERROR;
	}

	if (dev_role == NL80211_IFTYPE_P2P_GO && (ies->wpa2_ie)) {
		/* For P2P GO, the sec type is WPA2-PSK */
		WL_DBG(("P2P GO: validating wpa2_ie"));
		if (wl_validate_wpa2ie(dev, ies->wpa2_ie, bssidx)  < 0)
			return BCME_ERROR;

	} else if (dev_role == NL80211_IFTYPE_AP) {

		WL_DBG(("SoftAP: validating security"));
		/* If wpa2_ie or wpa_ie is present validate it */

#if defined(SUPPORT_SOFTAP_WPAWPA2_MIXED)
		if ((ies->wpa_ie != NULL && ies->wpa2_ie != NULL)) {
			if (wl_validate_wpaie_wpa2ie(dev, ies->wpa_ie, ies->wpa2_ie, bssidx)  < 0) {
				bss->security_mode = false;
				return BCME_ERROR;
			}
		}
		else {
#endif /* SUPPORT_SOFTAP_WPAWPA2_MIXED */
		if ((ies->wpa2_ie || ies->wpa_ie) &&
			((wl_validate_wpa2ie(dev, ies->wpa2_ie, bssidx)  < 0 ||
			wl_validate_wpaie(dev, ies->wpa_ie, bssidx) < 0))) {
			bss->security_mode = false;
			return BCME_ERROR;
		}

		BCM_REFERENCE(wl_set_ap_passphrase);
#ifdef WL_SAE
		/* Set SAE passphrase */
		if (sec->fw_wpa_auth & WPA3_AUTH_SAE_PSK) {
			wl_set_ap_passphrase(dev);
		}
#endif /* WL_SAE */

		if (ies->fils_ind_ie &&
			(wl_validate_fils_ind_ie(dev, ies->fils_ind_ie, bssidx)  < 0)) {
			bss->security_mode = false;
			return BCME_ERROR;
		}

		bss->security_mode = true;
		if (bss->rsn_ie) {
			MFREE(cfg->osh, bss->rsn_ie, bss->rsn_ie[1]
				+ WPA_RSN_IE_TAG_FIXED_LEN);
		}
		if (bss->wpa_ie) {
			MFREE(cfg->osh, bss->wpa_ie, bss->wpa_ie[1]
				+ WPA_RSN_IE_TAG_FIXED_LEN);
		}
		if (bss->wps_ie) {
			MFREE(cfg->osh, bss->wps_ie, bss->wps_ie[1] + 2);
		}
		if (bss->fils_ind_ie) {
			MFREE(cfg->osh, bss->fils_ind_ie, bss->fils_ind_ie[1]
				+ FILS_INDICATION_IE_TAG_FIXED_LEN);
		}
		if (ies->wpa_ie != NULL) {
			/* WPAIE */
			bss->rsn_ie = NULL;
			bss->wpa_ie = MALLOCZ(cfg->osh,
					ies->wpa_ie->length
					+ WPA_RSN_IE_TAG_FIXED_LEN);
			if (bss->wpa_ie) {
				memcpy(bss->wpa_ie, ies->wpa_ie,
					ies->wpa_ie->length
					+ WPA_RSN_IE_TAG_FIXED_LEN);
			}
		} else if (ies->wpa2_ie != NULL) {
			/* RSNIE */
			bss->wpa_ie = NULL;
			bss->rsn_ie = MALLOCZ(cfg->osh,
					ies->wpa2_ie->len
					+ WPA_RSN_IE_TAG_FIXED_LEN);
			if (bss->rsn_ie) {
				memcpy(bss->rsn_ie, ies->wpa2_ie,
					ies->wpa2_ie->len
					+ WPA_RSN_IE_TAG_FIXED_LEN);
			}
		}
#ifdef WL_FILS
		if (ies->fils_ind_ie) {
			bss->fils_ind_ie = MALLOCZ(cfg->osh,
					ies->fils_ind_ie->len
					+ FILS_INDICATION_IE_TAG_FIXED_LEN);
			if (bss->fils_ind_ie) {
				memcpy(bss->fils_ind_ie, ies->fils_ind_ie,
					ies->fils_ind_ie->len
					+ FILS_INDICATION_IE_TAG_FIXED_LEN);
			}
		}
#endif /* WL_FILS */
#if defined(SUPPORT_SOFTAP_WPAWPA2_MIXED)
		}
#endif /* SUPPORT_SOFTAP_WPAWPA2_MIXED */
		if (!ies->wpa2_ie && !ies->wpa_ie) {
			wl_validate_opensecurity(dev, bssidx, privacy);
			bss->security_mode = false;
		}

		if (ies->wps_ie) {
			bss->wps_ie = MALLOCZ(cfg->osh, ies->wps_ie_len);
			if (bss->wps_ie) {
				memcpy(bss->wps_ie, ies->wps_ie, ies->wps_ie_len);
			}
		}
	}

	WL_INFORM_MEM(("[%s] wpa_auth:0x%x auth:0x%x wsec:0x%x mfp:0x%x\n",
		dev->name, sec->fw_wpa_auth, sec->fw_auth, sec->fw_wsec, sec->fw_mfp));
	return 0;

}

#if (LINUX_VERSION_CODE >= KERNEL_VERSION(3, 4, 0)) || defined(WL_COMPAT_WIRELESS)
static s32 wl_cfg80211_bcn_set_params(
	struct cfg80211_ap_settings *info,
	struct net_device *dev,
	u32 dev_role, s32 bssidx)
{
	struct bcm_cfg80211 *cfg = wl_get_cfg(dev);
	s32 err = BCME_OK;

	WL_DBG(("interval (%d) \ndtim_period (%d) \n",
		info->beacon_interval, info->dtim_period));

	if (info->beacon_interval) {
		if ((err = wldev_ioctl_set(dev, WLC_SET_BCNPRD,
			&info->beacon_interval, sizeof(s32))) < 0) {
			WL_ERR(("Beacon Interval Set Error, %d\n", err));
			return err;
		}
	}

	if (info->dtim_period) {
		if ((err = wldev_ioctl_set(dev, WLC_SET_DTIMPRD,
			&info->dtim_period, sizeof(s32))) < 0) {
			WL_ERR(("DTIM Interval Set Error, %d\n", err));
			return err;
		}
	}

	if ((info->ssid) && (info->ssid_len > 0) &&
		(info->ssid_len <= DOT11_MAX_SSID_LEN)) {
		WL_DBG(("SSID (%s) len:%zd \n", info->ssid, info->ssid_len));
		if (dev_role == NL80211_IFTYPE_AP) {
			/* Store the hostapd SSID */
			bzero(cfg->hostapd_ssid.SSID, DOT11_MAX_SSID_LEN);
			memcpy(cfg->hostapd_ssid.SSID, info->ssid, info->ssid_len);
			cfg->hostapd_ssid.SSID_len = (uint32)info->ssid_len;
		} else {
				/* P2P GO */
			bzero(cfg->p2p->ssid.SSID, DOT11_MAX_SSID_LEN);
			memcpy(cfg->p2p->ssid.SSID, info->ssid, info->ssid_len);
			cfg->p2p->ssid.SSID_len = (uint32)info->ssid_len;
		}
	}

	return err;
}
#endif /* LINUX_VERSION >= VERSION(3,4,0) || WL_COMPAT_WIRELESS */

s32
wl_cfg80211_parse_ies(const u8 *ptr, u32 len, struct parsed_ies *ies)
{
	s32 err = BCME_OK;

	bzero(ies, sizeof(struct parsed_ies));

	/* find the WPSIE */
	if ((ies->wps_ie = wl_cfgp2p_find_wpsie(ptr, len)) != NULL) {
		WL_DBG(("WPSIE in beacon \n"));
		ies->wps_ie_len = ies->wps_ie->length + WPA_RSN_IE_TAG_FIXED_LEN;
	} else {
		WL_ERR(("No WPSIE in beacon \n"));
	}
	/* find rates IEs */
	if ((ies->rate_ie = bcm_parse_tlvs(ptr, len,
		DOT11_MNG_RATES_ID)) != NULL) {
		ies->rate_ie_len = ies->rate_ie->len;
	}

	if ((ies->ext_rate_ie = bcm_parse_tlvs(ptr, len,
		DOT11_MNG_EXT_RATES_ID)) != NULL) {
		ies->ext_rate_ie_len = ies->ext_rate_ie->len;
	}

	/* find the RSN_IE */
	if ((ies->wpa2_ie = bcm_parse_tlvs(ptr, len,
		DOT11_MNG_RSN_ID)) != NULL) {
		WL_DBG((" WPA2 IE found\n"));
		ies->wpa2_ie_len = ies->wpa2_ie->len;
	}

	/* find the FILS_IND_IE */
	if ((ies->fils_ind_ie = bcm_parse_tlvs(ptr, len,
		DOT11_MNG_FILS_IND_ID)) != NULL) {
		WL_DBG((" FILS IND IE found\n"));
		ies->fils_ind_ie_len = ies->fils_ind_ie->len;
	}

	/* find the WPA_IE */
	if ((ies->wpa_ie = wl_cfgp2p_find_wpaie(ptr, len)) != NULL) {
		WL_DBG((" WPA found\n"));
		ies->wpa_ie_len = ies->wpa_ie->length;
	}

	return err;

}

s32
wl_cfg80211_set_ap_role(
	struct bcm_cfg80211 *cfg,
	struct net_device *dev)
{
	s32 err = BCME_OK;
	s32 infra = 1;
	s32 ap = 0;
	s32 pm;
	s32 bssidx;
	s32 apsta = 0;

	if ((bssidx = wl_get_bssidx_by_wdev(cfg, dev->ieee80211_ptr)) < 0) {
		WL_ERR(("Find p2p index from wdev(%p) failed\n", dev->ieee80211_ptr));
		return -EINVAL;
	}

	WL_INFORM_MEM(("[%s] Bringup SoftAP on bssidx:%d \n", dev->name, bssidx));

	if ((err = wl_cfg80211_add_del_bss(cfg, dev, bssidx,
			WL_IF_TYPE_AP, 0, NULL)) < 0) {
		WL_ERR(("wl add_del_bss returned error:%d\n", err));
		return err;
	}

	/*
	 * For older chips, "bss" iovar does not support
	 * bsscfg role change/upgradation, and still
	 * return BCME_OK on attempt
	 * Hence, below traditional way to handle the same
	 */

	if ((err = wldev_ioctl_get(dev,
			WLC_GET_AP, &ap, sizeof(s32))) < 0) {
		WL_ERR(("Getting AP mode failed %d \n", err));
		return err;
	}

	if (!ap) {
		/* AP mode switch not supported. Try setting up AP explicitly */
		err = wldev_iovar_getint(dev, "apsta", (s32 *)&apsta);
		if (unlikely(err)) {
			WL_ERR(("Could not get apsta %d\n", err));
			return err;
		}
		if (apsta == 0) {
			/* If apsta is not set, set it */

			/* Check for any connected interfaces before wl down */
			if (wl_get_drv_status_all(cfg, CONNECTED) > 0) {
				WL_ERR(("Concurrent i/f operational. can't do wl down"));
				return BCME_ERROR;
			}
			err = wldev_ioctl_set(dev, WLC_DOWN, &ap, sizeof(s32));
			if (err < 0) {
				WL_ERR(("WLC_DOWN error %d\n", err));
				return err;
			}
			err = wldev_iovar_setint(dev, "apsta", 0);
			if (err < 0) {
				WL_ERR(("wl apsta 0 error %d\n", err));
				return err;
			}
			ap = 1;
			if ((err = wldev_ioctl_set(dev,
					WLC_SET_AP, &ap, sizeof(s32))) < 0) {
				WL_ERR(("setting AP mode failed %d \n", err));
				return err;
			}
		}
	}

	if (bssidx == 0) {
		pm = 0;
		if ((err = wldev_ioctl_set(dev, WLC_SET_PM, &pm, sizeof(pm))) != 0) {
			WL_ERR(("wl PM 0 returned error:%d\n", err));
			/* Ignore error, if any */
			err = BCME_OK;
		}
		err = wldev_ioctl_set(dev, WLC_SET_INFRA, &infra, sizeof(s32));
		if (err < 0) {
			WL_ERR(("SET INFRA error %d\n", err));
			return err;
		}
	}

	/* On success, mark AP creation in progress. */
	wl_set_drv_status(cfg, AP_CREATING, dev);
	return 0;
}

void
wl_cfg80211_ap_timeout_work(struct work_struct *work)
{
#if defined(BCMDONGLEHOST)
	struct bcm_cfg80211 *cfg = NULL;
	dhd_pub_t *dhdp = NULL;
	BCM_SET_CONTAINER_OF(cfg, work, struct bcm_cfg80211, ap_work.work);

	WL_ERR(("** AP LINK UP TIMEOUT **\n"));
	dhdp = (dhd_pub_t *)(cfg->pub);
	if (dhd_query_bus_erros(dhdp)) {
		return;
	}
#ifdef DHD_PCIE_RUNTIMEPM
	dhdpcie_runtime_bus_wake(dhdp, CAN_SLEEP(), __builtin_return_address(0));
#endif /* DHD_PCIE_RUNTIMEPM */
	dhdp->iface_op_failed = TRUE;

#if defined(DHD_DEBUG) && defined(DHD_FW_COREDUMP)
	if (dhdp->memdump_enabled) {
		dhdp->memdump_type = DUMP_TYPE_AP_LINKUP_FAILURE;
		dhd_bus_mem_dump(dhdp);
	}
#endif /* DHD_DEBUG && DHD_FW_COREDUMP */

	WL_ERR(("Notify hang event to upper layer \n"));
	dhdp->hang_reason = HANG_REASON_IFACE_ADD_FAILURE;
	net_os_send_hang_message(bcmcfg_to_prmry_ndev(cfg));
#endif /* BCMDONGLEHOST */
}

/* In RSDB downgrade cases, the link up event can get delayed upto 7-8 secs */
#define MAX_AP_LINK_WAIT_TIME   10000
static s32
wl_cfg80211_bcn_bringup_ap(
	struct net_device *dev,
	struct parsed_ies *ies,
	u32 dev_role, s32 bssidx)
{
	struct bcm_cfg80211 *cfg = wl_get_cfg(dev);
	struct wl_join_params join_params;
	bool is_bssup = false;
	s32 infra = 1;
	s32 join_params_size = 0;
	s32 ap = 1;
	s32 wsec;
#ifdef DISABLE_11H_SOFTAP
	s32 spect = 0;
#endif /* DISABLE_11H_SOFTAP */
#ifdef SOFTAP_UAPSD_OFF
	uint32 wme_apsd = 0;
#endif /* SOFTAP_UAPSD_OFF */
	s32 err = BCME_OK;
	s32 is_rsdb_supported = BCME_ERROR;
	u8 buf[WLC_IOCTL_SMLEN] = {0};

#if defined(BCMDONGLEHOST)
	is_rsdb_supported = DHD_OPMODE_SUPPORTED(cfg->pub, DHD_FLAG_RSDB_MODE);
	if (is_rsdb_supported < 0)
		return (-ENODEV);
#endif /* BCMDONGLEHOST */

	WL_DBG(("Enter dev_role:%d bssidx:%d ifname:%s\n", dev_role, bssidx, dev->name));

	/* Common code for SoftAP and P2P GO */
	wl_clr_drv_status(cfg, AP_CREATED, dev);

	/* Make sure INFRA is set for AP/GO */
	err = wldev_ioctl_set(dev, WLC_SET_INFRA, &infra, sizeof(s32));
	if (err < 0) {
		WL_ERR(("SET INFRA error %d\n", err));
		goto exit;
	}

	/* Do abort scan before creating GO */
	wl_cfgscan_cancel_scan(cfg);

	/* Schedule delayed work to handle link time out. schedule
	 * before ssid iovar. Sometimes before iovar context should
	 * resume, the event may come and get processed.
	 */
	if (schedule_delayed_work(&cfg->ap_work,
			msecs_to_jiffies((const unsigned int)MAX_AP_LINK_WAIT_TIME))) {
		WL_DBG(("ap timeout work scheduled\n"));
	}

	if (dev_role == NL80211_IFTYPE_P2P_GO) {
		is_bssup = wl_cfg80211_bss_isup(dev, bssidx);
		if (!is_bssup && (ies->wpa2_ie != NULL)) {

			err = wldev_iovar_setbuf_bsscfg(dev, "ssid", &cfg->p2p->ssid,
				sizeof(cfg->p2p->ssid), cfg->ioctl_buf, WLC_IOCTL_MAXLEN,
				bssidx, &cfg->ioctl_buf_sync);
			if (err < 0) {
				WL_ERR(("GO SSID setting error %d\n", err));
				goto exit;
			}

			if ((err = wl_cfg80211_bss_up(cfg, dev, bssidx, 1)) < 0) {
				WL_ERR(("GO Bring up error %d\n", err));
				goto exit;
			}
			wl_clr_drv_status(cfg, AP_CREATING, dev);
		} else
			WL_DBG(("Bss is already up\n"));
	} else if (dev_role == NL80211_IFTYPE_AP) {

		if (!wl_get_drv_status(cfg, AP_CREATING, dev)) {
			/* Make sure fw is in proper state */
			err = wl_cfg80211_set_ap_role(cfg, dev);
			if (unlikely(err)) {
				WL_ERR(("set ap role failed!\n"));
				goto exit;
			}
		}

		/* Device role SoftAP */
		WL_DBG(("Creating AP bssidx:%d dev_role:%d\n", bssidx, dev_role));
		/* Clear the status bit after use */
		wl_clr_drv_status(cfg, AP_CREATING, dev);

#ifdef DISABLE_11H_SOFTAP
		/* Some old WLAN card (e.g. Intel PRO/Wireless 2200BG)
		 * does not try to connect SoftAP because they cannot detect
		 * 11h IEs. For this reason, we disable 11h feature in case
		 * of SoftAP mode. (Related CSP case number: 661635)
		 */
		if (is_rsdb_supported == 0) {
			err = wldev_ioctl_set(dev, WLC_DOWN, &ap, sizeof(s32));
			if (err < 0) {
				WL_ERR(("WLC_DOWN error %d\n", err));
				goto exit;
			}
		}
		err = wldev_ioctl_set(dev, WLC_SET_SPECT_MANAGMENT,
			&spect, sizeof(s32));
		if (err < 0) {
			WL_ERR(("SET SPECT_MANAGMENT error %d\n", err));
			goto exit;
		}
#endif /* DISABLE_11H_SOFTAP */

#ifdef WL_DISABLE_HE_SOFTAP
		err = wl_cfg80211_set_he_mode(dev, cfg, bssidx, WL_HE_FEATURES_HE_AP, FALSE);
		if (err < 0) {
			WL_ERR(("failed to set he features, error=%d\n", err));
		}
#endif /* WL_DISABLE_HE_SOFTAP */

#ifdef SOFTAP_UAPSD_OFF
		err = wldev_iovar_setbuf_bsscfg(dev, "wme_apsd", &wme_apsd, sizeof(wme_apsd),
			cfg->ioctl_buf, WLC_IOCTL_SMLEN, bssidx, &cfg->ioctl_buf_sync);
		if (err < 0) {
			WL_ERR(("failed to disable uapsd, error=%d\n", err));
		}
#endif /* SOFTAP_UAPSD_OFF */

		err = wldev_ioctl_set(dev, WLC_UP, &ap, sizeof(s32));
		if (unlikely(err)) {
			WL_ERR(("WLC_UP error (%d)\n", err));
			goto exit;
		}

#ifdef MFP
		if (cfg->bip_pos) {
			err = wldev_iovar_setbuf_bsscfg(dev, "bip",
				(const void *)(cfg->bip_pos), WPA_SUITE_LEN, cfg->ioctl_buf,
				WLC_IOCTL_SMLEN, bssidx, &cfg->ioctl_buf_sync);
			if (err < 0) {
				WL_ERR(("bip set error %d\n", err));

				{
					goto exit;
				}
			}
		}
#endif /* MFP */

		err = wldev_iovar_getint(dev, "wsec", (s32 *)&wsec);
		if (unlikely(err)) {
			WL_ERR(("Could not get wsec %d\n", err));
			goto exit;
		}
		if ((wsec == WEP_ENABLED) && cfg->wep_key.len) {
			WL_DBG(("Applying buffered WEP KEY \n"));
			err = wldev_iovar_setbuf_bsscfg(dev, "wsec_key", &cfg->wep_key,
				sizeof(struct wl_wsec_key), buf, WLC_IOCTL_SMLEN, bssidx, NULL);
			/* clear the key after use */
			bzero(&cfg->wep_key, sizeof(struct wl_wsec_key));
			bzero(buf, sizeof(buf));
			if (unlikely(err)) {
				WL_ERR(("WLC_SET_KEY error (%d)\n", err));
				goto exit;
			}
		}

#ifdef MFP
		/* This needs to go after wsec otherwise the wsec command will
		 * overwrite the values set by MFP
		 */
		err = wldev_iovar_setint_bsscfg(dev, "mfp", cfg->mfp_mode, bssidx);
		if (err < 0) {
			WL_ERR(("MFP Setting failed. ret = %d \n", err));
			/* If fw doesn't support mfp, Ignore the error */
			if (err != BCME_UNSUPPORTED) {
				goto exit;
			}
		}
#endif /* MFP */

		/* sync up host macaddr */
		err = wldev_iovar_setbuf(dev, "cur_etheraddr",
			dev->dev_addr, ETH_ALEN, cfg->ioctl_buf, WLC_IOCTL_SMLEN,
			&cfg->ioctl_buf_sync);
		if (err) {
			WL_ERR(("sync macaddr for softap error\n"));
			goto exit;
		}

		bzero(&join_params, sizeof(join_params));
		/* join parameters starts with ssid */
		join_params_size = sizeof(join_params.ssid);
		join_params.ssid.SSID_len = MIN(cfg->hostapd_ssid.SSID_len,
			(uint32)DOT11_MAX_SSID_LEN);
		memcpy(join_params.ssid.SSID, cfg->hostapd_ssid.SSID,
			join_params.ssid.SSID_len);
		join_params.ssid.SSID_len = htod32(join_params.ssid.SSID_len);

		/* create softap */
		if ((err = wldev_ioctl_set(dev, WLC_SET_SSID, &join_params,
			join_params_size)) != 0) {
			WL_ERR(("SoftAP/GO set ssid failed! \n"));
			goto exit;
		} else {
			WL_DBG((" SoftAP SSID \"%s\" \n", join_params.ssid.SSID));
		}

		if (bssidx != 0) {
			/* AP on Virtual Interface */
			if ((err = wl_cfg80211_bss_up(cfg, dev, bssidx, 1)) < 0) {
				WL_ERR(("AP Bring up error %d\n", err));
				goto exit;
			}
		}

	} else {
		WL_ERR(("Wrong interface type %d\n", dev_role));
		goto exit;
	}

	SUPP_LOG(("AP/GO UP\n"));

exit:
	if (cfg->wep_key.len) {
		bzero(&cfg->wep_key, sizeof(struct wl_wsec_key));
	}

#ifdef MFP
	cfg->mfp_mode = 0;

	if (cfg->bip_pos) {
		cfg->bip_pos = NULL;
	}
#endif /* MFP */

	if (err) {
		SUPP_LOG(("AP/GO bring up fail. err:%d\n", err));
		/* Cancel work if scheduled */
		if (delayed_work_pending(&cfg->ap_work)) {
			cancel_delayed_work_sync(&cfg->ap_work);
			WL_DBG(("cancelled ap_work\n"));
		}
	}
	return err;
}

static s32
wl_cfg80211_config_bss_selector(
	struct net_device *dev,
	struct parsed_ies *ies,
	u32 dev_role, s32 bssidx)
{
	int err = BCME_OK;
	bool sae_h2e_required = FALSE;
	int i, j;
	const bcm_tlv_t *rates[2] = {ies->rate_ie, ies->ext_rate_ie};

	/* check and config h2e config */
	for (i = 0; i < 2; i++) {
		if (rates[i]) {
			for (j = 0; j < rates[i]->len; j++) {
				if (rates[i]->data[j] == DOT11_BSS_SAE_HASH_TO_ELEMENT) {
					sae_h2e_required = TRUE;
				}
			}
		}
	}

	if (sae_h2e_required) {
		u32 sae_pwe = SAE_PWE_H2E;
		err = wl_cfg80211_set_wsec_info(dev, &sae_pwe,
				sizeof(sae_pwe), WL_WSEC_INFO_BSS_SAE_PWE);
		if (unlikely(err)) {
			WL_ERR(("set wsec_info_sae_pwe failed \n"));
		}
	}

	WL_INFORM_MEM(("Config BSS Selector Done err %d, h2e_req %d\n",
		err, sae_h2e_required));

	return err;
}

#if (LINUX_VERSION_CODE >= KERNEL_VERSION(3, 4, 0)) || defined(WL_COMPAT_WIRELESS)
s32
wl_cfg80211_parse_ap_ies(
	struct net_device *dev,
	struct cfg80211_beacon_data *info,
	struct parsed_ies *ies)
{
	struct parsed_ies prb_ies;
	struct bcm_cfg80211 *cfg = wl_get_cfg(dev);
	dhd_pub_t *dhd = (dhd_pub_t *)(cfg->pub);
	const u8 *vndr = NULL;
	u32 vndr_ie_len = 0;
	s32 err = BCME_OK;

	/* Parse Beacon IEs */
	if (wl_cfg80211_parse_ies((const u8 *)info->tail,
		info->tail_len, ies) < 0) {
		WL_ERR(("Beacon get IEs failed \n"));
		err = -EINVAL;
		goto fail;
	}

	if ((err = wl_cfg80211_config_rsnxe_ie(cfg, dev,
		(const u8 *)info->tail, info->tail_len)) < 0) {
		WL_ERR(("Failed to configure rsnxe ie: %d\n", err));
		err = -EINVAL;
		goto fail;
	}

	vndr = (const u8 *)info->proberesp_ies;
	vndr_ie_len = (uint32)info->proberesp_ies_len;

	if (dhd->op_mode & DHD_FLAG_HOSTAP_MODE) {
		/* SoftAP mode */
		const struct ieee80211_mgmt *mgmt;
		mgmt = (const struct ieee80211_mgmt *)info->probe_resp;
		if (mgmt != NULL) {
			vndr = (const u8 *)&mgmt->u.probe_resp.variable;
			vndr_ie_len = (uint32)(info->probe_resp_len -
				offsetof(const struct ieee80211_mgmt, u.probe_resp.variable));
		}
	}
	/* Parse Probe Response IEs */
	if (wl_cfg80211_parse_ies((const u8 *)vndr, vndr_ie_len, &prb_ies) < 0) {
		WL_ERR(("PROBE RESP get IEs failed \n"));
		err = -EINVAL;
	}
fail:

	return err;
}

s32
wl_cfg80211_set_ies(
	struct net_device *dev,
	struct cfg80211_beacon_data *info,
	s32 bssidx)
{
	struct bcm_cfg80211 *cfg = wl_get_cfg(dev);
	dhd_pub_t *dhd = (dhd_pub_t *)(cfg->pub);
	const u8 *vndr = NULL;
	u32 vndr_ie_len = 0;
	s32 err = BCME_OK;

	/* Set Beacon IEs to FW */
	if ((err = wl_cfg80211_set_mgmt_vndr_ies(cfg, ndev_to_cfgdev(dev), bssidx,
		VNDR_IE_BEACON_FLAG, (const u8 *)info->tail,
		info->tail_len)) < 0) {
		WL_ERR(("Set Beacon IE Failed \n"));
	} else {
		WL_DBG(("Applied Vndr IEs for Beacon \n"));
	}

	vndr = (const u8 *)info->proberesp_ies;
	vndr_ie_len = (uint32)info->proberesp_ies_len;

	if (dhd->op_mode & DHD_FLAG_HOSTAP_MODE) {
		/* SoftAP mode */
		const struct ieee80211_mgmt *mgmt;
		mgmt = (const struct ieee80211_mgmt *)info->probe_resp;
		if (mgmt != NULL) {
			vndr = (const u8 *)&mgmt->u.probe_resp.variable;
			vndr_ie_len = (uint32)(info->probe_resp_len -
				offsetof(struct ieee80211_mgmt, u.probe_resp.variable));
		}
	}

	/* Set Probe Response IEs to FW */
	if ((err = wl_cfg80211_set_mgmt_vndr_ies(cfg, ndev_to_cfgdev(dev), bssidx,
		VNDR_IE_PRBRSP_FLAG, vndr, vndr_ie_len)) < 0) {
		WL_ERR(("Set Probe Resp IE Failed \n"));
	} else {
		WL_DBG(("Applied Vndr IEs for Probe Resp \n"));
	}

	return err;
}
#endif /* LINUX_VERSION >= VERSION(3,4,0) || WL_COMPAT_WIRELESS */

static s32 wl_cfg80211_hostapd_sec(
	struct net_device *dev,
	struct parsed_ies *ies,
	s32 bssidx)
{
	bool update_bss = 0;
	struct bcm_cfg80211 *cfg = wl_get_cfg(dev);
	wl_cfgbss_t *bss = wl_get_cfgbss_by_wdev(cfg, dev->ieee80211_ptr);

	if (!bss) {
		WL_ERR(("cfgbss is NULL \n"));
		return -EINVAL;
	}

	if (ies->wps_ie) {
		/* Remove after verification.
		 * Setting IE part moved to set_ies func
		 */
		if (bss->wps_ie &&
			memcmp(bss->wps_ie, ies->wps_ie, ies->wps_ie_len)) {
			WL_DBG((" WPS IE is changed\n"));
			MFREE(cfg->osh, bss->wps_ie, bss->wps_ie[1] + 2);
			bss->wps_ie = MALLOCZ(cfg->osh, ies->wps_ie_len);
			if (bss->wps_ie) {
				memcpy(bss->wps_ie, ies->wps_ie, ies->wps_ie_len);
			}
		} else if (bss->wps_ie == NULL) {
			WL_DBG((" WPS IE is added\n"));
			bss->wps_ie = MALLOCZ(cfg->osh, ies->wps_ie_len);
			if (bss->wps_ie) {
				memcpy(bss->wps_ie, ies->wps_ie, ies->wps_ie_len);
			}
		}

#if defined(SUPPORT_SOFTAP_WPAWPA2_MIXED)
		if (ies->wpa_ie != NULL && ies->wpa2_ie != NULL) {
			WL_ERR(("update bss - wpa_ie and  wpa2_ie is not null\n"));
			if (!bss->security_mode) {
				/* change from open mode to security mode */
				update_bss = true;
				bss->wpa_ie = MALLOCZ(cfg->osh,
					ies->wpa_ie->length + WPA_RSN_IE_TAG_FIXED_LEN);
				if (bss->wpa_ie) {
					memcpy(bss->wpa_ie, ies->wpa_ie,
						ies->wpa_ie->length + WPA_RSN_IE_TAG_FIXED_LEN);
				}
				bss->rsn_ie = MALLOCZ(cfg->osh,
						ies->wpa2_ie->len + WPA_RSN_IE_TAG_FIXED_LEN);
				if (bss->rsn_ie) {
					memcpy(bss->rsn_ie, ies->wpa2_ie,
						ies->wpa2_ie->len + WPA_RSN_IE_TAG_FIXED_LEN);
				}
			} else {
				/* change from (WPA or WPA2 or WPA/WPA2) to WPA/WPA2 mixed mode */
				if (bss->wpa_ie) {
					if (memcmp(bss->wpa_ie,
					ies->wpa_ie, ies->wpa_ie->length +
					WPA_RSN_IE_TAG_FIXED_LEN)) {
						MFREE(cfg->osh, bss->wpa_ie,
							bss->wpa_ie[1] + WPA_RSN_IE_TAG_FIXED_LEN);
						update_bss = true;
						bss->wpa_ie = MALLOCZ(cfg->osh,
							ies->wpa_ie->length
							+ WPA_RSN_IE_TAG_FIXED_LEN);
						if (bss->wpa_ie) {
							memcpy(bss->wpa_ie, ies->wpa_ie,
								ies->wpa_ie->length
								+ WPA_RSN_IE_TAG_FIXED_LEN);
						}
					}
				}
				else {
					update_bss = true;
					bss->wpa_ie = MALLOCZ(cfg->osh,
						ies->wpa_ie->length + WPA_RSN_IE_TAG_FIXED_LEN);
					if (bss->wpa_ie) {
						memcpy(bss->wpa_ie, ies->wpa_ie,
							ies->wpa_ie->length
							+ WPA_RSN_IE_TAG_FIXED_LEN);
					}
				}
				if (bss->rsn_ie) {
					if (memcmp(bss->rsn_ie,
					ies->wpa2_ie,
					ies->wpa2_ie->len + WPA_RSN_IE_TAG_FIXED_LEN)) {
						update_bss = true;
						MFREE(cfg->osh, bss->rsn_ie,
							bss->rsn_ie[1] + WPA_RSN_IE_TAG_FIXED_LEN);
						bss->rsn_ie = MALLOCZ(cfg->osh,
							ies->wpa2_ie->len
							+ WPA_RSN_IE_TAG_FIXED_LEN);
						if (bss->rsn_ie) {
							memcpy(bss->rsn_ie, ies->wpa2_ie,
								ies->wpa2_ie->len
								+ WPA_RSN_IE_TAG_FIXED_LEN);
						}
					}
				}
				else {
					update_bss = true;
					bss->rsn_ie = MALLOCZ(cfg->osh,
						ies->wpa2_ie->len
						+ WPA_RSN_IE_TAG_FIXED_LEN);
					if (bss->rsn_ie) {
						memcpy(bss->rsn_ie, ies->wpa2_ie,
							ies->wpa2_ie->len
							+ WPA_RSN_IE_TAG_FIXED_LEN);
					}
				}
			}
			WL_ERR(("update_bss=%d\n", update_bss));
			if (update_bss) {
				bss->security_mode = true;
				wl_cfg80211_bss_up(cfg, dev, bssidx, 0);
				if (wl_validate_wpaie_wpa2ie(dev, ies->wpa_ie,
					ies->wpa2_ie, bssidx)  < 0) {
					return BCME_ERROR;
				}
				wl_cfg80211_bss_up(cfg, dev, bssidx, 1);
			}

		}
		else
#endif /* SUPPORT_SOFTAP_WPAWPA2_MIXED */
		if ((ies->wpa_ie != NULL || ies->wpa2_ie != NULL)) {
			if (!bss->security_mode) {
				/* change from open mode to security mode */
				update_bss = true;
				if (ies->wpa_ie != NULL) {
					bss->wpa_ie = MALLOCZ(cfg->osh,
						ies->wpa_ie->length + WPA_RSN_IE_TAG_FIXED_LEN);
					if (bss->wpa_ie) {
						memcpy(bss->wpa_ie,
							ies->wpa_ie,
							ies->wpa_ie->length
							+ WPA_RSN_IE_TAG_FIXED_LEN);
					}
				} else {
					bss->rsn_ie = MALLOCZ(cfg->osh,
						ies->wpa2_ie->len + WPA_RSN_IE_TAG_FIXED_LEN);
					if (bss->rsn_ie) {
						memcpy(bss->rsn_ie,
							ies->wpa2_ie,
							ies->wpa2_ie->len
							+ WPA_RSN_IE_TAG_FIXED_LEN);
					}
				}
			} else if (bss->wpa_ie) {
				/* change from WPA2 mode to WPA mode */
				if (ies->wpa_ie != NULL) {
					update_bss = true;
					MFREE(cfg->osh, bss->rsn_ie,
						bss->rsn_ie[1] + WPA_RSN_IE_TAG_FIXED_LEN);
					bss->wpa_ie = MALLOCZ(cfg->osh,
						ies->wpa_ie->length + WPA_RSN_IE_TAG_FIXED_LEN);
					if (bss->wpa_ie) {
						memcpy(bss->wpa_ie,
							ies->wpa_ie,
							ies->wpa_ie->length
							+ WPA_RSN_IE_TAG_FIXED_LEN);
					}
				} else if (memcmp(bss->rsn_ie,
					ies->wpa2_ie, ies->wpa2_ie->len
					+ WPA_RSN_IE_TAG_FIXED_LEN)) {
					update_bss = true;
					MFREE(cfg->osh, bss->rsn_ie,
						bss->rsn_ie[1] + WPA_RSN_IE_TAG_FIXED_LEN);
					bss->rsn_ie = MALLOCZ(cfg->osh,
						ies->wpa2_ie->len + WPA_RSN_IE_TAG_FIXED_LEN);
					if (bss->rsn_ie) {
						memcpy(bss->rsn_ie,
							ies->wpa2_ie,
							ies->wpa2_ie->len
							+ WPA_RSN_IE_TAG_FIXED_LEN);
					}
					bss->wpa_ie = NULL;
				}
			}
			if (update_bss) {
				bss->security_mode = true;
				wl_cfg80211_bss_up(cfg, dev, bssidx, 0);
				if (wl_validate_wpa2ie(dev, ies->wpa2_ie, bssidx)  < 0 ||
					wl_validate_wpaie(dev, ies->wpa_ie, bssidx) < 0) {
					return BCME_ERROR;
				}
				wl_cfg80211_bss_up(cfg, dev, bssidx, 1);
			}
		}
	} else {
		WL_ERR(("No WPSIE in beacon \n"));
	}
	return 0;
}

static s32
wl_cfg80211_set_scb_timings(
	struct bcm_cfg80211 *cfg,
	struct net_device *dev)
{
	int err;
	u32 ps_pretend;
	wl_scb_probe_t scb_probe;
	u32 ps_pretend_retries;

	bzero(&scb_probe, sizeof(wl_scb_probe_t));
	scb_probe.scb_timeout = WL_SCB_TIMEOUT;
	scb_probe.scb_activity_time = WL_SCB_ACTIVITY_TIME;
	scb_probe.scb_max_probe = WL_SCB_MAX_PROBE;
	err = wldev_iovar_setbuf(dev, "scb_probe", (void *)&scb_probe,
		sizeof(wl_scb_probe_t), cfg->ioctl_buf, WLC_IOCTL_SMLEN,
		&cfg->ioctl_buf_sync);
	if (unlikely(err)) {
		WL_ERR(("set 'scb_probe' failed, error = %d\n", err));
		return err;
	}

	ps_pretend_retries = WL_PSPRETEND_RETRY_LIMIT;
	err = wldev_iovar_setint(dev, "pspretend_retry_limit", ps_pretend_retries);
	if (unlikely(err)) {
		if (err == BCME_UNSUPPORTED) {
			/* Ignore error if fw doesn't support the iovar */
			WL_DBG(("set 'pspretend_retry_limit %d' failed, error = %d\n",
				ps_pretend_retries, err));
		} else {
			WL_ERR(("set 'pspretend_retry_limit %d' failed, error = %d\n",
				ps_pretend_retries, err));
			return err;
		}
	}

	ps_pretend = MAX(WL_SCB_MAX_PROBE / 2, WL_MIN_PSPRETEND_THRESHOLD);
	err = wldev_iovar_setint(dev, "pspretend_threshold", ps_pretend);
	if (unlikely(err)) {
		if (err == BCME_UNSUPPORTED) {
			/* Ignore error if fw doesn't support the iovar */
			WL_DBG(("wl pspretend_threshold %d set error %d\n",
				ps_pretend, err));
		} else {
			WL_ERR(("wl pspretend_threshold %d set error %d\n",
				ps_pretend, err));
			return err;
		}
	}

	return 0;
}

#if (LINUX_VERSION_CODE >= KERNEL_VERSION(3, 4, 0)) || defined(WL_COMPAT_WIRELESS)
s32
wl_cfg80211_start_ap(
	struct wiphy *wiphy,
	struct net_device *dev,
	struct cfg80211_ap_settings *info)
{
	struct bcm_cfg80211 *cfg = wiphy_priv(wiphy);
	s32 err = BCME_OK;
	struct parsed_ies ies;
	s32 bssidx = 0;
	u32 dev_role = 0;
	u32 hidden_ssid = 0;
#ifdef BCMDONGLEHOST
	dhd_pub_t *dhd = (dhd_pub_t *)(cfg->pub);
#endif /* BCMDONGLEHOST */

	WL_DBG(("Enter \n"));

	if ((bssidx = wl_get_bssidx_by_wdev(cfg, dev->ieee80211_ptr)) < 0) {
		WL_ERR(("Find p2p index from wdev(%p) failed\n", dev->ieee80211_ptr));
		return BCME_ERROR;
	}

	if (p2p_is_on(cfg) && (dev->ieee80211_ptr->iftype == NL80211_IFTYPE_P2P_GO)) {
		dev_role = NL80211_IFTYPE_P2P_GO;
	} else if (dev->ieee80211_ptr->iftype == NL80211_IFTYPE_AP) {

		if (!wl_get_drv_status(cfg, AP_CREATING, dev)) {
			/* Make sure fw is in proper state */
			err = wl_cfg80211_set_ap_role(cfg, dev);
			if (unlikely(err)) {
				WL_ERR(("set ap role failed!\n"));
				return BCME_ERROR;
			}

		}
		dev_role = NL80211_IFTYPE_AP;
#ifdef BCMDONGLEHOST
		dhd->op_mode |= DHD_FLAG_HOSTAP_MODE;
		err = dhd_ndo_enable(dhd, FALSE);
		WL_DBG(("Disabling NDO on Hostapd mode %d\n", err));
		if (err) {
			WL_ERR(("Disabling NDO Failed %d\n", err));
		}
#endif /* BCMDONGLEHOST */
	} else {
		/* only AP or GO role need to be handled here. */
		err = -EINVAL;
		goto fail;
	}

#ifdef BCMDONGLEHOST
	/* Disable packet filter */
	if (dhd->early_suspended) {
		WL_ERR(("Disable pkt_filter\n"));
#ifdef PKT_FILTER_SUPPORT
		dhd_enable_packet_filter(0, dhd);
#endif /* PKT_FILTER_SUPPORT */
#ifdef APF
		dhd_dev_apf_disable_filter(dhd_linux_get_primary_netdev(dhd));
#endif /* APF */
	}
#endif /* BCMDONGLEHOST */

	/* disable TDLS */
#ifdef WLTDLS
	if (bssidx == 0) {
		/* Disable TDLS for primary Iface. For virtual interface,
		 * tdls disable will happen from interface create context
		 */
		wl_cfg80211_tdls_config(cfg, TDLS_STATE_AP_CREATE, false);
	}
#endif /*  WLTDLS */

	if (!check_dev_role_integrity(cfg, dev_role)) {
		err = -EINVAL;
		goto fail;
	}

/*
 * TODO:
 * Check whether 802.11ac-160MHz bandwidth channel setting has to use the
 *      center frequencies present in 'preset_chandef' instead of using the
 *      hardcoded values in 'wl_cfg80211_set_channel()'.
 */
#if ((LINUX_VERSION_CODE >= KERNEL_VERSION(3, 6, 0)) && !defined(WL_COMPAT_WIRELESS))
	if ((err = wl_cfg80211_set_channel(wiphy, dev,
		dev->ieee80211_ptr->u.ap.preset_chandef.chan,
		NL80211_CHAN_HT20)) < 0) {
		WL_ERR(("Set channel failed \n"));
		goto fail;
	}
#endif /* ((LINUX_VERSION >= VERSION(3, 6, 0) && !WL_COMPAT_WIRELESS) */

	if ((err = wl_cfg80211_bcn_set_params(info, dev,
		dev_role, bssidx)) < 0) {
		WL_ERR(("Beacon params set failed \n"));
		goto fail;
	}

	/* Parse IEs */
	if ((err = wl_cfg80211_parse_ap_ies(dev, &info->beacon, &ies)) < 0) {
		WL_ERR(("Set IEs failed \n"));
		goto fail;
	}

	if ((err = wl_cfg80211_bcn_validate_sec(dev, &ies,
		dev_role, bssidx, info->privacy)) < 0)
	{
		WL_ERR(("Beacon set security failed \n"));
		goto fail;
	}

	if ((err = wl_cfg80211_bcn_bringup_ap(dev, &ies,
		dev_role, bssidx)) < 0) {
		WL_ERR(("Beacon bring up AP/GO failed \n"));
		goto fail;
	}

	if ((err = wl_cfg80211_config_bss_selector(dev, &ies,
		dev_role, bssidx)) < 0) {
		WL_ERR(("Config BSS selector failed \n"));
	}

	/* Set GC/STA SCB expiry timings. */
	if ((err = wl_cfg80211_set_scb_timings(cfg, dev))) {
		WL_ERR(("scb setting failed \n"));
		goto fail;
	}

	wl_set_drv_status(cfg, CONNECTED, dev);
	WL_DBG(("** AP/GO Created **\n"));

#ifdef WL_CFG80211_ACL
	/* Enfoce Admission Control. */
	if ((err = wl_cfg80211_set_mac_acl(wiphy, dev, info->acl)) < 0) {
		WL_ERR(("Set ACL failed\n"));
	}
#endif /* WL_CFG80211_ACL */

	/* Set IEs to FW */
	if ((err = wl_cfg80211_set_ies(dev, &info->beacon, bssidx)) < 0)
		WL_ERR(("Set IEs failed \n"));

	/* Enable Probe Req filter, WPS-AP certification 4.2.13 */
	if ((dev_role == NL80211_IFTYPE_AP) && (ies.wps_ie != NULL)) {
		bool pbc = 0;
		wl_validate_wps_ie((const char *) ies.wps_ie, ies.wps_ie_len, &pbc);
		if (pbc) {
			WL_DBG(("set WLC_E_PROBREQ_MSG\n"));
			wl_add_remove_eventmsg(dev, WLC_E_PROBREQ_MSG, true);
		}
	}

	/* Configure hidden SSID */
	hidden_ssid = (info->hidden_ssid == NL80211_HIDDEN_SSID_NOT_IN_USE) ? 0 : 1;
	WL_DBG(("hidden_ssid: %d \n", hidden_ssid));
	if ((err = wldev_iovar_setint(dev, "closednet", hidden_ssid)) < 0) {
		WL_ERR(("failed to set hidden : %d\n", err));
	}

#ifdef SUPPORT_AP_RADIO_PWRSAVE
	if (dev_role == NL80211_IFTYPE_AP) {
		if (!wl_set_ap_rps(dev, FALSE, dev->name)) {
			wl_cfg80211_init_ap_rps(cfg);
		} else {
			WL_ERR(("Set rpsnoa failed \n"));
		}
	}
#endif /* SUPPORT_AP_RADIO_PWRSAVE */
fail:
	if (err) {
		WL_ERR(("ADD/SET beacon failed\n"));
		wl_flush_fw_log_buffer(dev, FW_LOGSET_MASK_ALL);
		wl_cfg80211_stop_ap(wiphy, dev, 0);
		if (dev_role == NL80211_IFTYPE_AP) {
#ifdef BCMDONGLEHOST
			/* If there are no other APs active, clear the AP mode */
			if (wl_cfgvif_get_iftype_count(cfg, WL_IF_TYPE_AP) == 0) {
				dhd->op_mode &= ~DHD_FLAG_HOSTAP_MODE;
			}
#ifdef DISABLE_WL_FRAMEBURST_SOFTAP
			wl_cfg80211_set_frameburst(cfg, TRUE);
#endif /* DISABLE_WL_FRAMEBURST_SOFTAP */
#endif /* BCMDONGLEHOST */
		}
#ifdef BCMDONGLEHOST
		/* Enable packet filter */
		if (dhd->early_suspended) {
			WL_ERR(("Enable pkt_filter\n"));
#ifdef PKT_FILTER_SUPPORT
			dhd_enable_packet_filter(1, dhd);
#endif /* PKT_FILTER_SUPPORT */
#ifdef APF
			dhd_dev_apf_enable_filter(dhd_linux_get_primary_netdev(dhd));
#endif /* APF */
		}
#endif /* BCMDONGLEHOST */

#ifdef WLTDLS
		if (bssidx == 0) {
			/* Since AP creation failed, re-enable TDLS */
			wl_cfg80211_tdls_config(cfg, TDLS_STATE_AP_DELETE, false);
		}
#endif /*  WLTDLS */

	}

	return err;
}

s32
wl_cfg80211_stop_ap(
	struct wiphy *wiphy,
	struct net_device *dev,
	unsigned int link_id)
{
	int err = 0;
	u32 dev_role = 0;
	int ap = 0;
	s32 bssidx = 0;
	struct bcm_cfg80211 *cfg = wiphy_priv(wiphy);
	s32 is_rsdb_supported = BCME_ERROR;
#ifdef BCMDONGLEHOST
	dhd_pub_t *dhd = (dhd_pub_t *)(cfg->pub);
#endif /* BCMDONGLEHOST */
	u8 null_mac[ETH_ALEN];

	WL_DBG(("Enter \n"));

	 /* wl_cfg80211_start_ap() schedules cfg->ap_work
	  * and then cancels it if a link up event is recevied.
	  * Somtimes an android framework calls wl_cfg80211_stop()
	  * immediately after wl_cfg80211_start_ap().
	  * In this case we should cancel the work.
	  */
	cancel_delayed_work_sync(&cfg->ap_work);

#if defined(BCMDONGLEHOST)
	is_rsdb_supported = DHD_OPMODE_SUPPORTED(cfg->pub, DHD_FLAG_RSDB_MODE);
	if (is_rsdb_supported < 0)
		return (-ENODEV);
#endif

	wl_clr_drv_status(cfg, AP_CREATING, dev);
	wl_clr_drv_status(cfg, AP_CREATED, dev);
	cfg->ap_oper_channel = INVCHANSPEC;

	if (dev->ieee80211_ptr->iftype == NL80211_IFTYPE_AP) {
		dev_role = NL80211_IFTYPE_AP;
		WL_DBG(("stopping AP operation\n"));

		/* Clear macaddress to prevent any macaddress conflict with interface
		 * like p2p discovery which can run as soon as softap is brought down
		 */
		(void)memset_s(null_mac, sizeof(null_mac),  0, sizeof(null_mac));
		err = wldev_iovar_setbuf(dev, "cur_etheraddr",
			null_mac, ETH_ALEN, cfg->ioctl_buf, WLC_IOCTL_SMLEN,
			&cfg->ioctl_buf_sync);
		if (err) {
			WL_ERR(("softap mac_addr set failed\n"));
		}
	} else if (dev->ieee80211_ptr->iftype == NL80211_IFTYPE_P2P_GO) {
		dev_role = NL80211_IFTYPE_P2P_GO;
		WL_DBG(("stopping P2P GO operation\n"));
	} else {
		WL_ERR(("no AP/P2P GO interface is operational.\n"));
		return -EINVAL;
	}

	if ((bssidx = wl_get_bssidx_by_wdev(cfg, dev->ieee80211_ptr)) < 0) {
		WL_ERR(("find p2p index from wdev(%p) failed\n", dev->ieee80211_ptr));
		return BCME_ERROR;
	}

	if (!check_dev_role_integrity(cfg, dev_role)) {
		WL_ERR(("role integrity check failed \n"));
		err = -EINVAL;
		goto exit;
	}

	/* Free up resources */
	wl_cfg80211_cleanup_if(dev);

	/* Clear AP/GO connected status */
	wl_clr_drv_status(cfg, CONNECTED, dev);

	if (wl_cfg80211_get_bus_state(cfg)) {
		/* since bus is down, iovar will fail. recovery path will bringup the bus. */
		WL_ERR(("bus is not ready\n"));
		return BCME_OK;
	}

	if ((err = wl_cfg80211_bss_up(cfg, dev, bssidx, 0)) < 0) {
		WL_ERR(("bss down error %d\n", err));
	}

#ifdef BCMDONGLEHOST
	/* Enable packet filter */
	if (dhd->early_suspended) {
		WL_ERR(("Enable pkt_filter\n"));
#ifdef PKT_FILTER_SUPPORT
		dhd_enable_packet_filter(1, dhd);
#endif /* PKT_FILTER_SUPPORT */
#ifdef APF
		dhd_dev_apf_enable_filter(dhd_linux_get_primary_netdev(dhd));
#endif /* APF */
	}
#endif /* BCMDONGLEHOST */

	if (dev_role == NL80211_IFTYPE_AP) {
		/* Clear the security settings on the Interface */
		err = wldev_iovar_setint(dev, "wsec", 0);
		if (unlikely(err)) {
			WL_ERR(("wsec clear failed (%d)\n", err));
		}
		err = wldev_iovar_setint(dev, "auth", 0);
		if (unlikely(err)) {
			WL_ERR(("auth clear failed (%d)\n", err));
		}
		err = wldev_iovar_setint(dev, "wpa_auth", 0);
		if (unlikely(err)) {
			WL_ERR(("set wpa_auth failed (%d)\n", err));
		}

#ifdef BCMDONGLEHOST
#ifdef DISABLE_WL_FRAMEBURST_SOFTAP
		wl_cfg80211_set_frameburst(cfg, TRUE);
#endif /* DISABLE_WL_FRAMEBURST_SOFTAP */
#endif /* BCMDONGLEHOST */

		if (is_rsdb_supported == 0) {
			/* For non-rsdb chips, we use stand alone AP. Do wl down on stop AP */
			err = wldev_ioctl_set(dev, WLC_UP, &ap, sizeof(s32));
			if (unlikely(err)) {
				WL_ERR(("WLC_UP error (%d)\n", err));
				err = -EINVAL;
				goto exit;
			}
		}

#if defined(WL_DISABLE_HE_SOFTAP) || defined(WL_6G_BAND)
		if (wl_cfg80211_set_he_mode(dev, cfg, bssidx, WL_HE_FEATURES_HE_AP,
			TRUE) != BCME_OK) {
			WL_ERR(("failed to set he features\n"));
		}
#endif /* defined(WL_DISABLE_HE_SOFTAP) || defined(WL_6G_BAND) */

		wl_cfg80211_clear_per_bss_ies(cfg, dev->ieee80211_ptr);
#ifdef SUPPORT_AP_RADIO_PWRSAVE
		if (!wl_set_ap_rps(dev, FALSE, dev->name)) {
			wl_cfg80211_init_ap_rps(cfg);
		} else {
			WL_ERR(("Set rpsnoa failed \n"));
		}
#endif /* SUPPORT_AP_RADIO_PWRSAVE */
#ifdef WL_CELLULAR_CHAN_AVOID
		wl_cellavoid_sync_lock(cfg);
		wl_cellavoid_free_csa_info(cfg->cellavoid_info, dev);
		wl_cellavoid_sync_unlock(cfg);
#endif /* WL_CELLULAR_CHAN_AVOID */
	} else {
		/* Do we need to do something here */
		WL_DBG(("Stopping P2P GO \n"));

#if defined(BCMDONGLEHOST)
		DHD_OS_WAKE_LOCK_CTRL_TIMEOUT_ENABLE((dhd_pub_t *)(cfg->pub),
			DHD_EVENT_TIMEOUT_MS*3);
		DHD_OS_WAKE_LOCK_TIMEOUT((dhd_pub_t *)(cfg->pub));
#endif

	}

	SUPP_LOG(("AP/GO Link down\n"));
exit:
	if (err) {
		/* In case of failure, flush fw logs */
		wl_flush_fw_log_buffer(dev, FW_LOGSET_MASK_ALL);
		SUPP_LOG(("AP/GO Link down fail. err:%d\n", err));
	}
#ifdef WLTDLS
	if (bssidx == 0) {
		/* re-enable TDLS if the number of connected interfaces is less than 2 */
		wl_cfg80211_tdls_config(cfg, TDLS_STATE_AP_DELETE, false);
	}
#endif /* WLTDLS */

#ifdef BCMDONGLEHOST
	if (dev_role == NL80211_IFTYPE_AP) {
		/* If there are no other APs active, clear the AP mode */
		if (wl_cfgvif_get_iftype_count(cfg, WL_IF_TYPE_AP) == 0) {
			dhd->op_mode &= ~DHD_FLAG_HOSTAP_MODE;
		}

	}
#endif /* BCMDONGLEHOST */
	return err;
}

s32
wl_cfg80211_change_beacon(
	struct wiphy *wiphy,
	struct net_device *dev,
	struct cfg80211_beacon_data *info)
{
	s32 err = BCME_OK;
	struct bcm_cfg80211 *cfg = wiphy_priv(wiphy);
	struct parsed_ies ies;
	u32 dev_role = 0;
	s32 bssidx = 0;
	bool pbc = 0;

	WL_DBG(("Enter \n"));

	if ((bssidx = wl_get_bssidx_by_wdev(cfg, dev->ieee80211_ptr)) < 0) {
		WL_ERR(("Find p2p index from wdev(%p) failed\n", dev->ieee80211_ptr));
		return BCME_ERROR;
	}

	if (dev->ieee80211_ptr->iftype == NL80211_IFTYPE_P2P_GO) {
		dev_role = NL80211_IFTYPE_P2P_GO;
	} else if (dev->ieee80211_ptr->iftype == NL80211_IFTYPE_AP) {
		dev_role = NL80211_IFTYPE_AP;
	} else {
		err = -EINVAL;
		goto fail;
	}

	if (!check_dev_role_integrity(cfg, dev_role)) {
		err = -EINVAL;
		goto fail;
	}

	if ((dev_role == NL80211_IFTYPE_P2P_GO) && (cfg->p2p_wdev == NULL)) {
		WL_ERR(("P2P already down status!\n"));
		err = BCME_ERROR;
		goto fail;
	}

	/* Parse IEs */
	if ((err = wl_cfg80211_parse_ap_ies(dev, info, &ies)) < 0) {
		WL_ERR(("Parse IEs failed \n"));
		goto fail;
	}

	/* Set IEs to FW */
	if ((err = wl_cfg80211_set_ies(dev, info, bssidx)) < 0) {
		WL_ERR(("Set IEs failed \n"));
		goto fail;
	}

	if (dev_role == NL80211_IFTYPE_AP) {
		if (wl_cfg80211_hostapd_sec(dev, &ies, bssidx) < 0) {
			WL_ERR(("Hostapd update sec failed \n"));
			err = -EINVAL;
			goto fail;
		}
		/* Enable Probe Req filter, WPS-AP certification 4.2.13 */
		if ((dev_role == NL80211_IFTYPE_AP) && (ies.wps_ie != NULL)) {
			wl_validate_wps_ie((const char *) ies.wps_ie, ies.wps_ie_len, &pbc);
			WL_DBG((" WPS AP, wps_ie is exists pbc=%d\n", pbc));
			if (pbc)
				wl_add_remove_eventmsg(dev, WLC_E_PROBREQ_MSG, true);
			else
				wl_add_remove_eventmsg(dev, WLC_E_PROBREQ_MSG, false);
		}
	}

fail:
	if (err) {
		wl_flush_fw_log_buffer(dev, FW_LOGSET_MASK_ALL);
	}
	return err;
}
#else
s32
wl_cfg80211_add_set_beacon(struct wiphy *wiphy, struct net_device *dev,
	struct beacon_parameters *info)
{
	s32 err = BCME_OK;
	struct bcm_cfg80211 *cfg = wiphy_priv(wiphy);
	s32 ie_offset = 0;
	s32 bssidx = 0;
	u32 dev_role = NL80211_IFTYPE_AP;
	struct parsed_ies ies;
	bcm_tlv_t *ssid_ie;
	bool pbc = 0;
	bool privacy;
	bool is_bss_up = 0;
#ifdef BCMDONGLEHOST
	dhd_pub_t *dhd = (dhd_pub_t *)(cfg->pub);
#endif /* BCMDONGLEHOST */

	WL_DBG(("interval (%d) dtim_period (%d) head_len (%d) tail_len (%d)\n",
		info->interval, info->dtim_period, info->head_len, info->tail_len));

	if (dev == bcmcfg_to_prmry_ndev(cfg)) {
		dev_role = NL80211_IFTYPE_AP;
	}

	if ((bssidx = wl_get_bssidx_by_wdev(cfg, dev->ieee80211_ptr)) < 0) {
		WL_ERR(("Find p2p index from wdev(%p) failed\n", dev->ieee80211_ptr));
		return BCME_ERROR;
	}

	if (dev->ieee80211_ptr->iftype == NL80211_IFTYPE_P2P_GO) {
		dev_role = NL80211_IFTYPE_P2P_GO;
	} else if (dev->ieee80211_ptr->iftype == NL80211_IFTYPE_AP) {
#ifdef BCMDONGLEHOST
		dhd->op_mode |= DHD_FLAG_HOSTAP_MODE;
#endif
	}

	if (!check_dev_role_integrity(cfg, dev_role)) {
		err = -ENODEV;
		goto fail;
	}

	if ((dev_role == NL80211_IFTYPE_P2P_GO) && (cfg->p2p_wdev == NULL)) {
		WL_ERR(("P2P already down status!\n"));
		err = BCME_ERROR;
		goto fail;
	}

	ie_offset = DOT11_MGMT_HDR_LEN + DOT11_BCN_PRB_FIXED_LEN;
	/* find the SSID */
	if ((ssid_ie = bcm_parse_tlvs((u8 *)&info->head[ie_offset],
		info->head_len - ie_offset,
		DOT11_MNG_SSID_ID)) != NULL) {
		if (dev_role == NL80211_IFTYPE_AP) {
			/* Store the hostapd SSID */
			bzero(&cfg->hostapd_ssid.SSID[0], DOT11_MAX_SSID_LEN);
			cfg->hostapd_ssid.SSID_len = MIN(ssid_ie->len, DOT11_MAX_SSID_LEN);
			memcpy(&cfg->hostapd_ssid.SSID[0], ssid_ie->data,
				cfg->hostapd_ssid.SSID_len);
		} else {
				/* P2P GO */
			bzero(&cfg->p2p->ssid.SSID[0], DOT11_MAX_SSID_LEN);
			cfg->p2p->ssid.SSID_len = MIN(ssid_ie->len, DOT11_MAX_SSID_LEN);
			memcpy(cfg->p2p->ssid.SSID, ssid_ie->data,
				cfg->p2p->ssid.SSID_len);
		}
	}

	if (wl_cfg80211_parse_ies((u8 *)info->tail,
		info->tail_len, &ies) < 0) {
		WL_ERR(("Beacon get IEs failed \n"));
		err = -EINVAL;
		goto fail;
	}

	if ((err = wl_cfg80211_set_mgmt_vndr_ies(cfg, ndev_to_cfgdev(dev), bssidx,
		VNDR_IE_BEACON_FLAG, (u8 *)info->tail,
		info->tail_len)) < 0) {
		WL_ERR(("Beacon set IEs failed \n"));
		goto fail;
	} else {
		WL_DBG(("Applied Vndr IEs for Beacon \n"));
	}

#if (LINUX_VERSION_CODE >= KERNEL_VERSION(3, 2, 0))
	if ((err = wl_cfg80211_set_mgmt_vndr_ies(cfg, ndev_to_cfgdev(dev), bssidx,
		VNDR_IE_PRBRSP_FLAG, (u8 *)info->proberesp_ies,
		info->proberesp_ies_len)) < 0) {
		WL_ERR(("ProbeRsp set IEs failed \n"));
		goto fail;
	} else {
		WL_DBG(("Applied Vndr IEs for ProbeRsp \n"));
	}
#endif

	is_bss_up = wl_cfg80211_bss_isup(dev, bssidx);

#if (LINUX_VERSION_CODE >= KERNEL_VERSION(3, 2, 0))
	privacy = info->privacy;
#else
	privacy = 0;
#endif
	if (!is_bss_up &&
		(wl_cfg80211_bcn_validate_sec(dev, &ies, dev_role, bssidx, privacy) < 0))
	{
		WL_ERR(("Beacon set security failed \n"));
		err = -EINVAL;
		goto fail;
	}

	/* Set BI and DTIM period */
	if (info->interval) {
		if ((err = wldev_ioctl_set(dev, WLC_SET_BCNPRD,
			&info->interval, sizeof(s32))) < 0) {
			WL_ERR(("Beacon Interval Set Error, %d\n", err));
			return err;
		}
	}
	if (info->dtim_period) {
		if ((err = wldev_ioctl_set(dev, WLC_SET_DTIMPRD,
			&info->dtim_period, sizeof(s32))) < 0) {
			WL_ERR(("DTIM Interval Set Error, %d\n", err));
			return err;
		}
	}

	/* If bss is already up, skip bring up */
	if (!is_bss_up &&
		(err = wl_cfg80211_bcn_bringup_ap(dev, &ies, dev_role, bssidx)) < 0)
	{
		WL_ERR(("Beacon bring up AP/GO failed \n"));
		goto fail;
	}

	/* Set GC/STA SCB expiry timings. */
	if ((err = wl_cfg80211_set_scb_timings(cfg, dev))) {
		WL_ERR(("scb setting failed \n"));
		goto fail;
	}

	if (wl_get_drv_status(cfg, AP_CREATED, dev)) {
		/* Soft AP already running. Update changed params */
		if (wl_cfg80211_hostapd_sec(dev, &ies, bssidx) < 0) {
			WL_ERR(("Hostapd update sec failed \n"));
			err = -EINVAL;
			goto fail;
		}
	}

	/* Enable Probe Req filter */
	if (((dev_role == NL80211_IFTYPE_P2P_GO) ||
		(dev_role == NL80211_IFTYPE_AP)) && (ies.wps_ie != NULL)) {
		wl_validate_wps_ie((char *) ies.wps_ie, ies.wps_ie_len, &pbc);
		if (pbc)
			wl_add_remove_eventmsg(dev, WLC_E_PROBREQ_MSG, true);
	}

	WL_DBG(("** ADD/SET beacon done **\n"));
	wl_set_drv_status(cfg, CONNECTED, dev);

fail:
	if (err) {
		WL_ERR(("ADD/SET beacon failed\n"));
#ifdef BCMDONGLEHOST
		if (dev_role == NL80211_IFTYPE_AP) {
			/* clear the AP mode */
			dhd->op_mode &= ~DHD_FLAG_HOSTAP_MODE;
		}
#endif /* BCMDONGLEHOST */
	}
	return err;

}

s32
wl_cfg80211_del_beacon(struct wiphy *wiphy, struct net_device *dev)
{
	int err = 0;
	s32 bssidx = 0;
	int infra = 0;
	struct wireless_dev *wdev = dev->ieee80211_ptr;
	struct bcm_cfg80211 *cfg = wiphy_priv(wiphy);
#ifdef BCMDONGLEHOST
	dhd_pub_t *dhd = (dhd_pub_t *)(cfg->pub);
#endif /* BCMDONGLEHOST */

	WL_DBG(("Enter. \n"));

	if (!wdev) {
		WL_ERR(("wdev null \n"));
		return -EINVAL;
	}

	if ((wdev->iftype != NL80211_IFTYPE_P2P_GO) && (wdev->iftype != NL80211_IFTYPE_AP)) {
		WL_ERR(("Unspported iface type iftype:%d \n", wdev->iftype));
	}

	wl_clr_drv_status(cfg, AP_CREATING, dev);
	wl_clr_drv_status(cfg, AP_CREATED, dev);

	/* Clear AP/GO connected status */
	wl_clr_drv_status(cfg, CONNECTED, dev);

	cfg->ap_oper_channel = INVCHANSPEC;

	if ((bssidx = wl_get_bssidx_by_wdev(cfg, dev->ieee80211_ptr)) < 0) {
		WL_ERR(("find p2p index from wdev(%p) failed\n", dev->ieee80211_ptr));
		return BCME_ERROR;
	}

	/* Do bss down */
	if ((err = wl_cfg80211_bss_up(cfg, dev, bssidx, 0)) < 0) {
		WL_ERR(("bss down error %d\n", err));
	}

	/* fall through is intentional */
	err = wldev_ioctl_set(dev, WLC_SET_INFRA, &infra, sizeof(s32));
	if (err < 0) {
		WL_ERR(("SET INFRA error %d\n", err));
	}
	 wl_cfg80211_clear_per_bss_ies(cfg, dev->ieee80211_ptr);

#ifdef BCMDONGLEHOST
	if (wdev->iftype == NL80211_IFTYPE_AP) {
		/* clear the AP mode */
		dhd->op_mode &= ~DHD_FLAG_HOSTAP_MODE;
	}
#endif /* BCMDONGLEHOST */

	return 0;
}
#endif /* LINUX_VERSION < VERSION(3,4,0) || WL_COMPAT_WIRELESS */

s32
wl_get_auth_assoc_status(struct bcm_cfg80211 *cfg, struct net_device *ndev,
	const wl_event_msg_t *e, void *data)
{
	u32 reason = ntoh32(e->reason);
	u32 event = ntoh32(e->event_type);
	struct wl_security *sec = wl_read_prof(cfg, ndev, WL_PROF_SEC);

	if (sec) {
		switch (event) {
		case WLC_E_ASSOC:
		case WLC_E_AUTH:
		case WLC_E_AUTH_IND:
			sec->auth_assoc_res_status = reason;
			break;
		default:
			break;
		}
	} else {
		WL_ERR(("sec is NULL\n"));
	}
	return 0;
}

/* The mainline kernel >= 3.2.0 has support for indicating new/del station
 * to AP/P2P GO via events. If this change is backported to kernel for which
 * this driver is being built, then define WL_CFG80211_STA_EVENT. You
 * should use this new/del sta event mechanism for BRCM supplicant >= 22.
 */
#if !defined(WL_CFG80211_STA_EVENT) && (LINUX_VERSION_CODE < KERNEL_VERSION(3, 2, 0))
static s32
wl_notify_connect_status_ap_legacy(struct bcm_cfg80211 *cfg, struct net_device *ndev
	const wl_event_msg_t *e, void *data)
{
	s32 err = 0;
	u32 event = ntoh32(e->event_type);
	u32 reason = ntoh32(e->reason);
	u32 len = ntoh32(e->datalen);
	u32 status = ntoh32(e->status);

	bool isfree = false;
	u8 *mgmt_frame;
	u8 bsscfgidx = e->bsscfgidx;
	s32 freq;
	s32 channel;
	u8 *body = NULL;
	u16 fc = 0;
	u32 body_len = 0;

	struct ieee80211_supported_band *band;
	struct ether_addr da;
	struct ether_addr bssid;
	struct wiphy *wiphy = bcmcfg_to_wiphy(cfg);
	channel_info_t ci;
	u8 ioctl_buf[WLC_IOCTL_SMLEN];

	WL_DBG(("Enter \n"));
	if (!len && (event == WLC_E_DEAUTH)) {
		len = 2; /* reason code field */
		data = &reason;
	}
	if (len) {
		body = (u8 *)MALLOCZ(cfg->osh, len);
		if (body == NULL) {
			WL_ERR(("wl_notify_connect_status: Failed to allocate body\n"));
			return WL_INVALID;
		}
	}
	bzero(&bssid, ETHER_ADDR_LEN);
	WL_DBG(("Enter event %d ndev %p\n", event, ndev));
	if (wl_get_mode_by_netdev(cfg, ndev) == WL_INVALID) {
		MFREE(cfg->osh, body, len);
		return WL_INVALID;
	}
	if (len)
		memcpy(body, data, len);

	wldev_iovar_getbuf_bsscfg(ndev, "cur_etheraddr",
		NULL, 0, ioctl_buf, sizeof(ioctl_buf), bsscfgidx, NULL);
	memcpy(da.octet, ioctl_buf, ETHER_ADDR_LEN);
	bzero(&bssid, sizeof(bssid));
	err = wldev_ioctl_get(ndev, WLC_GET_BSSID, &bssid, ETHER_ADDR_LEN);
	switch (event) {
		case WLC_E_ASSOC_IND:
			fc = FC_ASSOC_REQ;
			break;
		case WLC_E_REASSOC_IND:
			fc = FC_REASSOC_REQ;
			break;
		case WLC_E_DISASSOC_IND:
			fc = FC_DISASSOC;
			break;
		case WLC_E_DEAUTH_IND:
			fc = FC_DISASSOC;
			break;
		case WLC_E_DEAUTH:
			fc = FC_DISASSOC;
			break;
		default:
			fc = 0;
			goto exit;
	}
	err = wldev_iovar_getint(ndev, "chanspec", (s32 *)&chanspec);
	if (unlikely(err)) {
		MFREE(cfg->osh, body, len);
		WL_ERR(("%s: Could not get chanspec %d\n", __FUNCTION__, err));
		return err;
	}
	chanspec = wl_chspec_driver_to_host(chanspec);
	freq = wl_channel_to_frequency(wf_chspec_ctlchan(chanspec), CHSPEC_BAND(chanspec));
	body_len = len;
	err = wl_frame_get_mgmt(cfg, fc, &da, &e->addr, &bssid,
		&mgmt_frame, &len, body);
	if (err < 0)
		goto exit;
	isfree = true;

	if ((event == WLC_E_ASSOC_IND && reason == DOT11_SC_SUCCESS) ||
			(event == WLC_E_DISASSOC_IND) ||
			((event == WLC_E_DEAUTH_IND) || (event == WLC_E_DEAUTH))) {
#if (LINUX_VERSION_CODE >= KERNEL_VERSION(3, 18, 0))
		cfg80211_rx_mgmt(ndev, freq, 0, mgmt_frame, len, 0);
#elif (LINUX_VERSION_CODE >= KERNEL_VERSION(3, 12, 0))
		cfg80211_rx_mgmt(ndev, freq, 0, mgmt_frame, len, 0, GFP_ATOMIC);
#elif (LINUX_VERSION_CODE >= KERNEL_VERSION(3, 4, 0)) || \
		defined(WL_COMPAT_WIRELESS)
		cfg80211_rx_mgmt(ndev, freq, 0, mgmt_frame, len, GFP_ATOMIC);
#else
		cfg80211_rx_mgmt(ndev, freq, mgmt_frame, len, GFP_ATOMIC);
#endif /* LINUX_VERSION >= VERSION(3, 18,0) || WL_COMPAT_WIRELESS */
	}

exit:
	if (isfree) {
		MFREE(cfg->osh, mgmt_frame, len);
	}
	if (body) {
		MFREE(cfg->osh, body, body_len);
	}

}
#endif /* WL_CFG80211_STA_EVENT || KERNEL_VER < 3.2 */

static void
wl_update_sta_chanspec_info(struct bcm_cfg80211 *cfg, struct net_device *ndev, const u8 *addr)
{
	dhd_pub_t *dhdp = (dhd_pub_t *)(cfg->pub);
	u8 *iovar_buf = NULL;
	u16 iovar_buf_len = WLC_IOCTL_MEDLEN;
	wlcfg_sta_info_t *sta;
	chanspec_t chanspec = 0;
	s32 ifidx;
	s32 ret;

	ifidx = dhd_net2idx(dhdp->info, ndev);
	if (ifidx < 0) {
		WL_ERR(("invalid ifidx\n"));
		return;
	}

	iovar_buf = MALLOCZ(cfg->osh, iovar_buf_len);
	if (!iovar_buf) {
		WL_ERR(("no memory\n"));
		return;
	}

	/* get the sta info */
	ret = wldev_iovar_getbuf(ndev, "sta_info",
		addr, ETHER_ADDR_LEN, iovar_buf, iovar_buf_len, NULL);
	if (ret < 0) {
		WL_ERR(("get sta_info error %d\n", ret));
		goto exit;
	}

	sta = (wlcfg_sta_info_t *)iovar_buf;
	if (!IS_STA_INFO_VER(sta)) {
		WL_ERR(("Unsupported sta info ver:%d\n", dtoh16(sta->ver)));
		goto exit;
	}

	chanspec = dtoh16(sta->chanspec);
	dhd_update_sta_chanspec_info(dhdp, ifidx, addr, chanspec);

	WL_INFORM_MEM(("[%s] updated client sta info. chanspec:0x%x\n",
		ndev->name, chanspec));
exit:
	if (iovar_buf) {
		MFREE(cfg->osh, iovar_buf, iovar_buf_len);
	}
}

s32
wl_notify_connect_status_ap(struct bcm_cfg80211 *cfg, struct net_device *ndev,
	const wl_event_msg_t *e, void *data)
{
	s32 err = 0;
	u32 event = ntoh32(e->event_type);
	u32 reason = ntoh32(e->reason);
	u32 len = ntoh32(e->datalen);
	u32 status = ntoh32(e->status);
#if defined(WL_CFG80211_STA_EVENT) || (LINUX_VERSION_CODE >= KERNEL_VERSION(3, 2, 0))
	struct station_info sinfo;
#endif /* (LINUX_VERSION >= VERSION(3,2,0)) || !WL_CFG80211_STA_EVENT */

	WL_INFORM_MEM(("[%s] Mode AP/GO. Event:%d status:%d reason:%d\n",
		ndev->name, event, ntoh32(e->status), reason));

#ifdef WL_CLIENT_SAE
	if (event == WLC_E_AUTH && ntoh32(e->auth_type) == DOT11_SAE) {
		err = wl_handle_auth_event(cfg, ndev, e, data);
		if (err != BCME_OK) {
			return err;
		}
	}
#endif /* WL_CLIENT_SAE */

	if (event == WLC_E_AUTH_IND) {
#ifdef WL_SAE
		if (ntoh32(e->auth_type) == DOT11_SAE) {
			wl_bss_handle_sae_auth(cfg, ndev, e, data);
		}
#endif /* WL_SAE */
		wl_get_auth_assoc_status(cfg, ndev, e, data);
		return 0;
	}
	/* if link down, bsscfg is disabled. */
	if (event == WLC_E_LINK && reason == WLC_E_LINK_BSSCFG_DIS &&
		wl_get_p2p_status(cfg, IF_DELETING) && (ndev != bcmcfg_to_prmry_ndev(cfg))) {
		wl_add_remove_eventmsg(ndev, WLC_E_PROBREQ_MSG, false);
		WL_INFORM_MEM(("AP mode link down !! \n"));
		complete(&cfg->iface_disable);
		return 0;
	}

	if ((event == WLC_E_LINK) && (status == WLC_E_STATUS_SUCCESS) &&
		(reason == WLC_E_REASON_INITIAL_ASSOC) &&
		(wl_get_mode_by_netdev(cfg, ndev) == WL_MODE_AP)) {
		if (!wl_get_drv_status(cfg, AP_CREATED, ndev)) {
			/* AP/GO brought up successfull in firmware */
			WL_INFORM_MEM(("AP/GO Link up\n"));
			wl_set_drv_status(cfg, AP_CREATED, ndev);
			if (delayed_work_pending(&cfg->ap_work)) {
				cancel_delayed_work_sync(&cfg->ap_work);
				WL_DBG(("cancelled ap_work\n"));
			}
			return 0;
		}
	}

	if (event == WLC_E_DISASSOC_IND || event == WLC_E_DEAUTH_IND || event == WLC_E_DEAUTH) {
		WL_DBG(("event %s(%d) status %d reason %d\n",
		bcmevent_get_name(event), event, ntoh32(e->status), reason));
	}

#if !defined(WL_CFG80211_STA_EVENT) && !defined(WL_COMPAT_WIRELESS) && \
	(LINUX_VERSION_CODE < KERNEL_VERSION(3, 2, 0))
	err = wl_notify_connect_status_ap_legacy(cfg, ndev, e, data);
#else /* LINUX_VERSION < VERSION(3,2,0) && !WL_CFG80211_STA_EVENT && !WL_COMPAT_WIRELESS */
	memset_s(&sinfo, sizeof(sinfo), 0, sizeof(sinfo));
	if (((event == WLC_E_ASSOC_IND) || (event == WLC_E_REASSOC_IND)) &&
		reason == DOT11_SC_SUCCESS) {
		/* Linux ver >= 4.0 assoc_req_ies_len is used instead of
		 * STATION_INFO_ASSOC_REQ_IES flag
		 */
#if (LINUX_VERSION_CODE < KERNEL_VERSION(4, 0, 0))
		sinfo.filled = STA_INFO_BIT(INFO_ASSOC_REQ_IES);
#endif /*  (LINUX_VERSION_CODE >= KERNEL_VERSION(4, 0, 0)) */
		if (!data) {
			WL_ERR(("No IEs present in ASSOC/REASSOC_IND"));
			return -EINVAL;
		}

		wl_update_sta_chanspec_info(cfg, ndev, e->addr.octet);

		sinfo.assoc_req_ies = data;
		sinfo.assoc_req_ies_len = len;
		WL_INFORM_MEM(("[%s] new sta event for "MACDBG "\n",
			ndev->name, MAC2STRDBG(e->addr.octet)));
		cfg80211_new_sta(ndev, e->addr.octet, &sinfo, GFP_ATOMIC);
#ifdef WL_WPS_SYNC
		wl_wps_session_update(ndev, WPS_STATE_LINKUP, e->addr.octet);
#endif /* WL_WPS_SYNC */
	} else if ((event == WLC_E_DEAUTH_IND) ||
		((event == WLC_E_DEAUTH) && (reason != DOT11_RC_RESERVED)) ||
		(event == WLC_E_DISASSOC_IND)) {
		/*
		 * WAR: Dongle sends WLC_E_DEAUTH event with DOT11_RC_RESERVED
		 * to delete flowring in case of PCIE Full dongle.
		 * By deleting flowring on SoftAP interface we can avoid any issues
		 * due to stale/bad state of flowring.
		 * Therefore, we don't need to notify the client dissaociation to Hostapd
		 * in this case.
		 * Please refer to the RB:115182 to understand the case more clearly.
		 */
		WL_INFORM_MEM(("[%s] del sta event for "MACDBG "\n",
			ndev->name, MAC2STRDBG(e->addr.octet)));
		cfg80211_del_sta(ndev, e->addr.octet, GFP_ATOMIC);
#ifdef WL_WPS_SYNC
		wl_wps_session_update(ndev, WPS_STATE_LINKDOWN, e->addr.octet);
#endif /* WL_WPS_SYNC */
	}

#endif /* LINUX_VERSION < VERSION(3,2,0) && !WL_CFG80211_STA_EVENT && !WL_COMPAT_WIRELESS */
	return err;
}

s32
wl_frame_get_mgmt(struct bcm_cfg80211 *cfg, u16 fc,
	const struct ether_addr *da, const struct ether_addr *sa,
	const struct ether_addr *bssid, u8 **pheader, u32 *body_len, u8 *pbody)
{
	struct dot11_management_header *hdr;
	u32 totlen = 0;
	s32 err = 0;
	u8 *offset;
	u32 prebody_len = *body_len;
	switch (fc) {
		case FC_ASSOC_REQ:
			/* capability , listen interval */
			totlen = DOT11_ASSOC_REQ_FIXED_LEN;
			*body_len += DOT11_ASSOC_REQ_FIXED_LEN;
			break;

		case FC_REASSOC_REQ:
			/* capability, listen inteval, ap address */
			totlen = DOT11_REASSOC_REQ_FIXED_LEN;
			*body_len += DOT11_REASSOC_REQ_FIXED_LEN;
			break;
	}
	totlen += DOT11_MGMT_HDR_LEN + prebody_len;
	*pheader = (u8 *)MALLOCZ(cfg->osh, totlen);
	if (*pheader == NULL) {
		WL_ERR(("memory alloc failed \n"));
		return -ENOMEM;
	}
	hdr = (struct dot11_management_header *) (*pheader);
	hdr->fc = htol16(fc);
	hdr->durid = 0;
	hdr->seq = 0;
	offset = (u8*)(hdr + 1) + (totlen - DOT11_MGMT_HDR_LEN - prebody_len);
	bcopy((const char*)da, (u8*)&hdr->da, ETHER_ADDR_LEN);
	bcopy((const char*)sa, (u8*)&hdr->sa, ETHER_ADDR_LEN);
	bcopy((const char*)bssid, (u8*)&hdr->bssid, ETHER_ADDR_LEN);
	if ((pbody != NULL) && prebody_len)
		bcopy((const char*)pbody, offset, prebody_len);
	*body_len = totlen;
	return err;
}

#if defined(WLTDLS)
bool wl_cfg80211_is_tdls_tunneled_frame(void *frame, u32 frame_len)
{
	unsigned char *data;

	if (frame == NULL) {
		WL_ERR(("Invalid frame \n"));
		return false;
	}

	if (frame_len < 5) {
		WL_ERR(("Invalid frame length [%d] \n", frame_len));
		return false;
	}

	data = frame;

	if (!memcmp(data, TDLS_TUNNELED_PRB_REQ, 5) ||
		!memcmp(data, TDLS_TUNNELED_PRB_RESP, 5)) {
		WL_DBG(("TDLS Vendor Specific Received type\n"));
		return true;
	}

	return false;
}
#endif /* WLTDLS */

#ifdef WLTDLS
s32
wl_tdls_event_handler(struct bcm_cfg80211 *cfg, bcm_struct_cfgdev *cfgdev,
	const wl_event_msg_t *e, void *data) {

	struct net_device *ndev = NULL;
	u32 reason = ntoh32(e->reason);
	s8 *msg = NULL;

	ndev = cfgdev_to_wlc_ndev(cfgdev, cfg);

	switch (reason) {
	case WLC_E_TDLS_PEER_DISCOVERED :
		msg = " TDLS PEER DISCOVERD ";
		break;
	case WLC_E_TDLS_PEER_CONNECTED :
		if (cfg->tdls_mgmt_frame) {
#if (LINUX_VERSION_CODE >= KERNEL_VERSION(3, 18, 0))
			cfg80211_rx_mgmt(cfgdev, cfg->tdls_mgmt_freq, 0,
					cfg->tdls_mgmt_frame, cfg->tdls_mgmt_frame_len, 0);
#elif (LINUX_VERSION_CODE >= KERNEL_VERSION(3, 12, 0))
			cfg80211_rx_mgmt(cfgdev, cfg->tdls_mgmt_freq, 0,
					cfg->tdls_mgmt_frame, cfg->tdls_mgmt_frame_len,	0,
					GFP_ATOMIC);
#elif (LINUX_VERSION_CODE >= KERNEL_VERSION(3, 4, 0)) || \
			defined(WL_COMPAT_WIRELESS)
			cfg80211_rx_mgmt(cfgdev, cfg->tdls_mgmt_freq, 0,
					cfg->tdls_mgmt_frame, cfg->tdls_mgmt_frame_len,
					GFP_ATOMIC);
#else
			cfg80211_rx_mgmt(cfgdev, cfg->tdls_mgmt_freq,
					cfg->tdls_mgmt_frame, cfg->tdls_mgmt_frame_len, GFP_ATOMIC);

#endif /* LINUX_VERSION >= VERSION(3, 18,0) || WL_COMPAT_WIRELESS */
		}
		msg = " TDLS PEER CONNECTED ";
#ifdef SUPPORT_SET_CAC
		/* TDLS connect reset CAC */
		wl_cfg80211_set_cac(cfg, 0);
#endif /* SUPPORT_SET_CAC */
		break;
	case WLC_E_TDLS_PEER_DISCONNECTED :
		if (cfg->tdls_mgmt_frame) {
			MFREE(cfg->osh, cfg->tdls_mgmt_frame, cfg->tdls_mgmt_frame_len);
			cfg->tdls_mgmt_frame_len = 0;
			cfg->tdls_mgmt_freq = 0;
		}
		msg = "TDLS PEER DISCONNECTED ";
#ifdef SUPPORT_SET_CAC
		/* TDLS disconnec, set CAC */
		wl_cfg80211_set_cac(cfg, 1);
#endif /* SUPPORT_SET_CAC */
		break;
	}
	if (msg) {
		WL_ERR(("%s: " MACDBG " on %s ndev\n", msg, MAC2STRDBG((const u8*)(&e->addr)),
			(bcmcfg_to_prmry_ndev(cfg) == ndev) ? "primary" : "secondary"));
	}
	return 0;

}

#endif  /* WLTDLS */

#if (LINUX_VERSION_CODE > KERNEL_VERSION(3, 2, 0)) || defined(WL_COMPAT_WIRELESS)
#if (defined(CONFIG_ARCH_MSM) && defined(TDLS_MGMT_VERSION2)) || (LINUX_VERSION_CODE < \
	KERNEL_VERSION(3, 16, 0) && LINUX_VERSION_CODE >= KERNEL_VERSION(3, 15, 0))
s32
wl_cfg80211_tdls_mgmt(struct wiphy *wiphy, struct net_device *dev,
	u8 *peer, u8 action_code, u8 dialog_token, u16 status_code,
	u32 peer_capability, const u8 *buf, size_t len)
#elif ((LINUX_VERSION_CODE >= KERNEL_VERSION(3, 16, 0)) && \
		(LINUX_VERSION_CODE < KERNEL_VERSION(3, 18, 0)))
s32 wl_cfg80211_tdls_mgmt(struct wiphy *wiphy, struct net_device *dev,
	const u8 *peer, u8 action_code, u8 dialog_token, u16 status_code,
	u32 peer_capability, const u8 *buf, size_t len)
#elif (LINUX_VERSION_CODE >= KERNEL_VERSION(3, 18, 0))
s32 wl_cfg80211_tdls_mgmt(struct wiphy *wiphy, struct net_device *dev,
       const u8 *peer, u8 action_code, u8 dialog_token, u16 status_code,
       u32 peer_capability, bool initiator, const u8 *buf, size_t len)
#else /* CONFIG_ARCH_MSM && TDLS_MGMT_VERSION2 */
s32
wl_cfg80211_tdls_mgmt(struct wiphy *wiphy, struct net_device *dev,
	u8 *peer, u8 action_code, u8 dialog_token, u16 status_code,
	const u8 *buf, size_t len)
#endif /* CONFIG_ARCH_MSM && TDLS_MGMT_VERSION2 */
{
	s32 ret = 0;
#if defined(BCMDONGLEHOST)
#if defined(TDLS_MSG_ONLY_WFD) && defined(WLTDLS)
	struct bcm_cfg80211 *cfg;
	tdls_wfd_ie_iovar_t info;
	bzero(&info, sizeof(info));
	cfg = wl_get_cfg(dev);

#if defined(CONFIG_ARCH_MSM) && defined(TDLS_MGMT_VERSION2)
	/* Some customer platform back ported this feature from kernel 3.15 to kernel 3.10
	 * and that cuases build error
	 */
	BCM_REFERENCE(peer_capability);
#endif  /* CONFIG_ARCH_MSM && TDLS_MGMT_VERSION2 */

	switch (action_code) {
		/* We need to set TDLS Wifi Display IE to firmware
		 * using tdls_wfd_ie iovar
		 */
		case WLAN_TDLS_SET_PROBE_WFD_IE:
			WL_ERR(("wl_cfg80211_tdls_mgmt: WLAN_TDLS_SET_PROBE_WFD_IE\n"));
			info.mode = TDLS_WFD_PROBE_IE_TX;

			if (len > sizeof(info.data)) {
				return -EINVAL;
			}
			memcpy(&info.data, buf, len);
			info.length = len;
			break;
		case WLAN_TDLS_SET_SETUP_WFD_IE:
			WL_ERR(("wl_cfg80211_tdls_mgmt: WLAN_TDLS_SET_SETUP_WFD_IE\n"));
			info.mode = TDLS_WFD_IE_TX;

			if (len > sizeof(info.data)) {
				return -EINVAL;
			}
			memcpy(&info.data, buf, len);
			info.length = len;
			break;
		case WLAN_TDLS_SET_WFD_ENABLED:
			WL_ERR(("wl_cfg80211_tdls_mgmt: WLAN_TDLS_SET_MODE_WFD_ENABLED\n"));
			dhd_tdls_set_mode((dhd_pub_t *)(cfg->pub), true);
			goto out;
		case WLAN_TDLS_SET_WFD_DISABLED:
			WL_ERR(("wl_cfg80211_tdls_mgmt: WLAN_TDLS_SET_MODE_WFD_DISABLED\n"));
			dhd_tdls_set_mode((dhd_pub_t *)(cfg->pub), false);
			goto out;
		default:
			WL_ERR(("Unsupported action code : %d\n", action_code));
			goto out;
	}
	ret = wldev_iovar_setbuf(dev, "tdls_wfd_ie", &info, sizeof(info),
			cfg->ioctl_buf, WLC_IOCTL_MAXLEN, &cfg->ioctl_buf_sync);

	if (ret) {
		WL_ERR(("tdls_wfd_ie error %d\n", ret));
	}

out:
#endif /* TDLS_MSG_ONLY_WFD && WLTDLS */
#endif /* BCMDONGLEHOST */
	return ret;
}

#if (LINUX_VERSION_CODE >= KERNEL_VERSION(3, 16, 0))
s32
wl_cfg80211_tdls_oper(struct wiphy *wiphy, struct net_device *dev,
	const u8 *peer, enum nl80211_tdls_operation oper)
#else
s32
wl_cfg80211_tdls_oper(struct wiphy *wiphy, struct net_device *dev,
	u8 *peer, enum nl80211_tdls_operation oper)
#endif
{
	s32 ret = 0;
#ifdef WLTDLS
	struct bcm_cfg80211 *cfg = wl_get_cfg(dev);
	tdls_iovar_t info;
	dhd_pub_t *dhdp;
	bool tdls_auto_mode = false;
	dhdp = (dhd_pub_t *)(cfg->pub);
	bzero(&info, sizeof(tdls_iovar_t));
	if (peer) {
		memcpy(&info.ea, peer, ETHER_ADDR_LEN);
	} else {
		return -1;
	}
	switch (oper) {
	case NL80211_TDLS_DISCOVERY_REQ:
		/* If the discovery request is broadcast then we need to set
		 * info.mode to Tunneled Probe Request
		 */
		if (memcmp(peer, (const uint8 *)BSSID_BROADCAST, ETHER_ADDR_LEN) == 0) {
			info.mode = TDLS_MANUAL_EP_WFD_TPQ;
			WL_ERR(("wl_cfg80211_tdls_oper: TDLS TUNNELED PRBOBE REQUEST\n"));
		} else {
			info.mode = TDLS_MANUAL_EP_DISCOVERY;
		}
		break;
	case NL80211_TDLS_SETUP:
		if (dhdp->tdls_mode == true) {
			info.mode = TDLS_MANUAL_EP_CREATE;
			tdls_auto_mode = false;
			/* Do tear down and create a fresh one */
			ret = wl_cfg80211_tdls_config(cfg, TDLS_STATE_TEARDOWN, tdls_auto_mode);
			if (ret < 0) {
				return ret;
			}
		} else {
			tdls_auto_mode = true;
		}
		break;
	case NL80211_TDLS_TEARDOWN:
		info.mode = TDLS_MANUAL_EP_DELETE;
		break;
	default:
		WL_ERR(("Unsupported operation : %d\n", oper));
		goto out;
	}
	/* turn on TDLS */
	ret = wl_cfg80211_tdls_config(cfg, TDLS_STATE_SETUP, tdls_auto_mode);
	if (ret < 0) {
		return ret;
	}
	if (info.mode) {
		ret = wldev_iovar_setbuf(dev, "tdls_endpoint", &info, sizeof(info),
			cfg->ioctl_buf, WLC_IOCTL_MAXLEN, &cfg->ioctl_buf_sync);
		if (ret) {
			WL_ERR(("tdls_endpoint error %d\n", ret));
		}
	}
out:
	/* use linux generic error code instead of firmware error code */
	if (ret) {
		wl_flush_fw_log_buffer(dev, FW_LOGSET_MASK_ALL);
		return -ENOTSUPP;
	}
#endif /* WLTDLS */
	return ret;
}
#endif /* LINUX_VERSION > VERSION(3,2,0) || WL_COMPAT_WIRELESS */

static bool check_dev_role_integrity(struct bcm_cfg80211 *cfg, u32 dev_role)
{
#if defined(BCMDONGLEHOST)
	dhd_pub_t *dhd = (dhd_pub_t *)(cfg->pub);
	if (((dev_role == NL80211_IFTYPE_AP) &&
		!(dhd->op_mode & DHD_FLAG_HOSTAP_MODE)) ||
		((dev_role == NL80211_IFTYPE_P2P_GO) &&
		!(dhd->op_mode & DHD_FLAG_P2P_GO_MODE)))
	{
		WL_ERR(("device role select failed role:%d op_mode:%d \n", dev_role, dhd->op_mode));
		return false;
	}
#endif /* defined(BCMDONGLEHOST) */
	return true;
}

s32
wl_cfg80211_dfs_ap_move(struct net_device *ndev, char *data, char *command, int total_len)
{
	char ioctl_buf[WLC_IOCTL_SMLEN];
	int err = 0;
	uint32 val = 0;
	chanspec_t chanspec = 0;
	int abort;
	int bytes_written = 0;
	struct wl_dfs_ap_move_status_v2 *status;
	char chanbuf[CHANSPEC_STR_LEN];
	const char *dfs_state_str[DFS_SCAN_S_MAX] = {
		"Radar Free On Channel",
		"Radar Found On Channel",
		"Radar Scan In Progress",
		"Radar Scan Aborted",
		"RSDB Mode switch in Progress For Scan"
	};
	if (ndev->ieee80211_ptr->iftype != NL80211_IFTYPE_AP) {
		bytes_written = snprintf(command, total_len, "AP is not up\n");
		return bytes_written;
	}
	if (!*data) {
		if ((err = wldev_iovar_getbuf(ndev, "dfs_ap_move", NULL, 0,
				ioctl_buf, sizeof(ioctl_buf), NULL))) {
			WL_ERR(("setting dfs_ap_move failed with err=%d \n", err));
			return err;
		}
		status = (struct wl_dfs_ap_move_status_v2 *)ioctl_buf;

		if (status->version != WL_DFS_AP_MOVE_VERSION) {
			err = BCME_UNSUPPORTED;
			WL_ERR(("err=%d version=%d\n", err, status->version));
			return err;
		}

		if (status->move_status != (int8) DFS_SCAN_S_IDLE) {
			chanspec = wl_chspec_driver_to_host(status->chanspec);
			if (chanspec != 0 && chanspec != INVCHANSPEC) {
				wf_chspec_ntoa(chanspec, chanbuf);
				bytes_written = snprintf(command, total_len,
					"AP Target Chanspec %s (0x%x)\n", chanbuf, chanspec);
			}
			bytes_written += snprintf(command + bytes_written,
					total_len - bytes_written,
					"%s\n", dfs_state_str[status->move_status]);
			return bytes_written;
		} else {
			bytes_written = snprintf(command, total_len, "dfs AP move in IDLE state\n");
			return bytes_written;
		}
	}

	abort = bcm_atoi(data);
	if (abort == -1) {
		if ((err = wldev_iovar_setbuf(ndev, "dfs_ap_move", &abort,
				sizeof(int), ioctl_buf, sizeof(ioctl_buf), NULL)) < 0) {
			WL_ERR(("seting dfs_ap_move failed with err %d\n", err));
			return err;
		}
	} else {
		chanspec = wf_chspec_aton(data);
		if (chanspec != 0) {
			val = wl_chspec_host_to_driver(chanspec);
			if (val != INVCHANSPEC) {
				if ((err = wldev_iovar_setbuf(ndev, "dfs_ap_move", &val,
					sizeof(int), ioctl_buf, sizeof(ioctl_buf), NULL)) < 0) {
					WL_ERR(("seting dfs_ap_move failed with err %d\n", err));
					return err;
				}
				WL_DBG((" set dfs_ap_move successfull"));
			} else {
				err = BCME_USAGE_ERROR;
			}
		}
	}
	return err;
}

#ifdef WL_CFG80211_ACL
static int
wl_cfg80211_set_mac_acl(struct wiphy *wiphy, struct net_device *cfgdev,
	const struct cfg80211_acl_data *acl)
{
	int i;
	int ret = 0;
	int macnum = 0;
	int macmode = MACLIST_MODE_DISABLED;
	struct maclist *list;
	struct bcm_cfg80211 *cfg = wl_get_cfg(cfgdev);

	/* get the MAC filter mode */
	if (acl && acl->acl_policy == NL80211_ACL_POLICY_DENY_UNLESS_LISTED) {
		macmode = MACLIST_MODE_ALLOW;
	} else if (acl && acl->acl_policy == NL80211_ACL_POLICY_ACCEPT_UNLESS_LISTED &&
	acl->n_acl_entries) {
		macmode = MACLIST_MODE_DENY;
	}

	/* if acl == NULL, macmode is still disabled.. */
	if (macmode == MACLIST_MODE_DISABLED) {
		if ((ret = wl_android_set_ap_mac_list(cfgdev, macmode, NULL)) != 0)
			WL_ERR(("wl_cfg80211_set_mac_acl: Setting MAC list"
				" failed error=%d\n", ret));

		return ret;
	}

	macnum = acl->n_acl_entries;
	if (macnum < 0 || macnum > MAX_NUM_MAC_FILT) {
		WL_ERR(("wl_cfg80211_set_mac_acl: invalid number of MAC address entries %d\n",
			macnum));
		return -1;
	}

	/* allocate memory for the MAC list */
	list = (struct maclist *)MALLOC(cfg->osh, sizeof(int) +
		sizeof(struct ether_addr) * macnum);
	if (!list) {
		WL_ERR(("wl_cfg80211_set_mac_acl: failed to allocate memory\n"));
		return -1;
	}

	/* prepare the MAC list */
	list->count = htod32(macnum);
	for (i = 0; i < macnum; i++) {
		memcpy(&list->ea[i], &acl->mac_addrs[i], ETHER_ADDR_LEN);
	}
	/* set the list */
	if ((ret = wl_android_set_ap_mac_list(cfgdev, macmode, list)) != 0)
		WL_ERR(("wl_cfg80211_set_mac_acl: Setting MAC list failed error=%d\n", ret));

	MFREE(cfg->osh, list, sizeof(int) +
		sizeof(struct ether_addr) * macnum);

	return ret;
}
#endif /* WL_CFG80211_ACL */

#ifdef WL_CFG80211_MONITOR
int
wl_cfg80211_set_monitor_channel(struct wiphy *wiphy, struct cfg80211_chan_def *chandef)
{
	int err = BCME_OK;
	struct bcm_cfg80211 *cfg;
	struct net_device *ndev;
	dhd_pub_t *dhdp;
	u32 bw = WL_CHANSPEC_BW_20;
	chanspec_t chspec = 0;

	WL_TRACE(("%s: Enter\n", __FUNCTION__));

	if (!wiphy) {
		WL_ERR(("%s: wiphy is null\n", __FUNCTION__));
		return BCME_ERROR;
	}

	cfg = wiphy_priv(wiphy);
	if (!cfg) {
		WL_ERR(("%s: cfg is null\n", __FUNCTION__));
		return BCME_ERROR;
	}

	dhdp = (dhd_pub_t *)(cfg->pub);
	if (!dhdp->monitor_enable) {
		WL_ERR(("%s: Monitor mode is not enabled\n", __FUNCTION__));
		return BCME_UNSUPPORTED;
	}

	ndev = bcmcfg_to_prmry_ndev(cfg);
	/* Convert from struct cfg80211_chan_def to chanspec_t */
	chspec = wl_freq_to_chanspec(chandef->chan->center_freq);
	WL_ERR(("%s: target_channel(%d), target bandwidth(%d)\n",
		__FUNCTION__, CHSPEC_CHANNEL(chspec), chandef->width));

	if (
#ifdef WL_6G_BAND
		CHSPEC_IS6G(chspec) ||
#endif /* WL_6G_BAND */
		CHSPEC_IS5G(chspec)) {
		switch (chandef->width) {
			case NL80211_CHAN_WIDTH_20:
				bw = WL_CHANSPEC_BW_20;
				break;
			case NL80211_CHAN_WIDTH_40:
				bw = WL_CHANSPEC_BW_40;
				break;
			case NL80211_CHAN_WIDTH_80:
				bw = WL_CHANSPEC_BW_80;
				break;
			case NL80211_CHAN_WIDTH_160:
				bw = WL_CHANSPEC_BW_160;
				break;
			default:
				err = wl_get_bandwidth_cap(ndev, CHSPEC_BAND(chspec), &bw);
				if (err < 0) {
					WL_ERR(("Failed to get bandwidth information, err=%d\n",
						err));
					return err;
				}

				/* In case of 5G downgrade BW to 80MHz
				 * as 160MHz channels falls in DFS
				 */
				if (CHSPEC_IS5G(chspec) && (bw == WL_CHANSPEC_BW_160)) {
					bw = WL_CHANSPEC_BW_80;
				}
				break;
		}
	} else if (CHSPEC_IS2G(chspec)) {
		bw = WL_CHANSPEC_BW_20;
	} else {
		WL_ERR(("invalid band (%d)\n", CHSPEC_BAND(chspec)));
		return -EINVAL;
	}

	WL_DBG(("%s: chandef->width(%u), bw(%u)\n",
		__FUNCTION__, chandef->width, bw));
#ifdef WL_6G_320_SUPPORT
	chspec = wf_create_chspec_from_primary(wf_chspec_primary20_chan(chspec),
		bw, CHSPEC_BAND(chspec), 0);
#else
	chspec = wf_create_chspec_from_primary(wf_chspec_primary20_chan(chspec),
		bw, CHSPEC_BAND(chspec));
#endif /* WL_6G_320_SUPPORT */

	if (!wf_chspec_valid(chspec)) {
		WL_ERR(("Invalid chanspec 0x%x\n", chspec));
		return -EINVAL;
	}

	/* Set chanspec for monitor channel */
	err = wldev_iovar_setint(ndev, "chanspec", chspec);
	if (unlikely(err)) {
		WL_ERR(("%s: Could not set chanspec %d\n", __FUNCTION__, err));
	}

	return err;
}
#endif /* WL_CFG80211_MONITOR */

#if (LINUX_VERSION_CODE >= KERNEL_VERSION(3, 5, 0))
int wl_chspec_chandef(chanspec_t chanspec,
#if (LINUX_VERSION_CODE >= KERNEL_VERSION(3, 8, 0))
	struct cfg80211_chan_def *chandef,
#elif (LINUX_VERSION_CODE >= KERNEL_VERSION (3, 5, 0) && (LINUX_VERSION_CODE <= (3, 7, \
	0)))
	struct chan_info *chaninfo,
#endif /* (LINUX_VERSION_CODE >= KERNEL_VERSION(3, 5, 0)) */
	struct wiphy *wiphy)
{
	uint16 freq = 0;
	int chan_type = 0;
	int channel = 0;
	struct ieee80211_channel *chan;

	if (!chandef) {
		return -1;
	}
	channel = CHSPEC_CHANNEL(chanspec);

	switch (CHSPEC_BW(chanspec)) {
		case WL_CHANSPEC_BW_20:
			chan_type = NL80211_CHAN_HT20;
			break;
		case WL_CHANSPEC_BW_40:
		{
			if (CHSPEC_SB_UPPER(chanspec)) {
				channel += CH_10MHZ_APART;
			} else {
				channel -= CH_10MHZ_APART;
			}
		}
			chan_type = NL80211_CHAN_HT40PLUS;
			break;

#if (LINUX_VERSION_CODE >= KERNEL_VERSION (3, 8, 0))
		case WL_CHANSPEC_BW_80:
		case WL_CHANSPEC_BW_8080:
		{
			uint16 sb = CHSPEC_CTL_SB(chanspec);

			if (sb == WL_CHANSPEC_CTL_SB_LL) {
				channel -= (CH_10MHZ_APART + CH_20MHZ_APART);
			} else if (sb == WL_CHANSPEC_CTL_SB_LU) {
				channel -= CH_10MHZ_APART;
			} else if (sb == WL_CHANSPEC_CTL_SB_UL) {
				channel += CH_10MHZ_APART;
			} else {
				/* WL_CHANSPEC_CTL_SB_UU */
				channel += (CH_10MHZ_APART + CH_20MHZ_APART);
			}

			if (sb == WL_CHANSPEC_CTL_SB_LL || sb == WL_CHANSPEC_CTL_SB_LU)
				chan_type = NL80211_CHAN_HT40MINUS;
			else if (sb == WL_CHANSPEC_CTL_SB_UL || sb == WL_CHANSPEC_CTL_SB_UU)
				chan_type = NL80211_CHAN_HT40PLUS;
		}
			break;
		case WL_CHANSPEC_BW_160:
			channel = wf_chspec_primary20_chan(chanspec);
			/* Using base chan_type as kernel does not define chan_type for 160 MHz */
			chan_type = NL80211_CHAN_HT20;
			break;
#endif /* (LINUX_VERSION_CODE >= KERNEL_VERSION (3, 8, 0)) */
		default:
			chan_type = NL80211_CHAN_HT20;
			break;

	}
	freq = wl_channel_to_frequency(channel, CHSPEC_BAND(chanspec));
	chan = ieee80211_get_channel(wiphy, freq);
	WL_DBG(("channel:%d freq:%d chan_type: %d chan_ptr:%p \n",
		channel, freq, chan_type, chan));
	if (unlikely(!chan)) {
		/* fw and cfg80211 channel lists are not in sync */
		WL_ERR(("Couldn't find matching channel in wiphy channel list \n"));
		ASSERT(0);
		return -EINVAL;
	}

#if (LINUX_VERSION_CODE >= KERNEL_VERSION (3, 8, 0))
	cfg80211_chandef_create(chandef, chan, chan_type);
	/* Above kernel API doesn't support BW80 case */
	if (CHSPEC_BW(chanspec) == WL_CHANSPEC_BW_80) {
		freq = wl_channel_to_frequency(CHSPEC_CHANNEL(chanspec), CHSPEC_BAND(chanspec));
		chandef->width = NL80211_CHAN_WIDTH_80;
		chandef->center_freq1 = freq;
	}

#elif (LINUX_VERSION_CODE >= KERNEL_VERSION (3, 5, 0) && (LINUX_VERSION_CODE <= (3, 7, \
	0)))
	chaninfo->freq = freq;
	chaninfo->chan_type = chan_type;
#endif /* (LINUX_VERSION_CODE >= KERNEL_VERSION (3, 8, 0)) */
	return 0;
}

void
wl_cfg80211_ch_switch_notify(struct net_device *dev, uint16 chanspec, struct wiphy *wiphy)
{
	u32 freq;
#if (LINUX_VERSION_CODE >= KERNEL_VERSION (3, 8, 0))
	struct cfg80211_chan_def chandef;
#elif (LINUX_VERSION_CODE >= KERNEL_VERSION (3, 5, 0) && (LINUX_VERSION_CODE <= (3, 7, \
	0)))
	struct chan_info chaninfo;
#endif /* (LINUX_VERSION_CODE >= KERNEL_VERSION (3, 8, 0)) */

	if (!wiphy) {
		WL_ERR(("wiphy is null\n"));
		return;
	}
#if (LINUX_VERSION_CODE <= KERNEL_VERSION (3, 18, 0))
	/* Channel switch support is only for AP/GO/ADHOC/MESH */
	if (dev->ieee80211_ptr->iftype == NL80211_IFTYPE_STATION ||
		dev->ieee80211_ptr->iftype == NL80211_IFTYPE_P2P_CLIENT) {
		WL_ERR(("No channel switch notify support for STA/GC\n"));
		return;
	}
#endif /* (LINUX_VERSION_CODE <= KERNEL_VERSION (3, 18, 0)) */

#if (LINUX_VERSION_CODE >= KERNEL_VERSION (3, 8, 0))
	if (wl_chspec_chandef(chanspec, &chandef, wiphy)) {
#elif (LINUX_VERSION_CODE >= KERNEL_VERSION (3, 5, 0) && (LINUX_VERSION_CODE <= (3, 7, \
	0)))
	if (wl_chspec_chandef(chanspec, &chaninfo, wiphy)) {
#endif /* (LINUX_VERSION_CODE >= KERNEL_VERSION (3, 8, 0)) */

		WL_ERR(("chspec_chandef failed\n"));
		return;
	}
#if (LINUX_VERSION_CODE >= KERNEL_VERSION (3, 8, 0))
	freq = chandef.chan ? chandef.chan->center_freq : chandef.center_freq1;
	cfg80211_ch_switch_notify(dev, &chandef, 0, 0);
#elif (LINUX_VERSION_CODE >= KERNEL_VERSION (3, 5, 0) && (LINUX_VERSION_CODE <= (3, 7, \
	0)))
	freq = chan_info.freq;
	cfg80211_ch_switch_notify(dev, freq, chan_info.chan_type);
#endif /* (LINUX_VERSION_CODE >= KERNEL_VERSION (3, 8, 0)) */

	WL_ERR(("Channel switch notification for freq: %d chanspec: 0x%x\n", freq, chanspec));
	return;
}
#endif /* LINUX_VERSION_CODE >= (3, 5, 0) */

static void
wl_ap_channel_ind(struct bcm_cfg80211 *cfg,
	struct net_device *ndev,
	chanspec_t chanspec)
{
	u32 channel = LCHSPEC_CHANNEL(chanspec);

	WL_INFORM_MEM(("(%s) AP channel:%d chspec:0x%x \n",
		ndev->name, channel, chanspec));

#ifdef SUPPORT_AP_BWCTRL
	wl_update_apchan_bwcap(cfg, ndev, chanspec);
#endif /* SUPPORT_AP_BWCTRL */

	if (!(cfg->ap_oper_channel == INVCHANSPEC) && (cfg->ap_oper_channel != chanspec)) {
		/*
		 * If cached channel is different from the channel indicated
		 * by the event, notify user space about the channel switch.
		 */
#if (LINUX_VERSION_CODE >= KERNEL_VERSION(3, 5, 0))
		wl_cfg80211_ch_switch_notify(ndev, chanspec, bcmcfg_to_wiphy(cfg));
#endif /* LINUX_VERSION_CODE >= (3, 5, 0) */
		cfg->ap_oper_channel = chanspec;

#ifdef WL_CELLULAR_CHAN_AVOID
		wl_cellavoid_set_csa_done(cfg->cellavoid_info);
#endif /* WL_CELLULAR_CHAN_AVOID */

	}
}

s32
wl_ap_start_ind(struct bcm_cfg80211 *cfg, bcm_struct_cfgdev *cfgdev,
const wl_event_msg_t *e, void *data)
{
	struct net_device *ndev = NULL;
	chanspec_t chanspec;

	WL_DBG(("Enter\n"));
	if (unlikely(e->status)) {
		WL_ERR(("status:0x%x \n", e->status));
		return -1;
	}

	if (!data) {
		return -EINVAL;
	}

	if (likely(cfgdev)) {
		ndev = cfgdev_to_wlc_ndev(cfgdev, cfg);
		chanspec = *((chanspec_t *)data);

		if (wl_get_mode_by_netdev(cfg, ndev) == WL_MODE_AP) {
			/* For AP/GO role */
			wl_ap_channel_ind(cfg, ndev, chanspec);
		}
	}

	return 0;
}

s32
wl_csa_complete_ind(struct bcm_cfg80211 *cfg, bcm_struct_cfgdev *cfgdev,
const wl_event_msg_t *e, void *data)
{
	int error = 0;
	u32 chanspec = 0;
	struct net_device *ndev = NULL;
	struct ether_addr bssid;

	WL_DBG(("Enter\n"));
	if (unlikely(e->status)) {
		WL_ERR(("status:0x%x \n", e->status));
		return -1;
	}

	if (likely(cfgdev)) {
		ndev = cfgdev_to_wlc_ndev(cfgdev, cfg);
		/* Get association state if not AP and then query chanspec */
		if (!((wl_get_mode_by_netdev(cfg, ndev)) == WL_MODE_AP)) {
			error = wldev_ioctl_get(ndev, WLC_GET_BSSID, &bssid, ETHER_ADDR_LEN);
			if (error) {
				WL_ERR(("CSA on %s. Not associated. error=%d\n",
					ndev->name, error));
				return BCME_ERROR;
			}
		}

		error = wldev_iovar_getint(ndev, "chanspec", &chanspec);
		if (unlikely(error)) {
			WL_ERR(("Get chanspec error: %d \n", error));
			return -1;
		}

		WL_INFORM_MEM(("[%s] CSA ind. ch:0x%x\n", ndev->name, chanspec));
		if (wl_get_mode_by_netdev(cfg, ndev) == WL_MODE_AP) {
			/* For AP/GO role */
			wl_ap_channel_ind(cfg, ndev, chanspec);
		} else {
			/* STA/GC roles */
			if (!wl_get_drv_status(cfg, CONNECTED, ndev)) {
				WL_ERR(("CSA on %s. Not associated.\n", ndev->name));
				return BCME_ERROR;
			}
#if (LINUX_VERSION_CODE >= KERNEL_VERSION(3, 5, 0))
			wl_cfg80211_ch_switch_notify(ndev, chanspec, bcmcfg_to_wiphy(cfg));
#endif /* LINUX_VERSION_CODE >= (3, 5, 0) */
		}

	}

	return 0;
}

#ifdef WLTDLS
s32
wl_cfg80211_tdls_config(struct bcm_cfg80211 *cfg, enum wl_tdls_config state, bool auto_mode)
{
	struct net_device *ndev = bcmcfg_to_prmry_ndev(cfg);
	int err = 0;
	struct net_info *iter, *next;
	int update_reqd = 0;
	int enable = 0;
	dhd_pub_t *dhdp;
	dhdp = (dhd_pub_t *)(cfg->pub);

	/*
	 * TDLS need to be enabled only if we have a single STA/GC
	 * connection.
	 */

	WL_DBG(("Enter state:%d\n", state));
	if (!cfg->tdls_supported) {
		/* FW doesn't support tdls. Do nothing */
		return -ENODEV;
	}

	/* Protect tdls config session */
	mutex_lock(&cfg->tdls_sync);

	if (state == TDLS_STATE_TEARDOWN) {
		/* Host initiated TDLS tear down */
		err = dhd_tdls_enable(ndev, false, auto_mode, NULL);
		goto exit;
	} else if ((state == TDLS_STATE_AP_CREATE) ||
		(state == TDLS_STATE_NMI_CREATE)) {
		/* We don't support tdls while AP/GO/NAN is operational */
		update_reqd = true;
		enable = false;
	} else if ((state == TDLS_STATE_CONNECT) || (state == TDLS_STATE_IF_CREATE)) {
		if (wl_get_drv_status_all(cfg,
			CONNECTED) >= TDLS_MAX_IFACE_FOR_ENABLE) {
			/* For STA/GC connect command request, disable
			 * tdls if we have any concurrent interfaces
			 * operational.
			 */
			WL_DBG(("Interface limit restriction. disable tdls.\n"));
			update_reqd = true;
			enable = false;
		}
	} else if ((state == TDLS_STATE_DISCONNECT) ||
		(state == TDLS_STATE_AP_DELETE) ||
		(state == TDLS_STATE_SETUP) ||
		(state == TDLS_STATE_IF_DELETE)) {
		/* Enable back the tdls connection only if we have less than
		 * or equal to a single STA/GC connection.
		 */
		if (wl_get_drv_status_all(cfg,
			CONNECTED) == 0) {
			/* If there are no interfaces connected, enable tdls */
			update_reqd = true;
			enable = true;
		} else if (wl_get_drv_status_all(cfg,
			CONNECTED) == TDLS_MAX_IFACE_FOR_ENABLE) {
			/* We have one interface in CONNECTED state.
			 * Verify whether its a STA interface before
			 * we enable back tdls.
			 */
			GCC_DIAGNOSTIC_PUSH_SUPPRESS_CAST();
			for_each_ndev(cfg, iter, next) {
				GCC_DIAGNOSTIC_POP();
				if ((iter->ndev) && (wl_get_drv_status(cfg, CONNECTED, ndev)) &&
					(ndev->ieee80211_ptr->iftype != NL80211_IFTYPE_STATION)) {
					WL_DBG(("Non STA iface operational. cfg_iftype:%d"
						" Can't enable tdls.\n",
						ndev->ieee80211_ptr->iftype));
					err = -ENOTSUPP;
					goto exit;
				}
			}
			/* No AP/GO found. Enable back tdls */
			update_reqd = true;
			enable = true;
		} else {
			WL_DBG(("Concurrent connection mode. Can't enable tdls. \n"));
			err = -ENOTSUPP;
			goto exit;
		}
	} else {
		WL_ERR(("Unknown tdls state:%d \n", state));
		err = -EINVAL;
		goto exit;
	}

	if (update_reqd == true) {
		if (dhdp->tdls_enable == enable) {
			WL_DBG(("No change in tdls state. Do nothing."
				" tdls_enable:%d\n", enable));
			goto exit;
		}
		err = wldev_iovar_setint(ndev, "tdls_enable", enable);
		if (unlikely(err)) {
			WL_ERR(("tdls_enable setting failed. err:%d\n", err));
			goto exit;
		} else {
			WL_INFORM_MEM(("tdls_enable %d state:%d\n", enable, state));
			/* Update the dhd state variable to be in sync */
			dhdp->tdls_enable = enable;
			if (state == TDLS_STATE_SETUP) {
				/* For host initiated setup, apply TDLS params
				 * Don't propagate errors up for param config
				 * failures
				 */
				dhd_tdls_enable(ndev, true, auto_mode, NULL);

			}
		}
	} else {
		WL_DBG(("Skip tdls config. state:%d update_reqd:%d "
			"current_status:%d \n",
			state, update_reqd, dhdp->tdls_enable));
	}

exit:
	if (err) {
		wl_flush_fw_log_buffer(ndev, FW_LOGSET_MASK_ALL);
	}
	mutex_unlock(&cfg->tdls_sync);
	return err;
}
#endif /* WLTDLS */

struct net_device* wl_get_ap_netdev(struct bcm_cfg80211 *cfg, char *ifname)
{
	struct net_info *iter, *next;
	struct net_device *ndev = NULL;

	GCC_DIAGNOSTIC_PUSH_SUPPRESS_CAST();
	for_each_ndev(cfg, iter, next) {
		GCC_DIAGNOSTIC_POP();
		if (iter->ndev) {
			if (strncmp(iter->ndev->name, ifname, IFNAMSIZ) == 0) {
				if (iter->ndev->ieee80211_ptr->iftype == NL80211_IFTYPE_AP) {
					ndev = iter->ndev;
					break;
				}
			}
		}
	}

	return ndev;
}

#ifdef SUPPORT_AP_HIGHER_BEACONRATE
#define WLC_RATE_FLAG	0x80
#define RATE_MASK		0x7f

int wl_set_ap_beacon_rate(struct net_device *dev, int val, char *ifname)
{
	struct bcm_cfg80211 *cfg = wl_get_cfg(dev);
	dhd_pub_t *dhdp;
	wl_rateset_args_v1_t rs;
	int error = BCME_ERROR, i;
	struct net_device *ndev = NULL;

	dhdp = (dhd_pub_t *)(cfg->pub);

	if (dhdp && !(dhdp->op_mode & DHD_FLAG_HOSTAP_MODE)) {
		WL_ERR(("Not Hostapd mode\n"));
		return BCME_NOTAP;
	}

	ndev = wl_get_ap_netdev(cfg, ifname);

	if (ndev == NULL) {
		WL_ERR(("No softAP interface named %s\n", ifname));
		return BCME_NOTAP;
	}

	bzero(&rs, sizeof(wl_rateset_args_v1_t));
	error = wldev_iovar_getbuf(ndev, "rateset", NULL, 0,
		&rs, sizeof(wl_rateset_args_v1_t), NULL);
	if (error < 0) {
		WL_ERR(("get rateset failed = %d\n", error));
		return error;
	}

	if (rs.count < 1) {
		WL_ERR(("Failed to get rate count\n"));
		return BCME_ERROR;
	}

	/* Host delivers target rate in the unit of 500kbps */
	/* To make it to 1mbps unit, atof should be implemented for 5.5mbps basic rate */
	for (i = 0; i < rs.count && i < WL_NUMRATES; i++)
		if (rs.rates[i] & WLC_RATE_FLAG)
			if ((rs.rates[i] & RATE_MASK) == val)
				break;

	/* Valid rate has been delivered as an argument */
	if (i < rs.count && i < WL_NUMRATES) {
		error = wldev_iovar_setint(ndev, "force_bcn_rspec", val);
		if (error < 0) {
			WL_ERR(("set beacon rate failed = %d\n", error));
			return BCME_ERROR;
		}
	} else {
		WL_ERR(("Rate is invalid"));
		return BCME_BADARG;
	}

	return BCME_OK;
}

int
wl_get_ap_basic_rate(struct net_device *dev, char* command, char *ifname, int total_len)
{
	struct bcm_cfg80211 *cfg = wl_get_cfg(dev);
	dhd_pub_t *dhdp;
	wl_rateset_args_v1_t rs;
	int error = BCME_ERROR;
	int i, bytes_written = 0;
	struct net_device *ndev = NULL;

	dhdp = (dhd_pub_t *)(cfg->pub);

	if (!(dhdp->op_mode & DHD_FLAG_HOSTAP_MODE)) {
		WL_ERR(("Not Hostapd mode\n"));
		return BCME_NOTAP;
	}

	ndev = wl_get_ap_netdev(cfg, ifname);

	if (ndev == NULL) {
		WL_ERR(("No softAP interface named %s\n", ifname));
		return BCME_NOTAP;
	}

	bzero(&rs, sizeof(wl_rateset_args_v1_t));
	error = wldev_iovar_getbuf(ndev, "rateset", NULL, 0,
		&rs, sizeof(wl_rateset_args_v1_t), NULL);
	if (error < 0) {
		WL_ERR(("get rateset failed = %d\n", error));
		return error;
	}

	if (rs.count < 1) {
		WL_ERR(("Failed to get rate count\n"));
		return BCME_ERROR;
	}

	/* Delivers basic rate in the unit of 500kbps to host */
	for (i = 0; i < rs.count && i < WL_NUMRATES; i++)
		if (rs.rates[i] & WLC_RATE_FLAG)
			bytes_written += snprintf(command + bytes_written, total_len,
							"%d ", rs.rates[i] & RATE_MASK);

	/* Remove last space in the command buffer */
	if (bytes_written && (bytes_written < total_len)) {
		command[bytes_written - 1] = '\0';
		bytes_written--;
	}

	return bytes_written;

}
#endif /* SUPPORT_AP_HIGHER_BEACONRATE */

#ifdef SUPPORT_AP_RADIO_PWRSAVE
#define MSEC_PER_MIN	(60000L)

static int
_wl_update_ap_rps_params(struct net_device *dev)
{
	struct bcm_cfg80211 *cfg = NULL;
	rpsnoa_iovar_params_t iovar;
	u8 smbuf[WLC_IOCTL_SMLEN];

	if (!dev)
		return BCME_BADARG;

	cfg = wl_get_cfg(dev);

	bzero(&iovar, sizeof(iovar));
	bzero(smbuf, sizeof(smbuf));

	iovar.hdr.ver = RADIO_PWRSAVE_VERSION;
	iovar.hdr.subcmd = WL_RPSNOA_CMD_PARAMS;
	iovar.hdr.len = sizeof(iovar);
	iovar.param->band = WLC_BAND_ALL;
	iovar.param->level = cfg->ap_rps_info.level;
	iovar.param->stas_assoc_check = cfg->ap_rps_info.sta_assoc_check;
	iovar.param->pps = cfg->ap_rps_info.pps;
	iovar.param->quiet_time = cfg->ap_rps_info.quiet_time;

	if (wldev_iovar_setbuf(dev, "rpsnoa", &iovar, sizeof(iovar),
		smbuf, sizeof(smbuf), NULL)) {
		WL_ERR(("Failed to set rpsnoa params"));
		return BCME_ERROR;
	}

	return BCME_OK;
}

int
wl_get_ap_rps(struct net_device *dev, char* command, char *ifname, int total_len)
{
	struct bcm_cfg80211 *cfg = wl_get_cfg(dev);
	dhd_pub_t *dhdp;
	int error = BCME_ERROR;
	int bytes_written = 0;
	struct net_device *ndev = NULL;
	rpsnoa_iovar_status_t iovar;
	u8 smbuf[WLC_IOCTL_SMLEN];
	u32 chanspec = 0;
	u8 idx = 0;
	u16 state;
	u32 sleep;
	u32 time_since_enable;

	dhdp = (dhd_pub_t *)(cfg->pub);

	if (!dhdp) {
		error = BCME_NOTUP;
		goto fail;
	}

	if (!(dhdp->op_mode & DHD_FLAG_HOSTAP_MODE)) {
		WL_ERR(("Not Hostapd mode\n"));
		error = BCME_NOTAP;
		goto fail;
	}

	ndev = wl_get_ap_netdev(cfg, ifname);

	if (ndev == NULL) {
		WL_ERR(("No softAP interface named %s\n", ifname));
		error = BCME_NOTAP;
		goto fail;
	}

	bzero(&iovar, sizeof(iovar));
	bzero(smbuf, sizeof(smbuf));

	iovar.hdr.ver = RADIO_PWRSAVE_VERSION;
	iovar.hdr.subcmd = WL_RPSNOA_CMD_STATUS;
	iovar.hdr.len = sizeof(iovar);
	iovar.stats->band = WLC_BAND_ALL;

	error = wldev_iovar_getbuf(ndev, "rpsnoa", &iovar, sizeof(iovar),
		smbuf, sizeof(smbuf), NULL);
	if (error < 0) {
		WL_ERR(("get ap radio pwrsave failed = %d\n", error));
		goto fail;
	}

	/* RSDB event doesn't seem to be handled correctly.
	 * So check chanspec of AP directly from the firmware
	 */
	error = wldev_iovar_getint(ndev, "chanspec", (s32 *)&chanspec);
	if (error < 0) {
		WL_ERR(("get chanspec from AP failed = %d\n", error));
		goto fail;
	}

	chanspec = wl_chspec_driver_to_host(chanspec);
	if (CHSPEC_IS2G(chanspec))
		idx = 0;
	else if (
#ifdef WL_6G_BAND
		CHSPEC_IS6G(chanspec) ||
#endif /* WL_6G_BAND */
		CHSPEC_IS5G(chanspec))
		idx = 1;
	else {
		error = BCME_BADCHAN;
		goto fail;
	}

	state = ((rpsnoa_iovar_status_t *)smbuf)->stats[idx].state;
	sleep = ((rpsnoa_iovar_status_t *)smbuf)->stats[idx].sleep_dur;
	time_since_enable = ((rpsnoa_iovar_status_t *)smbuf)->stats[idx].sleep_avail_dur;

	/* Conver ms to minute, round down only */
	sleep = DIV_U64_BY_U32(sleep, MSEC_PER_MIN);
	time_since_enable = DIV_U64_BY_U32(time_since_enable, MSEC_PER_MIN);

	bytes_written += snprintf(command + bytes_written, total_len,
		"state=%d sleep=%d time_since_enable=%d", state, sleep, time_since_enable);
	error = bytes_written;

fail:
	return error;
}

int
wl_set_ap_rps(struct net_device *dev, bool enable, char *ifname)
{
	struct bcm_cfg80211 *cfg = wl_get_cfg(dev);
	dhd_pub_t *dhdp;
	struct net_device *ndev = NULL;
	rpsnoa_iovar_t iovar;
	u8 smbuf[WLC_IOCTL_SMLEN];
	int ret = BCME_OK;

	dhdp = (dhd_pub_t *)(cfg->pub);

	if (!dhdp) {
		ret = BCME_NOTUP;
		goto exit;
	}

	if (!(dhdp->op_mode & DHD_FLAG_HOSTAP_MODE)) {
		WL_ERR(("Not Hostapd mode\n"));
		ret = BCME_NOTAP;
		goto exit;
	}

	ndev = wl_get_ap_netdev(cfg, ifname);

	if (ndev == NULL) {
		WL_ERR(("No softAP interface named %s\n", ifname));
		ret = BCME_NOTAP;
		goto exit;
	}

	if (cfg->ap_rps_info.enable != enable) {
		cfg->ap_rps_info.enable = enable;
		if (enable) {
			ret = _wl_update_ap_rps_params(ndev);
			if (ret) {
				WL_ERR(("Filed to update rpsnoa params\n"));
				goto exit;
			}
		}
		bzero(&iovar, sizeof(iovar));
		bzero(smbuf, sizeof(smbuf));

		iovar.hdr.ver = RADIO_PWRSAVE_VERSION;
		iovar.hdr.subcmd = WL_RPSNOA_CMD_ENABLE;
		iovar.hdr.len = sizeof(iovar);
		iovar.data->band = WLC_BAND_ALL;
		iovar.data->value = (int16)enable;

		ret = wldev_iovar_setbuf(ndev, "rpsnoa", &iovar, sizeof(iovar),
			smbuf, sizeof(smbuf), NULL);
		if (ret) {
			WL_ERR(("Failed to enable AP radio power save"));
			goto exit;
		}
		cfg->ap_rps_info.enable = enable;
	}
exit:
	return ret;
}

int
wl_update_ap_rps_params(struct net_device *dev, ap_rps_info_t* rps, char *ifname)
{
	struct bcm_cfg80211 *cfg = wl_get_cfg(dev);
	dhd_pub_t *dhdp;
	struct net_device *ndev = NULL;

	dhdp = (dhd_pub_t *)(cfg->pub);

	if (!dhdp)
		return BCME_NOTUP;

	if (!(dhdp->op_mode & DHD_FLAG_HOSTAP_MODE)) {
		WL_ERR(("Not Hostapd mode\n"));
		return BCME_NOTAP;
	}

	ndev = wl_get_ap_netdev(cfg, ifname);

	if (ndev == NULL) {
		WL_ERR(("No softAP interface named %s\n", ifname));
		return BCME_NOTAP;
	}

	if (!rps)
		return BCME_BADARG;

	if (rps->pps < RADIO_PWRSAVE_PPS_MIN)
		return BCME_BADARG;

	if (rps->level < RADIO_PWRSAVE_LEVEL_MIN ||
		rps->level > RADIO_PWRSAVE_LEVEL_MAX)
		return BCME_BADARG;

	if (rps->quiet_time < RADIO_PWRSAVE_QUIETTIME_MIN)
		return BCME_BADARG;

	if (rps->sta_assoc_check > RADIO_PWRSAVE_ASSOCCHECK_MAX ||
		rps->sta_assoc_check < RADIO_PWRSAVE_ASSOCCHECK_MIN)
		return BCME_BADARG;

	cfg->ap_rps_info.pps = rps->pps;
	cfg->ap_rps_info.level = rps->level;
	cfg->ap_rps_info.quiet_time = rps->quiet_time;
	cfg->ap_rps_info.sta_assoc_check = rps->sta_assoc_check;

	if (cfg->ap_rps_info.enable) {
		if (_wl_update_ap_rps_params(ndev)) {
			WL_ERR(("Failed to update rpsnoa params"));
			return BCME_ERROR;
		}
	}

	return BCME_OK;
}

void
wl_cfg80211_init_ap_rps(struct bcm_cfg80211 *cfg)
{
	cfg->ap_rps_info.enable = FALSE;
	cfg->ap_rps_info.sta_assoc_check = RADIO_PWRSAVE_STAS_ASSOC_CHECK;
	cfg->ap_rps_info.pps = RADIO_PWRSAVE_PPS;
	cfg->ap_rps_info.quiet_time = RADIO_PWRSAVE_QUIET_TIME;
	cfg->ap_rps_info.level = RADIO_PWRSAVE_LEVEL;
}
#endif /* SUPPORT_AP_RADIO_PWRSAVE */

int
wl_cfg80211_iface_count(struct net_device *dev)
{
	struct bcm_cfg80211 *cfg = wl_get_cfg(dev);
	struct net_info *iter, *next;
	int iface_count = 0;

	/* Return the count of network interfaces (skip netless p2p discovery
	 * interface)
	 */
	GCC_DIAGNOSTIC_PUSH_SUPPRESS_CAST();
	for_each_ndev(cfg, iter, next) {
		GCC_DIAGNOSTIC_POP();
		if (iter->ndev) {
			iface_count++;
		}
	}
	return iface_count;
}

typedef struct {
	uint16 id;
	uint16 len;
	uint32 val;
} he_xtlv_v32;

static bool
wl_he_get_uint_cb(void *ctx, uint16 *id, uint16 *len)
{
	he_xtlv_v32 *v32 = ctx;

	*id = v32->id;
	*len = v32->len;

	return FALSE;
}

	static void
wl_he_pack_uint_cb(void *ctx, uint16 id, uint16 len, uint8 *buf)
{
	he_xtlv_v32 *v32 = ctx;

	BCM_REFERENCE(id);
	BCM_REFERENCE(len);

	v32->val = htod32(v32->val);

	switch (v32->len) {
		case sizeof(uint8):
			*buf = (uint8)v32->val;
			break;
		case sizeof(uint16):
			store16_ua(buf, (uint16)v32->val);
			break;
		case sizeof(uint32):
			store32_ua(buf, v32->val);
			break;
		default:
			/* ASSERT(0); */
			break;
	}
}

int wl_cfg80211_set_he_mode(struct net_device *dev, struct bcm_cfg80211 *cfg,
		s32 bssidx, u32 he_flag, bool set)
{
	bcm_xtlv_t read_he_xtlv;
	uint8 se_he_xtlv[32];
	int se_he_xtlv_len = sizeof(se_he_xtlv);
	he_xtlv_v32 v32;
	u32 he_feature = 0;
	s32 err = 0;
	uint8 iovar_buf[WLC_IOCTL_SMLEN];

	read_he_xtlv.id = WL_HE_CMD_FEATURES;
	read_he_xtlv.len = 0;
	err = wldev_iovar_getbuf_bsscfg(dev, "he", &read_he_xtlv, sizeof(read_he_xtlv),
			iovar_buf, WLC_IOCTL_SMLEN, bssidx, NULL);
	if (err < 0) {
		WL_ERR(("HE get failed. error=%d\n", err));
		return err;
	} else {
		he_feature = *(int*)iovar_buf;
		he_feature = dtoh32(he_feature);
	}

	v32.id = WL_HE_CMD_FEATURES;
	v32.len = sizeof(s32);

	if (set) {
		v32.val = (he_feature | he_flag);
	} else {
		v32.val = (he_feature & ~he_flag);
	}

	err = bcm_pack_xtlv_buf((void *)&v32, se_he_xtlv, sizeof(se_he_xtlv),
			BCM_XTLV_OPTION_ALIGN32, wl_he_get_uint_cb, wl_he_pack_uint_cb,
			&se_he_xtlv_len);
	if (err != BCME_OK) {
		WL_ERR(("failed to pack he settvl=%d\n", err));
	}

	err = wldev_iovar_setbuf_bsscfg(dev, "he", &se_he_xtlv, sizeof(se_he_xtlv),
			cfg->ioctl_buf, WLC_IOCTL_SMLEN, bssidx, &cfg->ioctl_buf_sync);
	if (err < 0) {
		WL_ERR(("failed to set he features, error=%d\n", err));
	}
	WL_INFORM(("Set HE[%d] done\n", set));

	return err;
}

#if (LINUX_VERSION_CODE >= KERNEL_VERSION(3, 12, 0))
int
wl_cfg80211_channel_switch(struct wiphy *wiphy, struct net_device *dev,
	struct cfg80211_csa_settings *params)
{
	s32 err = BCME_OK;
	u32 bw = WL_CHANSPEC_BW_20;
	chanspec_t chspec = 0;
	wl_chan_switch_t csa_arg;
	struct cfg80211_chan_def *chandef = &params->chandef;
	struct bcm_cfg80211 *cfg = wiphy_priv(wiphy);
	struct net_device *primary_dev = bcmcfg_to_prmry_ndev(cfg);

	dev = ndev_to_wlc_ndev(dev, cfg);
	chspec = wl_freq_to_chanspec(chandef->chan->center_freq);

	WL_ERR(("netdev_ifidx(%d), target channel(%d) target bandwidth(%d),"
		" mode(%d), count(%d)\n", dev->ifindex, CHSPEC_CHANNEL(chspec), chandef->width,
		params->block_tx, params->count));

	if (wl_get_mode_by_netdev(cfg, dev) != WL_MODE_AP) {
		WL_ERR(("Channel Switch doesn't support on "
			"the non-SoftAP mode\n"));
		return -EINVAL;
	}

	/* Check if STA is trying to associate with an AP */
	if (wl_get_drv_status(cfg, CONNECTING, primary_dev)) {
		WL_ERR(("Connecting is in progress\n"));
		return BCME_BUSY;
	}

	if (chspec == cfg->ap_oper_channel) {
		WL_ERR(("Channel %d is same as current operating channel,"
			" so skip\n", CHSPEC_CHANNEL(chspec)));
		return -EINVAL;
	}

	if (
#ifdef WL_6G_BAND
		CHSPEC_IS6G(chspec) ||
#endif
		CHSPEC_IS5G(chspec)) {
#ifdef APSTA_RESTRICTED_CHANNEL
		if (CHSPEC_CHANNEL(chspec) != DEFAULT_5G_SOFTAP_CHANNEL) {
			WL_ERR(("Invalid 5G Channel, chan=%d\n", CHSPEC_CHANNEL(chspec)));
			return -EINVAL;
		}
#endif /* APSTA_RESTRICTED_CHANNEL */
		err = wl_get_bandwidth_cap(primary_dev, CHSPEC_BAND(chspec), &bw);
		if (err < 0) {
			WL_ERR(("Failed to get bandwidth information,"
				" err=%d\n", err));
			return err;
		}
	} else if (CHSPEC_IS2G(chspec)) {
#ifdef BCMDONGLEHOST
#ifdef APSTA_RESTRICTED_CHANNEL
		dhd_pub_t *dhdp = (dhd_pub_t *)(cfg->pub);
		chanspec_t *sta_chanspec = (chanspec_t *)wl_read_prof(cfg,
			primary_dev, WL_PROF_CHAN);

		/* In 2GHz STA/SoftAP concurrent mode, the operating channel
		 * of STA and SoftAP should be confgiured to the same 2GHz
		 * channel. Otherwise, it is an invalid configuration.
		 */
		if (DHD_OPMODE_STA_SOFTAP_CONCURR(dhdp) &&
			wl_get_drv_status(cfg, CONNECTED, primary_dev) &&
			sta_chanspec && (CHSPEC_CHANNEL(*sta_chanspec) != CHSPEC_CHANNEL(chspec))) {
			WL_ERR(("Invalid 2G Channel in case of STA/SoftAP"
				" concurrent mode, sta_chan=%d, chan=%d\n",
				CHSPEC_CHANNEL(*sta_chanspec), CHSPEC_CHANNEL(chspec)));
			return -EINVAL;
		}
#endif /* APSTA_RESTRICTED_CHANNEL */
#endif /* BCMDONGLEHOST */
		bw = WL_CHANSPEC_BW_20;
	} else {
		WL_ERR(("invalid band (%d)\n", CHSPEC_BAND(chspec)));
		return -EINVAL;
	}

#ifdef WL_6G_BAND
	/* Avoid in case of 6G as for each center frequency bw is unique and is
	* detected based on centre frequency.
	*/
	if (!CHSPEC_IS6G(chspec))
#endif /* WL_6G_BAND */
	{
		chspec = wf_channel2chspec(CHSPEC_CHANNEL(chspec), bw);
	}
	if (!wf_chspec_valid(chspec)) {
		WL_ERR(("Invalid chanspec 0x%x\n", chspec));
		return -EINVAL;
	}

	/* Send CSA to associated STAs */
	memset(&csa_arg, 0, sizeof(wl_chan_switch_t));
	csa_arg.mode = params->block_tx;
	csa_arg.count = params->count;
	csa_arg.chspec = chspec;
	csa_arg.frame_type = CSA_BROADCAST_ACTION_FRAME;
	csa_arg.reg = 0;

	err = wldev_iovar_setbuf(dev, "csa", &csa_arg, sizeof(wl_chan_switch_t),
		cfg->ioctl_buf, WLC_IOCTL_SMLEN, &cfg->ioctl_buf_sync);
	if (err < 0) {
		WL_ERR(("Failed to switch channel, err=%d\n", err));
	}

	return err;
}
#endif /* LINUX_VERSION_CODE >= KERNEL_VERSION(3, 12, 0) */

#ifdef SUPPORT_AP_SUSPEND
void
wl_set_ap_suspend_error_handler(struct net_device *ndev, bool suspend)
{
	struct bcm_cfg80211 *cfg = wl_get_cfg(ndev);
	dhd_pub_t *dhdp = (dhd_pub_t *)(cfg->pub);

	if (wl_get_drv_status(cfg, READY, ndev)) {
#if defined(BCMDONGLEHOST)
		/* IF dongle is down due to previous hang or other conditions, sending
		* one more hang notification is not needed.
		*/
		if (dhd_query_bus_erros(dhdp)) {
			return;
		}
		dhdp->iface_op_failed = TRUE;
#if defined(DHD_FW_COREDUMP)
		if (dhdp->memdump_enabled) {
			dhdp->memdump_type = DUMP_TYPE_IFACE_OP_FAILURE;
			dhd_bus_mem_dump(dhdp);
		}
#endif /* DHD_FW_COREDUMP */
#endif /* BCMDONGLEHOST */

#if defined(BCMDONGLEHOST)
		WL_ERR(("Notify hang event to upper layer \n"));
		dhdp->hang_reason = suspend ?
			HANG_REASON_BSS_DOWN_FAILURE : HANG_REASON_BSS_UP_FAILURE;
		net_os_send_hang_message(ndev);
#endif /* BCMDONGLEHOST && OEM_ANDROID */

	}
}

#define MAX_AP_RESUME_TIME   5000
int
wl_set_ap_suspend(struct net_device *dev, bool suspend, char *ifname)
{
	struct bcm_cfg80211 *cfg = wl_get_cfg(dev);
	dhd_pub_t *dhdp;
	struct net_device *ndev = NULL;
	int ret = BCME_OK;
	bool is_bssup = FALSE;
	int bssidx;
	unsigned long start_j;
	int time_to_sleep = MAX_AP_RESUME_TIME;

	dhdp = (dhd_pub_t *)(cfg->pub);

	if (!dhdp) {
		return BCME_NOTUP;
	}

	if (!(dhdp->op_mode & DHD_FLAG_HOSTAP_MODE)) {
		WL_ERR(("Not Hostapd mode\n"));
		return BCME_NOTAP;
	}

	ndev = wl_get_ap_netdev(cfg, ifname);

	if (ndev == NULL) {
		WL_ERR(("No softAP interface named %s\n", ifname));
		return BCME_NOTAP;
	}

	if ((bssidx = wl_get_bssidx_by_wdev(cfg, ndev->ieee80211_ptr)) < 0) {
		WL_ERR(("Find p2p index from wdev(%p) failed\n", ndev->ieee80211_ptr));
		return BCME_NOTFOUND;
	}

	is_bssup = wl_cfg80211_bss_isup(ndev, bssidx);
	if (is_bssup && suspend) {
		wl_clr_drv_status(cfg, AP_CREATED, ndev);
		wl_clr_drv_status(cfg, CONNECTED, ndev);

		if ((ret = wl_cfg80211_bss_up(cfg, ndev, bssidx, 0)) < 0) {
			WL_ERR(("AP suspend error %d, suspend %d\n", ret, suspend));
			ret = BCME_NOTDOWN;
			goto exit;
		}
	} else if (!is_bssup && !suspend) {
		/* Abort scan before starting AP again */
		wl_cfgscan_cancel_scan(cfg);

		if ((ret = wl_cfg80211_bss_up(cfg, ndev, bssidx, 1)) < 0) {
			WL_ERR(("AP resume error %d, suspend %d\n", ret, suspend));
			ret = BCME_NOTUP;
			goto exit;
		}

		while (TRUE) {
			start_j = get_jiffies_64();
			/* Wait for Linkup event to mark successful AP bring up */
			ret = wait_event_interruptible_timeout(cfg->netif_change_event,
				wl_get_drv_status(cfg, AP_CREATED, ndev),
				msecs_to_jiffies(time_to_sleep));
			if (ret == -ERESTARTSYS) {
				WL_ERR(("waitqueue was interrupted by a signal\n"));
				time_to_sleep -= jiffies_to_msecs(get_jiffies_64() - start_j);
				if (time_to_sleep <= 0) {
					WL_ERR(("time to sleep hits 0\n"));
					ret = BCME_NOTUP;
					goto exit;
				}
			} else if (ret == 0 || !wl_get_drv_status(cfg, AP_CREATED, ndev)) {
				WL_ERR(("AP resume failed!\n"));
				ret = BCME_NOTUP;
				goto exit;
			} else {
				wl_set_drv_status(cfg, CONNECTED, ndev);
				wl_clr_drv_status(cfg, AP_CREATING, ndev);
				ret = BCME_OK;
				break;
			}
		}
	} else {
		/* bssup + resume or bssdown + suspend,
		 * So, returns OK
		 */
		ret = BCME_OK;
	}
exit:
	if (ret != BCME_OK)
		wl_set_ap_suspend_error_handler(bcmcfg_to_prmry_ndev(cfg), suspend);

	return ret;
}
#endif /* SUPPORT_AP_SUSPEND */

#ifdef SUPPORT_SOFTAP_ELNA_BYPASS
int wl_set_softap_elna_bypass(struct net_device *dev, char *ifname, int enable)
{
	struct bcm_cfg80211 *cfg = wl_get_cfg(dev);
	struct net_device *ifdev = NULL;
	char iobuf[WLC_IOCTL_SMLEN];
	int err = BCME_OK;
	int iftype = 0;

	memset(iobuf, 0, WLC_IOCTL_SMLEN);

	/* Check the interface type */
	ifdev = wl_get_netdev_by_name(cfg, ifname);
	if (ifdev == NULL) {
		WL_ERR(("%s: Could not find net_device for ifname:%s\n", __FUNCTION__, ifname));
		err = BCME_BADARG;
		goto fail;
	}

	iftype = ifdev->ieee80211_ptr->iftype;
	if (iftype == NL80211_IFTYPE_AP) {
		err = wldev_iovar_setint(ifdev, "softap_elnabypass", enable);
		if (unlikely(err)) {
			WL_ERR(("%s: Failed to set softap_elnabypass, err=%d\n",
				__FUNCTION__, err));
		}
	} else {
		WL_ERR(("%s: softap_elnabypass should control in SoftAP mode only\n",
			__FUNCTION__));
		err = BCME_BADARG;
	}
fail:
	return err;
}

int wl_get_softap_elna_bypass(struct net_device *dev, char *ifname, void *param)
{
	struct bcm_cfg80211 *cfg = wl_get_cfg(dev);
	int *enable = (int*)param;
	struct net_device *ifdev = NULL;
	char iobuf[WLC_IOCTL_SMLEN];
	int err = BCME_OK;
	int iftype = 0;

	memset(iobuf, 0, WLC_IOCTL_SMLEN);

	/* Check the interface type */
	ifdev = wl_get_netdev_by_name(cfg, ifname);
	if (ifdev == NULL) {
		WL_ERR(("%s: Could not find net_device for ifname:%s\n", __FUNCTION__, ifname));
		err = BCME_BADARG;
		goto fail;
	}

	iftype = ifdev->ieee80211_ptr->iftype;
	if (iftype == NL80211_IFTYPE_AP) {
		err = wldev_iovar_getint(ifdev, "softap_elnabypass", enable);
		if (unlikely(err)) {
			WL_ERR(("%s: Failed to get softap_elnabypass, err=%d\n",
				__FUNCTION__, err));
		}
	} else {
		WL_ERR(("%s: softap_elnabypass should control in SoftAP mode only\n",
			__FUNCTION__));
		err = BCME_BADARG;
	}
fail:
	return err;

}
#endif /* SUPPORT_SOFTAP_ELNA_BYPASS */

#ifdef SUPPORT_AP_BWCTRL
#define OPER_MODE_ENABLE	(1 << 8)
static int op2bw[] = {20, 40, 80, 160};

static int
wl_get_ap_he_mode(struct net_device *ndev, struct bcm_cfg80211 *cfg, bool *he)
{
	bcm_xtlv_t read_he_xtlv;
	int ret = 0;
	u8  he_enab = 0;
	u32 he_feature = 0;
	*he = FALSE;

	/* Check he enab first */
	read_he_xtlv.id = WL_HE_CMD_ENAB;
	read_he_xtlv.len = 0;

	ret = wldev_iovar_getbuf(ndev, "he", &read_he_xtlv, sizeof(read_he_xtlv),
			cfg->ioctl_buf, WLC_IOCTL_SMLEN, NULL);
	if (ret < 0) {
		if (ret == BCME_UNSUPPORTED) {
			/* HE not supported */
			ret = BCME_OK;
		} else {
			WL_ERR(("HE ENAB get failed. ret=%d\n", ret));
		}
		goto exit;
	} else {
		he_enab =  *(u8*)cfg->ioctl_buf;
	}

	if (!he_enab) {
		goto exit;
	}

	/* Then check BIT3 of he features */
	read_he_xtlv.id = WL_HE_CMD_FEATURES;
	read_he_xtlv.len = 0;

	ret = wldev_iovar_getbuf(ndev, "he", &read_he_xtlv, sizeof(read_he_xtlv),
			cfg->ioctl_buf, WLC_IOCTL_SMLEN, NULL);
	if (ret < 0) {
		WL_ERR(("HE FEATURE get failed. error=%d\n", ret));
		goto exit;
	} else {
		he_feature =  *(int*)cfg->ioctl_buf;
		he_feature = dtoh32(he_feature);
	}

	if (he_feature & WL_HE_FEATURES_HE_AP) {
		WL_DBG(("HE is enabled in AP\n"));
		*he = TRUE;
	}
exit:
	return ret;
}

static void
wl_update_apchan_bwcap(struct bcm_cfg80211 *cfg, struct net_device *ndev, chanspec_t chanspec)
{
	struct net_device *dev = bcmcfg_to_prmry_ndev(cfg);
	struct wireless_dev *wdev = ndev_to_wdev(dev);
	struct wiphy *wiphy = wdev->wiphy;
	int ret = BCME_OK;
	u32 bw_cap;
	u32 ctl_chan;
	chanspec_t chanbw = WL_CHANSPEC_BW_20;

	/* Update channel in profile */
	ctl_chan = wf_chspec_ctlchan(chanspec);
	wl_update_prof(cfg, ndev, NULL, &chanspec, WL_PROF_CHAN);

	/* BW cap is only updated in 5GHz */
	if (ctl_chan <= CH_MAX_2G_CHANNEL)
		return;

	/* Get WL BW CAP */
	ret = wl_get_bandwidth_cap(bcmcfg_to_prmry_ndev(cfg),
		CHSPEC_BAND(chanspec), &bw_cap);
	if (ret < 0) {
		WL_ERR(("get bw_cap failed = %d\n", ret));
		goto exit;
	}

	chanbw = CHSPEC_BW(wl_channel_to_chanspec(wiphy,
		ndev, wf_chspec_ctlchan(chanspec), bw_cap));

exit:
	cfg->bw_cap_5g = bw2cap[chanbw >> WL_CHANSPEC_BW_SHIFT];
	WL_INFORM_MEM(("supported bw cap is:0x%x\n", cfg->bw_cap_5g));

}

int
wl_rxchain_to_opmode_nss(int rxchain)
{
	/*
	 * Nss 1 -> 0, Nss 2 -> 1
	 * This is from operating mode field
	 * in 8.4.1.50 of 802.11ac-2013
	 */
	/* TODO : Nss 3 ? */
	if (rxchain == 3)
		return (1 << 4);
	else
		return 0;
}

int
wl_update_opmode(struct net_device *ndev, u32 bw)
{
	int ret = BCME_OK;
	int oper_mode;
	int rxchain;

	ret = wldev_iovar_getint(ndev, "rxchain", (s32 *)&rxchain);
	if (ret < 0) {
		WL_ERR(("get rxchain failed = %d\n", ret));
		goto exit;
	}

	oper_mode = bw;
	oper_mode |= wl_rxchain_to_opmode_nss(rxchain);
	/* Enable flag */
	oper_mode |= OPER_MODE_ENABLE;

	ret = wldev_iovar_setint(ndev, "oper_mode", oper_mode);
	if (ret < 0) {
		WL_ERR(("set oper_mode failed = %d\n", ret));
		goto exit;
	}

exit:
	return ret;
}

int
wl_set_ap_bw(struct net_device *dev, u32 bw, char *ifname)
{
	struct bcm_cfg80211 *cfg = wl_get_cfg(dev);
	dhd_pub_t *dhdp;
	struct net_device *ndev = NULL;
	int ret = BCME_OK;
	chanspec_t *chanspec;
	bool he;

	dhdp = (dhd_pub_t *)(cfg->pub);

	if (!dhdp) {
		return BCME_NOTUP;
	}

	if (!(dhdp->op_mode & DHD_FLAG_HOSTAP_MODE)) {
		WL_ERR(("Not Hostapd mode\n"));
		return BCME_NOTAP;
	}

	ndev = wl_get_ap_netdev(cfg, ifname);

	if (ndev == NULL) {
		WL_ERR(("No softAP interface named %s\n", ifname));
		return BCME_NOTAP;
	}

	if (bw > DOT11_OPER_MODE_160MHZ) {
		WL_ERR(("BW is too big %d\n", bw));
		return BCME_BADARG;
	}

	chanspec = (chanspec_t *)wl_read_prof(cfg, ndev, WL_PROF_CHAN);
	if (CHSPEC_IS2G(*chanspec)) {
		WL_ERR(("current chanspec is %d, not supported\n", *chanspec));
		ret = BCME_BADCHAN;
		goto exit;
	}

	if ((DHD_OPMODE_STA_SOFTAP_CONCURR(dhdp) &&
		wl_is_sta_connected(cfg)) || wl_cfgnan_is_enabled(cfg)) {
		WL_ERR(("BW control in concurrent mode is not supported\n"));
		return BCME_BUSY;
	}

	/* When SCAN is on going either in STA or in AP, return BUSY */
	if (wl_get_drv_status_all(cfg, SCANNING)) {
		WL_ERR(("STA is SCANNING, not support BW control\n"));
		return BCME_BUSY;
	}

	/* When SCANABORT is on going either in STA or in AP, return BUSY */
	if (wl_get_drv_status_all(cfg, SCAN_ABORTING)) {
		WL_ERR(("STA is SCAN_ABORTING, not support BW control\n"));
		return BCME_BUSY;
	}

	/* When CONNECTION is on going in STA, return BUSY */
	if (wl_get_drv_status(cfg, CONNECTING, bcmcfg_to_prmry_ndev(cfg))) {
		WL_ERR(("STA is CONNECTING, not support BW control\n"));
		return BCME_BUSY;
	}

	/* BW control in AX mode needs more verification */
	ret = wl_get_ap_he_mode(ndev, cfg, &he);
	if (ret == BCME_OK && he) {
		WL_ERR(("BW control in HE mode is not supported\n"));
		return BCME_UNSUPPORTED;
	}
	if (ret < 0) {
		WL_ERR(("Check AX mode is failed\n"));
		goto exit;
	}

	if ((!WL_BW_CAP_160MHZ(cfg->bw_cap_5g) && (bw == DOT11_OPER_MODE_160MHZ)) ||
		(!WL_BW_CAP_80MHZ(cfg->bw_cap_5g) && (bw >= DOT11_OPER_MODE_80MHZ)) ||
		(!WL_BW_CAP_40MHZ(cfg->bw_cap_5g) && (bw >= DOT11_OPER_MODE_40MHZ)) ||
		(!WL_BW_CAP_20MHZ(cfg->bw_cap_5g))) {
		WL_ERR(("bw_cap %x does not support bw = %d\n", cfg->bw_cap_5g, bw));
		ret = BCME_BADARG;
		goto exit;
	}

	WL_DBG(("Updating AP BW to %d\n", op2bw[bw]));

	ret = wl_update_opmode(ndev, bw);
	if (ret < 0) {
		WL_ERR(("opmode set failed = %d\n", ret));
		goto exit;
	}

exit:
	return ret;
}

int
wl_get_ap_bw(struct net_device *dev, char* command, char *ifname, int total_len)
{
	struct bcm_cfg80211 *cfg = wl_get_cfg(dev);
	dhd_pub_t *dhdp;
	struct net_device *ndev = NULL;
	int ret = BCME_OK;
	u32 chanspec = 0;
	u32 bw = DOT11_OPER_MODE_20MHZ;
	int bytes_written = 0;

	dhdp = (dhd_pub_t *)(cfg->pub);

	if (!dhdp) {
		return BCME_NOTUP;
	}

	if (!(dhdp->op_mode & DHD_FLAG_HOSTAP_MODE)) {
		WL_ERR(("Not Hostapd mode\n"));
		return BCME_NOTAP;
	}

	ndev = wl_get_ap_netdev(cfg, ifname);

	if (ndev == NULL) {
		WL_ERR(("No softAP interface named %s\n", ifname));
		return BCME_NOTAP;
	}

	ret = wldev_iovar_getint(ndev, "chanspec", (s32 *)&chanspec);
	if (ret < 0) {
		WL_ERR(("get chanspec from AP failed = %d\n", ret));
		goto exit;
	}

	chanspec = wl_chspec_driver_to_host(chanspec);

	if (CHSPEC_IS20(chanspec)) {
		bw = DOT11_OPER_MODE_20MHZ;
	} else if (CHSPEC_IS40(chanspec)) {
		bw = DOT11_OPER_MODE_40MHZ;
	} else if (CHSPEC_IS80(chanspec)) {
		bw = DOT11_OPER_MODE_80MHZ;
	} else if (CHSPEC_IS_BW_160_WIDE(chanspec)) {
		bw = DOT11_OPER_MODE_160MHZ;
	} else {
		WL_ERR(("chanspec error %x\n", chanspec));
		ret = BCME_BADCHAN;
		goto exit;
	}

	bytes_written += snprintf(command + bytes_written, total_len,
		"bw=%d", bw);
	ret = bytes_written;
exit:
	return ret;
}

void
wl_restore_ap_bw(struct bcm_cfg80211 *cfg)
{
	int ret = BCME_OK;
	u32 bw;
	bool he = FALSE;
	struct net_info *iter, *next;
	struct net_device *ndev = NULL;
	chanspec_t *chanspec;

	if (!cfg) {
		return;
	}

	GCC_DIAGNOSTIC_PUSH_SUPPRESS_CAST();
	for_each_ndev(cfg, iter, next) {
		GCC_DIAGNOSTIC_POP();
		if (iter->ndev) {
			if (iter->ndev->ieee80211_ptr->iftype == NL80211_IFTYPE_AP) {
				chanspec = (chanspec_t *)wl_read_prof(cfg, iter->ndev,
					WL_PROF_CHAN);
				if (CHSPEC_IS2G(*chanspec)) {
					ndev = iter->ndev;
					break;
				}
			}
		}
	}

	if (!ndev) {
		return;
	}

	/* BW control in AX mode not allowed */
	ret = wl_get_ap_he_mode(bcmcfg_to_prmry_ndev(cfg), cfg, &he);
	if (ret == BCME_OK && he) {
		return;
	}
	if (ret < 0) {
		WL_ERR(("Check AX mode is failed\n"));
		return;
	}

	if (WL_BW_CAP_160MHZ(cfg->bw_cap_5g)) {
		bw = DOT11_OPER_MODE_160MHZ;
	} else if (WL_BW_CAP_80MHZ(cfg->bw_cap_5g)) {
		bw = DOT11_OPER_MODE_80MHZ;
	} else if (WL_BW_CAP_40MHZ(cfg->bw_cap_5g)) {
		bw = DOT11_OPER_MODE_40MHZ;
	} else {
		return;
	}

	WL_DBG(("Restoring AP BW to %d\n", op2bw[bw]));

	ret = wl_update_opmode(ndev, bw);
	if (ret < 0) {
		WL_ERR(("bw restore failed = %d\n", ret));
		return;
	}
}
#endif /* SUPPORT_AP_BWCTRL */

static s32
wl_roam_off_config(struct net_device *dev, bool val)
{
	s32 err;

	err = wldev_iovar_setint(dev, "roam_off", val);
	if (err) {
		WL_ERR(("roam config (%d) failed for (%s) err=%d\n",
			val, dev->name, err));
	} else {
		WL_INFORM_MEM(("roam %s for %s\n",
			(val ? "disabled" : "enabled"), dev->name));
	}

	return err;
}

#ifdef WL_DUAL_APSTA
static void
wl_roam_enable_on_connected(struct bcm_cfg80211 *cfg,
		bool enable)
{
	struct net_info *iter, *next;
	bool roam_val = false;

	GCC_DIAGNOSTIC_PUSH_SUPPRESS_CAST();
	for_each_ndev(cfg, iter, next) {
		GCC_DIAGNOSTIC_POP();
		if ((iter->ndev) &&
				(iter->ndev->ieee80211_ptr->iftype == NL80211_IFTYPE_STATION)) {

			if (wl_get_drv_status(cfg, CONNECTED, iter->ndev)) {
				roam_val = enable ? FALSE : TRUE;
				wl_roam_off_config(iter->ndev, roam_val);
			}
		}
	}
}

/*
 * Roam config API for dual STA
 * Disable: Disable for all interfaces
 * Enable: Enable roam only for primary STA
 */
static void
wl_dualsta_enable_roam(struct bcm_cfg80211 *cfg,
		struct net_device *dev, bool enable)
{
	struct net_info *iter, *next;
	bool roam_val = false;

	GCC_DIAGNOSTIC_PUSH_SUPPRESS_CAST();
	for_each_ndev(cfg, iter, next) {
		GCC_DIAGNOSTIC_POP();
		if ((iter->ndev) &&
				(iter->ndev->ieee80211_ptr->iftype == NL80211_IFTYPE_STATION)) {

			roam_val = enable ? FALSE : TRUE;
			if (enable && iter->ndev != cfg->inet_ndev) {
				/* For enable case, the roam is supposed to enabled only
				 * on primary. For other interfaces, disable it
				 */
				wl_roam_off_config(iter->ndev, TRUE);
				WL_DBG_MEM(("non-primary ndev. skip roam enable\n"));
				continue;
			}
			wl_roam_off_config(iter->ndev, roam_val);
		}
	}
}
#endif /* WL_DUAL_APSTA */

void
wl_cfgvif_roam_config(struct bcm_cfg80211 *cfg, struct net_device *dev,
		wl_roam_conf_t state)
{
	if (!cfg || !dev) {
		WL_ERR(("invalid args\n"));
		return;
	}

	WL_DBG_MEM(("Enter. state:%d stas:%d\n", state, cfg->stas_associated));

	if (!IS_STA_IFACE(dev->ieee80211_ptr)) {
		WL_ERR(("non-sta iface. ignore.\n"));
		return;
	}

	/*
	 * We support roam only on one STA interface at a time (meant for internet
	 * traffic. For ROAM enable cases, if more than one STA interface is in
	 * connected state, the primary interface is expected to be set (inet_ndev)
	 */

	if (state == ROAM_CONF_ROAM_DISAB_REQ) {
		cfg->disable_fw_roam = TRUE;
#ifdef WL_DUAL_APSTA
		wl_android_rcroam_turn_on(dev, FALSE);
#endif /* WL_DUAL_APSTA */
		/* roam off for incoming ndev interface */
		wl_roam_off_config(dev, TRUE);
		return;
	} else if (state == ROAM_CONF_ROAM_ENAB_REQ) {
		cfg->disable_fw_roam = FALSE;
#ifdef WL_DUAL_APSTA
		if ((cfg->stas_associated >= 1)) {
			WL_DBG_MEM(("Roam enable with more than one interface connected.\n"));
			/* If roam enable comes with > 1 iface connected, enable it on primary */
			if (!cfg->inet_ndev) {
				WL_ERR(("primary_sta (inet_ndev) not set! skip roam enable\n"));
				return;
			}
			/* Enable roam on primary, disable on others */
			wl_dualsta_enable_roam(cfg, cfg->inet_ndev, TRUE);
			wl_android_rcroam_turn_on(cfg->inet_ndev, TRUE);
			return;
		}
#endif /* WL_DUAL_APSTA */

		/* ROAM enable */
		wl_roam_off_config(dev, FALSE);
		/* Single Interface. Enable back rcroam */
#ifdef WL_DUAL_APSTA
		wl_android_rcroam_turn_on(dev, TRUE);
#endif /* WL_DUAL_APSTA */
		return;
	}

	if (cfg->disable_fw_roam) {
		/* Framework has disabled roam, don't change roam states within the DHD */
		WL_INFORM_MEM(("fwk roam disable active. don't handle state:%d\n", state));
		return;
	}

#ifdef WL_DUAL_APSTA
	if (state == ROAM_CONF_LINKUP) {
		if (cfg->stas_associated == 2) {
			/* Apply  ROAM_CONF_PRIMARY_STA configuration */
			state = ROAM_CONF_PRIMARY_STA;
		} else if (cfg->stas_associated == 1) {
			/* Single sta case. Enable ROAM */
			wl_roam_off_config(dev, FALSE);
			wl_android_rcroam_turn_on(dev, TRUE);
		} else {
			WL_ERR(("roam_config unexpected state. stas:%d\n",
				cfg->stas_associated));
			return;
		}

	}

	if (state == ROAM_CONF_PRIMARY_STA) {
		/* Enable roam on primary STA */
		if (!cfg->inet_ndev) {
			WL_ERR(("primary_sta (inet_ndev) not configured! skip roam enable\n"));
			return;
		}

		/* Enable roam on primary, disable on others */
		wl_dualsta_enable_roam(cfg, cfg->inet_ndev, TRUE);
		wl_android_rcroam_turn_on(dev, TRUE);
		return;
	}

	if ((state == ROAM_CONF_ASSOC_REQ) &&
			(cfg->stas_associated >= 1))  {
		/* If we already have another STA connected, disable ROAM
		 * on both STA interfaces. Enable it back from linkdown or
		 * setPrimarySta context.
		 */
		wl_android_rcroam_turn_on(dev, FALSE);
		wl_dualsta_enable_roam(cfg, dev, FALSE);

	} else if (state == ROAM_CONF_LINKDOWN) {
		/* If link down came for STA interface and there are no two active STA
		 * connections, enable back the roam
		 */
		if (cfg->stas_associated == 1) {
			wl_roam_enable_on_connected(cfg, TRUE);
			wl_android_rcroam_turn_on(dev, TRUE);
		}
	}
#endif /* WL_DUAL_APSTA */
}

#ifdef SUPPORT_AP_INIT_BWCONF
uint32
wl_get_configured_ap_bw(dhd_pub_t *dhdp)
{
	WL_DBG(("%s: Confitured SoftAP BW is %d\n", __FUNCTION__, dhdp->wl_softap_bw));

	return dhdp->wl_softap_bw;
}

uint32
wl_update_configured_bw(uint32 bw)
{
	uint32 configured_bw = INVCHANSPEC;

	switch (bw)
	{
	case 20:
		configured_bw = WL_CHANSPEC_BW_20;
		break;
	case 40:
		configured_bw = WL_CHANSPEC_BW_40;
		break;
	case 80:
		configured_bw = WL_CHANSPEC_BW_80;
		break;
	case 160:
		configured_bw = WL_CHANSPEC_BW_160;
		break;
	default:
		/* wl_softap_bw have invalid BW, use default BW for each band */
		WL_ERR(("BW %d is not allowed, Use default BW \n", bw));
	}

	return configured_bw;
}
#endif /* SUPPORT_AP_INIT_BWCONF */

uint32
wl_cfgvif_get_iftype_count(struct bcm_cfg80211 *cfg, wl_iftype_t iftype)
{
	struct net_info *iter, *next;
	u32 count = 0;

	GCC_DIAGNOSTIC_PUSH_SUPPRESS_CAST();
	for_each_ndev(cfg, iter, next) {
		GCC_DIAGNOSTIC_POP();
		/* Check against wl_iftype_t type */
		if ((iter->wdev) && (iter->iftype == iftype)) {
			struct net_device *ndev = iter->wdev->netdev;

			switch (iftype) {
				case WL_IF_TYPE_STA:
				case WL_IF_TYPE_AP:
					if (ndev && wl_get_drv_status(cfg, CONNECTED, ndev)) {
						/* If interface is in connected state, mark it */
						count++;
					}
					break;
				/* P2P, NAN interfaces are dynamically created when required
				 * and removed after use. so presence of interface indicates
				 * that role is active.
				 */
				case WL_IF_TYPE_P2P_GO:
				case WL_IF_TYPE_P2P_GC:
				case WL_IF_TYPE_P2P_DISC:
				case WL_IF_TYPE_NAN:
				case WL_IF_TYPE_NAN_NMI:
				case WL_IF_TYPE_MONITOR:
				case WL_IF_TYPE_IBSS:
					count++;
					break;
				default:
					WL_DBG(("Ignore iftype:%d\n", iftype));
			}
		}
	}
	return count;
}

#ifdef CUSTOM_SOFTAP_SET_ANT
int
wl_set_softap_antenna(struct net_device *dev, char *ifname, int set_chain)
{
	struct bcm_cfg80211 *cfg = wl_get_cfg(dev);
	struct net_device *ifdev = NULL;
	char iobuf[WLC_IOCTL_SMLEN];
	int err = BCME_OK;
	int iftype = 0;
	s32 val = 1;

	memset(iobuf, 0, WLC_IOCTL_SMLEN);

	/* Check the interface type */
	ifdev = wl_get_netdev_by_name(cfg, ifname);
	if (ifdev == NULL) {
		WL_ERR(("%s: Could not find net_device for ifname:%s\n",
			__FUNCTION__, ifname));
		err = BCME_BADARG;
		goto fail;
	}

	iftype = ifdev->ieee80211_ptr->iftype;
	if (iftype == NL80211_IFTYPE_AP) {
		err = wldev_ioctl_set(dev, WLC_DOWN, &val, sizeof(s32));
		if (err) {
			WL_ERR(("WLC_DOWN error %d\n", err));
			goto fail;
		} else {
			err = wldev_iovar_setint(ifdev, "txchain", set_chain);
			if (unlikely(err)) {
				WL_ERR(("%s: Failed to set txchain[%d], err=%d\n",
					__FUNCTION__, set_chain, err));
			}
			err = wldev_iovar_setint(ifdev, "rxchain", set_chain);
			if (unlikely(err)) {
				WL_ERR(("%s: Failed to set rxchain[%d], err=%d\n",
					__FUNCTION__, set_chain, err));
			}
			err = wldev_ioctl_set(dev, WLC_UP, &val, sizeof(s32));
			if (err < 0) {
				WL_ERR(("WLC_UP error %d\n", err));
			}
		}
	} else {
		WL_ERR(("%s: Chain set should control in SoftAP mode only\n",
			__FUNCTION__));
		err = BCME_BADARG;
	}
fail:
	return err;
}

int
wl_get_softap_antenna(struct net_device *dev, char *ifname, void *param)
{
	struct bcm_cfg80211 *cfg = wl_get_cfg(dev);
	uint32 *cur_rxchain = (uint32*)param;
	struct net_device *ifdev = NULL;
	char iobuf[WLC_IOCTL_SMLEN];
	int err = BCME_OK;
	int iftype = 0;

	memset(iobuf, 0, WLC_IOCTL_SMLEN);

	/* Check the interface type */
	ifdev = wl_get_netdev_by_name(cfg, ifname);
	if (ifdev == NULL) {
		WL_ERR(("%s: Could not find net_device for ifname:%s\n", __FUNCTION__, ifname));
		err = BCME_BADARG;
		goto fail;
	}

	iftype = ifdev->ieee80211_ptr->iftype;
	if (iftype == NL80211_IFTYPE_AP) {
		err = wldev_iovar_getint(ifdev, "rxchain", cur_rxchain);
		if (unlikely(err)) {
			WL_ERR(("%s: Failed to get rxchain, err=%d\n",
				__FUNCTION__, err));
		}
	} else {
		WL_ERR(("%s: rxchain should control in SoftAP mode only\n",
			__FUNCTION__));
		err = BCME_BADARG;
	}
fail:
	return err;
}
#endif /* CUSTOM_SOFTAP_SET_ANT */

#if defined(LIMIT_AP_BW)
uint32
wl_cfg80211_get_ap_bw_limit_bit(struct bcm_cfg80211 *cfg, uint32 band)
{

	if (band != WL_CHANSPEC_BAND_6G) {
		WL_ERR(("AP BW LIMIT supportted for 6G band only requested = %d\n", band));
		return 0;
	}

	return cfg->ap_bw_limit;
}

#ifdef WL_6G_320_SUPPORT
#define BAND_PARAM(a) a, 0
#else
#define BAND_PARAM(a) a
#endif /* WL_6G_320_SUPPORT */

chanspec_t
wl_cfg80211_get_ap_bw_limited_chspec(struct bcm_cfg80211 *cfg, uint32 band, chanspec_t candidate)
{

	chanspec_t updated_chspec;
	if (band != WL_CHANSPEC_BAND_6G) {
		WL_ERR(("AP BW LIMIT supported for 6G band only requested = %d\n", band));
		return candidate;
	}

	if (!cfg->ap_bw_limit ||
		(wf_bw_chspec_to_mhz(candidate) <= wf_bw_chspec_to_mhz(cfg->ap_bw_chspec))) {
		/* LIMIT is not set or narrower bandwidth is required */
		return candidate;
	}
	updated_chspec = wf_create_chspec_from_primary(
		wf_chspec_primary20_chan(candidate),
		cfg->ap_bw_chspec,
		BAND_PARAM(WL_CHANSPEC_BAND_6G));

	return updated_chspec;
}

/* configure BW limit for AP
 * support 6G band only
 */
int
wl_cfg80211_set_softap_bw(struct bcm_cfg80211 *cfg, uint32 band, uint32 limit)
{
	int i, found = FALSE, f_idx = 0;
	uint32 support_bw[][2] = {
		{WLC_BW_20MHZ_BIT, WL_CHANSPEC_BW_20},
		{WLC_BW_40MHZ_BIT, WL_CHANSPEC_BW_40},
		{WLC_BW_80MHZ_BIT, WL_CHANSPEC_BW_80},
#if defined(CHSPEC_IS160)
		{WLC_BW_160MHZ_BIT, WL_CHANSPEC_BW_160},
#endif /* CHSPEC_IS160 */
	};

	if (band != WL_CHANSPEC_BAND_6G) {
		WL_ERR(("AP BW LIMIT supportted for 6G band only requested = %d\n", band));
		return FALSE;
	}

	for (i = 0; i < ARRAYSIZE(support_bw); i++) {
		if (support_bw[i][0] == limit) {
			found = TRUE;
			f_idx = i;
			break;
		}
	}

	if (limit && !found) {
		WL_ERR(("AP BW LIMIT not supported bandwidth :%d\n", limit));
		return BCME_ERROR;
	}

	cfg->ap_bw_limit = limit;
	if (found) {
		cfg->ap_bw_chspec = support_bw[f_idx][1];
	} else {
		cfg->ap_bw_chspec = INVCHANSPEC;
	}

	return BCME_OK;
}
#endif /* LIMIT_AP_BW */<|MERGE_RESOLUTION|>--- conflicted
+++ resolved
@@ -894,10 +894,7 @@
 #ifdef WL_NAN
 	if (!((cfg->nancfg->mac_rand) && (wl_iftype == WL_IF_TYPE_NAN)))
 #endif /* WL_NAN */
-<<<<<<< HEAD
-=======
 #line 902
->>>>>>> 59911cd5
 	{
 		/* Fetch last two bytes of mac address */
 		org_toggle_bytes = ntoh16(*((u16 *)&ndev->dev_addr[4]));
@@ -905,23 +902,14 @@
 
 		toggled_bit = (org_toggle_bytes ^ cur_toggle_bytes);
 		WL_DBG(("org_toggle_bytes:%04X cur_toggle_bytes:%04X\n",
-<<<<<<< HEAD
 			org_toggle_bytes, cur_toggle_bytes));
-=======
-					org_toggle_bytes, cur_toggle_bytes));
->>>>>>> 59911cd5
 		if (toggled_bit & cfg->vif_macaddr_mask) {
 			/* This toggled_bit is marked in the used mac addr
 			 * mask. Clear it.
 			 */
 			cfg->vif_macaddr_mask &= ~toggled_bit;
-<<<<<<< HEAD
-			WL_INFORM(("MAC address - " MACDBG " released. toggled_bit:%04X"
-				" vif_mask:%04X\n",
-=======
 			WL_INFORM(("MAC address - "
 				MACDBG " released. toggled_bit:%04X vif_mask:%04X\n",
->>>>>>> 59911cd5
 				MAC2STRDBG(mac_addr), toggled_bit, cfg->vif_macaddr_mask));
 		} else {
 			WL_ERR(("MAC address - " MACDBG " not found in the used list."
@@ -932,7 +920,6 @@
 	}
 	WL_INFORM_MEM(("vif deleted. vif_count:%d\n", cfg->vif_count));
 
-	WL_INFORM_MEM(("vif deleted. vif_count:%d\n", cfg->vif_count));
 	return BCME_OK;
 }
 
