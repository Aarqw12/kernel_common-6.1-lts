<<<<<<< HEAD
What:		/sys/devices/platform/<....>ufs/pixel/enable_pixel_ufs_logging
Date:		Aug, 2023
Contact:	"Randall Huang" <huangrandall@google.com>
Description:
		Enable/Disable UFS command logging.
=======
What:		/sys/devices/platform/<....>ufs/pixel/power_event_mode
Date:		June, 2023
Contact:	"Konstantin Vyshetsky" <vkon@google.com>
Description:
		Enables UFS driver to set Kibble triggers on power events.
>>>>>>> d76e45d0

What:		/sys/devices/platform/<....>ufs/power_stats
Date:		April, 2022
Contact:	"Konstantin Vyshetsky" <vkon@google.com>
Description:
		This directory contains UFS power related statistical info.
		fdevinit_read_count: number of time fDeviceInit flag read was
			issued
		fdevinit_read_max_latency_us: total amount of time in
			microseconds fDeviceInit flag read operations consumed
		fdevinit_read_time_spent_us: maximum latency in microseconds
			of a single fDeviceInit flag read operation
		fdevinit_set_count: number of time fDeviceInit flag set was
			issued
		fdevinit_set_max_latency_us: total amount of time in
			microseconds fDeviceInit flag set operations consumed
		fdevinit_set_time_spent_us: maximum latency in microseconds
			of a single fDeviceInit flag set operation

What:		/sys/devices/platform/<....>ufs/power_info
Date:		December, 2020
Contact:	"Konstantin Vyshetsky" <vkon@google.com>
Description:
		This directory contains UFS power related settings info.
		gear_tx: Current transmit gear
		gear_rx: Current receive gear
		lane_tx: Current transmit lane
		lane_rx: Current receive lane
		pwr_tx: Current transmit power
		pwr_rx: Current receive power
		hs_rate: Current high speed rate

What:		/sys/devices/platform/<....>ufs/curr_dev_pwr_mode
Date:		December, 2020
Contact:	"Konstantin Vyshetsky" <vkon@google.com>
Description:
		This file contains the current device power mode. Either of
		ACTIVE, SLEEP, or POWERDOWN.

What:		/sys/devices/platform/<....>ufs/uic_link_state
Date:		December, 2020
Contact:	"Konstantin Vyshetsky" <vkon@google.com>
Description:
		This file contains the device link state. Either of OFF,
		ACTIVE, or HIBERN8.

What:		/sys/devices/platform/<....>ufs/hc_register_ifc
Date:		December, 2020
Contact:	"Konstantin Vyshetsky" <vkon@google.com>
Description:
		This directory contains Host Controller Registers specified
		in UFS Host Controller Interface version 2.1.
		cap: Controller Capabilities
		ver: UFS Version
		hcpid: Host Controller Identification Descriptor - Product ID
		hcmid: Host Controller Identification Descriptor - Manufacturer ID
		ahit: Auto-Hiberne Idle Timer
		is: Interrupt Status
		ie: Interrupt Enable
		hcs: Host Controller Status
		hce: Host Controller Enable
		uecpa: Host UIC Error Code PHY Adapter Layer
		uecdl: Host UIC Error Code Data Link Layer
		uecn: Host UIC Error Code Network Layer
		uect: Host UIC Error Code Transport Layer
		uecdme: Host UIC Error Code

What:		/sys/devices/platform/<....>ufs/manual_gc
Date:		April, 2018
Contact:	"Jaegeuk Kim" <jaegeuk@google.com>
Description:
		Control UFS to give a time for internal Garbage Collections,
		given manual_gc_hold seconds.

What:		/sys/devices/platform/<....>ufs/manual_gc_hold
Date:		April, 2018
Contact:	"Jaegeuk Kim" <jaegeuk@google.com>
Description:
		Give the seconds to UFS for internal GCs.

What:		/sys/devices/platform/<....>ufs/health_descriptor
Date:		September 2017
contact:	Jaegeuk Kim <jaegeuk@google.com>
Description:
		This directory contains health information reported by UFS.
		- life_time_estimation_c
		  1% granularity device life time used

What:		/sys/devices/platform/<....>ufs/slowio_read_us
Date:		May, 2018
Contact:	"Hyojun Kim" <hyojun@google.com>
Description:
		Contains watermark value in micro seconds unit for slow
		UFS read I/O logging and counting. Can be updated by writing
		value to.

What:		/sys/devices/platform/<....>ufs/slowio_read_cnt
Date:		May, 2018
Contact:	"Hyojun Kim" <hyojun@google.com>
Description:
		Contains the number of UFS read I/O requests which took more
		or equal to the defined slow I/O water mark time.
		Can be reset by writing any value.

What:		/sys/devices/platform/<....>ufs/slowio_write_us
Date:		May, 2018
Contact:	"Hyojun Kim" <hyojun@google.com>
Description:
		Contains watermark value in micro seconds unit for slow
		UFS write I/O logging and counting. Can be updated by writing
		value to.

What:		/sys/devices/platform/<....>ufs/slowio_write_cnt
Date:		May, 2018
Contact:	"Hyojun Kim" <hyojun@google.com>
Description:
		Contains the number of UFS write I/O requests which took more
		or equal to the defined slow I/O water mark time.
		Can be reset by writing any value.

What:		/sys/devices/platform/<....>ufs/slowio_unmap_us
Date:		May, 2018
Contact:	"Hyojun Kim" <hyojun@google.com>
Description:
		Contains watermark value in micro seconds unit for slow
		UFS unmap I/O logging and counting. Can be updated by writing
		value to.

What:		/sys/devices/platform/<....>ufs/slowio_unmap_cnt
Date:		May, 2018
Contact:	"Hyojun Kim" <hyojun@google.com>
Description:
		Contains the number of UFS unmap I/O requests which took more
		or equal to the defined slow I/O water mark time.
		Can be reset by writing any value.

What:		/sys/devices/platform/<....>ufs/slowio_sync_us
Date:		May, 2018
Contact:	"Hyojun Kim" <hyojun@google.com>
Description:
		Contains watermark value in micro seconds unit for slow
		UFS sync I/O logging and counting. Can be updated by writing
		value to.

What:		/sys/devices/platform/<....>ufs/slowio_sync_cnt
Date:		May, 2018
Contact:	"Hyojun Kim" <hyojun@google.com>
Description:
		Contains the number of UFS sync I/O requests which took more
		or equal to the defined slow I/O water mark time.
		Can be reset by writing any value.

What:		/sys/devices/platform/<....>ufs/vendor
Date:		Mar, 2018
Contact:	"Jaegeuk Kim" <jaegeuk@google.com>
Description:
		Show the UFS manufacturer name.

What:		/sys/devices/platform/<....>ufs/model
Date:		Mar, 2018
Contact:	"Jaegeuk Kim" <jaegeuk@google.com>
Description:
		Show the UFS product name.

What:		/sys/devices/platform/<....>ufs/rev
Date:		Mar, 2018
Contact:	"Jaegeuk Kim" <jaegeuk@google.com>
Description:
		Show the UFS firmware revision.

What:		/sys/devices/platform/<....>ufs/platform_version
Date:		March, 2020
Contact:	"Jaegeuk Kim" <jaegeuk@google.com>
Description:
		Show the UFS protocol version.

What:		/sys/devices/platform/<....>ufs/err_stats
Date:		Oct, 2020
Contact:	"Leo Liou" <leoliou@google.com>
Description:
		This directory contains error information reported by UFS.
		- count shows the amount of error hitting
		- lasttime shows the last error happening time
		- error types
		pa_err: UIC error on unipro phy adapter layer
		dl_err: UIC error on unipro data link layer
		nl_err: UIC error on unipro network layer
		tl_err: UIC error on unipro transport layer
		dme_err: UIC error on dme command error
		auto_hibern8_err: Failed to switch auto hibern8 on/off
		fatal_err: Any fatal errors from device, e.g. crypto, bus,
		           controller
		link_startup_err: Failed to startup Unipro link
		resume_err: Failed to resume device
		suspend_err: Failed to suspend device
		dev_reset: Abnormal UFS device reset event
		host_reset: Abnormal Host reset event
		task_abort: Abnormal Abort tasks event

What:		/sys/devices/platform/<....>ufs/io_stats
Date:		May, 2018
Contact:	"Hyojun Kim" <hyojun@google.com>
		"Jaegeuk Kim" <jaegeuk@google.com>
Description:
		This directory contains the UFS I/O statistics information.
		The host driver records 6 I/O types for statistical purposes.
		- ReadCnt: number of read cmds
		- ReadBytes: total bytes from read cmds
		- WriteCnt: number of write cmds
		- WriteBytes: total bytes from write cmds
		- RWCnt: number of read/write cmds
		- RWBytes: total bytes from read/write cmds
		For different IO types, there are three logs for querying.
		-'Started': It has six 64 bit numbers, which are increased
		             when UFS requests are sent.
		-'Completed': It also has six 64 bit numbers, and the
		               numbers are increased when UFS requests are
		               completed.
		-'MaxDiff': It contains the maximum observed differences
		            between 'Started' and 'Completed' numbers.
		The I/O statistics can be reset by writing any value to the
		sysfs entry file. e.g. echo 1 > reset_io_status

What:		/sys/devices/platform/<....>ufs/ufs_stats
Date:		Oct, 2020
Contact:	"Leo Liou" <leoliou@google.com>
Description:
		This directory contains hibern8 information reported by UFS.
		- hibern8_total_us: the total time of staying hibern8 mode
		                    (unit: usec)
		- hibern8_exit_cnt: the count of exiting hibern8 mode
		- last_hibern8_enter_time: the last timing which entered
		                           hibern8 mode (unit: usec)
		- last_hibern8_exit_time: the last timing which exited hibern8
		                          mode (unit: usec)

What:		/sys/devices/platform/<....>ufs/req_stats
Date:		May, 2018
Contact:	"Hyojun Kim" <hyojun@google.com>
		"Jaegeuk Kim" <jaegeuk@google.com>
		"Leo Liou" <leoliou@google.com>
Description:
		This directory contains the UFS request information. In UFS
		req_stats, host driver records 5 request types for statistics
		based on these SCSI commands:
		- Read: READ_10, READ_16
		- Write: WRITE_10, WRITE_16
		- Flush: SYNCHRONIZE_CACHE
		- Discard: UNMAP
		- Security: SECURITY_PROTOCAL_IN, SECURITY_PROTOCAL_OUT
		For different request types, there are three logs for querying
		on sysfs.
		- min: the minimum time of request spending
		- max: the maximum time of request spending
		- avg: the average time of request spending
		- sum: the total time of request spending<|MERGE_RESOLUTION|>--- conflicted
+++ resolved
@@ -1,16 +1,14 @@
-<<<<<<< HEAD
 What:		/sys/devices/platform/<....>ufs/pixel/enable_pixel_ufs_logging
 Date:		Aug, 2023
 Contact:	"Randall Huang" <huangrandall@google.com>
 Description:
 		Enable/Disable UFS command logging.
-=======
+
 What:		/sys/devices/platform/<....>ufs/pixel/power_event_mode
 Date:		June, 2023
 Contact:	"Konstantin Vyshetsky" <vkon@google.com>
 Description:
 		Enables UFS driver to set Kibble triggers on power events.
->>>>>>> d76e45d0
 
 What:		/sys/devices/platform/<....>ufs/power_stats
 Date:		April, 2022
