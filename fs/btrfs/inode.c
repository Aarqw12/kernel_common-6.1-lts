// SPDX-License-Identifier: GPL-2.0
/*
 * Copyright (C) 2007 Oracle.  All rights reserved.
 */

#include <crypto/hash.h>
#include <linux/kernel.h>
#include <linux/bio.h>
#include <linux/file.h>
#include <linux/fs.h>
#include <linux/pagemap.h>
#include <linux/highmem.h>
#include <linux/time.h>
#include <linux/init.h>
#include <linux/string.h>
#include <linux/backing-dev.h>
#include <linux/writeback.h>
#include <linux/compat.h>
#include <linux/xattr.h>
#include <linux/posix_acl.h>
#include <linux/falloc.h>
#include <linux/slab.h>
#include <linux/ratelimit.h>
#include <linux/btrfs.h>
#include <linux/blkdev.h>
#include <linux/posix_acl_xattr.h>
#include <linux/uio.h>
#include <linux/magic.h>
#include <linux/iversion.h>
#include <linux/swap.h>
#include <linux/migrate.h>
#include <linux/sched/mm.h>
#include <linux/iomap.h>
#include <asm/unaligned.h>
#include "misc.h"
#include "ctree.h"
#include "disk-io.h"
#include "transaction.h"
#include "btrfs_inode.h"
#include "print-tree.h"
#include "ordered-data.h"
#include "xattr.h"
#include "tree-log.h"
#include "volumes.h"
#include "compression.h"
#include "locking.h"
#include "free-space-cache.h"
#include "props.h"
#include "qgroup.h"
#include "delalloc-space.h"
#include "block-group.h"
#include "space-info.h"

struct btrfs_iget_args {
	u64 ino;
	struct btrfs_root *root;
};

struct btrfs_dio_data {
	u64 reserve;
	loff_t length;
	ssize_t submitted;
	struct extent_changeset *data_reserved;
};

static const struct inode_operations btrfs_dir_inode_operations;
static const struct inode_operations btrfs_symlink_inode_operations;
static const struct inode_operations btrfs_special_inode_operations;
static const struct inode_operations btrfs_file_inode_operations;
static const struct address_space_operations btrfs_aops;
static const struct file_operations btrfs_dir_file_operations;

static struct kmem_cache *btrfs_inode_cachep;
struct kmem_cache *btrfs_trans_handle_cachep;
struct kmem_cache *btrfs_path_cachep;
struct kmem_cache *btrfs_free_space_cachep;
struct kmem_cache *btrfs_free_space_bitmap_cachep;

static int btrfs_setsize(struct inode *inode, struct iattr *attr);
static int btrfs_truncate(struct inode *inode, bool skip_writeback);
static int btrfs_finish_ordered_io(struct btrfs_ordered_extent *ordered_extent);
static noinline int cow_file_range(struct btrfs_inode *inode,
				   struct page *locked_page,
				   u64 start, u64 end, int *page_started,
				   unsigned long *nr_written, int unlock);
static struct extent_map *create_io_em(struct btrfs_inode *inode, u64 start,
				       u64 len, u64 orig_start, u64 block_start,
				       u64 block_len, u64 orig_block_len,
				       u64 ram_bytes, int compress_type,
				       int type);

static void __endio_write_update_ordered(struct btrfs_inode *inode,
					 const u64 offset, const u64 bytes,
					 const bool uptodate);

/*
 * btrfs_inode_lock - lock inode i_rwsem based on arguments passed
 *
 * ilock_flags can have the following bit set:
 *
 * BTRFS_ILOCK_SHARED - acquire a shared lock on the inode
 * BTRFS_ILOCK_TRY - try to acquire the lock, if fails on first attempt
 *		     return -EAGAIN
 */
int btrfs_inode_lock(struct inode *inode, unsigned int ilock_flags)
{
	if (ilock_flags & BTRFS_ILOCK_SHARED) {
		if (ilock_flags & BTRFS_ILOCK_TRY) {
			if (!inode_trylock_shared(inode))
				return -EAGAIN;
			else
				return 0;
		}
		inode_lock_shared(inode);
	} else {
		if (ilock_flags & BTRFS_ILOCK_TRY) {
			if (!inode_trylock(inode))
				return -EAGAIN;
			else
				return 0;
		}
		inode_lock(inode);
	}
	return 0;
}

/*
 * btrfs_inode_unlock - unock inode i_rwsem
 *
 * ilock_flags should contain the same bits set as passed to btrfs_inode_lock()
 * to decide whether the lock acquired is shared or exclusive.
 */
void btrfs_inode_unlock(struct inode *inode, unsigned int ilock_flags)
{
	if (ilock_flags & BTRFS_ILOCK_SHARED)
		inode_unlock_shared(inode);
	else
		inode_unlock(inode);
}

/*
 * Cleanup all submitted ordered extents in specified range to handle errors
 * from the btrfs_run_delalloc_range() callback.
 *
 * NOTE: caller must ensure that when an error happens, it can not call
 * extent_clear_unlock_delalloc() to clear both the bits EXTENT_DO_ACCOUNTING
 * and EXTENT_DELALLOC simultaneously, because that causes the reserved metadata
 * to be released, which we want to happen only when finishing the ordered
 * extent (btrfs_finish_ordered_io()).
 */
static inline void btrfs_cleanup_ordered_extents(struct btrfs_inode *inode,
						 struct page *locked_page,
						 u64 offset, u64 bytes)
{
	unsigned long index = offset >> PAGE_SHIFT;
	unsigned long end_index = (offset + bytes - 1) >> PAGE_SHIFT;
	u64 page_start = page_offset(locked_page);
	u64 page_end = page_start + PAGE_SIZE - 1;

	struct page *page;

	while (index <= end_index) {
		page = find_get_page(inode->vfs_inode.i_mapping, index);
		index++;
		if (!page)
			continue;
		ClearPagePrivate2(page);
		put_page(page);
	}

	/*
	 * In case this page belongs to the delalloc range being instantiated
	 * then skip it, since the first page of a range is going to be
	 * properly cleaned up by the caller of run_delalloc_range
	 */
	if (page_start >= offset && page_end <= (offset + bytes - 1)) {
		offset += PAGE_SIZE;
		bytes -= PAGE_SIZE;
	}

	return __endio_write_update_ordered(inode, offset, bytes, false);
}

static int btrfs_dirty_inode(struct inode *inode);

static int btrfs_init_inode_security(struct btrfs_trans_handle *trans,
				     struct inode *inode,  struct inode *dir,
				     const struct qstr *qstr)
{
	int err;

	err = btrfs_init_acl(trans, inode, dir);
	if (!err)
		err = btrfs_xattr_security_init(trans, inode, dir, qstr);
	return err;
}

/*
 * this does all the hard work for inserting an inline extent into
 * the btree.  The caller should have done a btrfs_drop_extents so that
 * no overlapping inline items exist in the btree
 */
static int insert_inline_extent(struct btrfs_trans_handle *trans,
				struct btrfs_path *path, bool extent_inserted,
				struct btrfs_root *root, struct inode *inode,
				u64 start, size_t size, size_t compressed_size,
				int compress_type,
				struct page **compressed_pages)
{
	struct extent_buffer *leaf;
	struct page *page = NULL;
	char *kaddr;
	unsigned long ptr;
	struct btrfs_file_extent_item *ei;
	int ret;
	size_t cur_size = size;
	unsigned long offset;

	ASSERT((compressed_size > 0 && compressed_pages) ||
	       (compressed_size == 0 && !compressed_pages));

	if (compressed_size && compressed_pages)
		cur_size = compressed_size;

	if (!extent_inserted) {
		struct btrfs_key key;
		size_t datasize;

		key.objectid = btrfs_ino(BTRFS_I(inode));
		key.offset = start;
		key.type = BTRFS_EXTENT_DATA_KEY;

		datasize = btrfs_file_extent_calc_inline_size(cur_size);
		ret = btrfs_insert_empty_item(trans, root, path, &key,
					      datasize);
		if (ret)
			goto fail;
	}
	leaf = path->nodes[0];
	ei = btrfs_item_ptr(leaf, path->slots[0],
			    struct btrfs_file_extent_item);
	btrfs_set_file_extent_generation(leaf, ei, trans->transid);
	btrfs_set_file_extent_type(leaf, ei, BTRFS_FILE_EXTENT_INLINE);
	btrfs_set_file_extent_encryption(leaf, ei, 0);
	btrfs_set_file_extent_other_encoding(leaf, ei, 0);
	btrfs_set_file_extent_ram_bytes(leaf, ei, size);
	ptr = btrfs_file_extent_inline_start(ei);

	if (compress_type != BTRFS_COMPRESS_NONE) {
		struct page *cpage;
		int i = 0;
		while (compressed_size > 0) {
			cpage = compressed_pages[i];
			cur_size = min_t(unsigned long, compressed_size,
				       PAGE_SIZE);

			kaddr = kmap_atomic(cpage);
			write_extent_buffer(leaf, kaddr, ptr, cur_size);
			kunmap_atomic(kaddr);

			i++;
			ptr += cur_size;
			compressed_size -= cur_size;
		}
		btrfs_set_file_extent_compression(leaf, ei,
						  compress_type);
	} else {
		page = find_get_page(inode->i_mapping,
				     start >> PAGE_SHIFT);
		btrfs_set_file_extent_compression(leaf, ei, 0);
		kaddr = kmap_atomic(page);
		offset = offset_in_page(start);
		write_extent_buffer(leaf, kaddr + offset, ptr, size);
		kunmap_atomic(kaddr);
		put_page(page);
	}
	btrfs_mark_buffer_dirty(leaf);
	btrfs_release_path(path);

	/*
	 * We align size to sectorsize for inline extents just for simplicity
	 * sake.
	 */
	size = ALIGN(size, root->fs_info->sectorsize);
	ret = btrfs_inode_set_file_extent_range(BTRFS_I(inode), start, size);
	if (ret)
		goto fail;

	/*
	 * we're an inline extent, so nobody can
	 * extend the file past i_size without locking
	 * a page we already have locked.
	 *
	 * We must do any isize and inode updates
	 * before we unlock the pages.  Otherwise we
	 * could end up racing with unlink.
	 */
	BTRFS_I(inode)->disk_i_size = inode->i_size;
fail:
	return ret;
}


/*
 * conditionally insert an inline extent into the file.  This
 * does the checks required to make sure the data is small enough
 * to fit as an inline extent.
 */
static noinline int cow_file_range_inline(struct btrfs_inode *inode, u64 start,
					  u64 end, size_t compressed_size,
					  int compress_type,
					  struct page **compressed_pages)
{
	struct btrfs_drop_extents_args drop_args = { 0 };
	struct btrfs_root *root = inode->root;
	struct btrfs_fs_info *fs_info = root->fs_info;
	struct btrfs_trans_handle *trans;
	u64 isize = i_size_read(&inode->vfs_inode);
	u64 actual_end = min(end + 1, isize);
	u64 inline_len = actual_end - start;
	u64 aligned_end = ALIGN(end, fs_info->sectorsize);
	u64 data_len = inline_len;
	int ret;
	struct btrfs_path *path;

	if (compressed_size)
		data_len = compressed_size;

	if (start > 0 ||
	    actual_end > fs_info->sectorsize ||
	    data_len > BTRFS_MAX_INLINE_DATA_SIZE(fs_info) ||
	    (!compressed_size &&
	    (actual_end & (fs_info->sectorsize - 1)) == 0) ||
	    end + 1 < isize ||
	    data_len > fs_info->max_inline) {
		return 1;
	}

	path = btrfs_alloc_path();
	if (!path)
		return -ENOMEM;

	trans = btrfs_join_transaction(root);
	if (IS_ERR(trans)) {
		btrfs_free_path(path);
		return PTR_ERR(trans);
	}
	trans->block_rsv = &inode->block_rsv;

	drop_args.path = path;
	drop_args.start = start;
	drop_args.end = aligned_end;
	drop_args.drop_cache = true;
	drop_args.replace_extent = true;

	if (compressed_size && compressed_pages)
		drop_args.extent_item_size = btrfs_file_extent_calc_inline_size(
		   compressed_size);
	else
		drop_args.extent_item_size = btrfs_file_extent_calc_inline_size(
		    inline_len);

	ret = btrfs_drop_extents(trans, root, inode, &drop_args);
	if (ret) {
		btrfs_abort_transaction(trans, ret);
		goto out;
	}

	if (isize > actual_end)
		inline_len = min_t(u64, isize, actual_end);
	ret = insert_inline_extent(trans, path, drop_args.extent_inserted,
				   root, &inode->vfs_inode, start,
				   inline_len, compressed_size,
				   compress_type, compressed_pages);
	if (ret && ret != -ENOSPC) {
		btrfs_abort_transaction(trans, ret);
		goto out;
	} else if (ret == -ENOSPC) {
		ret = 1;
		goto out;
	}

	btrfs_update_inode_bytes(inode, inline_len, drop_args.bytes_found);
	ret = btrfs_update_inode(trans, root, inode);
	if (ret && ret != -ENOSPC) {
		btrfs_abort_transaction(trans, ret);
		goto out;
	} else if (ret == -ENOSPC) {
		ret = 1;
		goto out;
	}

	set_bit(BTRFS_INODE_NEEDS_FULL_SYNC, &inode->runtime_flags);
out:
	/*
	 * Don't forget to free the reserved space, as for inlined extent
	 * it won't count as data extent, free them directly here.
	 * And at reserve time, it's always aligned to page size, so
	 * just free one page here.
	 */
	btrfs_qgroup_free_data(inode, NULL, 0, PAGE_SIZE);
	btrfs_free_path(path);
	btrfs_end_transaction(trans);
	return ret;
}

struct async_extent {
	u64 start;
	u64 ram_size;
	u64 compressed_size;
	struct page **pages;
	unsigned long nr_pages;
	int compress_type;
	struct list_head list;
};

struct async_chunk {
	struct inode *inode;
	struct page *locked_page;
	u64 start;
	u64 end;
	unsigned int write_flags;
	struct list_head extents;
	struct cgroup_subsys_state *blkcg_css;
	struct btrfs_work work;
	atomic_t *pending;
};

struct async_cow {
	/* Number of chunks in flight; must be first in the structure */
	atomic_t num_chunks;
	struct async_chunk chunks[];
};

static noinline int add_async_extent(struct async_chunk *cow,
				     u64 start, u64 ram_size,
				     u64 compressed_size,
				     struct page **pages,
				     unsigned long nr_pages,
				     int compress_type)
{
	struct async_extent *async_extent;

	async_extent = kmalloc(sizeof(*async_extent), GFP_NOFS);
	BUG_ON(!async_extent); /* -ENOMEM */
	async_extent->start = start;
	async_extent->ram_size = ram_size;
	async_extent->compressed_size = compressed_size;
	async_extent->pages = pages;
	async_extent->nr_pages = nr_pages;
	async_extent->compress_type = compress_type;
	list_add_tail(&async_extent->list, &cow->extents);
	return 0;
}

/*
 * Check if the inode has flags compatible with compression
 */
static inline bool inode_can_compress(struct btrfs_inode *inode)
{
	if (inode->flags & BTRFS_INODE_NODATACOW ||
	    inode->flags & BTRFS_INODE_NODATASUM)
		return false;
	return true;
}

/*
 * Check if the inode needs to be submitted to compression, based on mount
 * options, defragmentation, properties or heuristics.
 */
static inline int inode_need_compress(struct btrfs_inode *inode, u64 start,
				      u64 end)
{
	struct btrfs_fs_info *fs_info = inode->root->fs_info;

	if (!inode_can_compress(inode)) {
		WARN(IS_ENABLED(CONFIG_BTRFS_DEBUG),
			KERN_ERR "BTRFS: unexpected compression for ino %llu\n",
			btrfs_ino(inode));
		return 0;
	}
	/* force compress */
	if (btrfs_test_opt(fs_info, FORCE_COMPRESS))
		return 1;
	/* defrag ioctl */
	if (inode->defrag_compress)
		return 1;
	/* bad compression ratios */
	if (inode->flags & BTRFS_INODE_NOCOMPRESS)
		return 0;
	if (btrfs_test_opt(fs_info, COMPRESS) ||
	    inode->flags & BTRFS_INODE_COMPRESS ||
	    inode->prop_compress)
		return btrfs_compress_heuristic(&inode->vfs_inode, start, end);
	return 0;
}

static inline void inode_should_defrag(struct btrfs_inode *inode,
		u64 start, u64 end, u64 num_bytes, u64 small_write)
{
	/* If this is a small write inside eof, kick off a defrag */
	if (num_bytes < small_write &&
	    (start > 0 || end + 1 < inode->disk_i_size))
		btrfs_add_inode_defrag(NULL, inode);
}

/*
 * we create compressed extents in two phases.  The first
 * phase compresses a range of pages that have already been
 * locked (both pages and state bits are locked).
 *
 * This is done inside an ordered work queue, and the compression
 * is spread across many cpus.  The actual IO submission is step
 * two, and the ordered work queue takes care of making sure that
 * happens in the same order things were put onto the queue by
 * writepages and friends.
 *
 * If this code finds it can't get good compression, it puts an
 * entry onto the work queue to write the uncompressed bytes.  This
 * makes sure that both compressed inodes and uncompressed inodes
 * are written in the same order that the flusher thread sent them
 * down.
 */
static noinline int compress_file_range(struct async_chunk *async_chunk)
{
	struct inode *inode = async_chunk->inode;
	struct btrfs_fs_info *fs_info = btrfs_sb(inode->i_sb);
	u64 blocksize = fs_info->sectorsize;
	u64 start = async_chunk->start;
	u64 end = async_chunk->end;
	u64 actual_end;
	u64 i_size;
	int ret = 0;
	struct page **pages = NULL;
	unsigned long nr_pages;
	unsigned long total_compressed = 0;
	unsigned long total_in = 0;
	int i;
	int will_compress;
	int compress_type = fs_info->compress_type;
	int compressed_extents = 0;
	int redirty = 0;

	inode_should_defrag(BTRFS_I(inode), start, end, end - start + 1,
			SZ_16K);

	/*
	 * We need to save i_size before now because it could change in between
	 * us evaluating the size and assigning it.  This is because we lock and
	 * unlock the page in truncate and fallocate, and then modify the i_size
	 * later on.
	 *
	 * The barriers are to emulate READ_ONCE, remove that once i_size_read
	 * does that for us.
	 */
	barrier();
	i_size = i_size_read(inode);
	barrier();
	actual_end = min_t(u64, i_size, end + 1);
again:
	will_compress = 0;
	nr_pages = (end >> PAGE_SHIFT) - (start >> PAGE_SHIFT) + 1;
	BUILD_BUG_ON((BTRFS_MAX_COMPRESSED % PAGE_SIZE) != 0);
	nr_pages = min_t(unsigned long, nr_pages,
			BTRFS_MAX_COMPRESSED / PAGE_SIZE);

	/*
	 * we don't want to send crud past the end of i_size through
	 * compression, that's just a waste of CPU time.  So, if the
	 * end of the file is before the start of our current
	 * requested range of bytes, we bail out to the uncompressed
	 * cleanup code that can deal with all of this.
	 *
	 * It isn't really the fastest way to fix things, but this is a
	 * very uncommon corner.
	 */
	if (actual_end <= start)
		goto cleanup_and_bail_uncompressed;

	total_compressed = actual_end - start;

	/*
	 * skip compression for a small file range(<=blocksize) that
	 * isn't an inline extent, since it doesn't save disk space at all.
	 */
	if (total_compressed <= blocksize &&
	   (start > 0 || end + 1 < BTRFS_I(inode)->disk_i_size))
		goto cleanup_and_bail_uncompressed;

	total_compressed = min_t(unsigned long, total_compressed,
			BTRFS_MAX_UNCOMPRESSED);
	total_in = 0;
	ret = 0;

	/*
	 * we do compression for mount -o compress and when the
	 * inode has not been flagged as nocompress.  This flag can
	 * change at any time if we discover bad compression ratios.
	 */
	if (inode_need_compress(BTRFS_I(inode), start, end)) {
		WARN_ON(pages);
		pages = kcalloc(nr_pages, sizeof(struct page *), GFP_NOFS);
		if (!pages) {
			/* just bail out to the uncompressed code */
			nr_pages = 0;
			goto cont;
		}

		if (BTRFS_I(inode)->defrag_compress)
			compress_type = BTRFS_I(inode)->defrag_compress;
		else if (BTRFS_I(inode)->prop_compress)
			compress_type = BTRFS_I(inode)->prop_compress;

		/*
		 * we need to call clear_page_dirty_for_io on each
		 * page in the range.  Otherwise applications with the file
		 * mmap'd can wander in and change the page contents while
		 * we are compressing them.
		 *
		 * If the compression fails for any reason, we set the pages
		 * dirty again later on.
		 *
		 * Note that the remaining part is redirtied, the start pointer
		 * has moved, the end is the original one.
		 */
		if (!redirty) {
			extent_range_clear_dirty_for_io(inode, start, end);
			redirty = 1;
		}

		/* Compression level is applied here and only here */
		ret = btrfs_compress_pages(
			compress_type | (fs_info->compress_level << 4),
					   inode->i_mapping, start,
					   pages,
					   &nr_pages,
					   &total_in,
					   &total_compressed);

		if (!ret) {
			unsigned long offset = offset_in_page(total_compressed);
			struct page *page = pages[nr_pages - 1];
			char *kaddr;

			/* zero the tail end of the last page, we might be
			 * sending it down to disk
			 */
			if (offset) {
				kaddr = kmap_atomic(page);
				memset(kaddr + offset, 0,
				       PAGE_SIZE - offset);
				kunmap_atomic(kaddr);
			}
			will_compress = 1;
		}
	}
cont:
	if (start == 0) {
		/* lets try to make an inline extent */
		if (ret || total_in < actual_end) {
			/* we didn't compress the entire range, try
			 * to make an uncompressed inline extent.
			 */
			ret = cow_file_range_inline(BTRFS_I(inode), start, end,
						    0, BTRFS_COMPRESS_NONE,
						    NULL);
		} else {
			/* try making a compressed inline extent */
			ret = cow_file_range_inline(BTRFS_I(inode), start, end,
						    total_compressed,
						    compress_type, pages);
		}
		if (ret <= 0) {
			unsigned long clear_flags = EXTENT_DELALLOC |
				EXTENT_DELALLOC_NEW | EXTENT_DEFRAG |
				EXTENT_DO_ACCOUNTING;
			unsigned long page_error_op;

			page_error_op = ret < 0 ? PAGE_SET_ERROR : 0;

			/*
			 * inline extent creation worked or returned error,
			 * we don't need to create any more async work items.
			 * Unlock and free up our temp pages.
			 *
			 * We use DO_ACCOUNTING here because we need the
			 * delalloc_release_metadata to be done _after_ we drop
			 * our outstanding extent for clearing delalloc for this
			 * range.
			 */
			extent_clear_unlock_delalloc(BTRFS_I(inode), start, end,
						     NULL,
						     clear_flags,
						     PAGE_UNLOCK |
						     PAGE_CLEAR_DIRTY |
						     PAGE_SET_WRITEBACK |
						     page_error_op |
						     PAGE_END_WRITEBACK);

			/*
			 * Ensure we only free the compressed pages if we have
			 * them allocated, as we can still reach here with
			 * inode_need_compress() == false.
			 */
			if (pages) {
				for (i = 0; i < nr_pages; i++) {
					WARN_ON(pages[i]->mapping);
					put_page(pages[i]);
				}
				kfree(pages);
			}
			return 0;
		}
	}

	if (will_compress) {
		/*
		 * we aren't doing an inline extent round the compressed size
		 * up to a block size boundary so the allocator does sane
		 * things
		 */
		total_compressed = ALIGN(total_compressed, blocksize);

		/*
		 * one last check to make sure the compression is really a
		 * win, compare the page count read with the blocks on disk,
		 * compression must free at least one sector size
		 */
		total_in = ALIGN(total_in, PAGE_SIZE);
		if (total_compressed + blocksize <= total_in) {
			compressed_extents++;

			/*
			 * The async work queues will take care of doing actual
			 * allocation on disk for these compressed pages, and
			 * will submit them to the elevator.
			 */
			add_async_extent(async_chunk, start, total_in,
					total_compressed, pages, nr_pages,
					compress_type);

			if (start + total_in < end) {
				start += total_in;
				pages = NULL;
				cond_resched();
				goto again;
			}
			return compressed_extents;
		}
	}
	if (pages) {
		/*
		 * the compression code ran but failed to make things smaller,
		 * free any pages it allocated and our page pointer array
		 */
		for (i = 0; i < nr_pages; i++) {
			WARN_ON(pages[i]->mapping);
			put_page(pages[i]);
		}
		kfree(pages);
		pages = NULL;
		total_compressed = 0;
		nr_pages = 0;

		/* flag the file so we don't compress in the future */
		if (!btrfs_test_opt(fs_info, FORCE_COMPRESS) &&
		    !(BTRFS_I(inode)->prop_compress)) {
			BTRFS_I(inode)->flags |= BTRFS_INODE_NOCOMPRESS;
		}
	}
cleanup_and_bail_uncompressed:
	/*
	 * No compression, but we still need to write the pages in the file
	 * we've been given so far.  redirty the locked page if it corresponds
	 * to our extent and set things up for the async work queue to run
	 * cow_file_range to do the normal delalloc dance.
	 */
	if (async_chunk->locked_page &&
	    (page_offset(async_chunk->locked_page) >= start &&
	     page_offset(async_chunk->locked_page)) <= end) {
		__set_page_dirty_nobuffers(async_chunk->locked_page);
		/* unlocked later on in the async handlers */
	}

	if (redirty)
		extent_range_redirty_for_io(inode, start, end);
	add_async_extent(async_chunk, start, end - start + 1, 0, NULL, 0,
			 BTRFS_COMPRESS_NONE);
	compressed_extents++;

	return compressed_extents;
}

static void free_async_extent_pages(struct async_extent *async_extent)
{
	int i;

	if (!async_extent->pages)
		return;

	for (i = 0; i < async_extent->nr_pages; i++) {
		WARN_ON(async_extent->pages[i]->mapping);
		put_page(async_extent->pages[i]);
	}
	kfree(async_extent->pages);
	async_extent->nr_pages = 0;
	async_extent->pages = NULL;
}

/*
 * phase two of compressed writeback.  This is the ordered portion
 * of the code, which only gets called in the order the work was
 * queued.  We walk all the async extents created by compress_file_range
 * and send them down to the disk.
 */
static noinline void submit_compressed_extents(struct async_chunk *async_chunk)
{
	struct btrfs_inode *inode = BTRFS_I(async_chunk->inode);
	struct btrfs_fs_info *fs_info = inode->root->fs_info;
	struct async_extent *async_extent;
	u64 alloc_hint = 0;
	struct btrfs_key ins;
	struct extent_map *em;
	struct btrfs_root *root = inode->root;
	struct extent_io_tree *io_tree = &inode->io_tree;
	int ret = 0;

again:
	while (!list_empty(&async_chunk->extents)) {
		async_extent = list_entry(async_chunk->extents.next,
					  struct async_extent, list);
		list_del(&async_extent->list);

retry:
		lock_extent(io_tree, async_extent->start,
			    async_extent->start + async_extent->ram_size - 1);
		/* did the compression code fall back to uncompressed IO? */
		if (!async_extent->pages) {
			int page_started = 0;
			unsigned long nr_written = 0;

			/* allocate blocks */
			ret = cow_file_range(inode, async_chunk->locked_page,
					     async_extent->start,
					     async_extent->start +
					     async_extent->ram_size - 1,
					     &page_started, &nr_written, 0);

			/* JDM XXX */

			/*
			 * if page_started, cow_file_range inserted an
			 * inline extent and took care of all the unlocking
			 * and IO for us.  Otherwise, we need to submit
			 * all those pages down to the drive.
			 */
			if (!page_started && !ret)
				extent_write_locked_range(&inode->vfs_inode,
						  async_extent->start,
						  async_extent->start +
						  async_extent->ram_size - 1,
						  WB_SYNC_ALL);
			else if (ret && async_chunk->locked_page)
				unlock_page(async_chunk->locked_page);
			kfree(async_extent);
			cond_resched();
			continue;
		}

		ret = btrfs_reserve_extent(root, async_extent->ram_size,
					   async_extent->compressed_size,
					   async_extent->compressed_size,
					   0, alloc_hint, &ins, 1, 1);
		if (ret) {
			free_async_extent_pages(async_extent);

			if (ret == -ENOSPC) {
				unlock_extent(io_tree, async_extent->start,
					      async_extent->start +
					      async_extent->ram_size - 1);

				/*
				 * we need to redirty the pages if we decide to
				 * fallback to uncompressed IO, otherwise we
				 * will not submit these pages down to lower
				 * layers.
				 */
				extent_range_redirty_for_io(&inode->vfs_inode,
						async_extent->start,
						async_extent->start +
						async_extent->ram_size - 1);

				goto retry;
			}
			goto out_free;
		}
		/*
		 * here we're doing allocation and writeback of the
		 * compressed pages
		 */
		em = create_io_em(inode, async_extent->start,
				  async_extent->ram_size, /* len */
				  async_extent->start, /* orig_start */
				  ins.objectid, /* block_start */
				  ins.offset, /* block_len */
				  ins.offset, /* orig_block_len */
				  async_extent->ram_size, /* ram_bytes */
				  async_extent->compress_type,
				  BTRFS_ORDERED_COMPRESSED);
		if (IS_ERR(em))
			/* ret value is not necessary due to void function */
			goto out_free_reserve;
		free_extent_map(em);

		ret = btrfs_add_ordered_extent_compress(inode,
						async_extent->start,
						ins.objectid,
						async_extent->ram_size,
						ins.offset,
						BTRFS_ORDERED_COMPRESSED,
						async_extent->compress_type);
		if (ret) {
			btrfs_drop_extent_cache(inode, async_extent->start,
						async_extent->start +
						async_extent->ram_size - 1, 0);
			goto out_free_reserve;
		}
		btrfs_dec_block_group_reservations(fs_info, ins.objectid);

		/*
		 * clear dirty, set writeback and unlock the pages.
		 */
		extent_clear_unlock_delalloc(inode, async_extent->start,
				async_extent->start +
				async_extent->ram_size - 1,
				NULL, EXTENT_LOCKED | EXTENT_DELALLOC,
				PAGE_UNLOCK | PAGE_CLEAR_DIRTY |
				PAGE_SET_WRITEBACK);
		if (btrfs_submit_compressed_write(inode, async_extent->start,
				    async_extent->ram_size,
				    ins.objectid,
				    ins.offset, async_extent->pages,
				    async_extent->nr_pages,
				    async_chunk->write_flags,
				    async_chunk->blkcg_css)) {
			struct page *p = async_extent->pages[0];
			const u64 start = async_extent->start;
			const u64 end = start + async_extent->ram_size - 1;

			p->mapping = inode->vfs_inode.i_mapping;
			btrfs_writepage_endio_finish_ordered(p, start, end, 0);

			p->mapping = NULL;
			extent_clear_unlock_delalloc(inode, start, end, NULL, 0,
						     PAGE_END_WRITEBACK |
						     PAGE_SET_ERROR);
			free_async_extent_pages(async_extent);
		}
		alloc_hint = ins.objectid + ins.offset;
		kfree(async_extent);
		cond_resched();
	}
	return;
out_free_reserve:
	btrfs_dec_block_group_reservations(fs_info, ins.objectid);
	btrfs_free_reserved_extent(fs_info, ins.objectid, ins.offset, 1);
out_free:
	extent_clear_unlock_delalloc(inode, async_extent->start,
				     async_extent->start +
				     async_extent->ram_size - 1,
				     NULL, EXTENT_LOCKED | EXTENT_DELALLOC |
				     EXTENT_DELALLOC_NEW |
				     EXTENT_DEFRAG | EXTENT_DO_ACCOUNTING,
				     PAGE_UNLOCK | PAGE_CLEAR_DIRTY |
				     PAGE_SET_WRITEBACK | PAGE_END_WRITEBACK |
				     PAGE_SET_ERROR);
	free_async_extent_pages(async_extent);
	kfree(async_extent);
	goto again;
}

static u64 get_extent_allocation_hint(struct btrfs_inode *inode, u64 start,
				      u64 num_bytes)
{
	struct extent_map_tree *em_tree = &inode->extent_tree;
	struct extent_map *em;
	u64 alloc_hint = 0;

	read_lock(&em_tree->lock);
	em = search_extent_mapping(em_tree, start, num_bytes);
	if (em) {
		/*
		 * if block start isn't an actual block number then find the
		 * first block in this inode and use that as a hint.  If that
		 * block is also bogus then just don't worry about it.
		 */
		if (em->block_start >= EXTENT_MAP_LAST_BYTE) {
			free_extent_map(em);
			em = search_extent_mapping(em_tree, 0, 0);
			if (em && em->block_start < EXTENT_MAP_LAST_BYTE)
				alloc_hint = em->block_start;
			if (em)
				free_extent_map(em);
		} else {
			alloc_hint = em->block_start;
			free_extent_map(em);
		}
	}
	read_unlock(&em_tree->lock);

	return alloc_hint;
}

/*
 * when extent_io.c finds a delayed allocation range in the file,
 * the call backs end up in this code.  The basic idea is to
 * allocate extents on disk for the range, and create ordered data structs
 * in ram to track those extents.
 *
 * locked_page is the page that writepage had locked already.  We use
 * it to make sure we don't do extra locks or unlocks.
 *
 * *page_started is set to one if we unlock locked_page and do everything
 * required to start IO on it.  It may be clean and already done with
 * IO when we return.
 */
static noinline int cow_file_range(struct btrfs_inode *inode,
				   struct page *locked_page,
				   u64 start, u64 end, int *page_started,
				   unsigned long *nr_written, int unlock)
{
	struct btrfs_root *root = inode->root;
	struct btrfs_fs_info *fs_info = root->fs_info;
	u64 alloc_hint = 0;
	u64 num_bytes;
	unsigned long ram_size;
	u64 cur_alloc_size = 0;
	u64 min_alloc_size;
	u64 blocksize = fs_info->sectorsize;
	struct btrfs_key ins;
	struct extent_map *em;
	unsigned clear_bits;
	unsigned long page_ops;
	bool extent_reserved = false;
	int ret = 0;

	if (btrfs_is_free_space_inode(inode)) {
		WARN_ON_ONCE(1);
		ret = -EINVAL;
		goto out_unlock;
	}

	num_bytes = ALIGN(end - start + 1, blocksize);
	num_bytes = max(blocksize,  num_bytes);
	ASSERT(num_bytes <= btrfs_super_total_bytes(fs_info->super_copy));

	inode_should_defrag(inode, start, end, num_bytes, SZ_64K);

	if (start == 0) {
		/* lets try to make an inline extent */
		ret = cow_file_range_inline(inode, start, end, 0,
					    BTRFS_COMPRESS_NONE, NULL);
		if (ret == 0) {
			/*
			 * We use DO_ACCOUNTING here because we need the
			 * delalloc_release_metadata to be run _after_ we drop
			 * our outstanding extent for clearing delalloc for this
			 * range.
			 */
			extent_clear_unlock_delalloc(inode, start, end, NULL,
				     EXTENT_LOCKED | EXTENT_DELALLOC |
				     EXTENT_DELALLOC_NEW | EXTENT_DEFRAG |
				     EXTENT_DO_ACCOUNTING, PAGE_UNLOCK |
				     PAGE_CLEAR_DIRTY | PAGE_SET_WRITEBACK |
				     PAGE_END_WRITEBACK);
			*nr_written = *nr_written +
			     (end - start + PAGE_SIZE) / PAGE_SIZE;
			*page_started = 1;
			goto out;
		} else if (ret < 0) {
			goto out_unlock;
		}
	}

	alloc_hint = get_extent_allocation_hint(inode, start, num_bytes);
	btrfs_drop_extent_cache(inode, start, start + num_bytes - 1, 0);

	/*
	 * Relocation relies on the relocated extents to have exactly the same
	 * size as the original extents. Normally writeback for relocation data
	 * extents follows a NOCOW path because relocation preallocates the
	 * extents. However, due to an operation such as scrub turning a block
	 * group to RO mode, it may fallback to COW mode, so we must make sure
	 * an extent allocated during COW has exactly the requested size and can
	 * not be split into smaller extents, otherwise relocation breaks and
	 * fails during the stage where it updates the bytenr of file extent
	 * items.
	 */
	if (root->root_key.objectid == BTRFS_DATA_RELOC_TREE_OBJECTID)
		min_alloc_size = num_bytes;
	else
		min_alloc_size = fs_info->sectorsize;

	while (num_bytes > 0) {
		cur_alloc_size = num_bytes;
		ret = btrfs_reserve_extent(root, cur_alloc_size, cur_alloc_size,
					   min_alloc_size, 0, alloc_hint,
					   &ins, 1, 1);
		if (ret < 0)
			goto out_unlock;
		cur_alloc_size = ins.offset;
		extent_reserved = true;

		ram_size = ins.offset;
		em = create_io_em(inode, start, ins.offset, /* len */
				  start, /* orig_start */
				  ins.objectid, /* block_start */
				  ins.offset, /* block_len */
				  ins.offset, /* orig_block_len */
				  ram_size, /* ram_bytes */
				  BTRFS_COMPRESS_NONE, /* compress_type */
				  BTRFS_ORDERED_REGULAR /* type */);
		if (IS_ERR(em)) {
			ret = PTR_ERR(em);
			goto out_reserve;
		}
		free_extent_map(em);

		ret = btrfs_add_ordered_extent(inode, start, ins.objectid,
					       ram_size, cur_alloc_size, 0);
		if (ret)
			goto out_drop_extent_cache;

		if (root->root_key.objectid ==
		    BTRFS_DATA_RELOC_TREE_OBJECTID) {
			ret = btrfs_reloc_clone_csums(inode, start,
						      cur_alloc_size);
			/*
			 * Only drop cache here, and process as normal.
			 *
			 * We must not allow extent_clear_unlock_delalloc()
			 * at out_unlock label to free meta of this ordered
			 * extent, as its meta should be freed by
			 * btrfs_finish_ordered_io().
			 *
			 * So we must continue until @start is increased to
			 * skip current ordered extent.
			 */
			if (ret)
				btrfs_drop_extent_cache(inode, start,
						start + ram_size - 1, 0);
		}

		btrfs_dec_block_group_reservations(fs_info, ins.objectid);

		/* we're not doing compressed IO, don't unlock the first
		 * page (which the caller expects to stay locked), don't
		 * clear any dirty bits and don't set any writeback bits
		 *
		 * Do set the Private2 bit so we know this page was properly
		 * setup for writepage
		 */
		page_ops = unlock ? PAGE_UNLOCK : 0;
		page_ops |= PAGE_SET_PRIVATE2;

		extent_clear_unlock_delalloc(inode, start, start + ram_size - 1,
					     locked_page,
					     EXTENT_LOCKED | EXTENT_DELALLOC,
					     page_ops);
		if (num_bytes < cur_alloc_size)
			num_bytes = 0;
		else
			num_bytes -= cur_alloc_size;
		alloc_hint = ins.objectid + ins.offset;
		start += cur_alloc_size;
		extent_reserved = false;

		/*
		 * btrfs_reloc_clone_csums() error, since start is increased
		 * extent_clear_unlock_delalloc() at out_unlock label won't
		 * free metadata of current ordered extent, we're OK to exit.
		 */
		if (ret)
			goto out_unlock;
	}
out:
	return ret;

out_drop_extent_cache:
	btrfs_drop_extent_cache(inode, start, start + ram_size - 1, 0);
out_reserve:
	btrfs_dec_block_group_reservations(fs_info, ins.objectid);
	btrfs_free_reserved_extent(fs_info, ins.objectid, ins.offset, 1);
out_unlock:
	clear_bits = EXTENT_LOCKED | EXTENT_DELALLOC | EXTENT_DELALLOC_NEW |
		EXTENT_DEFRAG | EXTENT_CLEAR_META_RESV;
	page_ops = PAGE_UNLOCK | PAGE_CLEAR_DIRTY | PAGE_SET_WRITEBACK |
		PAGE_END_WRITEBACK;
	/*
	 * If we reserved an extent for our delalloc range (or a subrange) and
	 * failed to create the respective ordered extent, then it means that
	 * when we reserved the extent we decremented the extent's size from
	 * the data space_info's bytes_may_use counter and incremented the
	 * space_info's bytes_reserved counter by the same amount. We must make
	 * sure extent_clear_unlock_delalloc() does not try to decrement again
	 * the data space_info's bytes_may_use counter, therefore we do not pass
	 * it the flag EXTENT_CLEAR_DATA_RESV.
	 */
	if (extent_reserved) {
		extent_clear_unlock_delalloc(inode, start,
					     start + cur_alloc_size - 1,
					     locked_page,
					     clear_bits,
					     page_ops);
		start += cur_alloc_size;
		if (start >= end)
			goto out;
	}
	extent_clear_unlock_delalloc(inode, start, end, locked_page,
				     clear_bits | EXTENT_CLEAR_DATA_RESV,
				     page_ops);
	goto out;
}

/*
 * work queue call back to started compression on a file and pages
 */
static noinline void async_cow_start(struct btrfs_work *work)
{
	struct async_chunk *async_chunk;
	int compressed_extents;

	async_chunk = container_of(work, struct async_chunk, work);

	compressed_extents = compress_file_range(async_chunk);
	if (compressed_extents == 0) {
		btrfs_add_delayed_iput(async_chunk->inode);
		async_chunk->inode = NULL;
	}
}

/*
 * work queue call back to submit previously compressed pages
 */
static noinline void async_cow_submit(struct btrfs_work *work)
{
	struct async_chunk *async_chunk = container_of(work, struct async_chunk,
						     work);
	struct btrfs_fs_info *fs_info = btrfs_work_owner(work);
	unsigned long nr_pages;

	nr_pages = (async_chunk->end - async_chunk->start + PAGE_SIZE) >>
		PAGE_SHIFT;

	/* atomic_sub_return implies a barrier */
	if (atomic_sub_return(nr_pages, &fs_info->async_delalloc_pages) <
	    5 * SZ_1M)
		cond_wake_up_nomb(&fs_info->async_submit_wait);

	/*
	 * ->inode could be NULL if async_chunk_start has failed to compress,
	 * in which case we don't have anything to submit, yet we need to
	 * always adjust ->async_delalloc_pages as its paired with the init
	 * happening in cow_file_range_async
	 */
	if (async_chunk->inode)
		submit_compressed_extents(async_chunk);
}

static noinline void async_cow_free(struct btrfs_work *work)
{
	struct async_chunk *async_chunk;

	async_chunk = container_of(work, struct async_chunk, work);
	if (async_chunk->inode)
		btrfs_add_delayed_iput(async_chunk->inode);
	if (async_chunk->blkcg_css)
		css_put(async_chunk->blkcg_css);
	/*
	 * Since the pointer to 'pending' is at the beginning of the array of
	 * async_chunk's, freeing it ensures the whole array has been freed.
	 */
	if (atomic_dec_and_test(async_chunk->pending))
		kvfree(async_chunk->pending);
}

static int cow_file_range_async(struct btrfs_inode *inode,
				struct writeback_control *wbc,
				struct page *locked_page,
				u64 start, u64 end, int *page_started,
				unsigned long *nr_written)
{
	struct btrfs_fs_info *fs_info = inode->root->fs_info;
	struct cgroup_subsys_state *blkcg_css = wbc_blkcg_css(wbc);
	struct async_cow *ctx;
	struct async_chunk *async_chunk;
	unsigned long nr_pages;
	u64 cur_end;
	u64 num_chunks = DIV_ROUND_UP(end - start, SZ_512K);
	int i;
	bool should_compress;
	unsigned nofs_flag;
	const unsigned int write_flags = wbc_to_write_flags(wbc);

	unlock_extent(&inode->io_tree, start, end);

	if (inode->flags & BTRFS_INODE_NOCOMPRESS &&
	    !btrfs_test_opt(fs_info, FORCE_COMPRESS)) {
		num_chunks = 1;
		should_compress = false;
	} else {
		should_compress = true;
	}

	nofs_flag = memalloc_nofs_save();
	ctx = kvmalloc(struct_size(ctx, chunks, num_chunks), GFP_KERNEL);
	memalloc_nofs_restore(nofs_flag);

	if (!ctx) {
		unsigned clear_bits = EXTENT_LOCKED | EXTENT_DELALLOC |
			EXTENT_DELALLOC_NEW | EXTENT_DEFRAG |
			EXTENT_DO_ACCOUNTING;
		unsigned long page_ops = PAGE_UNLOCK | PAGE_CLEAR_DIRTY |
			PAGE_SET_WRITEBACK | PAGE_END_WRITEBACK |
			PAGE_SET_ERROR;

		extent_clear_unlock_delalloc(inode, start, end, locked_page,
					     clear_bits, page_ops);
		return -ENOMEM;
	}

	async_chunk = ctx->chunks;
	atomic_set(&ctx->num_chunks, num_chunks);

	for (i = 0; i < num_chunks; i++) {
		if (should_compress)
			cur_end = min(end, start + SZ_512K - 1);
		else
			cur_end = end;

		/*
		 * igrab is called higher up in the call chain, take only the
		 * lightweight reference for the callback lifetime
		 */
		ihold(&inode->vfs_inode);
		async_chunk[i].pending = &ctx->num_chunks;
		async_chunk[i].inode = &inode->vfs_inode;
		async_chunk[i].start = start;
		async_chunk[i].end = cur_end;
		async_chunk[i].write_flags = write_flags;
		INIT_LIST_HEAD(&async_chunk[i].extents);

		/*
		 * The locked_page comes all the way from writepage and its
		 * the original page we were actually given.  As we spread
		 * this large delalloc region across multiple async_chunk
		 * structs, only the first struct needs a pointer to locked_page
		 *
		 * This way we don't need racey decisions about who is supposed
		 * to unlock it.
		 */
		if (locked_page) {
			/*
			 * Depending on the compressibility, the pages might or
			 * might not go through async.  We want all of them to
			 * be accounted against wbc once.  Let's do it here
			 * before the paths diverge.  wbc accounting is used
			 * only for foreign writeback detection and doesn't
			 * need full accuracy.  Just account the whole thing
			 * against the first page.
			 */
			wbc_account_cgroup_owner(wbc, locked_page,
						 cur_end - start);
			async_chunk[i].locked_page = locked_page;
			locked_page = NULL;
		} else {
			async_chunk[i].locked_page = NULL;
		}

		if (blkcg_css != blkcg_root_css) {
			css_get(blkcg_css);
			async_chunk[i].blkcg_css = blkcg_css;
		} else {
			async_chunk[i].blkcg_css = NULL;
		}

		btrfs_init_work(&async_chunk[i].work, async_cow_start,
				async_cow_submit, async_cow_free);

		nr_pages = DIV_ROUND_UP(cur_end - start, PAGE_SIZE);
		atomic_add(nr_pages, &fs_info->async_delalloc_pages);

		btrfs_queue_work(fs_info->delalloc_workers, &async_chunk[i].work);

		*nr_written += nr_pages;
		start = cur_end + 1;
	}
	*page_started = 1;
	return 0;
}

static noinline int csum_exist_in_range(struct btrfs_fs_info *fs_info,
					u64 bytenr, u64 num_bytes)
{
	int ret;
	struct btrfs_ordered_sum *sums;
	LIST_HEAD(list);

	ret = btrfs_lookup_csums_range(fs_info->csum_root, bytenr,
				       bytenr + num_bytes - 1, &list, 0);
	if (ret == 0 && list_empty(&list))
		return 0;

	while (!list_empty(&list)) {
		sums = list_entry(list.next, struct btrfs_ordered_sum, list);
		list_del(&sums->list);
		kfree(sums);
	}
	if (ret < 0)
		return ret;
	return 1;
}

static int fallback_to_cow(struct btrfs_inode *inode, struct page *locked_page,
			   const u64 start, const u64 end,
			   int *page_started, unsigned long *nr_written)
{
	const bool is_space_ino = btrfs_is_free_space_inode(inode);
	const bool is_reloc_ino = (inode->root->root_key.objectid ==
				   BTRFS_DATA_RELOC_TREE_OBJECTID);
	const u64 range_bytes = end + 1 - start;
	struct extent_io_tree *io_tree = &inode->io_tree;
	u64 range_start = start;
	u64 count;

	/*
	 * If EXTENT_NORESERVE is set it means that when the buffered write was
	 * made we had not enough available data space and therefore we did not
	 * reserve data space for it, since we though we could do NOCOW for the
	 * respective file range (either there is prealloc extent or the inode
	 * has the NOCOW bit set).
	 *
	 * However when we need to fallback to COW mode (because for example the
	 * block group for the corresponding extent was turned to RO mode by a
	 * scrub or relocation) we need to do the following:
	 *
	 * 1) We increment the bytes_may_use counter of the data space info.
	 *    If COW succeeds, it allocates a new data extent and after doing
	 *    that it decrements the space info's bytes_may_use counter and
	 *    increments its bytes_reserved counter by the same amount (we do
	 *    this at btrfs_add_reserved_bytes()). So we need to increment the
	 *    bytes_may_use counter to compensate (when space is reserved at
	 *    buffered write time, the bytes_may_use counter is incremented);
	 *
	 * 2) We clear the EXTENT_NORESERVE bit from the range. We do this so
	 *    that if the COW path fails for any reason, it decrements (through
	 *    extent_clear_unlock_delalloc()) the bytes_may_use counter of the
	 *    data space info, which we incremented in the step above.
	 *
	 * If we need to fallback to cow and the inode corresponds to a free
	 * space cache inode or an inode of the data relocation tree, we must
	 * also increment bytes_may_use of the data space_info for the same
	 * reason. Space caches and relocated data extents always get a prealloc
	 * extent for them, however scrub or balance may have set the block
	 * group that contains that extent to RO mode and therefore force COW
	 * when starting writeback.
	 */
	count = count_range_bits(io_tree, &range_start, end, range_bytes,
				 EXTENT_NORESERVE, 0);
	if (count > 0 || is_space_ino || is_reloc_ino) {
		u64 bytes = count;
		struct btrfs_fs_info *fs_info = inode->root->fs_info;
		struct btrfs_space_info *sinfo = fs_info->data_sinfo;

		if (is_space_ino || is_reloc_ino)
			bytes = range_bytes;

		spin_lock(&sinfo->lock);
		btrfs_space_info_update_bytes_may_use(fs_info, sinfo, bytes);
		spin_unlock(&sinfo->lock);

		if (count > 0)
			clear_extent_bit(io_tree, start, end, EXTENT_NORESERVE,
					 0, 0, NULL);
	}

	return cow_file_range(inode, locked_page, start, end, page_started,
			      nr_written, 1);
}

/*
 * when nowcow writeback call back.  This checks for snapshots or COW copies
 * of the extents that exist in the file, and COWs the file as required.
 *
 * If no cow copies or snapshots exist, we write directly to the existing
 * blocks on disk
 */
static noinline int run_delalloc_nocow(struct btrfs_inode *inode,
				       struct page *locked_page,
				       const u64 start, const u64 end,
				       int *page_started, int force,
				       unsigned long *nr_written)
{
	struct btrfs_fs_info *fs_info = inode->root->fs_info;
	struct btrfs_root *root = inode->root;
	struct btrfs_path *path;
	u64 cow_start = (u64)-1;
	u64 cur_offset = start;
	int ret;
	bool check_prev = true;
	const bool freespace_inode = btrfs_is_free_space_inode(inode);
	u64 ino = btrfs_ino(inode);
	bool nocow = false;
	u64 disk_bytenr = 0;

	path = btrfs_alloc_path();
	if (!path) {
		extent_clear_unlock_delalloc(inode, start, end, locked_page,
					     EXTENT_LOCKED | EXTENT_DELALLOC |
					     EXTENT_DO_ACCOUNTING |
					     EXTENT_DEFRAG, PAGE_UNLOCK |
					     PAGE_CLEAR_DIRTY |
					     PAGE_SET_WRITEBACK |
					     PAGE_END_WRITEBACK);
		return -ENOMEM;
	}

	while (1) {
		struct btrfs_key found_key;
		struct btrfs_file_extent_item *fi;
		struct extent_buffer *leaf;
		u64 extent_end;
		u64 extent_offset;
		u64 num_bytes = 0;
		u64 disk_num_bytes;
		u64 ram_bytes;
		int extent_type;

		nocow = false;

		ret = btrfs_lookup_file_extent(NULL, root, path, ino,
					       cur_offset, 0);
		if (ret < 0)
			goto error;

		/*
		 * If there is no extent for our range when doing the initial
		 * search, then go back to the previous slot as it will be the
		 * one containing the search offset
		 */
		if (ret > 0 && path->slots[0] > 0 && check_prev) {
			leaf = path->nodes[0];
			btrfs_item_key_to_cpu(leaf, &found_key,
					      path->slots[0] - 1);
			if (found_key.objectid == ino &&
			    found_key.type == BTRFS_EXTENT_DATA_KEY)
				path->slots[0]--;
		}
		check_prev = false;
next_slot:
		/* Go to next leaf if we have exhausted the current one */
		leaf = path->nodes[0];
		if (path->slots[0] >= btrfs_header_nritems(leaf)) {
			ret = btrfs_next_leaf(root, path);
			if (ret < 0) {
				if (cow_start != (u64)-1)
					cur_offset = cow_start;
				goto error;
			}
			if (ret > 0)
				break;
			leaf = path->nodes[0];
		}

		btrfs_item_key_to_cpu(leaf, &found_key, path->slots[0]);

		/* Didn't find anything for our INO */
		if (found_key.objectid > ino)
			break;
		/*
		 * Keep searching until we find an EXTENT_ITEM or there are no
		 * more extents for this inode
		 */
		if (WARN_ON_ONCE(found_key.objectid < ino) ||
		    found_key.type < BTRFS_EXTENT_DATA_KEY) {
			path->slots[0]++;
			goto next_slot;
		}

		/* Found key is not EXTENT_DATA_KEY or starts after req range */
		if (found_key.type > BTRFS_EXTENT_DATA_KEY ||
		    found_key.offset > end)
			break;

		/*
		 * If the found extent starts after requested offset, then
		 * adjust extent_end to be right before this extent begins
		 */
		if (found_key.offset > cur_offset) {
			extent_end = found_key.offset;
			extent_type = 0;
			goto out_check;
		}

		/*
		 * Found extent which begins before our range and potentially
		 * intersect it
		 */
		fi = btrfs_item_ptr(leaf, path->slots[0],
				    struct btrfs_file_extent_item);
		extent_type = btrfs_file_extent_type(leaf, fi);

		ram_bytes = btrfs_file_extent_ram_bytes(leaf, fi);
		if (extent_type == BTRFS_FILE_EXTENT_REG ||
		    extent_type == BTRFS_FILE_EXTENT_PREALLOC) {
			disk_bytenr = btrfs_file_extent_disk_bytenr(leaf, fi);
			extent_offset = btrfs_file_extent_offset(leaf, fi);
			extent_end = found_key.offset +
				btrfs_file_extent_num_bytes(leaf, fi);
			disk_num_bytes =
				btrfs_file_extent_disk_num_bytes(leaf, fi);
			/*
			 * If the extent we got ends before our current offset,
			 * skip to the next extent.
			 */
			if (extent_end <= cur_offset) {
				path->slots[0]++;
				goto next_slot;
			}
			/* Skip holes */
			if (disk_bytenr == 0)
				goto out_check;
			/* Skip compressed/encrypted/encoded extents */
			if (btrfs_file_extent_compression(leaf, fi) ||
			    btrfs_file_extent_encryption(leaf, fi) ||
			    btrfs_file_extent_other_encoding(leaf, fi))
				goto out_check;
			/*
			 * If extent is created before the last volume's snapshot
			 * this implies the extent is shared, hence we can't do
			 * nocow. This is the same check as in
			 * btrfs_cross_ref_exist but without calling
			 * btrfs_search_slot.
			 */
			if (!freespace_inode &&
			    btrfs_file_extent_generation(leaf, fi) <=
			    btrfs_root_last_snapshot(&root->root_item))
				goto out_check;
			if (extent_type == BTRFS_FILE_EXTENT_REG && !force)
				goto out_check;

			/*
			 * The following checks can be expensive, as they need to
			 * take other locks and do btree or rbtree searches, so
			 * release the path to avoid blocking other tasks for too
			 * long.
			 */
			btrfs_release_path(path);

			/* If extent is RO, we must COW it */
			if (btrfs_extent_readonly(fs_info, disk_bytenr))
				goto out_check;
			ret = btrfs_cross_ref_exist(root, ino,
						    found_key.offset -
						    extent_offset, disk_bytenr, false);
			if (ret) {
				/*
				 * ret could be -EIO if the above fails to read
				 * metadata.
				 */
				if (ret < 0) {
					if (cow_start != (u64)-1)
						cur_offset = cow_start;
					goto error;
				}

				WARN_ON_ONCE(freespace_inode);
				goto out_check;
			}
			disk_bytenr += extent_offset;
			disk_bytenr += cur_offset - found_key.offset;
			num_bytes = min(end + 1, extent_end) - cur_offset;
			/*
			 * If there are pending snapshots for this root, we
			 * fall into common COW way
			 */
			if (!freespace_inode && atomic_read(&root->snapshot_force_cow))
				goto out_check;
			/*
			 * force cow if csum exists in the range.
			 * this ensure that csum for a given extent are
			 * either valid or do not exist.
			 */
			ret = csum_exist_in_range(fs_info, disk_bytenr,
						  num_bytes);
			if (ret) {
				/*
				 * ret could be -EIO if the above fails to read
				 * metadata.
				 */
				if (ret < 0) {
					if (cow_start != (u64)-1)
						cur_offset = cow_start;
					goto error;
				}
				WARN_ON_ONCE(freespace_inode);
				goto out_check;
			}
			if (!btrfs_inc_nocow_writers(fs_info, disk_bytenr))
				goto out_check;
			nocow = true;
		} else if (extent_type == BTRFS_FILE_EXTENT_INLINE) {
			extent_end = found_key.offset + ram_bytes;
			extent_end = ALIGN(extent_end, fs_info->sectorsize);
			/* Skip extents outside of our requested range */
			if (extent_end <= start) {
				path->slots[0]++;
				goto next_slot;
			}
		} else {
			/* If this triggers then we have a memory corruption */
			BUG();
		}
out_check:
		/*
		 * If nocow is false then record the beginning of the range
		 * that needs to be COWed
		 */
		if (!nocow) {
			if (cow_start == (u64)-1)
				cow_start = cur_offset;
			cur_offset = extent_end;
			if (cur_offset > end)
				break;
			if (!path->nodes[0])
				continue;
			path->slots[0]++;
			goto next_slot;
		}

		/*
		 * COW range from cow_start to found_key.offset - 1. As the key
		 * will contain the beginning of the first extent that can be
		 * NOCOW, following one which needs to be COW'ed
		 */
		if (cow_start != (u64)-1) {
			ret = fallback_to_cow(inode, locked_page,
					      cow_start, found_key.offset - 1,
					      page_started, nr_written);
			if (ret)
				goto error;
			cow_start = (u64)-1;
		}

		if (extent_type == BTRFS_FILE_EXTENT_PREALLOC) {
			u64 orig_start = found_key.offset - extent_offset;
			struct extent_map *em;

			em = create_io_em(inode, cur_offset, num_bytes,
					  orig_start,
					  disk_bytenr, /* block_start */
					  num_bytes, /* block_len */
					  disk_num_bytes, /* orig_block_len */
					  ram_bytes, BTRFS_COMPRESS_NONE,
					  BTRFS_ORDERED_PREALLOC);
			if (IS_ERR(em)) {
				ret = PTR_ERR(em);
				goto error;
			}
			free_extent_map(em);
			ret = btrfs_add_ordered_extent(inode, cur_offset,
						       disk_bytenr, num_bytes,
						       num_bytes,
						       BTRFS_ORDERED_PREALLOC);
			if (ret) {
				btrfs_drop_extent_cache(inode, cur_offset,
							cur_offset + num_bytes - 1,
							0);
				goto error;
			}
		} else {
			ret = btrfs_add_ordered_extent(inode, cur_offset,
						       disk_bytenr, num_bytes,
						       num_bytes,
						       BTRFS_ORDERED_NOCOW);
			if (ret)
				goto error;
		}

		if (nocow)
			btrfs_dec_nocow_writers(fs_info, disk_bytenr);
		nocow = false;

		if (root->root_key.objectid ==
		    BTRFS_DATA_RELOC_TREE_OBJECTID)
			/*
			 * Error handled later, as we must prevent
			 * extent_clear_unlock_delalloc() in error handler
			 * from freeing metadata of created ordered extent.
			 */
			ret = btrfs_reloc_clone_csums(inode, cur_offset,
						      num_bytes);

		extent_clear_unlock_delalloc(inode, cur_offset,
					     cur_offset + num_bytes - 1,
					     locked_page, EXTENT_LOCKED |
					     EXTENT_DELALLOC |
					     EXTENT_CLEAR_DATA_RESV,
					     PAGE_UNLOCK | PAGE_SET_PRIVATE2);

		cur_offset = extent_end;

		/*
		 * btrfs_reloc_clone_csums() error, now we're OK to call error
		 * handler, as metadata for created ordered extent will only
		 * be freed by btrfs_finish_ordered_io().
		 */
		if (ret)
			goto error;
		if (cur_offset > end)
			break;
	}
	btrfs_release_path(path);

	if (cur_offset <= end && cow_start == (u64)-1)
		cow_start = cur_offset;

	if (cow_start != (u64)-1) {
		cur_offset = end;
		ret = fallback_to_cow(inode, locked_page, cow_start, end,
				      page_started, nr_written);
		if (ret)
			goto error;
	}

error:
	if (nocow)
		btrfs_dec_nocow_writers(fs_info, disk_bytenr);

	if (ret && cur_offset < end)
		extent_clear_unlock_delalloc(inode, cur_offset, end,
					     locked_page, EXTENT_LOCKED |
					     EXTENT_DELALLOC | EXTENT_DEFRAG |
					     EXTENT_DO_ACCOUNTING, PAGE_UNLOCK |
					     PAGE_CLEAR_DIRTY |
					     PAGE_SET_WRITEBACK |
					     PAGE_END_WRITEBACK);
	btrfs_free_path(path);
	return ret;
}

static inline int need_force_cow(struct btrfs_inode *inode, u64 start, u64 end)
{

	if (!(inode->flags & BTRFS_INODE_NODATACOW) &&
	    !(inode->flags & BTRFS_INODE_PREALLOC))
		return 0;

	/*
	 * @defrag_bytes is a hint value, no spinlock held here,
	 * if is not zero, it means the file is defragging.
	 * Force cow if given extent needs to be defragged.
	 */
	if (inode->defrag_bytes &&
	    test_range_bit(&inode->io_tree, start, end, EXTENT_DEFRAG, 0, NULL))
		return 1;

	return 0;
}

/*
 * Function to process delayed allocation (create CoW) for ranges which are
 * being touched for the first time.
 */
int btrfs_run_delalloc_range(struct btrfs_inode *inode, struct page *locked_page,
		u64 start, u64 end, int *page_started, unsigned long *nr_written,
		struct writeback_control *wbc)
{
	int ret;
	int force_cow = need_force_cow(inode, start, end);

	if (inode->flags & BTRFS_INODE_NODATACOW && !force_cow) {
		ret = run_delalloc_nocow(inode, locked_page, start, end,
					 page_started, 1, nr_written);
	} else if (inode->flags & BTRFS_INODE_PREALLOC && !force_cow) {
		ret = run_delalloc_nocow(inode, locked_page, start, end,
					 page_started, 0, nr_written);
	} else if (!inode_can_compress(inode) ||
		   !inode_need_compress(inode, start, end)) {
		ret = cow_file_range(inode, locked_page, start, end,
				     page_started, nr_written, 1);
	} else {
		set_bit(BTRFS_INODE_HAS_ASYNC_EXTENT, &inode->runtime_flags);
		ret = cow_file_range_async(inode, wbc, locked_page, start, end,
					   page_started, nr_written);
	}
	if (ret)
		btrfs_cleanup_ordered_extents(inode, locked_page, start,
					      end - start + 1);
	return ret;
}

void btrfs_split_delalloc_extent(struct inode *inode,
				 struct extent_state *orig, u64 split)
{
	u64 size;

	/* not delalloc, ignore it */
	if (!(orig->state & EXTENT_DELALLOC))
		return;

	size = orig->end - orig->start + 1;
	if (size > BTRFS_MAX_EXTENT_SIZE) {
		u32 num_extents;
		u64 new_size;

		/*
		 * See the explanation in btrfs_merge_delalloc_extent, the same
		 * applies here, just in reverse.
		 */
		new_size = orig->end - split + 1;
		num_extents = count_max_extents(new_size);
		new_size = split - orig->start;
		num_extents += count_max_extents(new_size);
		if (count_max_extents(size) >= num_extents)
			return;
	}

	spin_lock(&BTRFS_I(inode)->lock);
	btrfs_mod_outstanding_extents(BTRFS_I(inode), 1);
	spin_unlock(&BTRFS_I(inode)->lock);
}

/*
 * Handle merged delayed allocation extents so we can keep track of new extents
 * that are just merged onto old extents, such as when we are doing sequential
 * writes, so we can properly account for the metadata space we'll need.
 */
void btrfs_merge_delalloc_extent(struct inode *inode, struct extent_state *new,
				 struct extent_state *other)
{
	u64 new_size, old_size;
	u32 num_extents;

	/* not delalloc, ignore it */
	if (!(other->state & EXTENT_DELALLOC))
		return;

	if (new->start > other->start)
		new_size = new->end - other->start + 1;
	else
		new_size = other->end - new->start + 1;

	/* we're not bigger than the max, unreserve the space and go */
	if (new_size <= BTRFS_MAX_EXTENT_SIZE) {
		spin_lock(&BTRFS_I(inode)->lock);
		btrfs_mod_outstanding_extents(BTRFS_I(inode), -1);
		spin_unlock(&BTRFS_I(inode)->lock);
		return;
	}

	/*
	 * We have to add up either side to figure out how many extents were
	 * accounted for before we merged into one big extent.  If the number of
	 * extents we accounted for is <= the amount we need for the new range
	 * then we can return, otherwise drop.  Think of it like this
	 *
	 * [ 4k][MAX_SIZE]
	 *
	 * So we've grown the extent by a MAX_SIZE extent, this would mean we
	 * need 2 outstanding extents, on one side we have 1 and the other side
	 * we have 1 so they are == and we can return.  But in this case
	 *
	 * [MAX_SIZE+4k][MAX_SIZE+4k]
	 *
	 * Each range on their own accounts for 2 extents, but merged together
	 * they are only 3 extents worth of accounting, so we need to drop in
	 * this case.
	 */
	old_size = other->end - other->start + 1;
	num_extents = count_max_extents(old_size);
	old_size = new->end - new->start + 1;
	num_extents += count_max_extents(old_size);
	if (count_max_extents(new_size) >= num_extents)
		return;

	spin_lock(&BTRFS_I(inode)->lock);
	btrfs_mod_outstanding_extents(BTRFS_I(inode), -1);
	spin_unlock(&BTRFS_I(inode)->lock);
}

static void btrfs_add_delalloc_inodes(struct btrfs_root *root,
				      struct inode *inode)
{
	struct btrfs_fs_info *fs_info = btrfs_sb(inode->i_sb);

	spin_lock(&root->delalloc_lock);
	if (list_empty(&BTRFS_I(inode)->delalloc_inodes)) {
		list_add_tail(&BTRFS_I(inode)->delalloc_inodes,
			      &root->delalloc_inodes);
		set_bit(BTRFS_INODE_IN_DELALLOC_LIST,
			&BTRFS_I(inode)->runtime_flags);
		root->nr_delalloc_inodes++;
		if (root->nr_delalloc_inodes == 1) {
			spin_lock(&fs_info->delalloc_root_lock);
			BUG_ON(!list_empty(&root->delalloc_root));
			list_add_tail(&root->delalloc_root,
				      &fs_info->delalloc_roots);
			spin_unlock(&fs_info->delalloc_root_lock);
		}
	}
	spin_unlock(&root->delalloc_lock);
}


void __btrfs_del_delalloc_inode(struct btrfs_root *root,
				struct btrfs_inode *inode)
{
	struct btrfs_fs_info *fs_info = root->fs_info;

	if (!list_empty(&inode->delalloc_inodes)) {
		list_del_init(&inode->delalloc_inodes);
		clear_bit(BTRFS_INODE_IN_DELALLOC_LIST,
			  &inode->runtime_flags);
		root->nr_delalloc_inodes--;
		if (!root->nr_delalloc_inodes) {
			ASSERT(list_empty(&root->delalloc_inodes));
			spin_lock(&fs_info->delalloc_root_lock);
			BUG_ON(list_empty(&root->delalloc_root));
			list_del_init(&root->delalloc_root);
			spin_unlock(&fs_info->delalloc_root_lock);
		}
	}
}

static void btrfs_del_delalloc_inode(struct btrfs_root *root,
				     struct btrfs_inode *inode)
{
	spin_lock(&root->delalloc_lock);
	__btrfs_del_delalloc_inode(root, inode);
	spin_unlock(&root->delalloc_lock);
}

/*
 * Properly track delayed allocation bytes in the inode and to maintain the
 * list of inodes that have pending delalloc work to be done.
 */
void btrfs_set_delalloc_extent(struct inode *inode, struct extent_state *state,
			       unsigned *bits)
{
	struct btrfs_fs_info *fs_info = btrfs_sb(inode->i_sb);

	if ((*bits & EXTENT_DEFRAG) && !(*bits & EXTENT_DELALLOC))
		WARN_ON(1);
	/*
	 * set_bit and clear bit hooks normally require _irqsave/restore
	 * but in this case, we are only testing for the DELALLOC
	 * bit, which is only set or cleared with irqs on
	 */
	if (!(state->state & EXTENT_DELALLOC) && (*bits & EXTENT_DELALLOC)) {
		struct btrfs_root *root = BTRFS_I(inode)->root;
		u64 len = state->end + 1 - state->start;
		u32 num_extents = count_max_extents(len);
		bool do_list = !btrfs_is_free_space_inode(BTRFS_I(inode));

		spin_lock(&BTRFS_I(inode)->lock);
		btrfs_mod_outstanding_extents(BTRFS_I(inode), num_extents);
		spin_unlock(&BTRFS_I(inode)->lock);

		/* For sanity tests */
		if (btrfs_is_testing(fs_info))
			return;

		percpu_counter_add_batch(&fs_info->delalloc_bytes, len,
					 fs_info->delalloc_batch);
		spin_lock(&BTRFS_I(inode)->lock);
		BTRFS_I(inode)->delalloc_bytes += len;
		if (*bits & EXTENT_DEFRAG)
			BTRFS_I(inode)->defrag_bytes += len;
		if (do_list && !test_bit(BTRFS_INODE_IN_DELALLOC_LIST,
					 &BTRFS_I(inode)->runtime_flags))
			btrfs_add_delalloc_inodes(root, inode);
		spin_unlock(&BTRFS_I(inode)->lock);
	}

	if (!(state->state & EXTENT_DELALLOC_NEW) &&
	    (*bits & EXTENT_DELALLOC_NEW)) {
		spin_lock(&BTRFS_I(inode)->lock);
		BTRFS_I(inode)->new_delalloc_bytes += state->end + 1 -
			state->start;
		spin_unlock(&BTRFS_I(inode)->lock);
	}
}

/*
 * Once a range is no longer delalloc this function ensures that proper
 * accounting happens.
 */
void btrfs_clear_delalloc_extent(struct inode *vfs_inode,
				 struct extent_state *state, unsigned *bits)
{
	struct btrfs_inode *inode = BTRFS_I(vfs_inode);
	struct btrfs_fs_info *fs_info = btrfs_sb(vfs_inode->i_sb);
	u64 len = state->end + 1 - state->start;
	u32 num_extents = count_max_extents(len);

	if ((state->state & EXTENT_DEFRAG) && (*bits & EXTENT_DEFRAG)) {
		spin_lock(&inode->lock);
		inode->defrag_bytes -= len;
		spin_unlock(&inode->lock);
	}

	/*
	 * set_bit and clear bit hooks normally require _irqsave/restore
	 * but in this case, we are only testing for the DELALLOC
	 * bit, which is only set or cleared with irqs on
	 */
	if ((state->state & EXTENT_DELALLOC) && (*bits & EXTENT_DELALLOC)) {
		struct btrfs_root *root = inode->root;
		bool do_list = !btrfs_is_free_space_inode(inode);

		spin_lock(&inode->lock);
		btrfs_mod_outstanding_extents(inode, -num_extents);
		spin_unlock(&inode->lock);

		/*
		 * We don't reserve metadata space for space cache inodes so we
		 * don't need to call delalloc_release_metadata if there is an
		 * error.
		 */
		if (*bits & EXTENT_CLEAR_META_RESV &&
		    root != fs_info->tree_root)
			btrfs_delalloc_release_metadata(inode, len, false);

		/* For sanity tests. */
		if (btrfs_is_testing(fs_info))
			return;

		if (root->root_key.objectid != BTRFS_DATA_RELOC_TREE_OBJECTID &&
		    do_list && !(state->state & EXTENT_NORESERVE) &&
		    (*bits & EXTENT_CLEAR_DATA_RESV))
			btrfs_free_reserved_data_space_noquota(fs_info, len);

		percpu_counter_add_batch(&fs_info->delalloc_bytes, -len,
					 fs_info->delalloc_batch);
		spin_lock(&inode->lock);
		inode->delalloc_bytes -= len;
		if (do_list && inode->delalloc_bytes == 0 &&
		    test_bit(BTRFS_INODE_IN_DELALLOC_LIST,
					&inode->runtime_flags))
			btrfs_del_delalloc_inode(root, inode);
		spin_unlock(&inode->lock);
	}

	if ((state->state & EXTENT_DELALLOC_NEW) &&
	    (*bits & EXTENT_DELALLOC_NEW)) {
		spin_lock(&inode->lock);
		ASSERT(inode->new_delalloc_bytes >= len);
		inode->new_delalloc_bytes -= len;
		if (*bits & EXTENT_ADD_INODE_BYTES)
			inode_add_bytes(&inode->vfs_inode, len);
		spin_unlock(&inode->lock);
	}
}

/*
 * btrfs_bio_fits_in_stripe - Checks whether the size of the given bio will fit
 * in a chunk's stripe. This function ensures that bios do not span a
 * stripe/chunk
 *
 * @page - The page we are about to add to the bio
 * @size - size we want to add to the bio
 * @bio - bio we want to ensure is smaller than a stripe
 * @bio_flags - flags of the bio
 *
 * return 1 if page cannot be added to the bio
 * return 0 if page can be added to the bio
 * return error otherwise
 */
int btrfs_bio_fits_in_stripe(struct page *page, size_t size, struct bio *bio,
			     unsigned long bio_flags)
{
	struct inode *inode = page->mapping->host;
	struct btrfs_fs_info *fs_info = btrfs_sb(inode->i_sb);
	u64 logical = bio->bi_iter.bi_sector << 9;
	u64 length = 0;
	u64 map_length;
	int ret;
	struct btrfs_io_geometry geom;

	if (bio_flags & EXTENT_BIO_COMPRESSED)
		return 0;

	length = bio->bi_iter.bi_size;
	map_length = length;
	ret = btrfs_get_io_geometry(fs_info, btrfs_op(bio), logical, map_length,
				    &geom);
	if (ret < 0)
		return ret;

	if (geom.len < length + size)
		return 1;
	return 0;
}

/*
 * in order to insert checksums into the metadata in large chunks,
 * we wait until bio submission time.   All the pages in the bio are
 * checksummed and sums are attached onto the ordered extent record.
 *
 * At IO completion time the cums attached on the ordered extent record
 * are inserted into the btree
 */
static blk_status_t btrfs_submit_bio_start(struct inode *inode, struct bio *bio,
					   u64 dio_file_offset)
{
	return btrfs_csum_one_bio(BTRFS_I(inode), bio, 0, 0);
}

/*
 * extent_io.c submission hook. This does the right thing for csum calculation
 * on write, or reading the csums from the tree before a read.
 *
 * Rules about async/sync submit,
 * a) read:				sync submit
 *
 * b) write without checksum:		sync submit
 *
 * c) write with checksum:
 *    c-1) if bio is issued by fsync:	sync submit
 *         (sync_writers != 0)
 *
 *    c-2) if root is reloc root:	sync submit
 *         (only in case of buffered IO)
 *
 *    c-3) otherwise:			async submit
 */
blk_status_t btrfs_submit_data_bio(struct inode *inode, struct bio *bio,
				   int mirror_num, unsigned long bio_flags)

{
	struct btrfs_fs_info *fs_info = btrfs_sb(inode->i_sb);
	struct btrfs_root *root = BTRFS_I(inode)->root;
	enum btrfs_wq_endio_type metadata = BTRFS_WQ_ENDIO_DATA;
	blk_status_t ret = 0;
	int skip_sum;
	int async = !atomic_read(&BTRFS_I(inode)->sync_writers);

	skip_sum = (BTRFS_I(inode)->flags & BTRFS_INODE_NODATASUM) ||
		   !fs_info->csum_root;

	if (btrfs_is_free_space_inode(BTRFS_I(inode)))
		metadata = BTRFS_WQ_ENDIO_FREE_SPACE;

	if (bio_op(bio) != REQ_OP_WRITE) {
		ret = btrfs_bio_wq_end_io(fs_info, bio, metadata);
		if (ret)
			goto out;

		if (bio_flags & EXTENT_BIO_COMPRESSED) {
			ret = btrfs_submit_compressed_read(inode, bio,
							   mirror_num,
							   bio_flags);
			goto out;
		} else {
			/*
			 * Lookup bio sums does extra checks around whether we
			 * need to csum or not, which is why we ignore skip_sum
			 * here.
			 */
			ret = btrfs_lookup_bio_sums(inode, bio, NULL);
			if (ret)
				goto out;
		}
		goto mapit;
	} else if (async && !skip_sum) {
		/* csum items have already been cloned */
		if (root->root_key.objectid == BTRFS_DATA_RELOC_TREE_OBJECTID)
			goto mapit;
		/* we're doing a write, do the async checksumming */
		ret = btrfs_wq_submit_bio(inode, bio, mirror_num, bio_flags,
					  0, btrfs_submit_bio_start);
		goto out;
	} else if (!skip_sum) {
		ret = btrfs_csum_one_bio(BTRFS_I(inode), bio, 0, 0);
		if (ret)
			goto out;
	}

mapit:
	ret = btrfs_map_bio(fs_info, bio, mirror_num);

out:
	if (ret) {
		bio->bi_status = ret;
		bio_endio(bio);
	}
	return ret;
}

/*
 * given a list of ordered sums record them in the inode.  This happens
 * at IO completion time based on sums calculated at bio submission time.
 */
static int add_pending_csums(struct btrfs_trans_handle *trans,
			     struct list_head *list)
{
	struct btrfs_ordered_sum *sum;
	int ret;

	list_for_each_entry(sum, list, list) {
		trans->adding_csums = true;
		ret = btrfs_csum_file_blocks(trans, trans->fs_info->csum_root, sum);
		trans->adding_csums = false;
		if (ret)
			return ret;
	}
	return 0;
}

static int btrfs_find_new_delalloc_bytes(struct btrfs_inode *inode,
					 const u64 start,
					 const u64 len,
					 struct extent_state **cached_state)
{
	u64 search_start = start;
	const u64 end = start + len - 1;

	while (search_start < end) {
		const u64 search_len = end - search_start + 1;
		struct extent_map *em;
		u64 em_len;
		int ret = 0;

		em = btrfs_get_extent(inode, NULL, 0, search_start, search_len);
		if (IS_ERR(em))
			return PTR_ERR(em);

		if (em->block_start != EXTENT_MAP_HOLE)
			goto next;

		em_len = em->len;
		if (em->start < search_start)
			em_len -= search_start - em->start;
		if (em_len > search_len)
			em_len = search_len;

		ret = set_extent_bit(&inode->io_tree, search_start,
				     search_start + em_len - 1,
				     EXTENT_DELALLOC_NEW, 0, NULL, cached_state,
				     GFP_NOFS, NULL);
next:
		search_start = extent_map_end(em);
		free_extent_map(em);
		if (ret)
			return ret;
	}
	return 0;
}

int btrfs_set_extent_delalloc(struct btrfs_inode *inode, u64 start, u64 end,
			      unsigned int extra_bits,
			      struct extent_state **cached_state)
{
	WARN_ON(PAGE_ALIGNED(end));

	if (start >= i_size_read(&inode->vfs_inode) &&
	    !(inode->flags & BTRFS_INODE_PREALLOC)) {
		/*
		 * There can't be any extents following eof in this case so just
		 * set the delalloc new bit for the range directly.
		 */
		extra_bits |= EXTENT_DELALLOC_NEW;
	} else {
		int ret;

		ret = btrfs_find_new_delalloc_bytes(inode, start,
						    end + 1 - start,
						    cached_state);
		if (ret)
			return ret;
	}

	return set_extent_delalloc(&inode->io_tree, start, end, extra_bits,
				   cached_state);
}

/* see btrfs_writepage_start_hook for details on why this is required */
struct btrfs_writepage_fixup {
	struct page *page;
	struct inode *inode;
	struct btrfs_work work;
};

static void btrfs_writepage_fixup_worker(struct btrfs_work *work)
{
	struct btrfs_writepage_fixup *fixup;
	struct btrfs_ordered_extent *ordered;
	struct extent_state *cached_state = NULL;
	struct extent_changeset *data_reserved = NULL;
	struct page *page;
	struct btrfs_inode *inode;
	u64 page_start;
	u64 page_end;
	int ret = 0;
	bool free_delalloc_space = true;

	fixup = container_of(work, struct btrfs_writepage_fixup, work);
	page = fixup->page;
	inode = BTRFS_I(fixup->inode);
	page_start = page_offset(page);
	page_end = page_offset(page) + PAGE_SIZE - 1;

	/*
	 * This is similar to page_mkwrite, we need to reserve the space before
	 * we take the page lock.
	 */
	ret = btrfs_delalloc_reserve_space(inode, &data_reserved, page_start,
					   PAGE_SIZE);
again:
	lock_page(page);

	/*
	 * Before we queued this fixup, we took a reference on the page.
	 * page->mapping may go NULL, but it shouldn't be moved to a different
	 * address space.
	 */
	if (!page->mapping || !PageDirty(page) || !PageChecked(page)) {
		/*
		 * Unfortunately this is a little tricky, either
		 *
		 * 1) We got here and our page had already been dealt with and
		 *    we reserved our space, thus ret == 0, so we need to just
		 *    drop our space reservation and bail.  This can happen the
		 *    first time we come into the fixup worker, or could happen
		 *    while waiting for the ordered extent.
		 * 2) Our page was already dealt with, but we happened to get an
		 *    ENOSPC above from the btrfs_delalloc_reserve_space.  In
		 *    this case we obviously don't have anything to release, but
		 *    because the page was already dealt with we don't want to
		 *    mark the page with an error, so make sure we're resetting
		 *    ret to 0.  This is why we have this check _before_ the ret
		 *    check, because we do not want to have a surprise ENOSPC
		 *    when the page was already properly dealt with.
		 */
		if (!ret) {
			btrfs_delalloc_release_extents(inode, PAGE_SIZE);
			btrfs_delalloc_release_space(inode, data_reserved,
						     page_start, PAGE_SIZE,
						     true);
		}
		ret = 0;
		goto out_page;
	}

	/*
	 * We can't mess with the page state unless it is locked, so now that
	 * it is locked bail if we failed to make our space reservation.
	 */
	if (ret)
		goto out_page;

	lock_extent_bits(&inode->io_tree, page_start, page_end, &cached_state);

	/* already ordered? We're done */
	if (PagePrivate2(page))
		goto out_reserved;

	ordered = btrfs_lookup_ordered_range(inode, page_start, PAGE_SIZE);
	if (ordered) {
		unlock_extent_cached(&inode->io_tree, page_start, page_end,
				     &cached_state);
		unlock_page(page);
		btrfs_start_ordered_extent(ordered, 1);
		btrfs_put_ordered_extent(ordered);
		goto again;
	}

	ret = btrfs_set_extent_delalloc(inode, page_start, page_end, 0,
					&cached_state);
	if (ret)
		goto out_reserved;

	/*
	 * Everything went as planned, we're now the owner of a dirty page with
	 * delayed allocation bits set and space reserved for our COW
	 * destination.
	 *
	 * The page was dirty when we started, nothing should have cleaned it.
	 */
	BUG_ON(!PageDirty(page));
	free_delalloc_space = false;
out_reserved:
	btrfs_delalloc_release_extents(inode, PAGE_SIZE);
	if (free_delalloc_space)
		btrfs_delalloc_release_space(inode, data_reserved, page_start,
					     PAGE_SIZE, true);
	unlock_extent_cached(&inode->io_tree, page_start, page_end,
			     &cached_state);
out_page:
	if (ret) {
		/*
		 * We hit ENOSPC or other errors.  Update the mapping and page
		 * to reflect the errors and clean the page.
		 */
		mapping_set_error(page->mapping, ret);
		end_extent_writepage(page, ret, page_start, page_end);
		clear_page_dirty_for_io(page);
		SetPageError(page);
	}
	ClearPageChecked(page);
	unlock_page(page);
	put_page(page);
	kfree(fixup);
	extent_changeset_free(data_reserved);
	/*
	 * As a precaution, do a delayed iput in case it would be the last iput
	 * that could need flushing space. Recursing back to fixup worker would
	 * deadlock.
	 */
	btrfs_add_delayed_iput(&inode->vfs_inode);
}

/*
 * There are a few paths in the higher layers of the kernel that directly
 * set the page dirty bit without asking the filesystem if it is a
 * good idea.  This causes problems because we want to make sure COW
 * properly happens and the data=ordered rules are followed.
 *
 * In our case any range that doesn't have the ORDERED bit set
 * hasn't been properly setup for IO.  We kick off an async process
 * to fix it up.  The async helper will wait for ordered extents, set
 * the delalloc bit and make it safe to write the page.
 */
int btrfs_writepage_cow_fixup(struct page *page, u64 start, u64 end)
{
	struct inode *inode = page->mapping->host;
	struct btrfs_fs_info *fs_info = btrfs_sb(inode->i_sb);
	struct btrfs_writepage_fixup *fixup;

	/* this page is properly in the ordered list */
	if (TestClearPagePrivate2(page))
		return 0;

	/*
	 * PageChecked is set below when we create a fixup worker for this page,
	 * don't try to create another one if we're already PageChecked()
	 *
	 * The extent_io writepage code will redirty the page if we send back
	 * EAGAIN.
	 */
	if (PageChecked(page))
		return -EAGAIN;

	fixup = kzalloc(sizeof(*fixup), GFP_NOFS);
	if (!fixup)
		return -EAGAIN;

	/*
	 * We are already holding a reference to this inode from
	 * write_cache_pages.  We need to hold it because the space reservation
	 * takes place outside of the page lock, and we can't trust
	 * page->mapping outside of the page lock.
	 */
	ihold(inode);
	SetPageChecked(page);
	get_page(page);
	btrfs_init_work(&fixup->work, btrfs_writepage_fixup_worker, NULL, NULL);
	fixup->page = page;
	fixup->inode = inode;
	btrfs_queue_work(fs_info->fixup_workers, &fixup->work);

	return -EAGAIN;
}

static int insert_reserved_file_extent(struct btrfs_trans_handle *trans,
				       struct btrfs_inode *inode, u64 file_pos,
				       struct btrfs_file_extent_item *stack_fi,
				       const bool update_inode_bytes,
				       u64 qgroup_reserved)
{
	struct btrfs_root *root = inode->root;
	const u64 sectorsize = root->fs_info->sectorsize;
	struct btrfs_path *path;
	struct extent_buffer *leaf;
	struct btrfs_key ins;
	u64 disk_num_bytes = btrfs_stack_file_extent_disk_num_bytes(stack_fi);
	u64 disk_bytenr = btrfs_stack_file_extent_disk_bytenr(stack_fi);
	u64 num_bytes = btrfs_stack_file_extent_num_bytes(stack_fi);
	u64 ram_bytes = btrfs_stack_file_extent_ram_bytes(stack_fi);
	struct btrfs_drop_extents_args drop_args = { 0 };
	int ret;

	path = btrfs_alloc_path();
	if (!path)
		return -ENOMEM;

	/*
	 * we may be replacing one extent in the tree with another.
	 * The new extent is pinned in the extent map, and we don't want
	 * to drop it from the cache until it is completely in the btree.
	 *
	 * So, tell btrfs_drop_extents to leave this extent in the cache.
	 * the caller is expected to unpin it and allow it to be merged
	 * with the others.
	 */
	drop_args.path = path;
	drop_args.start = file_pos;
	drop_args.end = file_pos + num_bytes;
	drop_args.replace_extent = true;
	drop_args.extent_item_size = sizeof(*stack_fi);
	ret = btrfs_drop_extents(trans, root, inode, &drop_args);
	if (ret)
		goto out;

	if (!drop_args.extent_inserted) {
		ins.objectid = btrfs_ino(inode);
		ins.offset = file_pos;
		ins.type = BTRFS_EXTENT_DATA_KEY;

		ret = btrfs_insert_empty_item(trans, root, path, &ins,
					      sizeof(*stack_fi));
		if (ret)
			goto out;
	}
	leaf = path->nodes[0];
	btrfs_set_stack_file_extent_generation(stack_fi, trans->transid);
	write_extent_buffer(leaf, stack_fi,
			btrfs_item_ptr_offset(leaf, path->slots[0]),
			sizeof(struct btrfs_file_extent_item));

	btrfs_mark_buffer_dirty(leaf);
	btrfs_release_path(path);

	/*
	 * If we dropped an inline extent here, we know the range where it is
	 * was not marked with the EXTENT_DELALLOC_NEW bit, so we update the
	 * number of bytes only for that range contaning the inline extent.
	 * The remaining of the range will be processed when clearning the
	 * EXTENT_DELALLOC_BIT bit through the ordered extent completion.
	 */
	if (file_pos == 0 && !IS_ALIGNED(drop_args.bytes_found, sectorsize)) {
		u64 inline_size = round_down(drop_args.bytes_found, sectorsize);

		inline_size = drop_args.bytes_found - inline_size;
		btrfs_update_inode_bytes(inode, sectorsize, inline_size);
		drop_args.bytes_found -= inline_size;
		num_bytes -= sectorsize;
	}

	if (update_inode_bytes)
		btrfs_update_inode_bytes(inode, num_bytes, drop_args.bytes_found);

	ins.objectid = disk_bytenr;
	ins.offset = disk_num_bytes;
	ins.type = BTRFS_EXTENT_ITEM_KEY;

	ret = btrfs_inode_set_file_extent_range(inode, file_pos, ram_bytes);
	if (ret)
		goto out;

	ret = btrfs_alloc_reserved_file_extent(trans, root, btrfs_ino(inode),
					       file_pos, qgroup_reserved, &ins);
out:
	btrfs_free_path(path);

	return ret;
}

static void btrfs_release_delalloc_bytes(struct btrfs_fs_info *fs_info,
					 u64 start, u64 len)
{
	struct btrfs_block_group *cache;

	cache = btrfs_lookup_block_group(fs_info, start);
	ASSERT(cache);

	spin_lock(&cache->lock);
	cache->delalloc_bytes -= len;
	spin_unlock(&cache->lock);

	btrfs_put_block_group(cache);
}

static int insert_ordered_extent_file_extent(struct btrfs_trans_handle *trans,
					     struct btrfs_ordered_extent *oe)
{
	struct btrfs_file_extent_item stack_fi;
	u64 logical_len;
	bool update_inode_bytes;

	memset(&stack_fi, 0, sizeof(stack_fi));
	btrfs_set_stack_file_extent_type(&stack_fi, BTRFS_FILE_EXTENT_REG);
	btrfs_set_stack_file_extent_disk_bytenr(&stack_fi, oe->disk_bytenr);
	btrfs_set_stack_file_extent_disk_num_bytes(&stack_fi,
						   oe->disk_num_bytes);
	if (test_bit(BTRFS_ORDERED_TRUNCATED, &oe->flags))
		logical_len = oe->truncated_len;
	else
		logical_len = oe->num_bytes;
	btrfs_set_stack_file_extent_num_bytes(&stack_fi, logical_len);
	btrfs_set_stack_file_extent_ram_bytes(&stack_fi, logical_len);
	btrfs_set_stack_file_extent_compression(&stack_fi, oe->compress_type);
	/* Encryption and other encoding is reserved and all 0 */

	/*
	 * For delalloc, when completing an ordered extent we update the inode's
	 * bytes when clearing the range in the inode's io tree, so pass false
	 * as the argument 'update_inode_bytes' to insert_reserved_file_extent(),
	 * except if the ordered extent was truncated.
	 */
	update_inode_bytes = test_bit(BTRFS_ORDERED_DIRECT, &oe->flags) ||
			     test_bit(BTRFS_ORDERED_TRUNCATED, &oe->flags);

	return insert_reserved_file_extent(trans, BTRFS_I(oe->inode),
					   oe->file_offset, &stack_fi,
					   update_inode_bytes, oe->qgroup_rsv);
}

/*
 * As ordered data IO finishes, this gets called so we can finish
 * an ordered extent if the range of bytes in the file it covers are
 * fully written.
 */
static int btrfs_finish_ordered_io(struct btrfs_ordered_extent *ordered_extent)
{
	struct btrfs_inode *inode = BTRFS_I(ordered_extent->inode);
	struct btrfs_root *root = inode->root;
	struct btrfs_fs_info *fs_info = root->fs_info;
	struct btrfs_trans_handle *trans = NULL;
	struct extent_io_tree *io_tree = &inode->io_tree;
	struct extent_state *cached_state = NULL;
	u64 start, end;
	int compress_type = 0;
	int ret = 0;
	u64 logical_len = ordered_extent->num_bytes;
	bool freespace_inode;
	bool truncated = false;
	bool clear_reserved_extent = true;
	unsigned int clear_bits = EXTENT_DEFRAG;

	start = ordered_extent->file_offset;
	end = start + ordered_extent->num_bytes - 1;

	if (!test_bit(BTRFS_ORDERED_NOCOW, &ordered_extent->flags) &&
	    !test_bit(BTRFS_ORDERED_PREALLOC, &ordered_extent->flags) &&
	    !test_bit(BTRFS_ORDERED_DIRECT, &ordered_extent->flags))
		clear_bits |= EXTENT_DELALLOC_NEW;

	freespace_inode = btrfs_is_free_space_inode(inode);

	if (test_bit(BTRFS_ORDERED_IOERR, &ordered_extent->flags)) {
		ret = -EIO;
		goto out;
	}

	btrfs_free_io_failure_record(inode, start, end);

	if (test_bit(BTRFS_ORDERED_TRUNCATED, &ordered_extent->flags)) {
		truncated = true;
		logical_len = ordered_extent->truncated_len;
		/* Truncated the entire extent, don't bother adding */
		if (!logical_len)
			goto out;
	}

	if (test_bit(BTRFS_ORDERED_NOCOW, &ordered_extent->flags)) {
		BUG_ON(!list_empty(&ordered_extent->list)); /* Logic error */

		btrfs_inode_safe_disk_i_size_write(inode, 0);
		if (freespace_inode)
			trans = btrfs_join_transaction_spacecache(root);
		else
			trans = btrfs_join_transaction(root);
		if (IS_ERR(trans)) {
			ret = PTR_ERR(trans);
			trans = NULL;
			goto out;
		}
		trans->block_rsv = &inode->block_rsv;
		ret = btrfs_update_inode_fallback(trans, root, inode);
		if (ret) /* -ENOMEM or corruption */
			btrfs_abort_transaction(trans, ret);
		goto out;
	}

	clear_bits |= EXTENT_LOCKED;
	lock_extent_bits(io_tree, start, end, &cached_state);

	if (freespace_inode)
		trans = btrfs_join_transaction_spacecache(root);
	else
		trans = btrfs_join_transaction(root);
	if (IS_ERR(trans)) {
		ret = PTR_ERR(trans);
		trans = NULL;
		goto out;
	}

	trans->block_rsv = &inode->block_rsv;

	if (test_bit(BTRFS_ORDERED_COMPRESSED, &ordered_extent->flags))
		compress_type = ordered_extent->compress_type;
	if (test_bit(BTRFS_ORDERED_PREALLOC, &ordered_extent->flags)) {
		BUG_ON(compress_type);
		ret = btrfs_mark_extent_written(trans, inode,
						ordered_extent->file_offset,
						ordered_extent->file_offset +
						logical_len);
	} else {
		BUG_ON(root == fs_info->tree_root);
		ret = insert_ordered_extent_file_extent(trans, ordered_extent);
		if (!ret) {
			clear_reserved_extent = false;
			btrfs_release_delalloc_bytes(fs_info,
						ordered_extent->disk_bytenr,
						ordered_extent->disk_num_bytes);
		}
	}
	unpin_extent_cache(&inode->extent_tree, ordered_extent->file_offset,
			   ordered_extent->num_bytes, trans->transid);
	if (ret < 0) {
		btrfs_abort_transaction(trans, ret);
		goto out;
	}

	ret = add_pending_csums(trans, &ordered_extent->list);
	if (ret) {
		btrfs_abort_transaction(trans, ret);
		goto out;
	}

	/*
	 * If this is a new delalloc range, clear its new delalloc flag to
	 * update the inode's number of bytes. This needs to be done first
	 * before updating the inode item.
	 */
	if ((clear_bits & EXTENT_DELALLOC_NEW) &&
	    !test_bit(BTRFS_ORDERED_TRUNCATED, &ordered_extent->flags))
		clear_extent_bit(&inode->io_tree, start, end,
				 EXTENT_DELALLOC_NEW | EXTENT_ADD_INODE_BYTES,
				 0, 0, &cached_state);

	btrfs_inode_safe_disk_i_size_write(inode, 0);
	ret = btrfs_update_inode_fallback(trans, root, inode);
	if (ret) { /* -ENOMEM or corruption */
		btrfs_abort_transaction(trans, ret);
		goto out;
	}
	ret = 0;
out:
	clear_extent_bit(&inode->io_tree, start, end, clear_bits,
			 (clear_bits & EXTENT_LOCKED) ? 1 : 0, 0,
			 &cached_state);

	if (trans)
		btrfs_end_transaction(trans);

	if (ret || truncated) {
		u64 unwritten_start = start;

		if (truncated)
			unwritten_start += logical_len;
		clear_extent_uptodate(io_tree, unwritten_start, end, NULL);

		/* Drop the cache for the part of the extent we didn't write. */
		btrfs_drop_extent_cache(inode, unwritten_start, end, 0);

		/*
		 * If the ordered extent had an IOERR or something else went
		 * wrong we need to return the space for this ordered extent
		 * back to the allocator.  We only free the extent in the
		 * truncated case if we didn't write out the extent at all.
		 *
		 * If we made it past insert_reserved_file_extent before we
		 * errored out then we don't need to do this as the accounting
		 * has already been done.
		 */
		if ((ret || !logical_len) &&
		    clear_reserved_extent &&
		    !test_bit(BTRFS_ORDERED_NOCOW, &ordered_extent->flags) &&
		    !test_bit(BTRFS_ORDERED_PREALLOC, &ordered_extent->flags)) {
			/*
			 * Discard the range before returning it back to the
			 * free space pool
			 */
			if (ret && btrfs_test_opt(fs_info, DISCARD_SYNC))
				btrfs_discard_extent(fs_info,
						ordered_extent->disk_bytenr,
						ordered_extent->disk_num_bytes,
						NULL);
			btrfs_free_reserved_extent(fs_info,
					ordered_extent->disk_bytenr,
					ordered_extent->disk_num_bytes, 1);
		}
	}

	/*
	 * This needs to be done to make sure anybody waiting knows we are done
	 * updating everything for this ordered extent.
	 */
	btrfs_remove_ordered_extent(inode, ordered_extent);

	/* once for us */
	btrfs_put_ordered_extent(ordered_extent);
	/* once for the tree */
	btrfs_put_ordered_extent(ordered_extent);

	return ret;
}

static void finish_ordered_fn(struct btrfs_work *work)
{
	struct btrfs_ordered_extent *ordered_extent;
	ordered_extent = container_of(work, struct btrfs_ordered_extent, work);
	btrfs_finish_ordered_io(ordered_extent);
}

void btrfs_writepage_endio_finish_ordered(struct page *page, u64 start,
					  u64 end, int uptodate)
{
	struct btrfs_inode *inode = BTRFS_I(page->mapping->host);
	struct btrfs_fs_info *fs_info = inode->root->fs_info;
	struct btrfs_ordered_extent *ordered_extent = NULL;
	struct btrfs_workqueue *wq;

	trace_btrfs_writepage_end_io_hook(page, start, end, uptodate);

	ClearPagePrivate2(page);
	if (!btrfs_dec_test_ordered_pending(inode, &ordered_extent, start,
					    end - start + 1, uptodate))
		return;

	if (btrfs_is_free_space_inode(inode))
		wq = fs_info->endio_freespace_worker;
	else
		wq = fs_info->endio_write_workers;

	btrfs_init_work(&ordered_extent->work, finish_ordered_fn, NULL, NULL);
	btrfs_queue_work(wq, &ordered_extent->work);
}

/*
 * check_data_csum - verify checksum of one sector of uncompressed data
 * @inode:	inode
 * @io_bio:	btrfs_io_bio which contains the csum
 * @bio_offset:	offset to the beginning of the bio (in bytes)
 * @page:	page where is the data to be verified
 * @pgoff:	offset inside the page
 *
 * The length of such check is always one sector size.
 */
static int check_data_csum(struct inode *inode, struct btrfs_io_bio *io_bio,
			   u32 bio_offset, struct page *page, u32 pgoff)
{
	struct btrfs_fs_info *fs_info = btrfs_sb(inode->i_sb);
	SHASH_DESC_ON_STACK(shash, fs_info->csum_shash);
	char *kaddr;
	u32 len = fs_info->sectorsize;
	const u32 csum_size = fs_info->csum_size;
	unsigned int offset_sectors;
	u8 *csum_expected;
	u8 csum[BTRFS_CSUM_SIZE];

	ASSERT(pgoff + len <= PAGE_SIZE);

	offset_sectors = bio_offset >> fs_info->sectorsize_bits;
	csum_expected = ((u8 *)io_bio->csum) + offset_sectors * csum_size;

	kaddr = kmap_atomic(page);
	shash->tfm = fs_info->csum_shash;

	crypto_shash_digest(shash, kaddr + pgoff, len, csum);

	if (memcmp(csum, csum_expected, csum_size))
		goto zeroit;

	kunmap_atomic(kaddr);
	return 0;
zeroit:
	btrfs_print_data_csum_error(BTRFS_I(inode), page_offset(page) + pgoff,
				    csum, csum_expected, io_bio->mirror_num);
	if (io_bio->device)
		btrfs_dev_stat_inc_and_print(io_bio->device,
					     BTRFS_DEV_STAT_CORRUPTION_ERRS);
	memset(kaddr + pgoff, 1, len);
	flush_dcache_page(page);
	kunmap_atomic(kaddr);
	return -EIO;
}

/*
 * When reads are done, we need to check csums to verify the data is correct.
 * if there's a match, we allow the bio to finish.  If not, the code in
 * extent_io.c will try to find good copies for us.
 *
 * @bio_offset:	offset to the beginning of the bio (in bytes)
 * @start:	file offset of the range start
 * @end:	file offset of the range end (inclusive)
 * @mirror:	mirror number
 */
int btrfs_verify_data_csum(struct btrfs_io_bio *io_bio, u32 bio_offset,
			   struct page *page, u64 start, u64 end, int mirror)
{
	struct inode *inode = page->mapping->host;
	struct extent_io_tree *io_tree = &BTRFS_I(inode)->io_tree;
	struct btrfs_root *root = BTRFS_I(inode)->root;
	const u32 sectorsize = root->fs_info->sectorsize;
	u32 pg_off;

	if (PageChecked(page)) {
		ClearPageChecked(page);
		return 0;
	}

	if (BTRFS_I(inode)->flags & BTRFS_INODE_NODATASUM)
		return 0;

	if (!root->fs_info->csum_root)
		return 0;

	if (root->root_key.objectid == BTRFS_DATA_RELOC_TREE_OBJECTID &&
	    test_range_bit(io_tree, start, end, EXTENT_NODATASUM, 1, NULL)) {
		clear_extent_bits(io_tree, start, end, EXTENT_NODATASUM);
		return 0;
	}

	ASSERT(page_offset(page) <= start &&
	       end <= page_offset(page) + PAGE_SIZE - 1);
	for (pg_off = offset_in_page(start);
	     pg_off < offset_in_page(end);
	     pg_off += sectorsize, bio_offset += sectorsize) {
		int ret;

		ret = check_data_csum(inode, io_bio, bio_offset, page, pg_off);
		if (ret < 0)
			return -EIO;
	}
	return 0;
}

/*
 * btrfs_add_delayed_iput - perform a delayed iput on @inode
 *
 * @inode: The inode we want to perform iput on
 *
 * This function uses the generic vfs_inode::i_count to track whether we should
 * just decrement it (in case it's > 1) or if this is the last iput then link
 * the inode to the delayed iput machinery. Delayed iputs are processed at
 * transaction commit time/superblock commit/cleaner kthread.
 */
void btrfs_add_delayed_iput(struct inode *inode)
{
	struct btrfs_fs_info *fs_info = btrfs_sb(inode->i_sb);
	struct btrfs_inode *binode = BTRFS_I(inode);

	if (atomic_add_unless(&inode->i_count, -1, 1))
		return;

	atomic_inc(&fs_info->nr_delayed_iputs);
	spin_lock(&fs_info->delayed_iput_lock);
	ASSERT(list_empty(&binode->delayed_iput));
	list_add_tail(&binode->delayed_iput, &fs_info->delayed_iputs);
	spin_unlock(&fs_info->delayed_iput_lock);
	if (!test_bit(BTRFS_FS_CLEANER_RUNNING, &fs_info->flags))
		wake_up_process(fs_info->cleaner_kthread);
}

static void run_delayed_iput_locked(struct btrfs_fs_info *fs_info,
				    struct btrfs_inode *inode)
{
	list_del_init(&inode->delayed_iput);
	spin_unlock(&fs_info->delayed_iput_lock);
	iput(&inode->vfs_inode);
	if (atomic_dec_and_test(&fs_info->nr_delayed_iputs))
		wake_up(&fs_info->delayed_iputs_wait);
	spin_lock(&fs_info->delayed_iput_lock);
}

static void btrfs_run_delayed_iput(struct btrfs_fs_info *fs_info,
				   struct btrfs_inode *inode)
{
	if (!list_empty(&inode->delayed_iput)) {
		spin_lock(&fs_info->delayed_iput_lock);
		if (!list_empty(&inode->delayed_iput))
			run_delayed_iput_locked(fs_info, inode);
		spin_unlock(&fs_info->delayed_iput_lock);
	}
}

void btrfs_run_delayed_iputs(struct btrfs_fs_info *fs_info)
{

	spin_lock(&fs_info->delayed_iput_lock);
	while (!list_empty(&fs_info->delayed_iputs)) {
		struct btrfs_inode *inode;

		inode = list_first_entry(&fs_info->delayed_iputs,
				struct btrfs_inode, delayed_iput);
		run_delayed_iput_locked(fs_info, inode);
	}
	spin_unlock(&fs_info->delayed_iput_lock);
}

/**
 * btrfs_wait_on_delayed_iputs - wait on the delayed iputs to be done running
 * @fs_info - the fs_info for this fs
 * @return - EINTR if we were killed, 0 if nothing's pending
 *
 * This will wait on any delayed iputs that are currently running with KILLABLE
 * set.  Once they are all done running we will return, unless we are killed in
 * which case we return EINTR. This helps in user operations like fallocate etc
 * that might get blocked on the iputs.
 */
int btrfs_wait_on_delayed_iputs(struct btrfs_fs_info *fs_info)
{
	int ret = wait_event_killable(fs_info->delayed_iputs_wait,
			atomic_read(&fs_info->nr_delayed_iputs) == 0);
	if (ret)
		return -EINTR;
	return 0;
}

/*
 * This creates an orphan entry for the given inode in case something goes wrong
 * in the middle of an unlink.
 */
int btrfs_orphan_add(struct btrfs_trans_handle *trans,
		     struct btrfs_inode *inode)
{
	int ret;

	ret = btrfs_insert_orphan_item(trans, inode->root, btrfs_ino(inode));
	if (ret && ret != -EEXIST) {
		btrfs_abort_transaction(trans, ret);
		return ret;
	}

	return 0;
}

/*
 * We have done the delete so we can go ahead and remove the orphan item for
 * this particular inode.
 */
static int btrfs_orphan_del(struct btrfs_trans_handle *trans,
			    struct btrfs_inode *inode)
{
	return btrfs_del_orphan_item(trans, inode->root, btrfs_ino(inode));
}

/*
 * this cleans up any orphans that may be left on the list from the last use
 * of this root.
 */
int btrfs_orphan_cleanup(struct btrfs_root *root)
{
	struct btrfs_fs_info *fs_info = root->fs_info;
	struct btrfs_path *path;
	struct extent_buffer *leaf;
	struct btrfs_key key, found_key;
	struct btrfs_trans_handle *trans;
	struct inode *inode;
	u64 last_objectid = 0;
	int ret = 0, nr_unlink = 0;

	if (cmpxchg(&root->orphan_cleanup_state, 0, ORPHAN_CLEANUP_STARTED))
		return 0;

	path = btrfs_alloc_path();
	if (!path) {
		ret = -ENOMEM;
		goto out;
	}
	path->reada = READA_BACK;

	key.objectid = BTRFS_ORPHAN_OBJECTID;
	key.type = BTRFS_ORPHAN_ITEM_KEY;
	key.offset = (u64)-1;

	while (1) {
		ret = btrfs_search_slot(NULL, root, &key, path, 0, 0);
		if (ret < 0)
			goto out;

		/*
		 * if ret == 0 means we found what we were searching for, which
		 * is weird, but possible, so only screw with path if we didn't
		 * find the key and see if we have stuff that matches
		 */
		if (ret > 0) {
			ret = 0;
			if (path->slots[0] == 0)
				break;
			path->slots[0]--;
		}

		/* pull out the item */
		leaf = path->nodes[0];
		btrfs_item_key_to_cpu(leaf, &found_key, path->slots[0]);

		/* make sure the item matches what we want */
		if (found_key.objectid != BTRFS_ORPHAN_OBJECTID)
			break;
		if (found_key.type != BTRFS_ORPHAN_ITEM_KEY)
			break;

		/* release the path since we're done with it */
		btrfs_release_path(path);

		/*
		 * this is where we are basically btrfs_lookup, without the
		 * crossing root thing.  we store the inode number in the
		 * offset of the orphan item.
		 */

		if (found_key.offset == last_objectid) {
			btrfs_err(fs_info,
				  "Error removing orphan entry, stopping orphan cleanup");
			ret = -EINVAL;
			goto out;
		}

		last_objectid = found_key.offset;

		found_key.objectid = found_key.offset;
		found_key.type = BTRFS_INODE_ITEM_KEY;
		found_key.offset = 0;
		inode = btrfs_iget(fs_info->sb, last_objectid, root);
		ret = PTR_ERR_OR_ZERO(inode);
		if (ret && ret != -ENOENT)
			goto out;

		if (ret == -ENOENT && root == fs_info->tree_root) {
			struct btrfs_root *dead_root;
			int is_dead_root = 0;

			/*
			 * this is an orphan in the tree root. Currently these
			 * could come from 2 sources:
			 *  a) a snapshot deletion in progress
			 *  b) a free space cache inode
			 * We need to distinguish those two, as the snapshot
			 * orphan must not get deleted.
			 * find_dead_roots already ran before us, so if this
			 * is a snapshot deletion, we should find the root
			 * in the fs_roots radix tree.
			 */

			spin_lock(&fs_info->fs_roots_radix_lock);
			dead_root = radix_tree_lookup(&fs_info->fs_roots_radix,
							 (unsigned long)found_key.objectid);
			if (dead_root && btrfs_root_refs(&dead_root->root_item) == 0)
				is_dead_root = 1;
			spin_unlock(&fs_info->fs_roots_radix_lock);

			if (is_dead_root) {
				/* prevent this orphan from being found again */
				key.offset = found_key.objectid - 1;
				continue;
			}

		}

		/*
		 * If we have an inode with links, there are a couple of
		 * possibilities. Old kernels (before v3.12) used to create an
		 * orphan item for truncate indicating that there were possibly
		 * extent items past i_size that needed to be deleted. In v3.12,
		 * truncate was changed to update i_size in sync with the extent
		 * items, but the (useless) orphan item was still created. Since
		 * v4.18, we don't create the orphan item for truncate at all.
		 *
		 * So, this item could mean that we need to do a truncate, but
		 * only if this filesystem was last used on a pre-v3.12 kernel
		 * and was not cleanly unmounted. The odds of that are quite
		 * slim, and it's a pain to do the truncate now, so just delete
		 * the orphan item.
		 *
		 * It's also possible that this orphan item was supposed to be
		 * deleted but wasn't. The inode number may have been reused,
		 * but either way, we can delete the orphan item.
		 */
		if (ret == -ENOENT || inode->i_nlink) {
			if (!ret)
				iput(inode);
			trans = btrfs_start_transaction(root, 1);
			if (IS_ERR(trans)) {
				ret = PTR_ERR(trans);
				goto out;
			}
			btrfs_debug(fs_info, "auto deleting %Lu",
				    found_key.objectid);
			ret = btrfs_del_orphan_item(trans, root,
						    found_key.objectid);
			btrfs_end_transaction(trans);
			if (ret)
				goto out;
			continue;
		}

		nr_unlink++;

		/* this will do delete_inode and everything for us */
		iput(inode);
	}
	/* release the path since we're done with it */
	btrfs_release_path(path);

	root->orphan_cleanup_state = ORPHAN_CLEANUP_DONE;

	if (test_bit(BTRFS_ROOT_ORPHAN_ITEM_INSERTED, &root->state)) {
		trans = btrfs_join_transaction(root);
		if (!IS_ERR(trans))
			btrfs_end_transaction(trans);
	}

	if (nr_unlink)
		btrfs_debug(fs_info, "unlinked %d orphans", nr_unlink);

out:
	if (ret)
		btrfs_err(fs_info, "could not do orphan cleanup %d", ret);
	btrfs_free_path(path);
	return ret;
}

/*
 * very simple check to peek ahead in the leaf looking for xattrs.  If we
 * don't find any xattrs, we know there can't be any acls.
 *
 * slot is the slot the inode is in, objectid is the objectid of the inode
 */
static noinline int acls_after_inode_item(struct extent_buffer *leaf,
					  int slot, u64 objectid,
					  int *first_xattr_slot)
{
	u32 nritems = btrfs_header_nritems(leaf);
	struct btrfs_key found_key;
	static u64 xattr_access = 0;
	static u64 xattr_default = 0;
	int scanned = 0;

	if (!xattr_access) {
		xattr_access = btrfs_name_hash(XATTR_NAME_POSIX_ACL_ACCESS,
					strlen(XATTR_NAME_POSIX_ACL_ACCESS));
		xattr_default = btrfs_name_hash(XATTR_NAME_POSIX_ACL_DEFAULT,
					strlen(XATTR_NAME_POSIX_ACL_DEFAULT));
	}

	slot++;
	*first_xattr_slot = -1;
	while (slot < nritems) {
		btrfs_item_key_to_cpu(leaf, &found_key, slot);

		/* we found a different objectid, there must not be acls */
		if (found_key.objectid != objectid)
			return 0;

		/* we found an xattr, assume we've got an acl */
		if (found_key.type == BTRFS_XATTR_ITEM_KEY) {
			if (*first_xattr_slot == -1)
				*first_xattr_slot = slot;
			if (found_key.offset == xattr_access ||
			    found_key.offset == xattr_default)
				return 1;
		}

		/*
		 * we found a key greater than an xattr key, there can't
		 * be any acls later on
		 */
		if (found_key.type > BTRFS_XATTR_ITEM_KEY)
			return 0;

		slot++;
		scanned++;

		/*
		 * it goes inode, inode backrefs, xattrs, extents,
		 * so if there are a ton of hard links to an inode there can
		 * be a lot of backrefs.  Don't waste time searching too hard,
		 * this is just an optimization
		 */
		if (scanned >= 8)
			break;
	}
	/* we hit the end of the leaf before we found an xattr or
	 * something larger than an xattr.  We have to assume the inode
	 * has acls
	 */
	if (*first_xattr_slot == -1)
		*first_xattr_slot = slot;
	return 1;
}

/*
 * read an inode from the btree into the in-memory inode
 */
static int btrfs_read_locked_inode(struct inode *inode,
				   struct btrfs_path *in_path)
{
	struct btrfs_fs_info *fs_info = btrfs_sb(inode->i_sb);
	struct btrfs_path *path = in_path;
	struct extent_buffer *leaf;
	struct btrfs_inode_item *inode_item;
	struct btrfs_root *root = BTRFS_I(inode)->root;
	struct btrfs_key location;
	unsigned long ptr;
	int maybe_acls;
	u32 rdev;
	int ret;
	bool filled = false;
	int first_xattr_slot;

	ret = btrfs_fill_inode(inode, &rdev);
	if (!ret)
		filled = true;

	if (!path) {
		path = btrfs_alloc_path();
		if (!path)
			return -ENOMEM;
	}

	memcpy(&location, &BTRFS_I(inode)->location, sizeof(location));

	ret = btrfs_lookup_inode(NULL, root, path, &location, 0);
	if (ret) {
		if (path != in_path)
			btrfs_free_path(path);
		return ret;
	}

	leaf = path->nodes[0];

	if (filled)
		goto cache_index;

	inode_item = btrfs_item_ptr(leaf, path->slots[0],
				    struct btrfs_inode_item);
	inode->i_mode = btrfs_inode_mode(leaf, inode_item);
	set_nlink(inode, btrfs_inode_nlink(leaf, inode_item));
	i_uid_write(inode, btrfs_inode_uid(leaf, inode_item));
	i_gid_write(inode, btrfs_inode_gid(leaf, inode_item));
	btrfs_i_size_write(BTRFS_I(inode), btrfs_inode_size(leaf, inode_item));
	btrfs_inode_set_file_extent_range(BTRFS_I(inode), 0,
			round_up(i_size_read(inode), fs_info->sectorsize));

	inode->i_atime.tv_sec = btrfs_timespec_sec(leaf, &inode_item->atime);
	inode->i_atime.tv_nsec = btrfs_timespec_nsec(leaf, &inode_item->atime);

	inode->i_mtime.tv_sec = btrfs_timespec_sec(leaf, &inode_item->mtime);
	inode->i_mtime.tv_nsec = btrfs_timespec_nsec(leaf, &inode_item->mtime);

	inode->i_ctime.tv_sec = btrfs_timespec_sec(leaf, &inode_item->ctime);
	inode->i_ctime.tv_nsec = btrfs_timespec_nsec(leaf, &inode_item->ctime);

	BTRFS_I(inode)->i_otime.tv_sec =
		btrfs_timespec_sec(leaf, &inode_item->otime);
	BTRFS_I(inode)->i_otime.tv_nsec =
		btrfs_timespec_nsec(leaf, &inode_item->otime);

	inode_set_bytes(inode, btrfs_inode_nbytes(leaf, inode_item));
	BTRFS_I(inode)->generation = btrfs_inode_generation(leaf, inode_item);
	BTRFS_I(inode)->last_trans = btrfs_inode_transid(leaf, inode_item);

	inode_set_iversion_queried(inode,
				   btrfs_inode_sequence(leaf, inode_item));
	inode->i_generation = BTRFS_I(inode)->generation;
	inode->i_rdev = 0;
	rdev = btrfs_inode_rdev(leaf, inode_item);

	BTRFS_I(inode)->index_cnt = (u64)-1;
	BTRFS_I(inode)->flags = btrfs_inode_flags(leaf, inode_item);

cache_index:
	/*
	 * If we were modified in the current generation and evicted from memory
	 * and then re-read we need to do a full sync since we don't have any
	 * idea about which extents were modified before we were evicted from
	 * cache.
	 *
	 * This is required for both inode re-read from disk and delayed inode
	 * in delayed_nodes_tree.
	 */
	if (BTRFS_I(inode)->last_trans == fs_info->generation)
		set_bit(BTRFS_INODE_NEEDS_FULL_SYNC,
			&BTRFS_I(inode)->runtime_flags);

	/*
	 * We don't persist the id of the transaction where an unlink operation
	 * against the inode was last made. So here we assume the inode might
	 * have been evicted, and therefore the exact value of last_unlink_trans
	 * lost, and set it to last_trans to avoid metadata inconsistencies
	 * between the inode and its parent if the inode is fsync'ed and the log
	 * replayed. For example, in the scenario:
	 *
	 * touch mydir/foo
	 * ln mydir/foo mydir/bar
	 * sync
	 * unlink mydir/bar
	 * echo 2 > /proc/sys/vm/drop_caches   # evicts inode
	 * xfs_io -c fsync mydir/foo
	 * <power failure>
	 * mount fs, triggers fsync log replay
	 *
	 * We must make sure that when we fsync our inode foo we also log its
	 * parent inode, otherwise after log replay the parent still has the
	 * dentry with the "bar" name but our inode foo has a link count of 1
	 * and doesn't have an inode ref with the name "bar" anymore.
	 *
	 * Setting last_unlink_trans to last_trans is a pessimistic approach,
	 * but it guarantees correctness at the expense of occasional full
	 * transaction commits on fsync if our inode is a directory, or if our
	 * inode is not a directory, logging its parent unnecessarily.
	 */
	BTRFS_I(inode)->last_unlink_trans = BTRFS_I(inode)->last_trans;

	/*
	 * Same logic as for last_unlink_trans. We don't persist the generation
	 * of the last transaction where this inode was used for a reflink
	 * operation, so after eviction and reloading the inode we must be
	 * pessimistic and assume the last transaction that modified the inode.
	 */
	BTRFS_I(inode)->last_reflink_trans = BTRFS_I(inode)->last_trans;

	path->slots[0]++;
	if (inode->i_nlink != 1 ||
	    path->slots[0] >= btrfs_header_nritems(leaf))
		goto cache_acl;

	btrfs_item_key_to_cpu(leaf, &location, path->slots[0]);
	if (location.objectid != btrfs_ino(BTRFS_I(inode)))
		goto cache_acl;

	ptr = btrfs_item_ptr_offset(leaf, path->slots[0]);
	if (location.type == BTRFS_INODE_REF_KEY) {
		struct btrfs_inode_ref *ref;

		ref = (struct btrfs_inode_ref *)ptr;
		BTRFS_I(inode)->dir_index = btrfs_inode_ref_index(leaf, ref);
	} else if (location.type == BTRFS_INODE_EXTREF_KEY) {
		struct btrfs_inode_extref *extref;

		extref = (struct btrfs_inode_extref *)ptr;
		BTRFS_I(inode)->dir_index = btrfs_inode_extref_index(leaf,
								     extref);
	}
cache_acl:
	/*
	 * try to precache a NULL acl entry for files that don't have
	 * any xattrs or acls
	 */
	maybe_acls = acls_after_inode_item(leaf, path->slots[0],
			btrfs_ino(BTRFS_I(inode)), &first_xattr_slot);
	if (first_xattr_slot != -1) {
		path->slots[0] = first_xattr_slot;
		ret = btrfs_load_inode_props(inode, path);
		if (ret)
			btrfs_err(fs_info,
				  "error loading props for ino %llu (root %llu): %d",
				  btrfs_ino(BTRFS_I(inode)),
				  root->root_key.objectid, ret);
	}
	if (path != in_path)
		btrfs_free_path(path);

	if (!maybe_acls)
		cache_no_acl(inode);

	switch (inode->i_mode & S_IFMT) {
	case S_IFREG:
		inode->i_mapping->a_ops = &btrfs_aops;
		inode->i_fop = &btrfs_file_operations;
		inode->i_op = &btrfs_file_inode_operations;
		break;
	case S_IFDIR:
		inode->i_fop = &btrfs_dir_file_operations;
		inode->i_op = &btrfs_dir_inode_operations;
		break;
	case S_IFLNK:
		inode->i_op = &btrfs_symlink_inode_operations;
		inode_nohighmem(inode);
		inode->i_mapping->a_ops = &btrfs_aops;
		break;
	default:
		inode->i_op = &btrfs_special_inode_operations;
		init_special_inode(inode, inode->i_mode, rdev);
		break;
	}

	btrfs_sync_inode_flags_to_i_flags(inode);
	return 0;
}

/*
 * given a leaf and an inode, copy the inode fields into the leaf
 */
static void fill_inode_item(struct btrfs_trans_handle *trans,
			    struct extent_buffer *leaf,
			    struct btrfs_inode_item *item,
			    struct inode *inode)
{
	struct btrfs_map_token token;

	btrfs_init_map_token(&token, leaf);

	btrfs_set_token_inode_uid(&token, item, i_uid_read(inode));
	btrfs_set_token_inode_gid(&token, item, i_gid_read(inode));
	btrfs_set_token_inode_size(&token, item, BTRFS_I(inode)->disk_i_size);
	btrfs_set_token_inode_mode(&token, item, inode->i_mode);
	btrfs_set_token_inode_nlink(&token, item, inode->i_nlink);

	btrfs_set_token_timespec_sec(&token, &item->atime,
				     inode->i_atime.tv_sec);
	btrfs_set_token_timespec_nsec(&token, &item->atime,
				      inode->i_atime.tv_nsec);

	btrfs_set_token_timespec_sec(&token, &item->mtime,
				     inode->i_mtime.tv_sec);
	btrfs_set_token_timespec_nsec(&token, &item->mtime,
				      inode->i_mtime.tv_nsec);

	btrfs_set_token_timespec_sec(&token, &item->ctime,
				     inode->i_ctime.tv_sec);
	btrfs_set_token_timespec_nsec(&token, &item->ctime,
				      inode->i_ctime.tv_nsec);

	btrfs_set_token_timespec_sec(&token, &item->otime,
				     BTRFS_I(inode)->i_otime.tv_sec);
	btrfs_set_token_timespec_nsec(&token, &item->otime,
				      BTRFS_I(inode)->i_otime.tv_nsec);

	btrfs_set_token_inode_nbytes(&token, item, inode_get_bytes(inode));
	btrfs_set_token_inode_generation(&token, item,
					 BTRFS_I(inode)->generation);
	btrfs_set_token_inode_sequence(&token, item, inode_peek_iversion(inode));
	btrfs_set_token_inode_transid(&token, item, trans->transid);
	btrfs_set_token_inode_rdev(&token, item, inode->i_rdev);
	btrfs_set_token_inode_flags(&token, item, BTRFS_I(inode)->flags);
	btrfs_set_token_inode_block_group(&token, item, 0);
}

/*
 * copy everything in the in-memory inode into the btree.
 */
static noinline int btrfs_update_inode_item(struct btrfs_trans_handle *trans,
				struct btrfs_root *root,
				struct btrfs_inode *inode)
{
	struct btrfs_inode_item *inode_item;
	struct btrfs_path *path;
	struct extent_buffer *leaf;
	int ret;

	path = btrfs_alloc_path();
	if (!path)
		return -ENOMEM;

	ret = btrfs_lookup_inode(trans, root, path, &inode->location, 1);
	if (ret) {
		if (ret > 0)
			ret = -ENOENT;
		goto failed;
	}

	leaf = path->nodes[0];
	inode_item = btrfs_item_ptr(leaf, path->slots[0],
				    struct btrfs_inode_item);

	fill_inode_item(trans, leaf, inode_item, &inode->vfs_inode);
	btrfs_mark_buffer_dirty(leaf);
	btrfs_set_inode_last_trans(trans, inode);
	ret = 0;
failed:
	btrfs_free_path(path);
	return ret;
}

/*
 * copy everything in the in-memory inode into the btree.
 */
noinline int btrfs_update_inode(struct btrfs_trans_handle *trans,
				struct btrfs_root *root,
				struct btrfs_inode *inode)
{
	struct btrfs_fs_info *fs_info = root->fs_info;
	int ret;

	/*
	 * If the inode is a free space inode, we can deadlock during commit
	 * if we put it into the delayed code.
	 *
	 * The data relocation inode should also be directly updated
	 * without delay
	 */
	if (!btrfs_is_free_space_inode(inode)
	    && root->root_key.objectid != BTRFS_DATA_RELOC_TREE_OBJECTID
	    && !test_bit(BTRFS_FS_LOG_RECOVERING, &fs_info->flags)) {
		btrfs_update_root_times(trans, root);

		ret = btrfs_delayed_update_inode(trans, root, inode);
		if (!ret)
			btrfs_set_inode_last_trans(trans, inode);
		return ret;
	}

	return btrfs_update_inode_item(trans, root, inode);
}

int btrfs_update_inode_fallback(struct btrfs_trans_handle *trans,
				struct btrfs_root *root, struct btrfs_inode *inode)
{
	int ret;

	ret = btrfs_update_inode(trans, root, inode);
	if (ret == -ENOSPC)
		return btrfs_update_inode_item(trans, root, inode);
	return ret;
}

/*
 * unlink helper that gets used here in inode.c and in the tree logging
 * recovery code.  It remove a link in a directory with a given name, and
 * also drops the back refs in the inode to the directory
 */
static int __btrfs_unlink_inode(struct btrfs_trans_handle *trans,
				struct btrfs_root *root,
				struct btrfs_inode *dir,
				struct btrfs_inode *inode,
				const char *name, int name_len)
{
	struct btrfs_fs_info *fs_info = root->fs_info;
	struct btrfs_path *path;
	int ret = 0;
	struct btrfs_dir_item *di;
	u64 index;
	u64 ino = btrfs_ino(inode);
	u64 dir_ino = btrfs_ino(dir);

	path = btrfs_alloc_path();
	if (!path) {
		ret = -ENOMEM;
		goto out;
	}

	di = btrfs_lookup_dir_item(trans, root, path, dir_ino,
				    name, name_len, -1);
	if (IS_ERR_OR_NULL(di)) {
		ret = di ? PTR_ERR(di) : -ENOENT;
		goto err;
	}
	ret = btrfs_delete_one_dir_name(trans, root, path, di);
	if (ret)
		goto err;
	btrfs_release_path(path);

	/*
	 * If we don't have dir index, we have to get it by looking up
	 * the inode ref, since we get the inode ref, remove it directly,
	 * it is unnecessary to do delayed deletion.
	 *
	 * But if we have dir index, needn't search inode ref to get it.
	 * Since the inode ref is close to the inode item, it is better
	 * that we delay to delete it, and just do this deletion when
	 * we update the inode item.
	 */
	if (inode->dir_index) {
		ret = btrfs_delayed_delete_inode_ref(inode);
		if (!ret) {
			index = inode->dir_index;
			goto skip_backref;
		}
	}

	ret = btrfs_del_inode_ref(trans, root, name, name_len, ino,
				  dir_ino, &index);
	if (ret) {
		btrfs_info(fs_info,
			"failed to delete reference to %.*s, inode %llu parent %llu",
			name_len, name, ino, dir_ino);
		btrfs_abort_transaction(trans, ret);
		goto err;
	}
skip_backref:
	ret = btrfs_delete_delayed_dir_index(trans, dir, index);
	if (ret) {
		btrfs_abort_transaction(trans, ret);
		goto err;
	}

	ret = btrfs_del_inode_ref_in_log(trans, root, name, name_len, inode,
			dir_ino);
	if (ret != 0 && ret != -ENOENT) {
		btrfs_abort_transaction(trans, ret);
		goto err;
	}

	ret = btrfs_del_dir_entries_in_log(trans, root, name, name_len, dir,
			index);
	if (ret == -ENOENT)
		ret = 0;
	else if (ret)
		btrfs_abort_transaction(trans, ret);

	/*
	 * If we have a pending delayed iput we could end up with the final iput
	 * being run in btrfs-cleaner context.  If we have enough of these built
	 * up we can end up burning a lot of time in btrfs-cleaner without any
	 * way to throttle the unlinks.  Since we're currently holding a ref on
	 * the inode we can run the delayed iput here without any issues as the
	 * final iput won't be done until after we drop the ref we're currently
	 * holding.
	 */
	btrfs_run_delayed_iput(fs_info, inode);
err:
	btrfs_free_path(path);
	if (ret)
		goto out;

	btrfs_i_size_write(dir, dir->vfs_inode.i_size - name_len * 2);
	inode_inc_iversion(&inode->vfs_inode);
	inode_inc_iversion(&dir->vfs_inode);
	inode->vfs_inode.i_ctime = dir->vfs_inode.i_mtime =
		dir->vfs_inode.i_ctime = current_time(&inode->vfs_inode);
	ret = btrfs_update_inode(trans, root, dir);
out:
	return ret;
}

int btrfs_unlink_inode(struct btrfs_trans_handle *trans,
		       struct btrfs_root *root,
		       struct btrfs_inode *dir, struct btrfs_inode *inode,
		       const char *name, int name_len)
{
	int ret;
	ret = __btrfs_unlink_inode(trans, root, dir, inode, name, name_len);
	if (!ret) {
		drop_nlink(&inode->vfs_inode);
		ret = btrfs_update_inode(trans, root, inode);
	}
	return ret;
}

/*
 * helper to start transaction for unlink and rmdir.
 *
 * unlink and rmdir are special in btrfs, they do not always free space, so
 * if we cannot make our reservations the normal way try and see if there is
 * plenty of slack room in the global reserve to migrate, otherwise we cannot
 * allow the unlink to occur.
 */
static struct btrfs_trans_handle *__unlink_start_trans(struct inode *dir)
{
	struct btrfs_root *root = BTRFS_I(dir)->root;

	/*
	 * 1 for the possible orphan item
	 * 1 for the dir item
	 * 1 for the dir index
	 * 1 for the inode ref
	 * 1 for the inode
	 */
	return btrfs_start_transaction_fallback_global_rsv(root, 5);
}

static int btrfs_unlink(struct inode *dir, struct dentry *dentry)
{
	struct btrfs_root *root = BTRFS_I(dir)->root;
	struct btrfs_trans_handle *trans;
	struct inode *inode = d_inode(dentry);
	int ret;

	trans = __unlink_start_trans(dir);
	if (IS_ERR(trans))
		return PTR_ERR(trans);

	btrfs_record_unlink_dir(trans, BTRFS_I(dir), BTRFS_I(d_inode(dentry)),
			0);

	ret = btrfs_unlink_inode(trans, root, BTRFS_I(dir),
			BTRFS_I(d_inode(dentry)), dentry->d_name.name,
			dentry->d_name.len);
	if (ret)
		goto out;

	if (inode->i_nlink == 0) {
		ret = btrfs_orphan_add(trans, BTRFS_I(inode));
		if (ret)
			goto out;
	}

out:
	btrfs_end_transaction(trans);
	btrfs_btree_balance_dirty(root->fs_info);
	return ret;
}

static int btrfs_unlink_subvol(struct btrfs_trans_handle *trans,
			       struct inode *dir, struct dentry *dentry)
{
	struct btrfs_root *root = BTRFS_I(dir)->root;
	struct btrfs_inode *inode = BTRFS_I(d_inode(dentry));
	struct btrfs_path *path;
	struct extent_buffer *leaf;
	struct btrfs_dir_item *di;
	struct btrfs_key key;
	const char *name = dentry->d_name.name;
	int name_len = dentry->d_name.len;
	u64 index;
	int ret;
	u64 objectid;
	u64 dir_ino = btrfs_ino(BTRFS_I(dir));

	if (btrfs_ino(inode) == BTRFS_FIRST_FREE_OBJECTID) {
		objectid = inode->root->root_key.objectid;
	} else if (btrfs_ino(inode) == BTRFS_EMPTY_SUBVOL_DIR_OBJECTID) {
		objectid = inode->location.objectid;
	} else {
		WARN_ON(1);
		return -EINVAL;
	}

	path = btrfs_alloc_path();
	if (!path)
		return -ENOMEM;

	di = btrfs_lookup_dir_item(trans, root, path, dir_ino,
				   name, name_len, -1);
	if (IS_ERR_OR_NULL(di)) {
		ret = di ? PTR_ERR(di) : -ENOENT;
		goto out;
	}

	leaf = path->nodes[0];
	btrfs_dir_item_key_to_cpu(leaf, di, &key);
	WARN_ON(key.type != BTRFS_ROOT_ITEM_KEY || key.objectid != objectid);
	ret = btrfs_delete_one_dir_name(trans, root, path, di);
	if (ret) {
		btrfs_abort_transaction(trans, ret);
		goto out;
	}
	btrfs_release_path(path);

	/*
	 * This is a placeholder inode for a subvolume we didn't have a
	 * reference to at the time of the snapshot creation.  In the meantime
	 * we could have renamed the real subvol link into our snapshot, so
	 * depending on btrfs_del_root_ref to return -ENOENT here is incorret.
	 * Instead simply lookup the dir_index_item for this entry so we can
	 * remove it.  Otherwise we know we have a ref to the root and we can
	 * call btrfs_del_root_ref, and it _shouldn't_ fail.
	 */
	if (btrfs_ino(inode) == BTRFS_EMPTY_SUBVOL_DIR_OBJECTID) {
		di = btrfs_search_dir_index_item(root, path, dir_ino,
						 name, name_len);
		if (IS_ERR_OR_NULL(di)) {
			if (!di)
				ret = -ENOENT;
			else
				ret = PTR_ERR(di);
			btrfs_abort_transaction(trans, ret);
			goto out;
		}

		leaf = path->nodes[0];
		btrfs_item_key_to_cpu(leaf, &key, path->slots[0]);
		index = key.offset;
		btrfs_release_path(path);
	} else {
		ret = btrfs_del_root_ref(trans, objectid,
					 root->root_key.objectid, dir_ino,
					 &index, name, name_len);
		if (ret) {
			btrfs_abort_transaction(trans, ret);
			goto out;
		}
	}

	ret = btrfs_delete_delayed_dir_index(trans, BTRFS_I(dir), index);
	if (ret) {
		btrfs_abort_transaction(trans, ret);
		goto out;
	}

	btrfs_i_size_write(BTRFS_I(dir), dir->i_size - name_len * 2);
	inode_inc_iversion(dir);
	dir->i_mtime = dir->i_ctime = current_time(dir);
	ret = btrfs_update_inode_fallback(trans, root, BTRFS_I(dir));
	if (ret)
		btrfs_abort_transaction(trans, ret);
out:
	btrfs_free_path(path);
	return ret;
}

/*
 * Helper to check if the subvolume references other subvolumes or if it's
 * default.
 */
static noinline int may_destroy_subvol(struct btrfs_root *root)
{
	struct btrfs_fs_info *fs_info = root->fs_info;
	struct btrfs_path *path;
	struct btrfs_dir_item *di;
	struct btrfs_key key;
	u64 dir_id;
	int ret;

	path = btrfs_alloc_path();
	if (!path)
		return -ENOMEM;

	/* Make sure this root isn't set as the default subvol */
	dir_id = btrfs_super_root_dir(fs_info->super_copy);
	di = btrfs_lookup_dir_item(NULL, fs_info->tree_root, path,
				   dir_id, "default", 7, 0);
	if (di && !IS_ERR(di)) {
		btrfs_dir_item_key_to_cpu(path->nodes[0], di, &key);
		if (key.objectid == root->root_key.objectid) {
			ret = -EPERM;
			btrfs_err(fs_info,
				  "deleting default subvolume %llu is not allowed",
				  key.objectid);
			goto out;
		}
		btrfs_release_path(path);
	}

	key.objectid = root->root_key.objectid;
	key.type = BTRFS_ROOT_REF_KEY;
	key.offset = (u64)-1;

	ret = btrfs_search_slot(NULL, fs_info->tree_root, &key, path, 0, 0);
	if (ret < 0)
		goto out;
	BUG_ON(ret == 0);

	ret = 0;
	if (path->slots[0] > 0) {
		path->slots[0]--;
		btrfs_item_key_to_cpu(path->nodes[0], &key, path->slots[0]);
		if (key.objectid == root->root_key.objectid &&
		    key.type == BTRFS_ROOT_REF_KEY)
			ret = -ENOTEMPTY;
	}
out:
	btrfs_free_path(path);
	return ret;
}

/* Delete all dentries for inodes belonging to the root */
static void btrfs_prune_dentries(struct btrfs_root *root)
{
	struct btrfs_fs_info *fs_info = root->fs_info;
	struct rb_node *node;
	struct rb_node *prev;
	struct btrfs_inode *entry;
	struct inode *inode;
	u64 objectid = 0;

	if (!test_bit(BTRFS_FS_STATE_ERROR, &fs_info->fs_state))
		WARN_ON(btrfs_root_refs(&root->root_item) != 0);

	spin_lock(&root->inode_lock);
again:
	node = root->inode_tree.rb_node;
	prev = NULL;
	while (node) {
		prev = node;
		entry = rb_entry(node, struct btrfs_inode, rb_node);

		if (objectid < btrfs_ino(entry))
			node = node->rb_left;
		else if (objectid > btrfs_ino(entry))
			node = node->rb_right;
		else
			break;
	}
	if (!node) {
		while (prev) {
			entry = rb_entry(prev, struct btrfs_inode, rb_node);
			if (objectid <= btrfs_ino(entry)) {
				node = prev;
				break;
			}
			prev = rb_next(prev);
		}
	}
	while (node) {
		entry = rb_entry(node, struct btrfs_inode, rb_node);
		objectid = btrfs_ino(entry) + 1;
		inode = igrab(&entry->vfs_inode);
		if (inode) {
			spin_unlock(&root->inode_lock);
			if (atomic_read(&inode->i_count) > 1)
				d_prune_aliases(inode);
			/*
			 * btrfs_drop_inode will have it removed from the inode
			 * cache when its usage count hits zero.
			 */
			iput(inode);
			cond_resched();
			spin_lock(&root->inode_lock);
			goto again;
		}

		if (cond_resched_lock(&root->inode_lock))
			goto again;

		node = rb_next(node);
	}
	spin_unlock(&root->inode_lock);
}

int btrfs_delete_subvolume(struct inode *dir, struct dentry *dentry)
{
	struct btrfs_fs_info *fs_info = btrfs_sb(dentry->d_sb);
	struct btrfs_root *root = BTRFS_I(dir)->root;
	struct inode *inode = d_inode(dentry);
	struct btrfs_root *dest = BTRFS_I(inode)->root;
	struct btrfs_trans_handle *trans;
	struct btrfs_block_rsv block_rsv;
	u64 root_flags;
	int ret;

	/*
	 * Don't allow to delete a subvolume with send in progress. This is
	 * inside the inode lock so the error handling that has to drop the bit
	 * again is not run concurrently.
	 */
	spin_lock(&dest->root_item_lock);
	if (dest->send_in_progress) {
		spin_unlock(&dest->root_item_lock);
		btrfs_warn(fs_info,
			   "attempt to delete subvolume %llu during send",
			   dest->root_key.objectid);
		return -EPERM;
	}
	root_flags = btrfs_root_flags(&dest->root_item);
	btrfs_set_root_flags(&dest->root_item,
			     root_flags | BTRFS_ROOT_SUBVOL_DEAD);
	spin_unlock(&dest->root_item_lock);

	down_write(&fs_info->subvol_sem);

	ret = may_destroy_subvol(dest);
	if (ret)
		goto out_up_write;

	btrfs_init_block_rsv(&block_rsv, BTRFS_BLOCK_RSV_TEMP);
	/*
	 * One for dir inode,
	 * two for dir entries,
	 * two for root ref/backref.
	 */
	ret = btrfs_subvolume_reserve_metadata(root, &block_rsv, 5, true);
	if (ret)
		goto out_up_write;

	trans = btrfs_start_transaction(root, 0);
	if (IS_ERR(trans)) {
		ret = PTR_ERR(trans);
		goto out_release;
	}
	trans->block_rsv = &block_rsv;
	trans->bytes_reserved = block_rsv.size;

	btrfs_record_snapshot_destroy(trans, BTRFS_I(dir));

	ret = btrfs_unlink_subvol(trans, dir, dentry);
	if (ret) {
		btrfs_abort_transaction(trans, ret);
		goto out_end_trans;
	}

	btrfs_record_root_in_trans(trans, dest);

	memset(&dest->root_item.drop_progress, 0,
		sizeof(dest->root_item.drop_progress));
	btrfs_set_root_drop_level(&dest->root_item, 0);
	btrfs_set_root_refs(&dest->root_item, 0);

	if (!test_and_set_bit(BTRFS_ROOT_ORPHAN_ITEM_INSERTED, &dest->state)) {
		ret = btrfs_insert_orphan_item(trans,
					fs_info->tree_root,
					dest->root_key.objectid);
		if (ret) {
			btrfs_abort_transaction(trans, ret);
			goto out_end_trans;
		}
	}

	ret = btrfs_uuid_tree_remove(trans, dest->root_item.uuid,
				  BTRFS_UUID_KEY_SUBVOL,
				  dest->root_key.objectid);
	if (ret && ret != -ENOENT) {
		btrfs_abort_transaction(trans, ret);
		goto out_end_trans;
	}
	if (!btrfs_is_empty_uuid(dest->root_item.received_uuid)) {
		ret = btrfs_uuid_tree_remove(trans,
					  dest->root_item.received_uuid,
					  BTRFS_UUID_KEY_RECEIVED_SUBVOL,
					  dest->root_key.objectid);
		if (ret && ret != -ENOENT) {
			btrfs_abort_transaction(trans, ret);
			goto out_end_trans;
		}
	}

	free_anon_bdev(dest->anon_dev);
	dest->anon_dev = 0;
out_end_trans:
	trans->block_rsv = NULL;
	trans->bytes_reserved = 0;
	ret = btrfs_end_transaction(trans);
	inode->i_flags |= S_DEAD;
out_release:
	btrfs_subvolume_release_metadata(root, &block_rsv);
out_up_write:
	up_write(&fs_info->subvol_sem);
	if (ret) {
		spin_lock(&dest->root_item_lock);
		root_flags = btrfs_root_flags(&dest->root_item);
		btrfs_set_root_flags(&dest->root_item,
				root_flags & ~BTRFS_ROOT_SUBVOL_DEAD);
		spin_unlock(&dest->root_item_lock);
	} else {
		d_invalidate(dentry);
		btrfs_prune_dentries(dest);
		ASSERT(dest->send_in_progress == 0);
	}

	return ret;
}

static int btrfs_rmdir(struct inode *dir, struct dentry *dentry)
{
	struct inode *inode = d_inode(dentry);
	int err = 0;
	struct btrfs_root *root = BTRFS_I(dir)->root;
	struct btrfs_trans_handle *trans;
	u64 last_unlink_trans;

	if (inode->i_size > BTRFS_EMPTY_DIR_SIZE)
		return -ENOTEMPTY;
	if (btrfs_ino(BTRFS_I(inode)) == BTRFS_FIRST_FREE_OBJECTID)
		return btrfs_delete_subvolume(dir, dentry);

	trans = __unlink_start_trans(dir);
	if (IS_ERR(trans))
		return PTR_ERR(trans);

	if (unlikely(btrfs_ino(BTRFS_I(inode)) == BTRFS_EMPTY_SUBVOL_DIR_OBJECTID)) {
		err = btrfs_unlink_subvol(trans, dir, dentry);
		goto out;
	}

	err = btrfs_orphan_add(trans, BTRFS_I(inode));
	if (err)
		goto out;

	last_unlink_trans = BTRFS_I(inode)->last_unlink_trans;

	/* now the directory is empty */
	err = btrfs_unlink_inode(trans, root, BTRFS_I(dir),
			BTRFS_I(d_inode(dentry)), dentry->d_name.name,
			dentry->d_name.len);
	if (!err) {
		btrfs_i_size_write(BTRFS_I(inode), 0);
		/*
		 * Propagate the last_unlink_trans value of the deleted dir to
		 * its parent directory. This is to prevent an unrecoverable
		 * log tree in the case we do something like this:
		 * 1) create dir foo
		 * 2) create snapshot under dir foo
		 * 3) delete the snapshot
		 * 4) rmdir foo
		 * 5) mkdir foo
		 * 6) fsync foo or some file inside foo
		 */
		if (last_unlink_trans >= trans->transid)
			BTRFS_I(dir)->last_unlink_trans = last_unlink_trans;
	}
out:
	btrfs_end_transaction(trans);
	btrfs_btree_balance_dirty(root->fs_info);

	return err;
}

/*
 * Return this if we need to call truncate_block for the last bit of the
 * truncate.
 */
#define NEED_TRUNCATE_BLOCK 1

/*
 * this can truncate away extent items, csum items and directory items.
 * It starts at a high offset and removes keys until it can't find
 * any higher than new_size
 *
 * csum items that cross the new i_size are truncated to the new size
 * as well.
 *
 * min_type is the minimum key type to truncate down to.  If set to 0, this
 * will kill all the items on this inode, including the INODE_ITEM_KEY.
 */
int btrfs_truncate_inode_items(struct btrfs_trans_handle *trans,
			       struct btrfs_root *root,
			       struct btrfs_inode *inode,
			       u64 new_size, u32 min_type)
{
	struct btrfs_fs_info *fs_info = root->fs_info;
	struct btrfs_path *path;
	struct extent_buffer *leaf;
	struct btrfs_file_extent_item *fi;
	struct btrfs_key key;
	struct btrfs_key found_key;
	u64 extent_start = 0;
	u64 extent_num_bytes = 0;
	u64 extent_offset = 0;
	u64 item_end = 0;
	u64 last_size = new_size;
	u32 found_type = (u8)-1;
	int found_extent;
	int del_item;
	int pending_del_nr = 0;
	int pending_del_slot = 0;
	int extent_type = -1;
	int ret;
	u64 ino = btrfs_ino(inode);
	u64 bytes_deleted = 0;
	bool be_nice = false;
	bool should_throttle = false;
	const u64 lock_start = ALIGN_DOWN(new_size, fs_info->sectorsize);
	struct extent_state *cached_state = NULL;

	BUG_ON(new_size > 0 && min_type != BTRFS_EXTENT_DATA_KEY);

	/*
	 * For non-free space inodes and non-shareable roots, we want to back
	 * off from time to time.  This means all inodes in subvolume roots,
	 * reloc roots, and data reloc roots.
	 */
	if (!btrfs_is_free_space_inode(inode) &&
	    test_bit(BTRFS_ROOT_SHAREABLE, &root->state))
		be_nice = true;

	path = btrfs_alloc_path();
	if (!path)
		return -ENOMEM;
	path->reada = READA_BACK;

	if (root->root_key.objectid != BTRFS_TREE_LOG_OBJECTID) {
		lock_extent_bits(&inode->io_tree, lock_start, (u64)-1,
				 &cached_state);

		/*
		 * We want to drop from the next block forward in case this
		 * new size is not block aligned since we will be keeping the
		 * last block of the extent just the way it is.
		 */
		btrfs_drop_extent_cache(inode, ALIGN(new_size,
					fs_info->sectorsize),
					(u64)-1, 0);
	}

	/*
	 * This function is also used to drop the items in the log tree before
	 * we relog the inode, so if root != BTRFS_I(inode)->root, it means
	 * it is used to drop the logged items. So we shouldn't kill the delayed
	 * items.
	 */
	if (min_type == 0 && root == inode->root)
		btrfs_kill_delayed_inode_items(inode);

	key.objectid = ino;
	key.offset = (u64)-1;
	key.type = (u8)-1;

search_again:
	/*
	 * with a 16K leaf size and 128MB extents, you can actually queue
	 * up a huge file in a single leaf.  Most of the time that
	 * bytes_deleted is > 0, it will be huge by the time we get here
	 */
	if (be_nice && bytes_deleted > SZ_32M &&
	    btrfs_should_end_transaction(trans)) {
		ret = -EAGAIN;
		goto out;
	}

	ret = btrfs_search_slot(trans, root, &key, path, -1, 1);
	if (ret < 0)
		goto out;

	if (ret > 0) {
		ret = 0;
		/* there are no items in the tree for us to truncate, we're
		 * done
		 */
		if (path->slots[0] == 0)
			goto out;
		path->slots[0]--;
	}

	while (1) {
		u64 clear_start = 0, clear_len = 0;

		fi = NULL;
		leaf = path->nodes[0];
		btrfs_item_key_to_cpu(leaf, &found_key, path->slots[0]);
		found_type = found_key.type;

		if (found_key.objectid != ino)
			break;

		if (found_type < min_type)
			break;

		item_end = found_key.offset;
		if (found_type == BTRFS_EXTENT_DATA_KEY) {
			fi = btrfs_item_ptr(leaf, path->slots[0],
					    struct btrfs_file_extent_item);
			extent_type = btrfs_file_extent_type(leaf, fi);
			if (extent_type != BTRFS_FILE_EXTENT_INLINE) {
				item_end +=
				    btrfs_file_extent_num_bytes(leaf, fi);

				trace_btrfs_truncate_show_fi_regular(
					inode, leaf, fi, found_key.offset);
			} else if (extent_type == BTRFS_FILE_EXTENT_INLINE) {
				item_end += btrfs_file_extent_ram_bytes(leaf,
									fi);

				trace_btrfs_truncate_show_fi_inline(
					inode, leaf, fi, path->slots[0],
					found_key.offset);
			}
			item_end--;
		}
		if (found_type > min_type) {
			del_item = 1;
		} else {
			if (item_end < new_size)
				break;
			if (found_key.offset >= new_size)
				del_item = 1;
			else
				del_item = 0;
		}
		found_extent = 0;
		/* FIXME, shrink the extent if the ref count is only 1 */
		if (found_type != BTRFS_EXTENT_DATA_KEY)
			goto delete;

		if (extent_type != BTRFS_FILE_EXTENT_INLINE) {
			u64 num_dec;

			clear_start = found_key.offset;
			extent_start = btrfs_file_extent_disk_bytenr(leaf, fi);
			if (!del_item) {
				u64 orig_num_bytes =
					btrfs_file_extent_num_bytes(leaf, fi);
				extent_num_bytes = ALIGN(new_size -
						found_key.offset,
						fs_info->sectorsize);
				clear_start = ALIGN(new_size, fs_info->sectorsize);
				btrfs_set_file_extent_num_bytes(leaf, fi,
							 extent_num_bytes);
				num_dec = (orig_num_bytes -
					   extent_num_bytes);
				if (test_bit(BTRFS_ROOT_SHAREABLE,
					     &root->state) &&
				    extent_start != 0)
					inode_sub_bytes(&inode->vfs_inode,
							num_dec);
				btrfs_mark_buffer_dirty(leaf);
			} else {
				extent_num_bytes =
					btrfs_file_extent_disk_num_bytes(leaf,
									 fi);
				extent_offset = found_key.offset -
					btrfs_file_extent_offset(leaf, fi);

				/* FIXME blocksize != 4096 */
				num_dec = btrfs_file_extent_num_bytes(leaf, fi);
				if (extent_start != 0) {
					found_extent = 1;
					if (test_bit(BTRFS_ROOT_SHAREABLE,
						     &root->state))
						inode_sub_bytes(&inode->vfs_inode,
								num_dec);
				}
			}
			clear_len = num_dec;
		} else if (extent_type == BTRFS_FILE_EXTENT_INLINE) {
			/*
			 * we can't truncate inline items that have had
			 * special encodings
			 */
			if (!del_item &&
			    btrfs_file_extent_encryption(leaf, fi) == 0 &&
			    btrfs_file_extent_other_encoding(leaf, fi) == 0 &&
			    btrfs_file_extent_compression(leaf, fi) == 0) {
				u32 size = (u32)(new_size - found_key.offset);

				btrfs_set_file_extent_ram_bytes(leaf, fi, size);
				size = btrfs_file_extent_calc_inline_size(size);
				btrfs_truncate_item(path, size, 1);
			} else if (!del_item) {
				/*
				 * We have to bail so the last_size is set to
				 * just before this extent.
				 */
				ret = NEED_TRUNCATE_BLOCK;
				break;
			} else {
				/*
				 * Inline extents are special, we just treat
				 * them as a full sector worth in the file
				 * extent tree just for simplicity sake.
				 */
				clear_len = fs_info->sectorsize;
			}

			if (test_bit(BTRFS_ROOT_SHAREABLE, &root->state))
				inode_sub_bytes(&inode->vfs_inode,
						item_end + 1 - new_size);
		}
delete:
		/*
		 * We use btrfs_truncate_inode_items() to clean up log trees for
		 * multiple fsyncs, and in this case we don't want to clear the
		 * file extent range because it's just the log.
		 */
		if (root == inode->root) {
			ret = btrfs_inode_clear_file_extent_range(inode,
						  clear_start, clear_len);
			if (ret) {
				btrfs_abort_transaction(trans, ret);
				break;
			}
		}

		if (del_item)
			last_size = found_key.offset;
		else
			last_size = new_size;
		if (del_item) {
			if (!pending_del_nr) {
				/* no pending yet, add ourselves */
				pending_del_slot = path->slots[0];
				pending_del_nr = 1;
			} else if (pending_del_nr &&
				   path->slots[0] + 1 == pending_del_slot) {
				/* hop on the pending chunk */
				pending_del_nr++;
				pending_del_slot = path->slots[0];
			} else {
				BUG();
			}
		} else {
			break;
		}
		should_throttle = false;

		if (found_extent &&
		    root->root_key.objectid != BTRFS_TREE_LOG_OBJECTID) {
			struct btrfs_ref ref = { 0 };

			bytes_deleted += extent_num_bytes;

			btrfs_init_generic_ref(&ref, BTRFS_DROP_DELAYED_REF,
					extent_start, extent_num_bytes, 0);
			ref.real_root = root->root_key.objectid;
			btrfs_init_data_ref(&ref, btrfs_header_owner(leaf),
					ino, extent_offset);
			ret = btrfs_free_extent(trans, &ref);
			if (ret) {
				btrfs_abort_transaction(trans, ret);
				break;
			}
			if (be_nice) {
				if (btrfs_should_throttle_delayed_refs(trans))
					should_throttle = true;
			}
		}

		if (found_type == BTRFS_INODE_ITEM_KEY)
			break;

		if (path->slots[0] == 0 ||
		    path->slots[0] != pending_del_slot ||
		    should_throttle) {
			if (pending_del_nr) {
				ret = btrfs_del_items(trans, root, path,
						pending_del_slot,
						pending_del_nr);
				if (ret) {
					btrfs_abort_transaction(trans, ret);
					break;
				}
				pending_del_nr = 0;
			}
			btrfs_release_path(path);

			/*
			 * We can generate a lot of delayed refs, so we need to
			 * throttle every once and a while and make sure we're
			 * adding enough space to keep up with the work we are
			 * generating.  Since we hold a transaction here we
			 * can't flush, and we don't want to FLUSH_LIMIT because
			 * we could have generated too many delayed refs to
			 * actually allocate, so just bail if we're short and
			 * let the normal reservation dance happen higher up.
			 */
			if (should_throttle) {
				ret = btrfs_delayed_refs_rsv_refill(fs_info,
							BTRFS_RESERVE_NO_FLUSH);
				if (ret) {
					ret = -EAGAIN;
					break;
				}
			}
			goto search_again;
		} else {
			path->slots[0]--;
		}
	}
out:
	if (ret >= 0 && pending_del_nr) {
		int err;

		err = btrfs_del_items(trans, root, path, pending_del_slot,
				      pending_del_nr);
		if (err) {
			btrfs_abort_transaction(trans, err);
			ret = err;
		}
	}
	if (root->root_key.objectid != BTRFS_TREE_LOG_OBJECTID) {
		ASSERT(last_size >= new_size);
		if (!ret && last_size > new_size)
			last_size = new_size;
		btrfs_inode_safe_disk_i_size_write(inode, last_size);
		unlock_extent_cached(&inode->io_tree, lock_start, (u64)-1,
				     &cached_state);
	}

	btrfs_free_path(path);
	return ret;
}

/*
 * btrfs_truncate_block - read, zero a chunk and write a block
 * @inode - inode that we're zeroing
 * @from - the offset to start zeroing
 * @len - the length to zero, 0 to zero the entire range respective to the
 *	offset
 * @front - zero up to the offset instead of from the offset on
 *
 * This will find the block for the "from" offset and cow the block and zero the
 * part we want to zero.  This is used with truncate and hole punching.
 */
int btrfs_truncate_block(struct btrfs_inode *inode, loff_t from, loff_t len,
			 int front)
{
	struct btrfs_fs_info *fs_info = inode->root->fs_info;
	struct address_space *mapping = inode->vfs_inode.i_mapping;
	struct extent_io_tree *io_tree = &inode->io_tree;
	struct btrfs_ordered_extent *ordered;
	struct extent_state *cached_state = NULL;
	struct extent_changeset *data_reserved = NULL;
	char *kaddr;
	bool only_release_metadata = false;
	u32 blocksize = fs_info->sectorsize;
	pgoff_t index = from >> PAGE_SHIFT;
	unsigned offset = from & (blocksize - 1);
	struct page *page;
	gfp_t mask = btrfs_alloc_write_mask(mapping);
	size_t write_bytes = blocksize;
	int ret = 0;
	u64 block_start;
	u64 block_end;

	if (IS_ALIGNED(offset, blocksize) &&
	    (!len || IS_ALIGNED(len, blocksize)))
		goto out;

	block_start = round_down(from, blocksize);
	block_end = block_start + blocksize - 1;

	ret = btrfs_check_data_free_space(inode, &data_reserved, block_start,
					  blocksize);
	if (ret < 0) {
		if (btrfs_check_nocow_lock(inode, block_start, &write_bytes) > 0) {
			/* For nocow case, no need to reserve data space */
			only_release_metadata = true;
		} else {
			goto out;
		}
	}
	ret = btrfs_delalloc_reserve_metadata(inode, blocksize);
	if (ret < 0) {
		if (!only_release_metadata)
			btrfs_free_reserved_data_space(inode, data_reserved,
						       block_start, blocksize);
		goto out;
	}
again:
	page = find_or_create_page(mapping, index, mask);
	if (!page) {
		btrfs_delalloc_release_space(inode, data_reserved, block_start,
					     blocksize, true);
		btrfs_delalloc_release_extents(inode, blocksize);
		ret = -ENOMEM;
		goto out;
	}

	if (!PageUptodate(page)) {
		ret = btrfs_readpage(NULL, page);
		lock_page(page);
		if (page->mapping != mapping) {
			unlock_page(page);
			put_page(page);
			goto again;
		}
		if (!PageUptodate(page)) {
			ret = -EIO;
			goto out_unlock;
		}
	}
	wait_on_page_writeback(page);

	lock_extent_bits(io_tree, block_start, block_end, &cached_state);
	set_page_extent_mapped(page);

	ordered = btrfs_lookup_ordered_extent(inode, block_start);
	if (ordered) {
		unlock_extent_cached(io_tree, block_start, block_end,
				     &cached_state);
		unlock_page(page);
		put_page(page);
		btrfs_start_ordered_extent(ordered, 1);
		btrfs_put_ordered_extent(ordered);
		goto again;
	}

	clear_extent_bit(&inode->io_tree, block_start, block_end,
			 EXTENT_DELALLOC | EXTENT_DO_ACCOUNTING | EXTENT_DEFRAG,
			 0, 0, &cached_state);

	ret = btrfs_set_extent_delalloc(inode, block_start, block_end, 0,
					&cached_state);
	if (ret) {
		unlock_extent_cached(io_tree, block_start, block_end,
				     &cached_state);
		goto out_unlock;
	}

	if (offset != blocksize) {
		if (!len)
			len = blocksize - offset;
		kaddr = kmap(page);
		if (front)
			memset(kaddr + (block_start - page_offset(page)),
				0, offset);
		else
			memset(kaddr + (block_start - page_offset(page)) +  offset,
				0, len);
		flush_dcache_page(page);
		kunmap(page);
	}
	ClearPageChecked(page);
	set_page_dirty(page);
	unlock_extent_cached(io_tree, block_start, block_end, &cached_state);

	if (only_release_metadata)
		set_extent_bit(&inode->io_tree, block_start, block_end,
			       EXTENT_NORESERVE, 0, NULL, NULL, GFP_NOFS, NULL);

out_unlock:
	if (ret) {
		if (only_release_metadata)
			btrfs_delalloc_release_metadata(inode, blocksize, true);
		else
			btrfs_delalloc_release_space(inode, data_reserved,
					block_start, blocksize, true);
	}
	btrfs_delalloc_release_extents(inode, blocksize);
	unlock_page(page);
	put_page(page);
out:
	if (only_release_metadata)
		btrfs_check_nocow_unlock(inode);
	extent_changeset_free(data_reserved);
	return ret;
}

static int maybe_insert_hole(struct btrfs_root *root, struct btrfs_inode *inode,
			     u64 offset, u64 len)
{
	struct btrfs_fs_info *fs_info = root->fs_info;
	struct btrfs_trans_handle *trans;
	struct btrfs_drop_extents_args drop_args = { 0 };
	int ret;

	/*
	 * Still need to make sure the inode looks like it's been updated so
	 * that any holes get logged if we fsync.
	 */
	if (btrfs_fs_incompat(fs_info, NO_HOLES)) {
		inode->last_trans = fs_info->generation;
		inode->last_sub_trans = root->log_transid;
		inode->last_log_commit = root->last_log_commit;
		return 0;
	}

	/*
	 * 1 - for the one we're dropping
	 * 1 - for the one we're adding
	 * 1 - for updating the inode.
	 */
	trans = btrfs_start_transaction(root, 3);
	if (IS_ERR(trans))
		return PTR_ERR(trans);

	drop_args.start = offset;
	drop_args.end = offset + len;
	drop_args.drop_cache = true;

	ret = btrfs_drop_extents(trans, root, inode, &drop_args);
	if (ret) {
		btrfs_abort_transaction(trans, ret);
		btrfs_end_transaction(trans);
		return ret;
	}

	ret = btrfs_insert_file_extent(trans, root, btrfs_ino(inode),
			offset, 0, 0, len, 0, len, 0, 0, 0);
	if (ret) {
		btrfs_abort_transaction(trans, ret);
	} else {
		btrfs_update_inode_bytes(inode, 0, drop_args.bytes_found);
		btrfs_update_inode(trans, root, inode);
	}
	btrfs_end_transaction(trans);
	return ret;
}

/*
 * This function puts in dummy file extents for the area we're creating a hole
 * for.  So if we are truncating this file to a larger size we need to insert
 * these file extents so that btrfs_get_extent will return a EXTENT_MAP_HOLE for
 * the range between oldsize and size
 */
int btrfs_cont_expand(struct btrfs_inode *inode, loff_t oldsize, loff_t size)
{
	struct btrfs_root *root = inode->root;
	struct btrfs_fs_info *fs_info = root->fs_info;
	struct extent_io_tree *io_tree = &inode->io_tree;
	struct extent_map *em = NULL;
	struct extent_state *cached_state = NULL;
	struct extent_map_tree *em_tree = &inode->extent_tree;
	u64 hole_start = ALIGN(oldsize, fs_info->sectorsize);
	u64 block_end = ALIGN(size, fs_info->sectorsize);
	u64 last_byte;
	u64 cur_offset;
	u64 hole_size;
	int err = 0;

	/*
	 * If our size started in the middle of a block we need to zero out the
	 * rest of the block before we expand the i_size, otherwise we could
	 * expose stale data.
	 */
	err = btrfs_truncate_block(inode, oldsize, 0, 0);
	if (err)
		return err;

	if (size <= hole_start)
		return 0;

	btrfs_lock_and_flush_ordered_range(inode, hole_start, block_end - 1,
					   &cached_state);
	cur_offset = hole_start;
	while (1) {
		em = btrfs_get_extent(inode, NULL, 0, cur_offset,
				      block_end - cur_offset);
		if (IS_ERR(em)) {
			err = PTR_ERR(em);
			em = NULL;
			break;
		}
		last_byte = min(extent_map_end(em), block_end);
		last_byte = ALIGN(last_byte, fs_info->sectorsize);
		hole_size = last_byte - cur_offset;

		if (!test_bit(EXTENT_FLAG_PREALLOC, &em->flags)) {
			struct extent_map *hole_em;

			err = maybe_insert_hole(root, inode, cur_offset,
						hole_size);
			if (err)
				break;

			err = btrfs_inode_set_file_extent_range(inode,
							cur_offset, hole_size);
			if (err)
				break;

			btrfs_drop_extent_cache(inode, cur_offset,
						cur_offset + hole_size - 1, 0);
			hole_em = alloc_extent_map();
			if (!hole_em) {
				set_bit(BTRFS_INODE_NEEDS_FULL_SYNC,
					&inode->runtime_flags);
				goto next;
			}
			hole_em->start = cur_offset;
			hole_em->len = hole_size;
			hole_em->orig_start = cur_offset;

			hole_em->block_start = EXTENT_MAP_HOLE;
			hole_em->block_len = 0;
			hole_em->orig_block_len = 0;
			hole_em->ram_bytes = hole_size;
			hole_em->compress_type = BTRFS_COMPRESS_NONE;
			hole_em->generation = fs_info->generation;

			while (1) {
				write_lock(&em_tree->lock);
				err = add_extent_mapping(em_tree, hole_em, 1);
				write_unlock(&em_tree->lock);
				if (err != -EEXIST)
					break;
				btrfs_drop_extent_cache(inode, cur_offset,
							cur_offset +
							hole_size - 1, 0);
			}
			free_extent_map(hole_em);
		} else {
			err = btrfs_inode_set_file_extent_range(inode,
							cur_offset, hole_size);
			if (err)
				break;
		}
next:
		free_extent_map(em);
		em = NULL;
		cur_offset = last_byte;
		if (cur_offset >= block_end)
			break;
	}
	free_extent_map(em);
	unlock_extent_cached(io_tree, hole_start, block_end - 1, &cached_state);
	return err;
}

static int btrfs_setsize(struct inode *inode, struct iattr *attr)
{
	struct btrfs_root *root = BTRFS_I(inode)->root;
	struct btrfs_trans_handle *trans;
	loff_t oldsize = i_size_read(inode);
	loff_t newsize = attr->ia_size;
	int mask = attr->ia_valid;
	int ret;

	/*
	 * The regular truncate() case without ATTR_CTIME and ATTR_MTIME is a
	 * special case where we need to update the times despite not having
	 * these flags set.  For all other operations the VFS set these flags
	 * explicitly if it wants a timestamp update.
	 */
	if (newsize != oldsize) {
		inode_inc_iversion(inode);
		if (!(mask & (ATTR_CTIME | ATTR_MTIME)))
			inode->i_ctime = inode->i_mtime =
				current_time(inode);
	}

	if (newsize > oldsize) {
		/*
		 * Don't do an expanding truncate while snapshotting is ongoing.
		 * This is to ensure the snapshot captures a fully consistent
		 * state of this file - if the snapshot captures this expanding
		 * truncation, it must capture all writes that happened before
		 * this truncation.
		 */
		btrfs_drew_write_lock(&root->snapshot_lock);
		ret = btrfs_cont_expand(BTRFS_I(inode), oldsize, newsize);
		if (ret) {
			btrfs_drew_write_unlock(&root->snapshot_lock);
			return ret;
		}

		trans = btrfs_start_transaction(root, 1);
		if (IS_ERR(trans)) {
			btrfs_drew_write_unlock(&root->snapshot_lock);
			return PTR_ERR(trans);
		}

		i_size_write(inode, newsize);
		btrfs_inode_safe_disk_i_size_write(BTRFS_I(inode), 0);
		pagecache_isize_extended(inode, oldsize, newsize);
		ret = btrfs_update_inode(trans, root, BTRFS_I(inode));
		btrfs_drew_write_unlock(&root->snapshot_lock);
		btrfs_end_transaction(trans);
	} else {

		/*
		 * We're truncating a file that used to have good data down to
		 * zero. Make sure any new writes to the file get on disk
		 * on close.
		 */
		if (newsize == 0)
			set_bit(BTRFS_INODE_FLUSH_ON_CLOSE,
				&BTRFS_I(inode)->runtime_flags);

		truncate_setsize(inode, newsize);

		inode_dio_wait(inode);

		ret = btrfs_truncate(inode, newsize == oldsize);
		if (ret && inode->i_nlink) {
			int err;

			/*
			 * Truncate failed, so fix up the in-memory size. We
			 * adjusted disk_i_size down as we removed extents, so
			 * wait for disk_i_size to be stable and then update the
			 * in-memory size to match.
			 */
			err = btrfs_wait_ordered_range(inode, 0, (u64)-1);
			if (err)
				return err;
			i_size_write(inode, BTRFS_I(inode)->disk_i_size);
		}
	}

	return ret;
}

static int btrfs_setattr(struct dentry *dentry, struct iattr *attr)
{
	struct inode *inode = d_inode(dentry);
	struct btrfs_root *root = BTRFS_I(inode)->root;
	int err;

	if (btrfs_root_readonly(root))
		return -EROFS;

	err = setattr_prepare(dentry, attr);
	if (err)
		return err;

	if (S_ISREG(inode->i_mode) && (attr->ia_valid & ATTR_SIZE)) {
		err = btrfs_setsize(inode, attr);
		if (err)
			return err;
	}

	if (attr->ia_valid) {
		setattr_copy(inode, attr);
		inode_inc_iversion(inode);
		err = btrfs_dirty_inode(inode);

		if (!err && attr->ia_valid & ATTR_MODE)
			err = posix_acl_chmod(inode, inode->i_mode);
	}

	return err;
}

/*
 * While truncating the inode pages during eviction, we get the VFS calling
 * btrfs_invalidatepage() against each page of the inode. This is slow because
 * the calls to btrfs_invalidatepage() result in a huge amount of calls to
 * lock_extent_bits() and clear_extent_bit(), which keep merging and splitting
 * extent_state structures over and over, wasting lots of time.
 *
 * Therefore if the inode is being evicted, let btrfs_invalidatepage() skip all
 * those expensive operations on a per page basis and do only the ordered io
 * finishing, while we release here the extent_map and extent_state structures,
 * without the excessive merging and splitting.
 */
static void evict_inode_truncate_pages(struct inode *inode)
{
	struct extent_io_tree *io_tree = &BTRFS_I(inode)->io_tree;
	struct extent_map_tree *map_tree = &BTRFS_I(inode)->extent_tree;
	struct rb_node *node;

	ASSERT(inode->i_state & I_FREEING);
	truncate_inode_pages_final(&inode->i_data);

	write_lock(&map_tree->lock);
	while (!RB_EMPTY_ROOT(&map_tree->map.rb_root)) {
		struct extent_map *em;

		node = rb_first_cached(&map_tree->map);
		em = rb_entry(node, struct extent_map, rb_node);
		clear_bit(EXTENT_FLAG_PINNED, &em->flags);
		clear_bit(EXTENT_FLAG_LOGGING, &em->flags);
		remove_extent_mapping(map_tree, em);
		free_extent_map(em);
		if (need_resched()) {
			write_unlock(&map_tree->lock);
			cond_resched();
			write_lock(&map_tree->lock);
		}
	}
	write_unlock(&map_tree->lock);

	/*
	 * Keep looping until we have no more ranges in the io tree.
	 * We can have ongoing bios started by readahead that have
	 * their endio callback (extent_io.c:end_bio_extent_readpage)
	 * still in progress (unlocked the pages in the bio but did not yet
	 * unlocked the ranges in the io tree). Therefore this means some
	 * ranges can still be locked and eviction started because before
	 * submitting those bios, which are executed by a separate task (work
	 * queue kthread), inode references (inode->i_count) were not taken
	 * (which would be dropped in the end io callback of each bio).
	 * Therefore here we effectively end up waiting for those bios and
	 * anyone else holding locked ranges without having bumped the inode's
	 * reference count - if we don't do it, when they access the inode's
	 * io_tree to unlock a range it may be too late, leading to an
	 * use-after-free issue.
	 */
	spin_lock(&io_tree->lock);
	while (!RB_EMPTY_ROOT(&io_tree->state)) {
		struct extent_state *state;
		struct extent_state *cached_state = NULL;
		u64 start;
		u64 end;
		unsigned state_flags;

		node = rb_first(&io_tree->state);
		state = rb_entry(node, struct extent_state, rb_node);
		start = state->start;
		end = state->end;
		state_flags = state->state;
		spin_unlock(&io_tree->lock);

		lock_extent_bits(io_tree, start, end, &cached_state);

		/*
		 * If still has DELALLOC flag, the extent didn't reach disk,
		 * and its reserved space won't be freed by delayed_ref.
		 * So we need to free its reserved space here.
		 * (Refer to comment in btrfs_invalidatepage, case 2)
		 *
		 * Note, end is the bytenr of last byte, so we need + 1 here.
		 */
		if (state_flags & EXTENT_DELALLOC)
			btrfs_qgroup_free_data(BTRFS_I(inode), NULL, start,
					       end - start + 1);

		clear_extent_bit(io_tree, start, end,
				 EXTENT_LOCKED | EXTENT_DELALLOC |
				 EXTENT_DO_ACCOUNTING | EXTENT_DEFRAG, 1, 1,
				 &cached_state);

		cond_resched();
		spin_lock(&io_tree->lock);
	}
	spin_unlock(&io_tree->lock);
}

static struct btrfs_trans_handle *evict_refill_and_join(struct btrfs_root *root,
							struct btrfs_block_rsv *rsv)
{
	struct btrfs_fs_info *fs_info = root->fs_info;
	struct btrfs_block_rsv *global_rsv = &fs_info->global_block_rsv;
	struct btrfs_trans_handle *trans;
	u64 delayed_refs_extra = btrfs_calc_insert_metadata_size(fs_info, 1);
	int ret;

	/*
	 * Eviction should be taking place at some place safe because of our
	 * delayed iputs.  However the normal flushing code will run delayed
	 * iputs, so we cannot use FLUSH_ALL otherwise we'll deadlock.
	 *
	 * We reserve the delayed_refs_extra here again because we can't use
	 * btrfs_start_transaction(root, 0) for the same deadlocky reason as
	 * above.  We reserve our extra bit here because we generate a ton of
	 * delayed refs activity by truncating.
	 *
	 * If we cannot make our reservation we'll attempt to steal from the
	 * global reserve, because we really want to be able to free up space.
	 */
	ret = btrfs_block_rsv_refill(root, rsv, rsv->size + delayed_refs_extra,
				     BTRFS_RESERVE_FLUSH_EVICT);
	if (ret) {
		/*
		 * Try to steal from the global reserve if there is space for
		 * it.
		 */
		if (btrfs_check_space_for_delayed_refs(fs_info) ||
		    btrfs_block_rsv_migrate(global_rsv, rsv, rsv->size, 0)) {
			btrfs_warn(fs_info,
				   "could not allocate space for delete; will truncate on mount");
			return ERR_PTR(-ENOSPC);
		}
		delayed_refs_extra = 0;
	}

	trans = btrfs_join_transaction(root);
	if (IS_ERR(trans))
		return trans;

	if (delayed_refs_extra) {
		trans->block_rsv = &fs_info->trans_block_rsv;
		trans->bytes_reserved = delayed_refs_extra;
		btrfs_block_rsv_migrate(rsv, trans->block_rsv,
					delayed_refs_extra, 1);
	}
	return trans;
}

void btrfs_evict_inode(struct inode *inode)
{
	struct btrfs_fs_info *fs_info = btrfs_sb(inode->i_sb);
	struct btrfs_trans_handle *trans;
	struct btrfs_root *root = BTRFS_I(inode)->root;
	struct btrfs_block_rsv *rsv;
	int ret;

	trace_btrfs_inode_evict(inode);

	if (!root) {
		clear_inode(inode);
		return;
	}

	evict_inode_truncate_pages(inode);

	if (inode->i_nlink &&
	    ((btrfs_root_refs(&root->root_item) != 0 &&
	      root->root_key.objectid != BTRFS_ROOT_TREE_OBJECTID) ||
	     btrfs_is_free_space_inode(BTRFS_I(inode))))
		goto no_delete;

	if (is_bad_inode(inode))
		goto no_delete;

	btrfs_free_io_failure_record(BTRFS_I(inode), 0, (u64)-1);

	if (test_bit(BTRFS_FS_LOG_RECOVERING, &fs_info->flags))
		goto no_delete;

	if (inode->i_nlink > 0) {
		BUG_ON(btrfs_root_refs(&root->root_item) != 0 &&
		       root->root_key.objectid != BTRFS_ROOT_TREE_OBJECTID);
		goto no_delete;
	}

	ret = btrfs_commit_inode_delayed_inode(BTRFS_I(inode));
	if (ret)
		goto no_delete;

	rsv = btrfs_alloc_block_rsv(fs_info, BTRFS_BLOCK_RSV_TEMP);
	if (!rsv)
		goto no_delete;
	rsv->size = btrfs_calc_metadata_size(fs_info, 1);
	rsv->failfast = 1;

	btrfs_i_size_write(BTRFS_I(inode), 0);

	while (1) {
		trans = evict_refill_and_join(root, rsv);
		if (IS_ERR(trans))
			goto free_rsv;

		trans->block_rsv = rsv;

		ret = btrfs_truncate_inode_items(trans, root, BTRFS_I(inode),
						 0, 0);
		trans->block_rsv = &fs_info->trans_block_rsv;
		btrfs_end_transaction(trans);
		btrfs_btree_balance_dirty(fs_info);
		if (ret && ret != -ENOSPC && ret != -EAGAIN)
			goto free_rsv;
		else if (!ret)
			break;
	}

	/*
	 * Errors here aren't a big deal, it just means we leave orphan items in
	 * the tree. They will be cleaned up on the next mount. If the inode
	 * number gets reused, cleanup deletes the orphan item without doing
	 * anything, and unlink reuses the existing orphan item.
	 *
	 * If it turns out that we are dropping too many of these, we might want
	 * to add a mechanism for retrying these after a commit.
	 */
	trans = evict_refill_and_join(root, rsv);
	if (!IS_ERR(trans)) {
		trans->block_rsv = rsv;
		btrfs_orphan_del(trans, BTRFS_I(inode));
		trans->block_rsv = &fs_info->trans_block_rsv;
		btrfs_end_transaction(trans);
	}

free_rsv:
	btrfs_free_block_rsv(fs_info, rsv);
no_delete:
	/*
	 * If we didn't successfully delete, the orphan item will still be in
	 * the tree and we'll retry on the next mount. Again, we might also want
	 * to retry these periodically in the future.
	 */
	btrfs_remove_delayed_node(BTRFS_I(inode));
	clear_inode(inode);
}

/*
 * Return the key found in the dir entry in the location pointer, fill @type
 * with BTRFS_FT_*, and return 0.
 *
 * If no dir entries were found, returns -ENOENT.
 * If found a corrupted location in dir entry, returns -EUCLEAN.
 */
static int btrfs_inode_by_name(struct inode *dir, struct dentry *dentry,
			       struct btrfs_key *location, u8 *type)
{
	const char *name = dentry->d_name.name;
	int namelen = dentry->d_name.len;
	struct btrfs_dir_item *di;
	struct btrfs_path *path;
	struct btrfs_root *root = BTRFS_I(dir)->root;
	int ret = 0;

	path = btrfs_alloc_path();
	if (!path)
		return -ENOMEM;

	di = btrfs_lookup_dir_item(NULL, root, path, btrfs_ino(BTRFS_I(dir)),
			name, namelen, 0);
	if (IS_ERR_OR_NULL(di)) {
		ret = di ? PTR_ERR(di) : -ENOENT;
		goto out;
	}

	btrfs_dir_item_key_to_cpu(path->nodes[0], di, location);
	if (location->type != BTRFS_INODE_ITEM_KEY &&
	    location->type != BTRFS_ROOT_ITEM_KEY) {
		ret = -EUCLEAN;
		btrfs_warn(root->fs_info,
"%s gets something invalid in DIR_ITEM (name %s, directory ino %llu, location(%llu %u %llu))",
			   __func__, name, btrfs_ino(BTRFS_I(dir)),
			   location->objectid, location->type, location->offset);
	}
	if (!ret)
		*type = btrfs_dir_type(path->nodes[0], di);
out:
	btrfs_free_path(path);
	return ret;
}

/*
 * when we hit a tree root in a directory, the btrfs part of the inode
 * needs to be changed to reflect the root directory of the tree root.  This
 * is kind of like crossing a mount point.
 */
static int fixup_tree_root_location(struct btrfs_fs_info *fs_info,
				    struct inode *dir,
				    struct dentry *dentry,
				    struct btrfs_key *location,
				    struct btrfs_root **sub_root)
{
	struct btrfs_path *path;
	struct btrfs_root *new_root;
	struct btrfs_root_ref *ref;
	struct extent_buffer *leaf;
	struct btrfs_key key;
	int ret;
	int err = 0;

	path = btrfs_alloc_path();
	if (!path) {
		err = -ENOMEM;
		goto out;
	}

	err = -ENOENT;
	key.objectid = BTRFS_I(dir)->root->root_key.objectid;
	key.type = BTRFS_ROOT_REF_KEY;
	key.offset = location->objectid;

	ret = btrfs_search_slot(NULL, fs_info->tree_root, &key, path, 0, 0);
	if (ret) {
		if (ret < 0)
			err = ret;
		goto out;
	}

	leaf = path->nodes[0];
	ref = btrfs_item_ptr(leaf, path->slots[0], struct btrfs_root_ref);
	if (btrfs_root_ref_dirid(leaf, ref) != btrfs_ino(BTRFS_I(dir)) ||
	    btrfs_root_ref_name_len(leaf, ref) != dentry->d_name.len)
		goto out;

	ret = memcmp_extent_buffer(leaf, dentry->d_name.name,
				   (unsigned long)(ref + 1),
				   dentry->d_name.len);
	if (ret)
		goto out;

	btrfs_release_path(path);

	new_root = btrfs_get_fs_root(fs_info, location->objectid, true);
	if (IS_ERR(new_root)) {
		err = PTR_ERR(new_root);
		goto out;
	}

	*sub_root = new_root;
	location->objectid = btrfs_root_dirid(&new_root->root_item);
	location->type = BTRFS_INODE_ITEM_KEY;
	location->offset = 0;
	err = 0;
out:
	btrfs_free_path(path);
	return err;
}

static void inode_tree_add(struct inode *inode)
{
	struct btrfs_root *root = BTRFS_I(inode)->root;
	struct btrfs_inode *entry;
	struct rb_node **p;
	struct rb_node *parent;
	struct rb_node *new = &BTRFS_I(inode)->rb_node;
	u64 ino = btrfs_ino(BTRFS_I(inode));

	if (inode_unhashed(inode))
		return;
	parent = NULL;
	spin_lock(&root->inode_lock);
	p = &root->inode_tree.rb_node;
	while (*p) {
		parent = *p;
		entry = rb_entry(parent, struct btrfs_inode, rb_node);

		if (ino < btrfs_ino(entry))
			p = &parent->rb_left;
		else if (ino > btrfs_ino(entry))
			p = &parent->rb_right;
		else {
			WARN_ON(!(entry->vfs_inode.i_state &
				  (I_WILL_FREE | I_FREEING)));
			rb_replace_node(parent, new, &root->inode_tree);
			RB_CLEAR_NODE(parent);
			spin_unlock(&root->inode_lock);
			return;
		}
	}
	rb_link_node(new, parent, p);
	rb_insert_color(new, &root->inode_tree);
	spin_unlock(&root->inode_lock);
}

static void inode_tree_del(struct btrfs_inode *inode)
{
	struct btrfs_root *root = inode->root;
	int empty = 0;

	spin_lock(&root->inode_lock);
	if (!RB_EMPTY_NODE(&inode->rb_node)) {
		rb_erase(&inode->rb_node, &root->inode_tree);
		RB_CLEAR_NODE(&inode->rb_node);
		empty = RB_EMPTY_ROOT(&root->inode_tree);
	}
	spin_unlock(&root->inode_lock);

	if (empty && btrfs_root_refs(&root->root_item) == 0) {
		spin_lock(&root->inode_lock);
		empty = RB_EMPTY_ROOT(&root->inode_tree);
		spin_unlock(&root->inode_lock);
		if (empty)
			btrfs_add_dead_root(root);
	}
}


static int btrfs_init_locked_inode(struct inode *inode, void *p)
{
	struct btrfs_iget_args *args = p;

	inode->i_ino = args->ino;
	BTRFS_I(inode)->location.objectid = args->ino;
	BTRFS_I(inode)->location.type = BTRFS_INODE_ITEM_KEY;
	BTRFS_I(inode)->location.offset = 0;
	BTRFS_I(inode)->root = btrfs_grab_root(args->root);
	BUG_ON(args->root && !BTRFS_I(inode)->root);
	return 0;
}

static int btrfs_find_actor(struct inode *inode, void *opaque)
{
	struct btrfs_iget_args *args = opaque;

	return args->ino == BTRFS_I(inode)->location.objectid &&
		args->root == BTRFS_I(inode)->root;
}

static struct inode *btrfs_iget_locked(struct super_block *s, u64 ino,
				       struct btrfs_root *root)
{
	struct inode *inode;
	struct btrfs_iget_args args;
	unsigned long hashval = btrfs_inode_hash(ino, root);

	args.ino = ino;
	args.root = root;

	inode = iget5_locked(s, hashval, btrfs_find_actor,
			     btrfs_init_locked_inode,
			     (void *)&args);
	return inode;
}

/*
 * Get an inode object given its inode number and corresponding root.
 * Path can be preallocated to prevent recursing back to iget through
 * allocator. NULL is also valid but may require an additional allocation
 * later.
 */
struct inode *btrfs_iget_path(struct super_block *s, u64 ino,
			      struct btrfs_root *root, struct btrfs_path *path)
{
	struct inode *inode;

	inode = btrfs_iget_locked(s, ino, root);
	if (!inode)
		return ERR_PTR(-ENOMEM);

	if (inode->i_state & I_NEW) {
		int ret;

		ret = btrfs_read_locked_inode(inode, path);
		if (!ret) {
			inode_tree_add(inode);
			unlock_new_inode(inode);
		} else {
			iget_failed(inode);
			/*
			 * ret > 0 can come from btrfs_search_slot called by
			 * btrfs_read_locked_inode, this means the inode item
			 * was not found.
			 */
			if (ret > 0)
				ret = -ENOENT;
			inode = ERR_PTR(ret);
		}
	}

	return inode;
}

struct inode *btrfs_iget(struct super_block *s, u64 ino, struct btrfs_root *root)
{
	return btrfs_iget_path(s, ino, root, NULL);
}

static struct inode *new_simple_dir(struct super_block *s,
				    struct btrfs_key *key,
				    struct btrfs_root *root)
{
	struct inode *inode = new_inode(s);

	if (!inode)
		return ERR_PTR(-ENOMEM);

	BTRFS_I(inode)->root = btrfs_grab_root(root);
	memcpy(&BTRFS_I(inode)->location, key, sizeof(*key));
	set_bit(BTRFS_INODE_DUMMY, &BTRFS_I(inode)->runtime_flags);

	inode->i_ino = BTRFS_EMPTY_SUBVOL_DIR_OBJECTID;
	/*
	 * We only need lookup, the rest is read-only and there's no inode
	 * associated with the dentry
	 */
	inode->i_op = &simple_dir_inode_operations;
	inode->i_opflags &= ~IOP_XATTR;
	inode->i_fop = &simple_dir_operations;
	inode->i_mode = S_IFDIR | S_IRUGO | S_IWUSR | S_IXUGO;
	inode->i_mtime = current_time(inode);
	inode->i_atime = inode->i_mtime;
	inode->i_ctime = inode->i_mtime;
	BTRFS_I(inode)->i_otime = inode->i_mtime;

	return inode;
}

static inline u8 btrfs_inode_type(struct inode *inode)
{
	/*
	 * Compile-time asserts that generic FT_* types still match
	 * BTRFS_FT_* types
	 */
	BUILD_BUG_ON(BTRFS_FT_UNKNOWN != FT_UNKNOWN);
	BUILD_BUG_ON(BTRFS_FT_REG_FILE != FT_REG_FILE);
	BUILD_BUG_ON(BTRFS_FT_DIR != FT_DIR);
	BUILD_BUG_ON(BTRFS_FT_CHRDEV != FT_CHRDEV);
	BUILD_BUG_ON(BTRFS_FT_BLKDEV != FT_BLKDEV);
	BUILD_BUG_ON(BTRFS_FT_FIFO != FT_FIFO);
	BUILD_BUG_ON(BTRFS_FT_SOCK != FT_SOCK);
	BUILD_BUG_ON(BTRFS_FT_SYMLINK != FT_SYMLINK);

	return fs_umode_to_ftype(inode->i_mode);
}

struct inode *btrfs_lookup_dentry(struct inode *dir, struct dentry *dentry)
{
	struct btrfs_fs_info *fs_info = btrfs_sb(dir->i_sb);
	struct inode *inode;
	struct btrfs_root *root = BTRFS_I(dir)->root;
	struct btrfs_root *sub_root = root;
	struct btrfs_key location;
	u8 di_type = 0;
	int ret = 0;

	if (dentry->d_name.len > BTRFS_NAME_LEN)
		return ERR_PTR(-ENAMETOOLONG);

	ret = btrfs_inode_by_name(dir, dentry, &location, &di_type);
	if (ret < 0)
		return ERR_PTR(ret);

	if (location.type == BTRFS_INODE_ITEM_KEY) {
		inode = btrfs_iget(dir->i_sb, location.objectid, root);
		if (IS_ERR(inode))
			return inode;

		/* Do extra check against inode mode with di_type */
		if (btrfs_inode_type(inode) != di_type) {
			btrfs_crit(fs_info,
"inode mode mismatch with dir: inode mode=0%o btrfs type=%u dir type=%u",
				  inode->i_mode, btrfs_inode_type(inode),
				  di_type);
			iput(inode);
			return ERR_PTR(-EUCLEAN);
		}
		return inode;
	}

	ret = fixup_tree_root_location(fs_info, dir, dentry,
				       &location, &sub_root);
	if (ret < 0) {
		if (ret != -ENOENT)
			inode = ERR_PTR(ret);
		else
			inode = new_simple_dir(dir->i_sb, &location, sub_root);
	} else {
		inode = btrfs_iget(dir->i_sb, location.objectid, sub_root);
	}
	if (root != sub_root)
		btrfs_put_root(sub_root);

	if (!IS_ERR(inode) && root != sub_root) {
		down_read(&fs_info->cleanup_work_sem);
		if (!sb_rdonly(inode->i_sb))
			ret = btrfs_orphan_cleanup(sub_root);
		up_read(&fs_info->cleanup_work_sem);
		if (ret) {
			iput(inode);
			inode = ERR_PTR(ret);
		}
	}

	return inode;
}

static int btrfs_dentry_delete(const struct dentry *dentry)
{
	struct btrfs_root *root;
	struct inode *inode = d_inode(dentry);

	if (!inode && !IS_ROOT(dentry))
		inode = d_inode(dentry->d_parent);

	if (inode) {
		root = BTRFS_I(inode)->root;
		if (btrfs_root_refs(&root->root_item) == 0)
			return 1;

		if (btrfs_ino(BTRFS_I(inode)) == BTRFS_EMPTY_SUBVOL_DIR_OBJECTID)
			return 1;
	}
	return 0;
}

static struct dentry *btrfs_lookup(struct inode *dir, struct dentry *dentry,
				   unsigned int flags)
{
	struct inode *inode = btrfs_lookup_dentry(dir, dentry);

	if (inode == ERR_PTR(-ENOENT))
		inode = NULL;
	return d_splice_alias(inode, dentry);
}

/*
 * All this infrastructure exists because dir_emit can fault, and we are holding
 * the tree lock when doing readdir.  For now just allocate a buffer and copy
 * our information into that, and then dir_emit from the buffer.  This is
 * similar to what NFS does, only we don't keep the buffer around in pagecache
 * because I'm afraid I'll mess that up.  Long term we need to make filldir do
 * copy_to_user_inatomic so we don't have to worry about page faulting under the
 * tree lock.
 */
static int btrfs_opendir(struct inode *inode, struct file *file)
{
	struct btrfs_file_private *private;

	private = kzalloc(sizeof(struct btrfs_file_private), GFP_KERNEL);
	if (!private)
		return -ENOMEM;
	private->filldir_buf = kzalloc(PAGE_SIZE, GFP_KERNEL);
	if (!private->filldir_buf) {
		kfree(private);
		return -ENOMEM;
	}
	file->private_data = private;
	return 0;
}

struct dir_entry {
	u64 ino;
	u64 offset;
	unsigned type;
	int name_len;
};

static int btrfs_filldir(void *addr, int entries, struct dir_context *ctx)
{
	while (entries--) {
		struct dir_entry *entry = addr;
		char *name = (char *)(entry + 1);

		ctx->pos = get_unaligned(&entry->offset);
		if (!dir_emit(ctx, name, get_unaligned(&entry->name_len),
					 get_unaligned(&entry->ino),
					 get_unaligned(&entry->type)))
			return 1;
		addr += sizeof(struct dir_entry) +
			get_unaligned(&entry->name_len);
		ctx->pos++;
	}
	return 0;
}

static int btrfs_real_readdir(struct file *file, struct dir_context *ctx)
{
	struct inode *inode = file_inode(file);
	struct btrfs_root *root = BTRFS_I(inode)->root;
	struct btrfs_file_private *private = file->private_data;
	struct btrfs_dir_item *di;
	struct btrfs_key key;
	struct btrfs_key found_key;
	struct btrfs_path *path;
	void *addr;
	struct list_head ins_list;
	struct list_head del_list;
	int ret;
	struct extent_buffer *leaf;
	int slot;
	char *name_ptr;
	int name_len;
	int entries = 0;
	int total_len = 0;
	bool put = false;
	struct btrfs_key location;

	if (!dir_emit_dots(file, ctx))
		return 0;

	path = btrfs_alloc_path();
	if (!path)
		return -ENOMEM;

	addr = private->filldir_buf;
	path->reada = READA_FORWARD;

	INIT_LIST_HEAD(&ins_list);
	INIT_LIST_HEAD(&del_list);
	put = btrfs_readdir_get_delayed_items(inode, &ins_list, &del_list);

again:
	key.type = BTRFS_DIR_INDEX_KEY;
	key.offset = ctx->pos;
	key.objectid = btrfs_ino(BTRFS_I(inode));

	ret = btrfs_search_slot(NULL, root, &key, path, 0, 0);
	if (ret < 0)
		goto err;

	while (1) {
		struct dir_entry *entry;

		leaf = path->nodes[0];
		slot = path->slots[0];
		if (slot >= btrfs_header_nritems(leaf)) {
			ret = btrfs_next_leaf(root, path);
			if (ret < 0)
				goto err;
			else if (ret > 0)
				break;
			continue;
		}

		btrfs_item_key_to_cpu(leaf, &found_key, slot);

		if (found_key.objectid != key.objectid)
			break;
		if (found_key.type != BTRFS_DIR_INDEX_KEY)
			break;
		if (found_key.offset < ctx->pos)
			goto next;
		if (btrfs_should_delete_dir_index(&del_list, found_key.offset))
			goto next;
		di = btrfs_item_ptr(leaf, slot, struct btrfs_dir_item);
		name_len = btrfs_dir_name_len(leaf, di);
		if ((total_len + sizeof(struct dir_entry) + name_len) >=
		    PAGE_SIZE) {
			btrfs_release_path(path);
			ret = btrfs_filldir(private->filldir_buf, entries, ctx);
			if (ret)
				goto nopos;
			addr = private->filldir_buf;
			entries = 0;
			total_len = 0;
			goto again;
		}

		entry = addr;
		put_unaligned(name_len, &entry->name_len);
		name_ptr = (char *)(entry + 1);
		read_extent_buffer(leaf, name_ptr, (unsigned long)(di + 1),
				   name_len);
		put_unaligned(fs_ftype_to_dtype(btrfs_dir_type(leaf, di)),
				&entry->type);
		btrfs_dir_item_key_to_cpu(leaf, di, &location);
		put_unaligned(location.objectid, &entry->ino);
		put_unaligned(found_key.offset, &entry->offset);
		entries++;
		addr += sizeof(struct dir_entry) + name_len;
		total_len += sizeof(struct dir_entry) + name_len;
next:
		path->slots[0]++;
	}
	btrfs_release_path(path);

	ret = btrfs_filldir(private->filldir_buf, entries, ctx);
	if (ret)
		goto nopos;

	ret = btrfs_readdir_delayed_dir_index(ctx, &ins_list);
	if (ret)
		goto nopos;

	/*
	 * Stop new entries from being returned after we return the last
	 * entry.
	 *
	 * New directory entries are assigned a strictly increasing
	 * offset.  This means that new entries created during readdir
	 * are *guaranteed* to be seen in the future by that readdir.
	 * This has broken buggy programs which operate on names as
	 * they're returned by readdir.  Until we re-use freed offsets
	 * we have this hack to stop new entries from being returned
	 * under the assumption that they'll never reach this huge
	 * offset.
	 *
	 * This is being careful not to overflow 32bit loff_t unless the
	 * last entry requires it because doing so has broken 32bit apps
	 * in the past.
	 */
	if (ctx->pos >= INT_MAX)
		ctx->pos = LLONG_MAX;
	else
		ctx->pos = INT_MAX;
nopos:
	ret = 0;
err:
	if (put)
		btrfs_readdir_put_delayed_items(inode, &ins_list, &del_list);
	btrfs_free_path(path);
	return ret;
}

/*
 * This is somewhat expensive, updating the tree every time the
 * inode changes.  But, it is most likely to find the inode in cache.
 * FIXME, needs more benchmarking...there are no reasons other than performance
 * to keep or drop this code.
 */
static int btrfs_dirty_inode(struct inode *inode)
{
	struct btrfs_fs_info *fs_info = btrfs_sb(inode->i_sb);
	struct btrfs_root *root = BTRFS_I(inode)->root;
	struct btrfs_trans_handle *trans;
	int ret;

	if (test_bit(BTRFS_INODE_DUMMY, &BTRFS_I(inode)->runtime_flags))
		return 0;

	trans = btrfs_join_transaction(root);
	if (IS_ERR(trans))
		return PTR_ERR(trans);

	ret = btrfs_update_inode(trans, root, BTRFS_I(inode));
	if (ret && ret == -ENOSPC) {
		/* whoops, lets try again with the full transaction */
		btrfs_end_transaction(trans);
		trans = btrfs_start_transaction(root, 1);
		if (IS_ERR(trans))
			return PTR_ERR(trans);

		ret = btrfs_update_inode(trans, root, BTRFS_I(inode));
	}
	btrfs_end_transaction(trans);
	if (BTRFS_I(inode)->delayed_node)
		btrfs_balance_delayed_items(fs_info);

	return ret;
}

/*
 * This is a copy of file_update_time.  We need this so we can return error on
 * ENOSPC for updating the inode in the case of file write and mmap writes.
 */
static int btrfs_update_time(struct inode *inode, struct timespec64 *now,
			     int flags)
{
	struct btrfs_root *root = BTRFS_I(inode)->root;
	bool dirty = flags & ~S_VERSION;

	if (btrfs_root_readonly(root))
		return -EROFS;

	if (flags & S_VERSION)
		dirty |= inode_maybe_inc_iversion(inode, dirty);
	if (flags & S_CTIME)
		inode->i_ctime = *now;
	if (flags & S_MTIME)
		inode->i_mtime = *now;
	if (flags & S_ATIME)
		inode->i_atime = *now;
	return dirty ? btrfs_dirty_inode(inode) : 0;
}

/*
 * find the highest existing sequence number in a directory
 * and then set the in-memory index_cnt variable to reflect
 * free sequence numbers
 */
static int btrfs_set_inode_index_count(struct btrfs_inode *inode)
{
	struct btrfs_root *root = inode->root;
	struct btrfs_key key, found_key;
	struct btrfs_path *path;
	struct extent_buffer *leaf;
	int ret;

	key.objectid = btrfs_ino(inode);
	key.type = BTRFS_DIR_INDEX_KEY;
	key.offset = (u64)-1;

	path = btrfs_alloc_path();
	if (!path)
		return -ENOMEM;

	ret = btrfs_search_slot(NULL, root, &key, path, 0, 0);
	if (ret < 0)
		goto out;
	/* FIXME: we should be able to handle this */
	if (ret == 0)
		goto out;
	ret = 0;

	/*
	 * MAGIC NUMBER EXPLANATION:
	 * since we search a directory based on f_pos we have to start at 2
	 * since '.' and '..' have f_pos of 0 and 1 respectively, so everybody
	 * else has to start at 2
	 */
	if (path->slots[0] == 0) {
		inode->index_cnt = 2;
		goto out;
	}

	path->slots[0]--;

	leaf = path->nodes[0];
	btrfs_item_key_to_cpu(leaf, &found_key, path->slots[0]);

	if (found_key.objectid != btrfs_ino(inode) ||
	    found_key.type != BTRFS_DIR_INDEX_KEY) {
		inode->index_cnt = 2;
		goto out;
	}

	inode->index_cnt = found_key.offset + 1;
out:
	btrfs_free_path(path);
	return ret;
}

/*
 * helper to find a free sequence number in a given directory.  This current
 * code is very simple, later versions will do smarter things in the btree
 */
int btrfs_set_inode_index(struct btrfs_inode *dir, u64 *index)
{
	int ret = 0;

	if (dir->index_cnt == (u64)-1) {
		ret = btrfs_inode_delayed_dir_index_count(dir);
		if (ret) {
			ret = btrfs_set_inode_index_count(dir);
			if (ret)
				return ret;
		}
	}

	*index = dir->index_cnt;
	dir->index_cnt++;

	return ret;
}

static int btrfs_insert_inode_locked(struct inode *inode)
{
	struct btrfs_iget_args args;

	args.ino = BTRFS_I(inode)->location.objectid;
	args.root = BTRFS_I(inode)->root;

	return insert_inode_locked4(inode,
		   btrfs_inode_hash(inode->i_ino, BTRFS_I(inode)->root),
		   btrfs_find_actor, &args);
}

/*
 * Inherit flags from the parent inode.
 *
 * Currently only the compression flags and the cow flags are inherited.
 */
static void btrfs_inherit_iflags(struct inode *inode, struct inode *dir)
{
	unsigned int flags;

	if (!dir)
		return;

	flags = BTRFS_I(dir)->flags;

	if (flags & BTRFS_INODE_NOCOMPRESS) {
		BTRFS_I(inode)->flags &= ~BTRFS_INODE_COMPRESS;
		BTRFS_I(inode)->flags |= BTRFS_INODE_NOCOMPRESS;
	} else if (flags & BTRFS_INODE_COMPRESS) {
		BTRFS_I(inode)->flags &= ~BTRFS_INODE_NOCOMPRESS;
		BTRFS_I(inode)->flags |= BTRFS_INODE_COMPRESS;
	}

	if (flags & BTRFS_INODE_NODATACOW) {
		BTRFS_I(inode)->flags |= BTRFS_INODE_NODATACOW;
		if (S_ISREG(inode->i_mode))
			BTRFS_I(inode)->flags |= BTRFS_INODE_NODATASUM;
	}

	btrfs_sync_inode_flags_to_i_flags(inode);
}

static struct inode *btrfs_new_inode(struct btrfs_trans_handle *trans,
				     struct btrfs_root *root,
				     struct inode *dir,
				     const char *name, int name_len,
				     u64 ref_objectid, u64 objectid,
				     umode_t mode, u64 *index)
{
	struct btrfs_fs_info *fs_info = root->fs_info;
	struct inode *inode;
	struct btrfs_inode_item *inode_item;
	struct btrfs_key *location;
	struct btrfs_path *path;
	struct btrfs_inode_ref *ref;
	struct btrfs_key key[2];
	u32 sizes[2];
	int nitems = name ? 2 : 1;
	unsigned long ptr;
	unsigned int nofs_flag;
	int ret;

	path = btrfs_alloc_path();
	if (!path)
		return ERR_PTR(-ENOMEM);

	nofs_flag = memalloc_nofs_save();
	inode = new_inode(fs_info->sb);
	memalloc_nofs_restore(nofs_flag);
	if (!inode) {
		btrfs_free_path(path);
		return ERR_PTR(-ENOMEM);
	}

	/*
	 * O_TMPFILE, set link count to 0, so that after this point,
	 * we fill in an inode item with the correct link count.
	 */
	if (!name)
		set_nlink(inode, 0);

	/*
	 * we have to initialize this early, so we can reclaim the inode
	 * number if we fail afterwards in this function.
	 */
	inode->i_ino = objectid;

	if (dir && name) {
		trace_btrfs_inode_request(dir);

		ret = btrfs_set_inode_index(BTRFS_I(dir), index);
		if (ret) {
			btrfs_free_path(path);
			iput(inode);
			return ERR_PTR(ret);
		}
	} else if (dir) {
		*index = 0;
	}
	/*
	 * index_cnt is ignored for everything but a dir,
	 * btrfs_set_inode_index_count has an explanation for the magic
	 * number
	 */
	BTRFS_I(inode)->index_cnt = 2;
	BTRFS_I(inode)->dir_index = *index;
	BTRFS_I(inode)->root = btrfs_grab_root(root);
	BTRFS_I(inode)->generation = trans->transid;
	inode->i_generation = BTRFS_I(inode)->generation;

	/*
	 * We could have gotten an inode number from somebody who was fsynced
	 * and then removed in this same transaction, so let's just set full
	 * sync since it will be a full sync anyway and this will blow away the
	 * old info in the log.
	 */
	set_bit(BTRFS_INODE_NEEDS_FULL_SYNC, &BTRFS_I(inode)->runtime_flags);

	key[0].objectid = objectid;
	key[0].type = BTRFS_INODE_ITEM_KEY;
	key[0].offset = 0;

	sizes[0] = sizeof(struct btrfs_inode_item);

	if (name) {
		/*
		 * Start new inodes with an inode_ref. This is slightly more
		 * efficient for small numbers of hard links since they will
		 * be packed into one item. Extended refs will kick in if we
		 * add more hard links than can fit in the ref item.
		 */
		key[1].objectid = objectid;
		key[1].type = BTRFS_INODE_REF_KEY;
		key[1].offset = ref_objectid;

		sizes[1] = name_len + sizeof(*ref);
	}

	location = &BTRFS_I(inode)->location;
	location->objectid = objectid;
	location->offset = 0;
	location->type = BTRFS_INODE_ITEM_KEY;

	ret = btrfs_insert_inode_locked(inode);
	if (ret < 0) {
		iput(inode);
		goto fail;
	}

	ret = btrfs_insert_empty_items(trans, root, path, key, sizes, nitems);
	if (ret != 0)
		goto fail_unlock;

	inode_init_owner(inode, dir, mode);
	inode_set_bytes(inode, 0);

	inode->i_mtime = current_time(inode);
	inode->i_atime = inode->i_mtime;
	inode->i_ctime = inode->i_mtime;
	BTRFS_I(inode)->i_otime = inode->i_mtime;

	inode_item = btrfs_item_ptr(path->nodes[0], path->slots[0],
				  struct btrfs_inode_item);
	memzero_extent_buffer(path->nodes[0], (unsigned long)inode_item,
			     sizeof(*inode_item));
	fill_inode_item(trans, path->nodes[0], inode_item, inode);

	if (name) {
		ref = btrfs_item_ptr(path->nodes[0], path->slots[0] + 1,
				     struct btrfs_inode_ref);
		btrfs_set_inode_ref_name_len(path->nodes[0], ref, name_len);
		btrfs_set_inode_ref_index(path->nodes[0], ref, *index);
		ptr = (unsigned long)(ref + 1);
		write_extent_buffer(path->nodes[0], name, ptr, name_len);
	}

	btrfs_mark_buffer_dirty(path->nodes[0]);
	btrfs_free_path(path);

	btrfs_inherit_iflags(inode, dir);

	if (S_ISREG(mode)) {
		if (btrfs_test_opt(fs_info, NODATASUM))
			BTRFS_I(inode)->flags |= BTRFS_INODE_NODATASUM;
		if (btrfs_test_opt(fs_info, NODATACOW))
			BTRFS_I(inode)->flags |= BTRFS_INODE_NODATACOW |
				BTRFS_INODE_NODATASUM;
	}

	inode_tree_add(inode);

	trace_btrfs_inode_new(inode);
	btrfs_set_inode_last_trans(trans, BTRFS_I(inode));

	btrfs_update_root_times(trans, root);

	ret = btrfs_inode_inherit_props(trans, inode, dir);
	if (ret)
		btrfs_err(fs_info,
			  "error inheriting props for ino %llu (root %llu): %d",
			btrfs_ino(BTRFS_I(inode)), root->root_key.objectid, ret);

	return inode;

fail_unlock:
	discard_new_inode(inode);
fail:
	if (dir && name)
		BTRFS_I(dir)->index_cnt--;
	btrfs_free_path(path);
	return ERR_PTR(ret);
}

/*
 * utility function to add 'inode' into 'parent_inode' with
 * a give name and a given sequence number.
 * if 'add_backref' is true, also insert a backref from the
 * inode to the parent directory.
 */
int btrfs_add_link(struct btrfs_trans_handle *trans,
		   struct btrfs_inode *parent_inode, struct btrfs_inode *inode,
		   const char *name, int name_len, int add_backref, u64 index)
{
	int ret = 0;
	struct btrfs_key key;
	struct btrfs_root *root = parent_inode->root;
	u64 ino = btrfs_ino(inode);
	u64 parent_ino = btrfs_ino(parent_inode);

	if (unlikely(ino == BTRFS_FIRST_FREE_OBJECTID)) {
		memcpy(&key, &inode->root->root_key, sizeof(key));
	} else {
		key.objectid = ino;
		key.type = BTRFS_INODE_ITEM_KEY;
		key.offset = 0;
	}

	if (unlikely(ino == BTRFS_FIRST_FREE_OBJECTID)) {
		ret = btrfs_add_root_ref(trans, key.objectid,
					 root->root_key.objectid, parent_ino,
					 index, name, name_len);
	} else if (add_backref) {
		ret = btrfs_insert_inode_ref(trans, root, name, name_len, ino,
					     parent_ino, index);
	}

	/* Nothing to clean up yet */
	if (ret)
		return ret;

	ret = btrfs_insert_dir_item(trans, name, name_len, parent_inode, &key,
				    btrfs_inode_type(&inode->vfs_inode), index);
	if (ret == -EEXIST || ret == -EOVERFLOW)
		goto fail_dir_item;
	else if (ret) {
		btrfs_abort_transaction(trans, ret);
		return ret;
	}

	btrfs_i_size_write(parent_inode, parent_inode->vfs_inode.i_size +
			   name_len * 2);
	inode_inc_iversion(&parent_inode->vfs_inode);
	/*
	 * If we are replaying a log tree, we do not want to update the mtime
	 * and ctime of the parent directory with the current time, since the
	 * log replay procedure is responsible for setting them to their correct
	 * values (the ones it had when the fsync was done).
	 */
	if (!test_bit(BTRFS_FS_LOG_RECOVERING, &root->fs_info->flags)) {
		struct timespec64 now = current_time(&parent_inode->vfs_inode);

		parent_inode->vfs_inode.i_mtime = now;
		parent_inode->vfs_inode.i_ctime = now;
	}
	ret = btrfs_update_inode(trans, root, parent_inode);
	if (ret)
		btrfs_abort_transaction(trans, ret);
	return ret;

fail_dir_item:
	if (unlikely(ino == BTRFS_FIRST_FREE_OBJECTID)) {
		u64 local_index;
		int err;
		err = btrfs_del_root_ref(trans, key.objectid,
					 root->root_key.objectid, parent_ino,
					 &local_index, name, name_len);
		if (err)
			btrfs_abort_transaction(trans, err);
	} else if (add_backref) {
		u64 local_index;
		int err;

		err = btrfs_del_inode_ref(trans, root, name, name_len,
					  ino, parent_ino, &local_index);
		if (err)
			btrfs_abort_transaction(trans, err);
	}

	/* Return the original error code */
	return ret;
}

static int btrfs_add_nondir(struct btrfs_trans_handle *trans,
			    struct btrfs_inode *dir, struct dentry *dentry,
			    struct btrfs_inode *inode, int backref, u64 index)
{
	int err = btrfs_add_link(trans, dir, inode,
				 dentry->d_name.name, dentry->d_name.len,
				 backref, index);
	if (err > 0)
		err = -EEXIST;
	return err;
}

static int btrfs_mknod(struct inode *dir, struct dentry *dentry,
			umode_t mode, dev_t rdev)
{
	struct btrfs_fs_info *fs_info = btrfs_sb(dir->i_sb);
	struct btrfs_trans_handle *trans;
	struct btrfs_root *root = BTRFS_I(dir)->root;
	struct inode *inode = NULL;
	int err;
	u64 objectid;
	u64 index = 0;

	/*
	 * 2 for inode item and ref
	 * 2 for dir items
	 * 1 for xattr if selinux is on
	 */
	trans = btrfs_start_transaction(root, 5);
	if (IS_ERR(trans))
		return PTR_ERR(trans);

	err = btrfs_find_free_objectid(root, &objectid);
	if (err)
		goto out_unlock;

	inode = btrfs_new_inode(trans, root, dir, dentry->d_name.name,
			dentry->d_name.len, btrfs_ino(BTRFS_I(dir)), objectid,
			mode, &index);
	if (IS_ERR(inode)) {
		err = PTR_ERR(inode);
		inode = NULL;
		goto out_unlock;
	}

	/*
	* If the active LSM wants to access the inode during
	* d_instantiate it needs these. Smack checks to see
	* if the filesystem supports xattrs by looking at the
	* ops vector.
	*/
	inode->i_op = &btrfs_special_inode_operations;
	init_special_inode(inode, inode->i_mode, rdev);

	err = btrfs_init_inode_security(trans, inode, dir, &dentry->d_name);
	if (err)
		goto out_unlock;

	err = btrfs_add_nondir(trans, BTRFS_I(dir), dentry, BTRFS_I(inode),
			0, index);
	if (err)
		goto out_unlock;

	btrfs_update_inode(trans, root, BTRFS_I(inode));
	d_instantiate_new(dentry, inode);

out_unlock:
	btrfs_end_transaction(trans);
	btrfs_btree_balance_dirty(fs_info);
	if (err && inode) {
		inode_dec_link_count(inode);
		discard_new_inode(inode);
	}
	return err;
}

static int btrfs_create(struct inode *dir, struct dentry *dentry,
			umode_t mode, bool excl)
{
	struct btrfs_fs_info *fs_info = btrfs_sb(dir->i_sb);
	struct btrfs_trans_handle *trans;
	struct btrfs_root *root = BTRFS_I(dir)->root;
	struct inode *inode = NULL;
	int err;
	u64 objectid;
	u64 index = 0;

	/*
	 * 2 for inode item and ref
	 * 2 for dir items
	 * 1 for xattr if selinux is on
	 */
	trans = btrfs_start_transaction(root, 5);
	if (IS_ERR(trans))
		return PTR_ERR(trans);

	err = btrfs_find_free_objectid(root, &objectid);
	if (err)
		goto out_unlock;

	inode = btrfs_new_inode(trans, root, dir, dentry->d_name.name,
			dentry->d_name.len, btrfs_ino(BTRFS_I(dir)), objectid,
			mode, &index);
	if (IS_ERR(inode)) {
		err = PTR_ERR(inode);
		inode = NULL;
		goto out_unlock;
	}
	/*
	* If the active LSM wants to access the inode during
	* d_instantiate it needs these. Smack checks to see
	* if the filesystem supports xattrs by looking at the
	* ops vector.
	*/
	inode->i_fop = &btrfs_file_operations;
	inode->i_op = &btrfs_file_inode_operations;
	inode->i_mapping->a_ops = &btrfs_aops;

	err = btrfs_init_inode_security(trans, inode, dir, &dentry->d_name);
	if (err)
		goto out_unlock;

	err = btrfs_update_inode(trans, root, BTRFS_I(inode));
	if (err)
		goto out_unlock;

	err = btrfs_add_nondir(trans, BTRFS_I(dir), dentry, BTRFS_I(inode),
			0, index);
	if (err)
		goto out_unlock;

	d_instantiate_new(dentry, inode);

out_unlock:
	btrfs_end_transaction(trans);
	if (err && inode) {
		inode_dec_link_count(inode);
		discard_new_inode(inode);
	}
	btrfs_btree_balance_dirty(fs_info);
	return err;
}

static int btrfs_link(struct dentry *old_dentry, struct inode *dir,
		      struct dentry *dentry)
{
	struct btrfs_trans_handle *trans = NULL;
	struct btrfs_root *root = BTRFS_I(dir)->root;
	struct inode *inode = d_inode(old_dentry);
	struct btrfs_fs_info *fs_info = btrfs_sb(inode->i_sb);
	u64 index;
	int err;
	int drop_inode = 0;

	/* do not allow sys_link's with other subvols of the same device */
	if (root->root_key.objectid != BTRFS_I(inode)->root->root_key.objectid)
		return -EXDEV;

	if (inode->i_nlink >= BTRFS_LINK_MAX)
		return -EMLINK;

	err = btrfs_set_inode_index(BTRFS_I(dir), &index);
	if (err)
		goto fail;

	/*
	 * 2 items for inode and inode ref
	 * 2 items for dir items
	 * 1 item for parent inode
	 * 1 item for orphan item deletion if O_TMPFILE
	 */
	trans = btrfs_start_transaction(root, inode->i_nlink ? 5 : 6);
	if (IS_ERR(trans)) {
		err = PTR_ERR(trans);
		trans = NULL;
		goto fail;
	}

	/* There are several dir indexes for this inode, clear the cache. */
	BTRFS_I(inode)->dir_index = 0ULL;
	inc_nlink(inode);
	inode_inc_iversion(inode);
	inode->i_ctime = current_time(inode);
	ihold(inode);
	set_bit(BTRFS_INODE_COPY_EVERYTHING, &BTRFS_I(inode)->runtime_flags);

	err = btrfs_add_nondir(trans, BTRFS_I(dir), dentry, BTRFS_I(inode),
			1, index);

	if (err) {
		drop_inode = 1;
	} else {
		struct dentry *parent = dentry->d_parent;

		err = btrfs_update_inode(trans, root, BTRFS_I(inode));
		if (err)
			goto fail;
		if (inode->i_nlink == 1) {
			/*
			 * If new hard link count is 1, it's a file created
			 * with open(2) O_TMPFILE flag.
			 */
			err = btrfs_orphan_del(trans, BTRFS_I(inode));
			if (err)
				goto fail;
		}
		d_instantiate(dentry, inode);
		btrfs_log_new_name(trans, BTRFS_I(inode), NULL, parent);
	}

fail:
	if (trans)
		btrfs_end_transaction(trans);
	if (drop_inode) {
		inode_dec_link_count(inode);
		iput(inode);
	}
	btrfs_btree_balance_dirty(fs_info);
	return err;
}

static int btrfs_mkdir(struct inode *dir, struct dentry *dentry, umode_t mode)
{
	struct btrfs_fs_info *fs_info = btrfs_sb(dir->i_sb);
	struct inode *inode = NULL;
	struct btrfs_trans_handle *trans;
	struct btrfs_root *root = BTRFS_I(dir)->root;
	int err = 0;
	u64 objectid = 0;
	u64 index = 0;

	/*
	 * 2 items for inode and ref
	 * 2 items for dir items
	 * 1 for xattr if selinux is on
	 */
	trans = btrfs_start_transaction(root, 5);
	if (IS_ERR(trans))
		return PTR_ERR(trans);

	err = btrfs_find_free_objectid(root, &objectid);
	if (err)
		goto out_fail;

	inode = btrfs_new_inode(trans, root, dir, dentry->d_name.name,
			dentry->d_name.len, btrfs_ino(BTRFS_I(dir)), objectid,
			S_IFDIR | mode, &index);
	if (IS_ERR(inode)) {
		err = PTR_ERR(inode);
		inode = NULL;
		goto out_fail;
	}

	/* these must be set before we unlock the inode */
	inode->i_op = &btrfs_dir_inode_operations;
	inode->i_fop = &btrfs_dir_file_operations;

	err = btrfs_init_inode_security(trans, inode, dir, &dentry->d_name);
	if (err)
		goto out_fail;

	btrfs_i_size_write(BTRFS_I(inode), 0);
	err = btrfs_update_inode(trans, root, BTRFS_I(inode));
	if (err)
		goto out_fail;

	err = btrfs_add_link(trans, BTRFS_I(dir), BTRFS_I(inode),
			dentry->d_name.name,
			dentry->d_name.len, 0, index);
	if (err)
		goto out_fail;

	d_instantiate_new(dentry, inode);

out_fail:
	btrfs_end_transaction(trans);
	if (err && inode) {
		inode_dec_link_count(inode);
		discard_new_inode(inode);
	}
	btrfs_btree_balance_dirty(fs_info);
	return err;
}

static noinline int uncompress_inline(struct btrfs_path *path,
				      struct page *page,
				      size_t pg_offset, u64 extent_offset,
				      struct btrfs_file_extent_item *item)
{
	int ret;
	struct extent_buffer *leaf = path->nodes[0];
	char *tmp;
	size_t max_size;
	unsigned long inline_size;
	unsigned long ptr;
	int compress_type;

	WARN_ON(pg_offset != 0);
	compress_type = btrfs_file_extent_compression(leaf, item);
	max_size = btrfs_file_extent_ram_bytes(leaf, item);
	inline_size = btrfs_file_extent_inline_item_len(leaf,
					btrfs_item_nr(path->slots[0]));
	tmp = kmalloc(inline_size, GFP_NOFS);
	if (!tmp)
		return -ENOMEM;
	ptr = btrfs_file_extent_inline_start(item);

	read_extent_buffer(leaf, tmp, ptr, inline_size);

	max_size = min_t(unsigned long, PAGE_SIZE, max_size);
	ret = btrfs_decompress(compress_type, tmp, page,
			       extent_offset, inline_size, max_size);

	/*
	 * decompression code contains a memset to fill in any space between the end
	 * of the uncompressed data and the end of max_size in case the decompressed
	 * data ends up shorter than ram_bytes.  That doesn't cover the hole between
	 * the end of an inline extent and the beginning of the next block, so we
	 * cover that region here.
	 */

	if (max_size + pg_offset < PAGE_SIZE) {
		char *map = kmap(page);
		memset(map + pg_offset + max_size, 0, PAGE_SIZE - max_size - pg_offset);
		kunmap(page);
	}
	kfree(tmp);
	return ret;
}

/**
 * btrfs_get_extent - Lookup the first extent overlapping a range in a file.
 * @inode:	file to search in
 * @page:	page to read extent data into if the extent is inline
 * @pg_offset:	offset into @page to copy to
 * @start:	file offset
 * @len:	length of range starting at @start
 *
 * This returns the first &struct extent_map which overlaps with the given
 * range, reading it from the B-tree and caching it if necessary. Note that
 * there may be more extents which overlap the given range after the returned
 * extent_map.
 *
 * If @page is not NULL and the extent is inline, this also reads the extent
 * data directly into the page and marks the extent up to date in the io_tree.
 *
 * Return: ERR_PTR on error, non-NULL extent_map on success.
 */
struct extent_map *btrfs_get_extent(struct btrfs_inode *inode,
				    struct page *page, size_t pg_offset,
				    u64 start, u64 len)
{
	struct btrfs_fs_info *fs_info = inode->root->fs_info;
	int ret = 0;
	u64 extent_start = 0;
	u64 extent_end = 0;
	u64 objectid = btrfs_ino(inode);
	int extent_type = -1;
	struct btrfs_path *path = NULL;
	struct btrfs_root *root = inode->root;
	struct btrfs_file_extent_item *item;
	struct extent_buffer *leaf;
	struct btrfs_key found_key;
	struct extent_map *em = NULL;
	struct extent_map_tree *em_tree = &inode->extent_tree;
	struct extent_io_tree *io_tree = &inode->io_tree;

	read_lock(&em_tree->lock);
	em = lookup_extent_mapping(em_tree, start, len);
	read_unlock(&em_tree->lock);

	if (em) {
		if (em->start > start || em->start + em->len <= start)
			free_extent_map(em);
		else if (em->block_start == EXTENT_MAP_INLINE && page)
			free_extent_map(em);
		else
			goto out;
	}
	em = alloc_extent_map();
	if (!em) {
		ret = -ENOMEM;
		goto out;
	}
	em->start = EXTENT_MAP_HOLE;
	em->orig_start = EXTENT_MAP_HOLE;
	em->len = (u64)-1;
	em->block_len = (u64)-1;

	path = btrfs_alloc_path();
	if (!path) {
		ret = -ENOMEM;
		goto out;
	}

	/* Chances are we'll be called again, so go ahead and do readahead */
	path->reada = READA_FORWARD;

	/*
	 * The same explanation in load_free_space_cache applies here as well,
	 * we only read when we're loading the free space cache, and at that
	 * point the commit_root has everything we need.
	 */
	if (btrfs_is_free_space_inode(inode)) {
		path->search_commit_root = 1;
		path->skip_locking = 1;
	}

	ret = btrfs_lookup_file_extent(NULL, root, path, objectid, start, 0);
	if (ret < 0) {
		goto out;
	} else if (ret > 0) {
		if (path->slots[0] == 0)
			goto not_found;
		path->slots[0]--;
		ret = 0;
	}

	leaf = path->nodes[0];
	item = btrfs_item_ptr(leaf, path->slots[0],
			      struct btrfs_file_extent_item);
	btrfs_item_key_to_cpu(leaf, &found_key, path->slots[0]);
	if (found_key.objectid != objectid ||
	    found_key.type != BTRFS_EXTENT_DATA_KEY) {
		/*
		 * If we backup past the first extent we want to move forward
		 * and see if there is an extent in front of us, otherwise we'll
		 * say there is a hole for our whole search range which can
		 * cause problems.
		 */
		extent_end = start;
		goto next;
	}

	extent_type = btrfs_file_extent_type(leaf, item);
	extent_start = found_key.offset;
	extent_end = btrfs_file_extent_end(path);
	if (extent_type == BTRFS_FILE_EXTENT_REG ||
	    extent_type == BTRFS_FILE_EXTENT_PREALLOC) {
		/* Only regular file could have regular/prealloc extent */
		if (!S_ISREG(inode->vfs_inode.i_mode)) {
			ret = -EUCLEAN;
			btrfs_crit(fs_info,
		"regular/prealloc extent found for non-regular inode %llu",
				   btrfs_ino(inode));
			goto out;
		}
		trace_btrfs_get_extent_show_fi_regular(inode, leaf, item,
						       extent_start);
	} else if (extent_type == BTRFS_FILE_EXTENT_INLINE) {
		trace_btrfs_get_extent_show_fi_inline(inode, leaf, item,
						      path->slots[0],
						      extent_start);
	}
next:
	if (start >= extent_end) {
		path->slots[0]++;
		if (path->slots[0] >= btrfs_header_nritems(leaf)) {
			ret = btrfs_next_leaf(root, path);
			if (ret < 0)
				goto out;
			else if (ret > 0)
				goto not_found;

			leaf = path->nodes[0];
		}
		btrfs_item_key_to_cpu(leaf, &found_key, path->slots[0]);
		if (found_key.objectid != objectid ||
		    found_key.type != BTRFS_EXTENT_DATA_KEY)
			goto not_found;
		if (start + len <= found_key.offset)
			goto not_found;
		if (start > found_key.offset)
			goto next;

		/* New extent overlaps with existing one */
		em->start = start;
		em->orig_start = start;
		em->len = found_key.offset - start;
		em->block_start = EXTENT_MAP_HOLE;
		goto insert;
	}

	btrfs_extent_item_to_extent_map(inode, path, item, !page, em);

	if (extent_type == BTRFS_FILE_EXTENT_REG ||
	    extent_type == BTRFS_FILE_EXTENT_PREALLOC) {
		goto insert;
	} else if (extent_type == BTRFS_FILE_EXTENT_INLINE) {
		unsigned long ptr;
		char *map;
		size_t size;
		size_t extent_offset;
		size_t copy_size;

		if (!page)
			goto out;

		size = btrfs_file_extent_ram_bytes(leaf, item);
		extent_offset = page_offset(page) + pg_offset - extent_start;
		copy_size = min_t(u64, PAGE_SIZE - pg_offset,
				  size - extent_offset);
		em->start = extent_start + extent_offset;
		em->len = ALIGN(copy_size, fs_info->sectorsize);
		em->orig_block_len = em->len;
		em->orig_start = em->start;
		ptr = btrfs_file_extent_inline_start(item) + extent_offset;

		if (!PageUptodate(page)) {
			if (btrfs_file_extent_compression(leaf, item) !=
			    BTRFS_COMPRESS_NONE) {
				ret = uncompress_inline(path, page, pg_offset,
							extent_offset, item);
				if (ret)
					goto out;
			} else {
				map = kmap(page);
				read_extent_buffer(leaf, map + pg_offset, ptr,
						   copy_size);
				if (pg_offset + copy_size < PAGE_SIZE) {
					memset(map + pg_offset + copy_size, 0,
					       PAGE_SIZE - pg_offset -
					       copy_size);
				}
				kunmap(page);
			}
			flush_dcache_page(page);
		}
		set_extent_uptodate(io_tree, em->start,
				    extent_map_end(em) - 1, NULL, GFP_NOFS);
		goto insert;
	}
not_found:
	em->start = start;
	em->orig_start = start;
	em->len = len;
	em->block_start = EXTENT_MAP_HOLE;
insert:
	ret = 0;
	btrfs_release_path(path);
	if (em->start > start || extent_map_end(em) <= start) {
		btrfs_err(fs_info,
			  "bad extent! em: [%llu %llu] passed [%llu %llu]",
			  em->start, em->len, start, len);
		ret = -EIO;
		goto out;
	}

	write_lock(&em_tree->lock);
	ret = btrfs_add_extent_mapping(fs_info, em_tree, &em, start, len);
	write_unlock(&em_tree->lock);
out:
	btrfs_free_path(path);

	trace_btrfs_get_extent(root, inode, em);

	if (ret) {
		free_extent_map(em);
		return ERR_PTR(ret);
	}
	return em;
}

struct extent_map *btrfs_get_extent_fiemap(struct btrfs_inode *inode,
					   u64 start, u64 len)
{
	struct extent_map *em;
	struct extent_map *hole_em = NULL;
	u64 delalloc_start = start;
	u64 end;
	u64 delalloc_len;
	u64 delalloc_end;
	int err = 0;

	em = btrfs_get_extent(inode, NULL, 0, start, len);
	if (IS_ERR(em))
		return em;
	/*
	 * If our em maps to:
	 * - a hole or
	 * - a pre-alloc extent,
	 * there might actually be delalloc bytes behind it.
	 */
	if (em->block_start != EXTENT_MAP_HOLE &&
	    !test_bit(EXTENT_FLAG_PREALLOC, &em->flags))
		return em;
	else
		hole_em = em;

	/* check to see if we've wrapped (len == -1 or similar) */
	end = start + len;
	if (end < start)
		end = (u64)-1;
	else
		end -= 1;

	em = NULL;

	/* ok, we didn't find anything, lets look for delalloc */
	delalloc_len = count_range_bits(&inode->io_tree, &delalloc_start,
				 end, len, EXTENT_DELALLOC, 1);
	delalloc_end = delalloc_start + delalloc_len;
	if (delalloc_end < delalloc_start)
		delalloc_end = (u64)-1;

	/*
	 * We didn't find anything useful, return the original results from
	 * get_extent()
	 */
	if (delalloc_start > end || delalloc_end <= start) {
		em = hole_em;
		hole_em = NULL;
		goto out;
	}

	/*
	 * Adjust the delalloc_start to make sure it doesn't go backwards from
	 * the start they passed in
	 */
	delalloc_start = max(start, delalloc_start);
	delalloc_len = delalloc_end - delalloc_start;

	if (delalloc_len > 0) {
		u64 hole_start;
		u64 hole_len;
		const u64 hole_end = extent_map_end(hole_em);

		em = alloc_extent_map();
		if (!em) {
			err = -ENOMEM;
			goto out;
		}

		ASSERT(hole_em);
		/*
		 * When btrfs_get_extent can't find anything it returns one
		 * huge hole
		 *
		 * Make sure what it found really fits our range, and adjust to
		 * make sure it is based on the start from the caller
		 */
		if (hole_end <= start || hole_em->start > end) {
		       free_extent_map(hole_em);
		       hole_em = NULL;
		} else {
		       hole_start = max(hole_em->start, start);
		       hole_len = hole_end - hole_start;
		}

		if (hole_em && delalloc_start > hole_start) {
			/*
			 * Our hole starts before our delalloc, so we have to
			 * return just the parts of the hole that go until the
			 * delalloc starts
			 */
			em->len = min(hole_len, delalloc_start - hole_start);
			em->start = hole_start;
			em->orig_start = hole_start;
			/*
			 * Don't adjust block start at all, it is fixed at
			 * EXTENT_MAP_HOLE
			 */
			em->block_start = hole_em->block_start;
			em->block_len = hole_len;
			if (test_bit(EXTENT_FLAG_PREALLOC, &hole_em->flags))
				set_bit(EXTENT_FLAG_PREALLOC, &em->flags);
		} else {
			/*
			 * Hole is out of passed range or it starts after
			 * delalloc range
			 */
			em->start = delalloc_start;
			em->len = delalloc_len;
			em->orig_start = delalloc_start;
			em->block_start = EXTENT_MAP_DELALLOC;
			em->block_len = delalloc_len;
		}
	} else {
		return hole_em;
	}
out:

	free_extent_map(hole_em);
	if (err) {
		free_extent_map(em);
		return ERR_PTR(err);
	}
	return em;
}

static struct extent_map *btrfs_create_dio_extent(struct btrfs_inode *inode,
						  const u64 start,
						  const u64 len,
						  const u64 orig_start,
						  const u64 block_start,
						  const u64 block_len,
						  const u64 orig_block_len,
						  const u64 ram_bytes,
						  const int type)
{
	struct extent_map *em = NULL;
	int ret;

	if (type != BTRFS_ORDERED_NOCOW) {
		em = create_io_em(inode, start, len, orig_start, block_start,
				  block_len, orig_block_len, ram_bytes,
				  BTRFS_COMPRESS_NONE, /* compress_type */
				  type);
		if (IS_ERR(em))
			goto out;
	}
	ret = btrfs_add_ordered_extent_dio(inode, start, block_start, len,
					   block_len, type);
	if (ret) {
		if (em) {
			free_extent_map(em);
			btrfs_drop_extent_cache(inode, start, start + len - 1, 0);
		}
		em = ERR_PTR(ret);
	}
 out:

	return em;
}

static struct extent_map *btrfs_new_extent_direct(struct btrfs_inode *inode,
						  u64 start, u64 len)
{
	struct btrfs_root *root = inode->root;
	struct btrfs_fs_info *fs_info = root->fs_info;
	struct extent_map *em;
	struct btrfs_key ins;
	u64 alloc_hint;
	int ret;

	alloc_hint = get_extent_allocation_hint(inode, start, len);
	ret = btrfs_reserve_extent(root, len, len, fs_info->sectorsize,
				   0, alloc_hint, &ins, 1, 1);
	if (ret)
		return ERR_PTR(ret);

	em = btrfs_create_dio_extent(inode, start, ins.offset, start,
				     ins.objectid, ins.offset, ins.offset,
				     ins.offset, BTRFS_ORDERED_REGULAR);
	btrfs_dec_block_group_reservations(fs_info, ins.objectid);
	if (IS_ERR(em))
		btrfs_free_reserved_extent(fs_info, ins.objectid, ins.offset,
					   1);

	return em;
}

/*
 * Check if we can do nocow write into the range [@offset, @offset + @len)
 *
 * @offset:	File offset
 * @len:	The length to write, will be updated to the nocow writeable
 *		range
 * @orig_start:	(optional) Return the original file offset of the file extent
 * @orig_len:	(optional) Return the original on-disk length of the file extent
 * @ram_bytes:	(optional) Return the ram_bytes of the file extent
 * @strict:	if true, omit optimizations that might force us into unnecessary
 *		cow. e.g., don't trust generation number.
 *
 * This function will flush ordered extents in the range to ensure proper
 * nocow checks for (nowait == false) case.
 *
 * Return:
 * >0	and update @len if we can do nocow write
 *  0	if we can't do nocow write
 * <0	if error happened
 *
 * NOTE: This only checks the file extents, caller is responsible to wait for
 *	 any ordered extents.
 */
noinline int can_nocow_extent(struct inode *inode, u64 offset, u64 *len,
			      u64 *orig_start, u64 *orig_block_len,
			      u64 *ram_bytes, bool strict)
{
	struct btrfs_fs_info *fs_info = btrfs_sb(inode->i_sb);
	struct btrfs_path *path;
	int ret;
	struct extent_buffer *leaf;
	struct btrfs_root *root = BTRFS_I(inode)->root;
	struct extent_io_tree *io_tree = &BTRFS_I(inode)->io_tree;
	struct btrfs_file_extent_item *fi;
	struct btrfs_key key;
	u64 disk_bytenr;
	u64 backref_offset;
	u64 extent_end;
	u64 num_bytes;
	int slot;
	int found_type;
	bool nocow = (BTRFS_I(inode)->flags & BTRFS_INODE_NODATACOW);

	path = btrfs_alloc_path();
	if (!path)
		return -ENOMEM;

	ret = btrfs_lookup_file_extent(NULL, root, path,
			btrfs_ino(BTRFS_I(inode)), offset, 0);
	if (ret < 0)
		goto out;

	slot = path->slots[0];
	if (ret == 1) {
		if (slot == 0) {
			/* can't find the item, must cow */
			ret = 0;
			goto out;
		}
		slot--;
	}
	ret = 0;
	leaf = path->nodes[0];
	btrfs_item_key_to_cpu(leaf, &key, slot);
	if (key.objectid != btrfs_ino(BTRFS_I(inode)) ||
	    key.type != BTRFS_EXTENT_DATA_KEY) {
		/* not our file or wrong item type, must cow */
		goto out;
	}

	if (key.offset > offset) {
		/* Wrong offset, must cow */
		goto out;
	}

	fi = btrfs_item_ptr(leaf, slot, struct btrfs_file_extent_item);
	found_type = btrfs_file_extent_type(leaf, fi);
	if (found_type != BTRFS_FILE_EXTENT_REG &&
	    found_type != BTRFS_FILE_EXTENT_PREALLOC) {
		/* not a regular extent, must cow */
		goto out;
	}

	if (!nocow && found_type == BTRFS_FILE_EXTENT_REG)
		goto out;

	extent_end = key.offset + btrfs_file_extent_num_bytes(leaf, fi);
	if (extent_end <= offset)
		goto out;

	disk_bytenr = btrfs_file_extent_disk_bytenr(leaf, fi);
	if (disk_bytenr == 0)
		goto out;

	if (btrfs_file_extent_compression(leaf, fi) ||
	    btrfs_file_extent_encryption(leaf, fi) ||
	    btrfs_file_extent_other_encoding(leaf, fi))
		goto out;

	/*
	 * Do the same check as in btrfs_cross_ref_exist but without the
	 * unnecessary search.
	 */
	if (!strict &&
	    (btrfs_file_extent_generation(leaf, fi) <=
	     btrfs_root_last_snapshot(&root->root_item)))
		goto out;

	backref_offset = btrfs_file_extent_offset(leaf, fi);

	if (orig_start) {
		*orig_start = key.offset - backref_offset;
		*orig_block_len = btrfs_file_extent_disk_num_bytes(leaf, fi);
		*ram_bytes = btrfs_file_extent_ram_bytes(leaf, fi);
	}

	if (btrfs_extent_readonly(fs_info, disk_bytenr))
		goto out;

	num_bytes = min(offset + *len, extent_end) - offset;
	if (!nocow && found_type == BTRFS_FILE_EXTENT_PREALLOC) {
		u64 range_end;

		range_end = round_up(offset + num_bytes,
				     root->fs_info->sectorsize) - 1;
		ret = test_range_bit(io_tree, offset, range_end,
				     EXTENT_DELALLOC, 0, NULL);
		if (ret) {
			ret = -EAGAIN;
			goto out;
		}
	}

	btrfs_release_path(path);

	/*
	 * look for other files referencing this extent, if we
	 * find any we must cow
	 */

	ret = btrfs_cross_ref_exist(root, btrfs_ino(BTRFS_I(inode)),
				    key.offset - backref_offset, disk_bytenr,
				    strict);
	if (ret) {
		ret = 0;
		goto out;
	}

	/*
	 * adjust disk_bytenr and num_bytes to cover just the bytes
	 * in this extent we are about to write.  If there
	 * are any csums in that range we have to cow in order
	 * to keep the csums correct
	 */
	disk_bytenr += backref_offset;
	disk_bytenr += offset - key.offset;
	if (csum_exist_in_range(fs_info, disk_bytenr, num_bytes))
		goto out;
	/*
	 * all of the above have passed, it is safe to overwrite this extent
	 * without cow
	 */
	*len = num_bytes;
	ret = 1;
out:
	btrfs_free_path(path);
	return ret;
}

static int lock_extent_direct(struct inode *inode, u64 lockstart, u64 lockend,
			      struct extent_state **cached_state, bool writing)
{
	struct btrfs_ordered_extent *ordered;
	int ret = 0;

	while (1) {
		lock_extent_bits(&BTRFS_I(inode)->io_tree, lockstart, lockend,
				 cached_state);
		/*
		 * We're concerned with the entire range that we're going to be
		 * doing DIO to, so we need to make sure there's no ordered
		 * extents in this range.
		 */
		ordered = btrfs_lookup_ordered_range(BTRFS_I(inode), lockstart,
						     lockend - lockstart + 1);

		/*
		 * We need to make sure there are no buffered pages in this
		 * range either, we could have raced between the invalidate in
		 * generic_file_direct_write and locking the extent.  The
		 * invalidate needs to happen so that reads after a write do not
		 * get stale data.
		 */
		if (!ordered &&
		    (!writing || !filemap_range_has_page(inode->i_mapping,
							 lockstart, lockend)))
			break;

		unlock_extent_cached(&BTRFS_I(inode)->io_tree, lockstart, lockend,
				     cached_state);

		if (ordered) {
			/*
			 * If we are doing a DIO read and the ordered extent we
			 * found is for a buffered write, we can not wait for it
			 * to complete and retry, because if we do so we can
			 * deadlock with concurrent buffered writes on page
			 * locks. This happens only if our DIO read covers more
			 * than one extent map, if at this point has already
			 * created an ordered extent for a previous extent map
			 * and locked its range in the inode's io tree, and a
			 * concurrent write against that previous extent map's
			 * range and this range started (we unlock the ranges
			 * in the io tree only when the bios complete and
			 * buffered writes always lock pages before attempting
			 * to lock range in the io tree).
			 */
			if (writing ||
			    test_bit(BTRFS_ORDERED_DIRECT, &ordered->flags))
				btrfs_start_ordered_extent(ordered, 1);
			else
				ret = -ENOTBLK;
			btrfs_put_ordered_extent(ordered);
		} else {
			/*
			 * We could trigger writeback for this range (and wait
			 * for it to complete) and then invalidate the pages for
			 * this range (through invalidate_inode_pages2_range()),
			 * but that can lead us to a deadlock with a concurrent
			 * call to readahead (a buffered read or a defrag call
			 * triggered a readahead) on a page lock due to an
			 * ordered dio extent we created before but did not have
			 * yet a corresponding bio submitted (whence it can not
			 * complete), which makes readahead wait for that
			 * ordered extent to complete while holding a lock on
			 * that page.
			 */
			ret = -ENOTBLK;
		}

		if (ret)
			break;

		cond_resched();
	}

	return ret;
}

/* The callers of this must take lock_extent() */
static struct extent_map *create_io_em(struct btrfs_inode *inode, u64 start,
				       u64 len, u64 orig_start, u64 block_start,
				       u64 block_len, u64 orig_block_len,
				       u64 ram_bytes, int compress_type,
				       int type)
{
	struct extent_map_tree *em_tree;
	struct extent_map *em;
	int ret;

	ASSERT(type == BTRFS_ORDERED_PREALLOC ||
	       type == BTRFS_ORDERED_COMPRESSED ||
	       type == BTRFS_ORDERED_NOCOW ||
	       type == BTRFS_ORDERED_REGULAR);

	em_tree = &inode->extent_tree;
	em = alloc_extent_map();
	if (!em)
		return ERR_PTR(-ENOMEM);

	em->start = start;
	em->orig_start = orig_start;
	em->len = len;
	em->block_len = block_len;
	em->block_start = block_start;
	em->orig_block_len = orig_block_len;
	em->ram_bytes = ram_bytes;
	em->generation = -1;
	set_bit(EXTENT_FLAG_PINNED, &em->flags);
	if (type == BTRFS_ORDERED_PREALLOC) {
		set_bit(EXTENT_FLAG_FILLING, &em->flags);
	} else if (type == BTRFS_ORDERED_COMPRESSED) {
		set_bit(EXTENT_FLAG_COMPRESSED, &em->flags);
		em->compress_type = compress_type;
	}

	do {
		btrfs_drop_extent_cache(inode, em->start,
					em->start + em->len - 1, 0);
		write_lock(&em_tree->lock);
		ret = add_extent_mapping(em_tree, em, 1);
		write_unlock(&em_tree->lock);
		/*
		 * The caller has taken lock_extent(), who could race with us
		 * to add em?
		 */
	} while (ret == -EEXIST);

	if (ret) {
		free_extent_map(em);
		return ERR_PTR(ret);
	}

	/* em got 2 refs now, callers needs to do free_extent_map once. */
	return em;
}


static int btrfs_get_blocks_direct_write(struct extent_map **map,
					 struct inode *inode,
					 struct btrfs_dio_data *dio_data,
					 u64 start, u64 len)
{
	struct btrfs_fs_info *fs_info = btrfs_sb(inode->i_sb);
	struct extent_map *em = *map;
	int ret = 0;

	/*
	 * We don't allocate a new extent in the following cases
	 *
	 * 1) The inode is marked as NODATACOW. In this case we'll just use the
	 * existing extent.
	 * 2) The extent is marked as PREALLOC. We're good to go here and can
	 * just use the extent.
	 *
	 */
	if (test_bit(EXTENT_FLAG_PREALLOC, &em->flags) ||
	    ((BTRFS_I(inode)->flags & BTRFS_INODE_NODATACOW) &&
	     em->block_start != EXTENT_MAP_HOLE)) {
		int type;
		u64 block_start, orig_start, orig_block_len, ram_bytes;

		if (test_bit(EXTENT_FLAG_PREALLOC, &em->flags))
			type = BTRFS_ORDERED_PREALLOC;
		else
			type = BTRFS_ORDERED_NOCOW;
		len = min(len, em->len - (start - em->start));
		block_start = em->block_start + (start - em->start);

		if (can_nocow_extent(inode, start, &len, &orig_start,
				     &orig_block_len, &ram_bytes, false) == 1 &&
		    btrfs_inc_nocow_writers(fs_info, block_start)) {
			struct extent_map *em2;

			em2 = btrfs_create_dio_extent(BTRFS_I(inode), start, len,
						      orig_start, block_start,
						      len, orig_block_len,
						      ram_bytes, type);
			btrfs_dec_nocow_writers(fs_info, block_start);
			if (type == BTRFS_ORDERED_PREALLOC) {
				free_extent_map(em);
				*map = em = em2;
			}

			if (em2 && IS_ERR(em2)) {
				ret = PTR_ERR(em2);
				goto out;
			}
			/*
			 * For inode marked NODATACOW or extent marked PREALLOC,
			 * use the existing or preallocated extent, so does not
			 * need to adjust btrfs_space_info's bytes_may_use.
			 */
			btrfs_free_reserved_data_space_noquota(fs_info, len);
			goto skip_cow;
		}
	}

	/* this will cow the extent */
	free_extent_map(em);
	*map = em = btrfs_new_extent_direct(BTRFS_I(inode), start, len);
	if (IS_ERR(em)) {
		ret = PTR_ERR(em);
		goto out;
	}

	len = min(len, em->len - (start - em->start));

skip_cow:
	/*
	 * Need to update the i_size under the extent lock so buffered
	 * readers will get the updated i_size when we unlock.
	 */
	if (start + len > i_size_read(inode))
		i_size_write(inode, start + len);

	dio_data->reserve -= len;
out:
	return ret;
}

static int btrfs_dio_iomap_begin(struct inode *inode, loff_t start,
		loff_t length, unsigned int flags, struct iomap *iomap,
		struct iomap *srcmap)
{
	struct btrfs_fs_info *fs_info = btrfs_sb(inode->i_sb);
	struct extent_map *em;
	struct extent_state *cached_state = NULL;
	struct btrfs_dio_data *dio_data = NULL;
	u64 lockstart, lockend;
	const bool write = !!(flags & IOMAP_WRITE);
	int ret = 0;
	u64 len = length;
	bool unlock_extents = false;

	if (!write)
		len = min_t(u64, len, fs_info->sectorsize);

	lockstart = start;
	lockend = start + len - 1;

	/*
	 * The generic stuff only does filemap_write_and_wait_range, which
	 * isn't enough if we've written compressed pages to this area, so we
	 * need to flush the dirty pages again to make absolutely sure that any
	 * outstanding dirty pages are on disk.
	 */
	if (test_bit(BTRFS_INODE_HAS_ASYNC_EXTENT,
		     &BTRFS_I(inode)->runtime_flags)) {
		ret = filemap_fdatawrite_range(inode->i_mapping, start,
					       start + length - 1);
		if (ret)
			return ret;
	}

	dio_data = kzalloc(sizeof(*dio_data), GFP_NOFS);
	if (!dio_data)
		return -ENOMEM;

	dio_data->length = length;
	if (write) {
		dio_data->reserve = round_up(length, fs_info->sectorsize);
		ret = btrfs_delalloc_reserve_space(BTRFS_I(inode),
				&dio_data->data_reserved,
				start, dio_data->reserve);
		if (ret) {
			extent_changeset_free(dio_data->data_reserved);
			kfree(dio_data);
			return ret;
		}
	}
	iomap->private = dio_data;


	/*
	 * If this errors out it's because we couldn't invalidate pagecache for
	 * this range and we need to fallback to buffered.
	 */
	if (lock_extent_direct(inode, lockstart, lockend, &cached_state, write)) {
		ret = -ENOTBLK;
		goto err;
	}

	em = btrfs_get_extent(BTRFS_I(inode), NULL, 0, start, len);
	if (IS_ERR(em)) {
		ret = PTR_ERR(em);
		goto unlock_err;
	}

	/*
	 * Ok for INLINE and COMPRESSED extents we need to fallback on buffered
	 * io.  INLINE is special, and we could probably kludge it in here, but
	 * it's still buffered so for safety lets just fall back to the generic
	 * buffered path.
	 *
	 * For COMPRESSED we _have_ to read the entire extent in so we can
	 * decompress it, so there will be buffering required no matter what we
	 * do, so go ahead and fallback to buffered.
	 *
	 * We return -ENOTBLK because that's what makes DIO go ahead and go back
	 * to buffered IO.  Don't blame me, this is the price we pay for using
	 * the generic code.
	 */
	if (test_bit(EXTENT_FLAG_COMPRESSED, &em->flags) ||
	    em->block_start == EXTENT_MAP_INLINE) {
		free_extent_map(em);
		ret = -ENOTBLK;
		goto unlock_err;
	}

	len = min(len, em->len - (start - em->start));
	if (write) {
		ret = btrfs_get_blocks_direct_write(&em, inode, dio_data,
						    start, len);
		if (ret < 0)
			goto unlock_err;
		unlock_extents = true;
		/* Recalc len in case the new em is smaller than requested */
		len = min(len, em->len - (start - em->start));
	} else {
		/*
		 * We need to unlock only the end area that we aren't using.
		 * The rest is going to be unlocked by the endio routine.
		 */
		lockstart = start + len;
		if (lockstart < lockend)
			unlock_extents = true;
	}

	if (unlock_extents)
		unlock_extent_cached(&BTRFS_I(inode)->io_tree,
				     lockstart, lockend, &cached_state);
	else
		free_extent_state(cached_state);

	/*
	 * Translate extent map information to iomap.
	 * We trim the extents (and move the addr) even though iomap code does
	 * that, since we have locked only the parts we are performing I/O in.
	 */
	if ((em->block_start == EXTENT_MAP_HOLE) ||
	    (test_bit(EXTENT_FLAG_PREALLOC, &em->flags) && !write)) {
		iomap->addr = IOMAP_NULL_ADDR;
		iomap->type = IOMAP_HOLE;
	} else {
		iomap->addr = em->block_start + (start - em->start);
		iomap->type = IOMAP_MAPPED;
	}
	iomap->offset = start;
	iomap->bdev = fs_info->fs_devices->latest_bdev;
	iomap->length = len;

	free_extent_map(em);

	return 0;

unlock_err:
	unlock_extent_cached(&BTRFS_I(inode)->io_tree, lockstart, lockend,
			     &cached_state);
err:
	if (dio_data) {
		btrfs_delalloc_release_space(BTRFS_I(inode),
				dio_data->data_reserved, start,
				dio_data->reserve, true);
		btrfs_delalloc_release_extents(BTRFS_I(inode), dio_data->reserve);
		extent_changeset_free(dio_data->data_reserved);
		kfree(dio_data);
	}
	return ret;
}

static int btrfs_dio_iomap_end(struct inode *inode, loff_t pos, loff_t length,
		ssize_t written, unsigned int flags, struct iomap *iomap)
{
	int ret = 0;
	struct btrfs_dio_data *dio_data = iomap->private;
	size_t submitted = dio_data->submitted;
	const bool write = !!(flags & IOMAP_WRITE);

	if (!write && (iomap->type == IOMAP_HOLE)) {
		/* If reading from a hole, unlock and return */
		unlock_extent(&BTRFS_I(inode)->io_tree, pos, pos + length - 1);
		goto out;
	}

	if (submitted < length) {
		pos += submitted;
		length -= submitted;
		if (write)
			__endio_write_update_ordered(BTRFS_I(inode), pos,
					length, false);
		else
			unlock_extent(&BTRFS_I(inode)->io_tree, pos,
				      pos + length - 1);
		ret = -ENOTBLK;
	}

	if (write) {
		if (dio_data->reserve)
			btrfs_delalloc_release_space(BTRFS_I(inode),
					dio_data->data_reserved, pos,
					dio_data->reserve, true);
		btrfs_delalloc_release_extents(BTRFS_I(inode), dio_data->length);
		extent_changeset_free(dio_data->data_reserved);
	}
out:
	kfree(dio_data);
	iomap->private = NULL;

	return ret;
}

static void btrfs_dio_private_put(struct btrfs_dio_private *dip)
{
	/*
	 * This implies a barrier so that stores to dio_bio->bi_status before
	 * this and loads of dio_bio->bi_status after this are fully ordered.
	 */
	if (!refcount_dec_and_test(&dip->refs))
		return;

	if (bio_op(dip->dio_bio) == REQ_OP_WRITE) {
		__endio_write_update_ordered(BTRFS_I(dip->inode),
					     dip->logical_offset,
					     dip->bytes,
					     !dip->dio_bio->bi_status);
	} else {
		unlock_extent(&BTRFS_I(dip->inode)->io_tree,
			      dip->logical_offset,
			      dip->logical_offset + dip->bytes - 1);
	}

	bio_endio(dip->dio_bio);
	kfree(dip);
}

static blk_status_t submit_dio_repair_bio(struct inode *inode, struct bio *bio,
					  int mirror_num,
					  unsigned long bio_flags)
{
	struct btrfs_dio_private *dip = bio->bi_private;
	struct btrfs_fs_info *fs_info = btrfs_sb(inode->i_sb);
	blk_status_t ret;

	BUG_ON(bio_op(bio) == REQ_OP_WRITE);

	ret = btrfs_bio_wq_end_io(fs_info, bio, BTRFS_WQ_ENDIO_DATA);
	if (ret)
		return ret;

	refcount_inc(&dip->refs);
	ret = btrfs_map_bio(fs_info, bio, mirror_num);
	if (ret)
		refcount_dec(&dip->refs);
	return ret;
}

static blk_status_t btrfs_check_read_dio_bio(struct inode *inode,
					     struct btrfs_io_bio *io_bio,
					     const bool uptodate)
{
	struct btrfs_fs_info *fs_info = BTRFS_I(inode)->root->fs_info;
	const u32 sectorsize = fs_info->sectorsize;
	struct extent_io_tree *failure_tree = &BTRFS_I(inode)->io_failure_tree;
	struct extent_io_tree *io_tree = &BTRFS_I(inode)->io_tree;
	const bool csum = !(BTRFS_I(inode)->flags & BTRFS_INODE_NODATASUM);
	struct bio_vec bvec;
	struct bvec_iter iter;
	u64 start = io_bio->logical;
	u32 bio_offset = 0;
	blk_status_t err = BLK_STS_OK;

	__bio_for_each_segment(bvec, &io_bio->bio, iter, io_bio->iter) {
		unsigned int i, nr_sectors, pgoff;

		nr_sectors = BTRFS_BYTES_TO_BLKS(fs_info, bvec.bv_len);
		pgoff = bvec.bv_offset;
		for (i = 0; i < nr_sectors; i++) {
			ASSERT(pgoff < PAGE_SIZE);
			if (uptodate &&
			    (!csum || !check_data_csum(inode, io_bio,
					bio_offset, bvec.bv_page, pgoff))) {
				clean_io_failure(fs_info, failure_tree, io_tree,
						 start, bvec.bv_page,
						 btrfs_ino(BTRFS_I(inode)),
						 pgoff);
			} else {
				blk_status_t status;

				ASSERT((start - io_bio->logical) < UINT_MAX);
				status = btrfs_submit_read_repair(inode,
							&io_bio->bio,
							start - io_bio->logical,
							bvec.bv_page, pgoff,
							start,
							start + sectorsize - 1,
							io_bio->mirror_num,
							submit_dio_repair_bio);
				if (status)
					err = status;
			}
			start += sectorsize;
			ASSERT(bio_offset + sectorsize > bio_offset);
			bio_offset += sectorsize;
			pgoff += sectorsize;
		}
	}
	return err;
}

static void __endio_write_update_ordered(struct btrfs_inode *inode,
					 const u64 offset, const u64 bytes,
					 const bool uptodate)
{
	struct btrfs_fs_info *fs_info = inode->root->fs_info;
	struct btrfs_ordered_extent *ordered = NULL;
	struct btrfs_workqueue *wq;
	u64 ordered_offset = offset;
	u64 ordered_bytes = bytes;
	u64 last_offset;

	if (btrfs_is_free_space_inode(inode))
		wq = fs_info->endio_freespace_worker;
	else
		wq = fs_info->endio_write_workers;

	while (ordered_offset < offset + bytes) {
		last_offset = ordered_offset;
		if (btrfs_dec_test_first_ordered_pending(inode, &ordered,
							 &ordered_offset,
							 ordered_bytes,
							 uptodate)) {
			btrfs_init_work(&ordered->work, finish_ordered_fn, NULL,
					NULL);
			btrfs_queue_work(wq, &ordered->work);
		}
		/*
		 * If btrfs_dec_test_ordered_pending does not find any ordered
		 * extent in the range, we can exit.
		 */
		if (ordered_offset == last_offset)
			return;
		/*
		 * Our bio might span multiple ordered extents. In this case
		 * we keep going until we have accounted the whole dio.
		 */
		if (ordered_offset < offset + bytes) {
			ordered_bytes = offset + bytes - ordered_offset;
			ordered = NULL;
		}
	}
}

static blk_status_t btrfs_submit_bio_start_direct_io(struct inode *inode,
						     struct bio *bio,
						     u64 dio_file_offset)
{
	return btrfs_csum_one_bio(BTRFS_I(inode), bio, dio_file_offset, 1);
}

static void btrfs_end_dio_bio(struct bio *bio)
{
	struct btrfs_dio_private *dip = bio->bi_private;
	blk_status_t err = bio->bi_status;

	if (err)
		btrfs_warn(BTRFS_I(dip->inode)->root->fs_info,
			   "direct IO failed ino %llu rw %d,%u sector %#Lx len %u err no %d",
			   btrfs_ino(BTRFS_I(dip->inode)), bio_op(bio),
			   bio->bi_opf, bio->bi_iter.bi_sector,
			   bio->bi_iter.bi_size, err);

	if (bio_op(bio) == REQ_OP_READ) {
		err = btrfs_check_read_dio_bio(dip->inode, btrfs_io_bio(bio),
					       !err);
	}

	if (err)
		dip->dio_bio->bi_status = err;

	bio_put(bio);
	btrfs_dio_private_put(dip);
}

static inline blk_status_t btrfs_submit_dio_bio(struct bio *bio,
		struct inode *inode, u64 file_offset, int async_submit)
{
	struct btrfs_fs_info *fs_info = btrfs_sb(inode->i_sb);
	struct btrfs_dio_private *dip = bio->bi_private;
	bool write = bio_op(bio) == REQ_OP_WRITE;
	blk_status_t ret;

	/* Check btrfs_submit_bio_hook() for rules about async submit. */
	if (async_submit)
		async_submit = !atomic_read(&BTRFS_I(inode)->sync_writers);

	if (!write) {
		ret = btrfs_bio_wq_end_io(fs_info, bio, BTRFS_WQ_ENDIO_DATA);
		if (ret)
			goto err;
	}

	if (BTRFS_I(inode)->flags & BTRFS_INODE_NODATASUM)
		goto map;

	if (write && async_submit) {
		ret = btrfs_wq_submit_bio(inode, bio, 0, 0, file_offset,
					  btrfs_submit_bio_start_direct_io);
		goto err;
	} else if (write) {
		/*
		 * If we aren't doing async submit, calculate the csum of the
		 * bio now.
		 */
		ret = btrfs_csum_one_bio(BTRFS_I(inode), bio, file_offset, 1);
		if (ret)
			goto err;
	} else {
		u64 csum_offset;

		csum_offset = file_offset - dip->logical_offset;
		csum_offset >>= fs_info->sectorsize_bits;
		csum_offset *= fs_info->csum_size;
		btrfs_io_bio(bio)->csum = dip->csums + csum_offset;
	}
map:
	ret = btrfs_map_bio(fs_info, bio, 0);
err:
	return ret;
}

/*
 * If this succeeds, the btrfs_dio_private is responsible for cleaning up locked
 * or ordered extents whether or not we submit any bios.
 */
static struct btrfs_dio_private *btrfs_create_dio_private(struct bio *dio_bio,
							  struct inode *inode,
							  loff_t file_offset)
{
	const bool write = (bio_op(dio_bio) == REQ_OP_WRITE);
	const bool csum = !(BTRFS_I(inode)->flags & BTRFS_INODE_NODATASUM);
	size_t dip_size;
	struct btrfs_dio_private *dip;

	dip_size = sizeof(*dip);
	if (!write && csum) {
		struct btrfs_fs_info *fs_info = btrfs_sb(inode->i_sb);
		size_t nblocks;

		nblocks = dio_bio->bi_iter.bi_size >> fs_info->sectorsize_bits;
		dip_size += fs_info->csum_size * nblocks;
	}

	dip = kzalloc(dip_size, GFP_NOFS);
	if (!dip)
		return NULL;

	dip->inode = inode;
	dip->logical_offset = file_offset;
	dip->bytes = dio_bio->bi_iter.bi_size;
	dip->disk_bytenr = dio_bio->bi_iter.bi_sector << 9;
	dip->dio_bio = dio_bio;
	refcount_set(&dip->refs, 1);
	return dip;
}

static blk_qc_t btrfs_submit_direct(struct inode *inode, struct iomap *iomap,
		struct bio *dio_bio, loff_t file_offset)
{
	const bool write = (bio_op(dio_bio) == REQ_OP_WRITE);
	struct btrfs_fs_info *fs_info = btrfs_sb(inode->i_sb);
	const bool raid56 = (btrfs_data_alloc_profile(fs_info) &
			     BTRFS_BLOCK_GROUP_RAID56_MASK);
	struct btrfs_dio_private *dip;
	struct bio *bio;
	u64 start_sector;
	int async_submit = 0;
	u64 submit_len;
	int clone_offset = 0;
	int clone_len;
	int ret;
	blk_status_t status;
	struct btrfs_io_geometry geom;
	struct btrfs_dio_data *dio_data = iomap->private;

	dip = btrfs_create_dio_private(dio_bio, inode, file_offset);
	if (!dip) {
		if (!write) {
			unlock_extent(&BTRFS_I(inode)->io_tree, file_offset,
				file_offset + dio_bio->bi_iter.bi_size - 1);
		}
		dio_bio->bi_status = BLK_STS_RESOURCE;
		bio_endio(dio_bio);
		return BLK_QC_T_NONE;
	}

	if (!write) {
		/*
		 * Load the csums up front to reduce csum tree searches and
		 * contention when submitting bios.
		 *
		 * If we have csums disabled this will do nothing.
		 */
		status = btrfs_lookup_bio_sums(inode, dio_bio, dip->csums);
		if (status != BLK_STS_OK)
			goto out_err;
	}

	start_sector = dio_bio->bi_iter.bi_sector;
	submit_len = dio_bio->bi_iter.bi_size;

	do {
		ret = btrfs_get_io_geometry(fs_info, btrfs_op(dio_bio),
					    start_sector << 9, submit_len,
					    &geom);
		if (ret) {
			status = errno_to_blk_status(ret);
			goto out_err;
		}
		ASSERT(geom.len <= INT_MAX);

		clone_len = min_t(int, submit_len, geom.len);

		/*
		 * This will never fail as it's passing GPF_NOFS and
		 * the allocation is backed by btrfs_bioset.
		 */
		bio = btrfs_bio_clone_partial(dio_bio, clone_offset, clone_len);
		bio->bi_private = dip;
		bio->bi_end_io = btrfs_end_dio_bio;
		btrfs_io_bio(bio)->logical = file_offset;

		ASSERT(submit_len >= clone_len);
		submit_len -= clone_len;

		/*
		 * Increase the count before we submit the bio so we know
		 * the end IO handler won't happen before we increase the
		 * count. Otherwise, the dip might get freed before we're
		 * done setting it up.
		 *
		 * We transfer the initial reference to the last bio, so we
		 * don't need to increment the reference count for the last one.
		 */
		if (submit_len > 0) {
			refcount_inc(&dip->refs);
			/*
			 * If we are submitting more than one bio, submit them
			 * all asynchronously. The exception is RAID 5 or 6, as
			 * asynchronous checksums make it difficult to collect
			 * full stripe writes.
			 */
			if (!raid56)
				async_submit = 1;
		}

		status = btrfs_submit_dio_bio(bio, inode, file_offset,
						async_submit);
		if (status) {
			bio_put(bio);
			if (submit_len > 0)
				refcount_dec(&dip->refs);
			goto out_err;
		}

		dio_data->submitted += clone_len;
		clone_offset += clone_len;
		start_sector += clone_len >> 9;
		file_offset += clone_len;
	} while (submit_len > 0);
	return BLK_QC_T_NONE;

out_err:
	dip->dio_bio->bi_status = status;
	btrfs_dio_private_put(dip);
	return BLK_QC_T_NONE;
}

const struct iomap_ops btrfs_dio_iomap_ops = {
	.iomap_begin            = btrfs_dio_iomap_begin,
	.iomap_end              = btrfs_dio_iomap_end,
};

const struct iomap_dio_ops btrfs_dio_ops = {
	.submit_io		= btrfs_submit_direct,
};

static int btrfs_fiemap(struct inode *inode, struct fiemap_extent_info *fieinfo,
			u64 start, u64 len)
{
	int	ret;

	ret = fiemap_prep(inode, fieinfo, start, &len, 0);
	if (ret)
		return ret;

	return extent_fiemap(BTRFS_I(inode), fieinfo, start, len);
}

int btrfs_readpage(struct file *file, struct page *page)
{
	struct btrfs_inode *inode = BTRFS_I(page->mapping->host);
	u64 start = page_offset(page);
	u64 end = start + PAGE_SIZE - 1;
	unsigned long bio_flags = 0;
	struct bio *bio = NULL;
	int ret;

	btrfs_lock_and_flush_ordered_range(inode, start, end, NULL);

	ret = btrfs_do_readpage(page, NULL, &bio, &bio_flags, 0, NULL);
	if (bio)
		ret = submit_one_bio(bio, 0, bio_flags);
	return ret;
}

static int btrfs_writepage(struct page *page, struct writeback_control *wbc)
{
	struct inode *inode = page->mapping->host;
	int ret;

	if (current->flags & PF_MEMALLOC) {
		redirty_page_for_writepage(wbc, page);
		unlock_page(page);
		return 0;
	}

	/*
	 * If we are under memory pressure we will call this directly from the
	 * VM, we need to make sure we have the inode referenced for the ordered
	 * extent.  If not just return like we didn't do anything.
	 */
	if (!igrab(inode)) {
		redirty_page_for_writepage(wbc, page);
		return AOP_WRITEPAGE_ACTIVATE;
	}
	ret = extent_write_full_page(page, wbc);
	btrfs_add_delayed_iput(inode);
	return ret;
}

static int btrfs_writepages(struct address_space *mapping,
			    struct writeback_control *wbc)
{
	return extent_writepages(mapping, wbc);
}

static void btrfs_readahead(struct readahead_control *rac)
{
	extent_readahead(rac);
}

static int __btrfs_releasepage(struct page *page, gfp_t gfp_flags)
{
	int ret = try_release_extent_mapping(page, gfp_flags);
	if (ret == 1)
		detach_page_private(page);
	return ret;
}

static int btrfs_releasepage(struct page *page, gfp_t gfp_flags)
{
	if (PageWriteback(page) || PageDirty(page))
		return 0;
	return __btrfs_releasepage(page, gfp_flags);
}

#ifdef CONFIG_MIGRATION
static int btrfs_migratepage(struct address_space *mapping,
			     struct page *newpage, struct page *page,
			     enum migrate_mode mode)
{
	int ret;

	ret = migrate_page_move_mapping(mapping, newpage, page, 0);
	if (ret != MIGRATEPAGE_SUCCESS)
		return ret;

	if (page_has_private(page))
		attach_page_private(newpage, detach_page_private(page));

	if (PagePrivate2(page)) {
		ClearPagePrivate2(page);
		SetPagePrivate2(newpage);
	}

	if (mode != MIGRATE_SYNC_NO_COPY)
		migrate_page_copy(newpage, page);
	else
		migrate_page_states(newpage, page);
	return MIGRATEPAGE_SUCCESS;
}
#endif

static void btrfs_invalidatepage(struct page *page, unsigned int offset,
				 unsigned int length)
{
	struct btrfs_inode *inode = BTRFS_I(page->mapping->host);
	struct extent_io_tree *tree = &inode->io_tree;
	struct btrfs_ordered_extent *ordered;
	struct extent_state *cached_state = NULL;
	u64 page_start = page_offset(page);
	u64 page_end = page_start + PAGE_SIZE - 1;
	u64 start;
	u64 end;
	int inode_evicting = inode->vfs_inode.i_state & I_FREEING;
	bool found_ordered = false;
	bool completed_ordered = false;

	/*
	 * we have the page locked, so new writeback can't start,
	 * and the dirty bit won't be cleared while we are here.
	 *
	 * Wait for IO on this page so that we can safely clear
	 * the PagePrivate2 bit and do ordered accounting
	 */
	wait_on_page_writeback(page);

	if (offset) {
		btrfs_releasepage(page, GFP_NOFS);
		return;
	}

	if (!inode_evicting)
		lock_extent_bits(tree, page_start, page_end, &cached_state);
again:
	start = page_start;
	ordered = btrfs_lookup_ordered_range(inode, start, page_end - start + 1);
	if (ordered) {
		found_ordered = true;
		end = min(page_end,
			  ordered->file_offset + ordered->num_bytes - 1);
		/*
		 * IO on this page will never be started, so we need to account
		 * for any ordered extents now. Don't clear EXTENT_DELALLOC_NEW
		 * here, must leave that up for the ordered extent completion.
		 */
		if (!inode_evicting)
			clear_extent_bit(tree, start, end,
					 EXTENT_DELALLOC |
					 EXTENT_LOCKED | EXTENT_DO_ACCOUNTING |
					 EXTENT_DEFRAG, 1, 0, &cached_state);
		/*
		 * whoever cleared the private bit is responsible
		 * for the finish_ordered_io
		 */
		if (TestClearPagePrivate2(page)) {
			struct btrfs_ordered_inode_tree *tree;
			u64 new_len;

			tree = &inode->ordered_tree;

			spin_lock_irq(&tree->lock);
			set_bit(BTRFS_ORDERED_TRUNCATED, &ordered->flags);
			new_len = start - ordered->file_offset;
			if (new_len < ordered->truncated_len)
				ordered->truncated_len = new_len;
			spin_unlock_irq(&tree->lock);

			if (btrfs_dec_test_ordered_pending(inode, &ordered,
							   start,
							   end - start + 1, 1)) {
				btrfs_finish_ordered_io(ordered);
				completed_ordered = true;
			}
		}
		btrfs_put_ordered_extent(ordered);
		if (!inode_evicting) {
			cached_state = NULL;
			lock_extent_bits(tree, start, end,
					 &cached_state);
		}

		start = end + 1;
		if (start < page_end)
			goto again;
	}

	/*
	 * Qgroup reserved space handler
	 * Page here will be either
	 * 1) Already written to disk or ordered extent already submitted
	 *    Then its QGROUP_RESERVED bit in io_tree is already cleaned.
	 *    Qgroup will be handled by its qgroup_record then.
	 *    btrfs_qgroup_free_data() call will do nothing here.
	 *
	 * 2) Not written to disk yet
	 *    Then btrfs_qgroup_free_data() call will clear the QGROUP_RESERVED
	 *    bit of its io_tree, and free the qgroup reserved data space.
	 *    Since the IO will never happen for this page.
	 */
	btrfs_qgroup_free_data(inode, NULL, page_start, PAGE_SIZE);
	if (!inode_evicting) {
		bool delete = true;

		/*
		 * If there's an ordered extent for this range and we have not
		 * finished it ourselves, we must leave EXTENT_DELALLOC_NEW set
		 * in the range for the ordered extent completion. We must also
		 * not delete the range, otherwise we would lose that bit (and
		 * any other bits set in the range). Make sure EXTENT_UPTODATE
		 * is cleared if we don't delete, otherwise it can lead to
		 * corruptions if the i_size is extented later.
		 */
		if (found_ordered && !completed_ordered)
			delete = false;
		clear_extent_bit(tree, page_start, page_end, EXTENT_LOCKED |
				 EXTENT_DELALLOC | EXTENT_UPTODATE |
				 EXTENT_DO_ACCOUNTING | EXTENT_DEFRAG, 1,
				 delete, &cached_state);

		__btrfs_releasepage(page, GFP_NOFS);
	}

	ClearPageChecked(page);
	detach_page_private(page);
}

/*
 * btrfs_page_mkwrite() is not allowed to change the file size as it gets
 * called from a page fault handler when a page is first dirtied. Hence we must
 * be careful to check for EOF conditions here. We set the page up correctly
 * for a written page which means we get ENOSPC checking when writing into
 * holes and correct delalloc and unwritten extent mapping on filesystems that
 * support these features.
 *
 * We are not allowed to take the i_mutex here so we have to play games to
 * protect against truncate races as the page could now be beyond EOF.  Because
 * truncate_setsize() writes the inode size before removing pages, once we have
 * the page lock we can determine safely if the page is beyond EOF. If it is not
 * beyond EOF, then the page is guaranteed safe against truncation until we
 * unlock the page.
 */
vm_fault_t btrfs_page_mkwrite(struct vm_fault *vmf)
{
	struct page *page = vmf->page;
	struct inode *inode = file_inode(vmf->vma->vm_file);
	struct btrfs_fs_info *fs_info = btrfs_sb(inode->i_sb);
	struct extent_io_tree *io_tree = &BTRFS_I(inode)->io_tree;
	struct btrfs_ordered_extent *ordered;
	struct extent_state *cached_state = NULL;
	struct extent_changeset *data_reserved = NULL;
	char *kaddr;
	unsigned long zero_start;
	loff_t size;
	vm_fault_t ret;
	int ret2;
	int reserved = 0;
	u64 reserved_space;
	u64 page_start;
	u64 page_end;
	u64 end;

	reserved_space = PAGE_SIZE;

	sb_start_pagefault(inode->i_sb);
	page_start = page_offset(page);
	page_end = page_start + PAGE_SIZE - 1;
	end = page_end;

	/*
	 * Reserving delalloc space after obtaining the page lock can lead to
	 * deadlock. For example, if a dirty page is locked by this function
	 * and the call to btrfs_delalloc_reserve_space() ends up triggering
	 * dirty page write out, then the btrfs_writepage() function could
	 * end up waiting indefinitely to get a lock on the page currently
	 * being processed by btrfs_page_mkwrite() function.
	 */
	ret2 = btrfs_delalloc_reserve_space(BTRFS_I(inode), &data_reserved,
					    page_start, reserved_space);
	if (!ret2) {
		ret2 = file_update_time(vmf->vma->vm_file);
		reserved = 1;
	}
	if (ret2) {
		ret = vmf_error(ret2);
		if (reserved)
			goto out;
		goto out_noreserve;
	}

	ret = VM_FAULT_NOPAGE; /* make the VM retry the fault */
again:
	lock_page(page);
	size = i_size_read(inode);

	if ((page->mapping != inode->i_mapping) ||
	    (page_start >= size)) {
		/* page got truncated out from underneath us */
		goto out_unlock;
	}
	wait_on_page_writeback(page);

	lock_extent_bits(io_tree, page_start, page_end, &cached_state);
	set_page_extent_mapped(page);

	/*
	 * we can't set the delalloc bits if there are pending ordered
	 * extents.  Drop our locks and wait for them to finish
	 */
	ordered = btrfs_lookup_ordered_range(BTRFS_I(inode), page_start,
			PAGE_SIZE);
	if (ordered) {
		unlock_extent_cached(io_tree, page_start, page_end,
				     &cached_state);
		unlock_page(page);
		btrfs_start_ordered_extent(ordered, 1);
		btrfs_put_ordered_extent(ordered);
		goto again;
	}

	if (page->index == ((size - 1) >> PAGE_SHIFT)) {
		reserved_space = round_up(size - page_start,
					  fs_info->sectorsize);
		if (reserved_space < PAGE_SIZE) {
			end = page_start + reserved_space - 1;
			btrfs_delalloc_release_space(BTRFS_I(inode),
					data_reserved, page_start,
					PAGE_SIZE - reserved_space, true);
		}
	}

	/*
	 * page_mkwrite gets called when the page is firstly dirtied after it's
	 * faulted in, but write(2) could also dirty a page and set delalloc
	 * bits, thus in this case for space account reason, we still need to
	 * clear any delalloc bits within this page range since we have to
	 * reserve data&meta space before lock_page() (see above comments).
	 */
	clear_extent_bit(&BTRFS_I(inode)->io_tree, page_start, end,
			  EXTENT_DELALLOC | EXTENT_DO_ACCOUNTING |
			  EXTENT_DEFRAG, 0, 0, &cached_state);

	ret2 = btrfs_set_extent_delalloc(BTRFS_I(inode), page_start, end, 0,
					&cached_state);
	if (ret2) {
		unlock_extent_cached(io_tree, page_start, page_end,
				     &cached_state);
		ret = VM_FAULT_SIGBUS;
		goto out_unlock;
	}

	/* page is wholly or partially inside EOF */
	if (page_start + PAGE_SIZE > size)
		zero_start = offset_in_page(size);
	else
		zero_start = PAGE_SIZE;

	if (zero_start != PAGE_SIZE) {
		kaddr = kmap(page);
		memset(kaddr + zero_start, 0, PAGE_SIZE - zero_start);
		flush_dcache_page(page);
		kunmap(page);
	}
	ClearPageChecked(page);
	set_page_dirty(page);
	SetPageUptodate(page);

	BTRFS_I(inode)->last_trans = fs_info->generation;
	BTRFS_I(inode)->last_sub_trans = BTRFS_I(inode)->root->log_transid;
	BTRFS_I(inode)->last_log_commit = BTRFS_I(inode)->root->last_log_commit;

	unlock_extent_cached(io_tree, page_start, page_end, &cached_state);

	btrfs_delalloc_release_extents(BTRFS_I(inode), PAGE_SIZE);
	sb_end_pagefault(inode->i_sb);
	extent_changeset_free(data_reserved);
	return VM_FAULT_LOCKED;

out_unlock:
	unlock_page(page);
out:
	btrfs_delalloc_release_extents(BTRFS_I(inode), PAGE_SIZE);
	btrfs_delalloc_release_space(BTRFS_I(inode), data_reserved, page_start,
				     reserved_space, (ret != 0));
out_noreserve:
	sb_end_pagefault(inode->i_sb);
	extent_changeset_free(data_reserved);
	return ret;
}

static int btrfs_truncate(struct inode *inode, bool skip_writeback)
{
	struct btrfs_fs_info *fs_info = btrfs_sb(inode->i_sb);
	struct btrfs_root *root = BTRFS_I(inode)->root;
	struct btrfs_block_rsv *rsv;
	int ret;
	struct btrfs_trans_handle *trans;
	u64 mask = fs_info->sectorsize - 1;
	u64 min_size = btrfs_calc_metadata_size(fs_info, 1);

	if (!skip_writeback) {
		ret = btrfs_wait_ordered_range(inode, inode->i_size & (~mask),
					       (u64)-1);
		if (ret)
			return ret;
	}

	/*
	 * Yes ladies and gentlemen, this is indeed ugly.  We have a couple of
	 * things going on here:
	 *
	 * 1) We need to reserve space to update our inode.
	 *
	 * 2) We need to have something to cache all the space that is going to
	 * be free'd up by the truncate operation, but also have some slack
	 * space reserved in case it uses space during the truncate (thank you
	 * very much snapshotting).
	 *
	 * And we need these to be separate.  The fact is we can use a lot of
	 * space doing the truncate, and we have no earthly idea how much space
	 * we will use, so we need the truncate reservation to be separate so it
	 * doesn't end up using space reserved for updating the inode.  We also
	 * need to be able to stop the transaction and start a new one, which
	 * means we need to be able to update the inode several times, and we
	 * have no idea of knowing how many times that will be, so we can't just
	 * reserve 1 item for the entirety of the operation, so that has to be
	 * done separately as well.
	 *
	 * So that leaves us with
	 *
	 * 1) rsv - for the truncate reservation, which we will steal from the
	 * transaction reservation.
	 * 2) fs_info->trans_block_rsv - this will have 1 items worth left for
	 * updating the inode.
	 */
	rsv = btrfs_alloc_block_rsv(fs_info, BTRFS_BLOCK_RSV_TEMP);
	if (!rsv)
		return -ENOMEM;
	rsv->size = min_size;
	rsv->failfast = 1;

	/*
	 * 1 for the truncate slack space
	 * 1 for updating the inode.
	 */
	trans = btrfs_start_transaction(root, 2);
	if (IS_ERR(trans)) {
		ret = PTR_ERR(trans);
		goto out;
	}

	/* Migrate the slack space for the truncate to our reserve */
	ret = btrfs_block_rsv_migrate(&fs_info->trans_block_rsv, rsv,
				      min_size, false);
	BUG_ON(ret);

	/*
	 * So if we truncate and then write and fsync we normally would just
	 * write the extents that changed, which is a problem if we need to
	 * first truncate that entire inode.  So set this flag so we write out
	 * all of the extents in the inode to the sync log so we're completely
	 * safe.
	 */
	set_bit(BTRFS_INODE_NEEDS_FULL_SYNC, &BTRFS_I(inode)->runtime_flags);
	trans->block_rsv = rsv;

	while (1) {
		ret = btrfs_truncate_inode_items(trans, root, BTRFS_I(inode),
						 inode->i_size,
						 BTRFS_EXTENT_DATA_KEY);
		trans->block_rsv = &fs_info->trans_block_rsv;
		if (ret != -ENOSPC && ret != -EAGAIN)
			break;

		ret = btrfs_update_inode(trans, root, BTRFS_I(inode));
		if (ret)
			break;

		btrfs_end_transaction(trans);
		btrfs_btree_balance_dirty(fs_info);

		trans = btrfs_start_transaction(root, 2);
		if (IS_ERR(trans)) {
			ret = PTR_ERR(trans);
			trans = NULL;
			break;
		}

		btrfs_block_rsv_release(fs_info, rsv, -1, NULL);
		ret = btrfs_block_rsv_migrate(&fs_info->trans_block_rsv,
					      rsv, min_size, false);
		BUG_ON(ret);	/* shouldn't happen */
		trans->block_rsv = rsv;
	}

	/*
	 * We can't call btrfs_truncate_block inside a trans handle as we could
	 * deadlock with freeze, if we got NEED_TRUNCATE_BLOCK then we know
	 * we've truncated everything except the last little bit, and can do
	 * btrfs_truncate_block and then update the disk_i_size.
	 */
	if (ret == NEED_TRUNCATE_BLOCK) {
		btrfs_end_transaction(trans);
		btrfs_btree_balance_dirty(fs_info);

		ret = btrfs_truncate_block(BTRFS_I(inode), inode->i_size, 0, 0);
		if (ret)
			goto out;
		trans = btrfs_start_transaction(root, 1);
		if (IS_ERR(trans)) {
			ret = PTR_ERR(trans);
			goto out;
		}
		btrfs_inode_safe_disk_i_size_write(BTRFS_I(inode), 0);
	}

	if (trans) {
		int ret2;

		trans->block_rsv = &fs_info->trans_block_rsv;
		ret2 = btrfs_update_inode(trans, root, BTRFS_I(inode));
		if (ret2 && !ret)
			ret = ret2;

		ret2 = btrfs_end_transaction(trans);
		if (ret2 && !ret)
			ret = ret2;
		btrfs_btree_balance_dirty(fs_info);
	}
out:
	btrfs_free_block_rsv(fs_info, rsv);

	return ret;
}

/*
 * create a new subvolume directory/inode (helper for the ioctl).
 */
int btrfs_create_subvol_root(struct btrfs_trans_handle *trans,
			     struct btrfs_root *new_root,
			     struct btrfs_root *parent_root,
			     u64 new_dirid)
{
	struct inode *inode;
	int err;
	u64 index = 0;

	inode = btrfs_new_inode(trans, new_root, NULL, "..", 2,
				new_dirid, new_dirid,
				S_IFDIR | (~current_umask() & S_IRWXUGO),
				&index);
	if (IS_ERR(inode))
		return PTR_ERR(inode);
	inode->i_op = &btrfs_dir_inode_operations;
	inode->i_fop = &btrfs_dir_file_operations;

	set_nlink(inode, 1);
	btrfs_i_size_write(BTRFS_I(inode), 0);
	unlock_new_inode(inode);

	err = btrfs_subvol_inherit_props(trans, new_root, parent_root);
	if (err)
		btrfs_err(new_root->fs_info,
			  "error inheriting subvolume %llu properties: %d",
			  new_root->root_key.objectid, err);

	err = btrfs_update_inode(trans, new_root, BTRFS_I(inode));

	iput(inode);
	return err;
}

struct inode *btrfs_alloc_inode(struct super_block *sb)
{
	struct btrfs_fs_info *fs_info = btrfs_sb(sb);
	struct btrfs_inode *ei;
	struct inode *inode;

	ei = kmem_cache_alloc(btrfs_inode_cachep, GFP_KERNEL);
	if (!ei)
		return NULL;

	ei->root = NULL;
	ei->generation = 0;
	ei->last_trans = 0;
	ei->last_sub_trans = 0;
	ei->logged_trans = 0;
	ei->delalloc_bytes = 0;
	ei->new_delalloc_bytes = 0;
	ei->defrag_bytes = 0;
	ei->disk_i_size = 0;
	ei->flags = 0;
	ei->csum_bytes = 0;
	ei->index_cnt = (u64)-1;
	ei->dir_index = 0;
	ei->last_unlink_trans = 0;
	ei->last_reflink_trans = 0;
	ei->last_log_commit = 0;

	spin_lock_init(&ei->lock);
	ei->outstanding_extents = 0;
	if (sb->s_magic != BTRFS_TEST_MAGIC)
		btrfs_init_metadata_block_rsv(fs_info, &ei->block_rsv,
					      BTRFS_BLOCK_RSV_DELALLOC);
	ei->runtime_flags = 0;
	ei->prop_compress = BTRFS_COMPRESS_NONE;
	ei->defrag_compress = BTRFS_COMPRESS_NONE;

	ei->delayed_node = NULL;

	ei->i_otime.tv_sec = 0;
	ei->i_otime.tv_nsec = 0;

	inode = &ei->vfs_inode;
	extent_map_tree_init(&ei->extent_tree);
	extent_io_tree_init(fs_info, &ei->io_tree, IO_TREE_INODE_IO, inode);
	extent_io_tree_init(fs_info, &ei->io_failure_tree,
			    IO_TREE_INODE_IO_FAILURE, inode);
	extent_io_tree_init(fs_info, &ei->file_extent_tree,
			    IO_TREE_INODE_FILE_EXTENT, inode);
	ei->io_tree.track_uptodate = true;
	ei->io_failure_tree.track_uptodate = true;
	atomic_set(&ei->sync_writers, 0);
	mutex_init(&ei->log_mutex);
	btrfs_ordered_inode_tree_init(&ei->ordered_tree);
	INIT_LIST_HEAD(&ei->delalloc_inodes);
	INIT_LIST_HEAD(&ei->delayed_iput);
	RB_CLEAR_NODE(&ei->rb_node);

	return inode;
}

#ifdef CONFIG_BTRFS_FS_RUN_SANITY_TESTS
void btrfs_test_destroy_inode(struct inode *inode)
{
	btrfs_drop_extent_cache(BTRFS_I(inode), 0, (u64)-1, 0);
	kmem_cache_free(btrfs_inode_cachep, BTRFS_I(inode));
}
#endif

void btrfs_free_inode(struct inode *inode)
{
	kmem_cache_free(btrfs_inode_cachep, BTRFS_I(inode));
}

void btrfs_destroy_inode(struct inode *vfs_inode)
{
	struct btrfs_ordered_extent *ordered;
	struct btrfs_inode *inode = BTRFS_I(vfs_inode);
	struct btrfs_root *root = inode->root;

	WARN_ON(!hlist_empty(&vfs_inode->i_dentry));
	WARN_ON(vfs_inode->i_data.nrpages);
	WARN_ON(inode->block_rsv.reserved);
	WARN_ON(inode->block_rsv.size);
	WARN_ON(inode->outstanding_extents);
	WARN_ON(inode->delalloc_bytes);
	WARN_ON(inode->new_delalloc_bytes);
	WARN_ON(inode->csum_bytes);
	WARN_ON(inode->defrag_bytes);

	/*
	 * This can happen where we create an inode, but somebody else also
	 * created the same inode and we need to destroy the one we already
	 * created.
	 */
	if (!root)
		return;

	while (1) {
		ordered = btrfs_lookup_first_ordered_extent(inode, (u64)-1);
		if (!ordered)
			break;
		else {
			btrfs_err(root->fs_info,
				  "found ordered extent %llu %llu on inode cleanup",
				  ordered->file_offset, ordered->num_bytes);
			btrfs_remove_ordered_extent(inode, ordered);
			btrfs_put_ordered_extent(ordered);
			btrfs_put_ordered_extent(ordered);
		}
	}
	btrfs_qgroup_check_reserved_leak(inode);
	inode_tree_del(inode);
	btrfs_drop_extent_cache(inode, 0, (u64)-1, 0);
	btrfs_inode_clear_file_extent_range(inode, 0, (u64)-1);
	btrfs_put_root(inode->root);
}

int btrfs_drop_inode(struct inode *inode)
{
	struct btrfs_root *root = BTRFS_I(inode)->root;

	if (root == NULL)
		return 1;

	/* the snap/subvol tree is on deleting */
	if (btrfs_root_refs(&root->root_item) == 0)
		return 1;
	else
		return generic_drop_inode(inode);
}

static void init_once(void *foo)
{
	struct btrfs_inode *ei = (struct btrfs_inode *) foo;

	inode_init_once(&ei->vfs_inode);
}

void __cold btrfs_destroy_cachep(void)
{
	/*
	 * Make sure all delayed rcu free inodes are flushed before we
	 * destroy cache.
	 */
	rcu_barrier();
	kmem_cache_destroy(btrfs_inode_cachep);
	kmem_cache_destroy(btrfs_trans_handle_cachep);
	kmem_cache_destroy(btrfs_path_cachep);
	kmem_cache_destroy(btrfs_free_space_cachep);
	kmem_cache_destroy(btrfs_free_space_bitmap_cachep);
}

int __init btrfs_init_cachep(void)
{
	btrfs_inode_cachep = kmem_cache_create("btrfs_inode",
			sizeof(struct btrfs_inode), 0,
			SLAB_RECLAIM_ACCOUNT | SLAB_MEM_SPREAD | SLAB_ACCOUNT,
			init_once);
	if (!btrfs_inode_cachep)
		goto fail;

	btrfs_trans_handle_cachep = kmem_cache_create("btrfs_trans_handle",
			sizeof(struct btrfs_trans_handle), 0,
			SLAB_TEMPORARY | SLAB_MEM_SPREAD, NULL);
	if (!btrfs_trans_handle_cachep)
		goto fail;

	btrfs_path_cachep = kmem_cache_create("btrfs_path",
			sizeof(struct btrfs_path), 0,
			SLAB_MEM_SPREAD, NULL);
	if (!btrfs_path_cachep)
		goto fail;

	btrfs_free_space_cachep = kmem_cache_create("btrfs_free_space",
			sizeof(struct btrfs_free_space), 0,
			SLAB_MEM_SPREAD, NULL);
	if (!btrfs_free_space_cachep)
		goto fail;

	btrfs_free_space_bitmap_cachep = kmem_cache_create("btrfs_free_space_bitmap",
							PAGE_SIZE, PAGE_SIZE,
							SLAB_RED_ZONE, NULL);
	if (!btrfs_free_space_bitmap_cachep)
		goto fail;

	return 0;
fail:
	btrfs_destroy_cachep();
	return -ENOMEM;
}

static int btrfs_getattr(const struct path *path, struct kstat *stat,
			 u32 request_mask, unsigned int flags)
{
	u64 delalloc_bytes;
	u64 inode_bytes;
	struct inode *inode = d_inode(path->dentry);
	u32 blocksize = inode->i_sb->s_blocksize;
	u32 bi_flags = BTRFS_I(inode)->flags;

	stat->result_mask |= STATX_BTIME;
	stat->btime.tv_sec = BTRFS_I(inode)->i_otime.tv_sec;
	stat->btime.tv_nsec = BTRFS_I(inode)->i_otime.tv_nsec;
	if (bi_flags & BTRFS_INODE_APPEND)
		stat->attributes |= STATX_ATTR_APPEND;
	if (bi_flags & BTRFS_INODE_COMPRESS)
		stat->attributes |= STATX_ATTR_COMPRESSED;
	if (bi_flags & BTRFS_INODE_IMMUTABLE)
		stat->attributes |= STATX_ATTR_IMMUTABLE;
	if (bi_flags & BTRFS_INODE_NODUMP)
		stat->attributes |= STATX_ATTR_NODUMP;

	stat->attributes_mask |= (STATX_ATTR_APPEND |
				  STATX_ATTR_COMPRESSED |
				  STATX_ATTR_IMMUTABLE |
				  STATX_ATTR_NODUMP);

	generic_fillattr(inode, stat);
	stat->dev = BTRFS_I(inode)->root->anon_dev;

	spin_lock(&BTRFS_I(inode)->lock);
	delalloc_bytes = BTRFS_I(inode)->new_delalloc_bytes;
	inode_bytes = inode_get_bytes(inode);
	spin_unlock(&BTRFS_I(inode)->lock);
	stat->blocks = (ALIGN(inode_bytes, blocksize) +
			ALIGN(delalloc_bytes, blocksize)) >> 9;
	return 0;
}

static int btrfs_rename_exchange(struct inode *old_dir,
			      struct dentry *old_dentry,
			      struct inode *new_dir,
			      struct dentry *new_dentry)
{
	struct btrfs_fs_info *fs_info = btrfs_sb(old_dir->i_sb);
	struct btrfs_trans_handle *trans;
	struct btrfs_root *root = BTRFS_I(old_dir)->root;
	struct btrfs_root *dest = BTRFS_I(new_dir)->root;
	struct inode *new_inode = new_dentry->d_inode;
	struct inode *old_inode = old_dentry->d_inode;
	struct timespec64 ctime = current_time(old_inode);
	u64 old_ino = btrfs_ino(BTRFS_I(old_inode));
	u64 new_ino = btrfs_ino(BTRFS_I(new_inode));
	u64 old_idx = 0;
	u64 new_idx = 0;
	int ret;
	int ret2;
	bool root_log_pinned = false;
	bool dest_log_pinned = false;

	/* we only allow rename subvolume link between subvolumes */
	if (old_ino != BTRFS_FIRST_FREE_OBJECTID && root != dest)
		return -EXDEV;

	/* close the race window with snapshot create/destroy ioctl */
	if (old_ino == BTRFS_FIRST_FREE_OBJECTID ||
	    new_ino == BTRFS_FIRST_FREE_OBJECTID)
		down_read(&fs_info->subvol_sem);

	/*
	 * We want to reserve the absolute worst case amount of items.  So if
	 * both inodes are subvols and we need to unlink them then that would
	 * require 4 item modifications, but if they are both normal inodes it
	 * would require 5 item modifications, so we'll assume their normal
	 * inodes.  So 5 * 2 is 10, plus 2 for the new links, so 12 total items
	 * should cover the worst case number of items we'll modify.
	 */
	trans = btrfs_start_transaction(root, 12);
	if (IS_ERR(trans)) {
		ret = PTR_ERR(trans);
		goto out_notrans;
	}

	if (dest != root)
		btrfs_record_root_in_trans(trans, dest);

	/*
	 * We need to find a free sequence number both in the source and
	 * in the destination directory for the exchange.
	 */
	ret = btrfs_set_inode_index(BTRFS_I(new_dir), &old_idx);
	if (ret)
		goto out_fail;
	ret = btrfs_set_inode_index(BTRFS_I(old_dir), &new_idx);
	if (ret)
		goto out_fail;

	BTRFS_I(old_inode)->dir_index = 0ULL;
	BTRFS_I(new_inode)->dir_index = 0ULL;

	/* Reference for the source. */
	if (old_ino == BTRFS_FIRST_FREE_OBJECTID) {
		/* force full log commit if subvolume involved. */
		btrfs_set_log_full_commit(trans);
	} else {
		btrfs_pin_log_trans(root);
		root_log_pinned = true;
		ret = btrfs_insert_inode_ref(trans, dest,
					     new_dentry->d_name.name,
					     new_dentry->d_name.len,
					     old_ino,
					     btrfs_ino(BTRFS_I(new_dir)),
					     old_idx);
		if (ret)
			goto out_fail;
	}

	/* And now for the dest. */
	if (new_ino == BTRFS_FIRST_FREE_OBJECTID) {
		/* force full log commit if subvolume involved. */
		btrfs_set_log_full_commit(trans);
	} else {
		btrfs_pin_log_trans(dest);
		dest_log_pinned = true;
		ret = btrfs_insert_inode_ref(trans, root,
					     old_dentry->d_name.name,
					     old_dentry->d_name.len,
					     new_ino,
					     btrfs_ino(BTRFS_I(old_dir)),
					     new_idx);
		if (ret)
			goto out_fail;
	}

	/* Update inode version and ctime/mtime. */
	inode_inc_iversion(old_dir);
	inode_inc_iversion(new_dir);
	inode_inc_iversion(old_inode);
	inode_inc_iversion(new_inode);
	old_dir->i_ctime = old_dir->i_mtime = ctime;
	new_dir->i_ctime = new_dir->i_mtime = ctime;
	old_inode->i_ctime = ctime;
	new_inode->i_ctime = ctime;

	if (old_dentry->d_parent != new_dentry->d_parent) {
		btrfs_record_unlink_dir(trans, BTRFS_I(old_dir),
				BTRFS_I(old_inode), 1);
		btrfs_record_unlink_dir(trans, BTRFS_I(new_dir),
				BTRFS_I(new_inode), 1);
	}

	/* src is a subvolume */
	if (old_ino == BTRFS_FIRST_FREE_OBJECTID) {
		ret = btrfs_unlink_subvol(trans, old_dir, old_dentry);
	} else { /* src is an inode */
		ret = __btrfs_unlink_inode(trans, root, BTRFS_I(old_dir),
					   BTRFS_I(old_dentry->d_inode),
					   old_dentry->d_name.name,
					   old_dentry->d_name.len);
		if (!ret)
			ret = btrfs_update_inode(trans, root, BTRFS_I(old_inode));
	}
	if (ret) {
		btrfs_abort_transaction(trans, ret);
		goto out_fail;
	}

	/* dest is a subvolume */
	if (new_ino == BTRFS_FIRST_FREE_OBJECTID) {
		ret = btrfs_unlink_subvol(trans, new_dir, new_dentry);
	} else { /* dest is an inode */
		ret = __btrfs_unlink_inode(trans, dest, BTRFS_I(new_dir),
					   BTRFS_I(new_dentry->d_inode),
					   new_dentry->d_name.name,
					   new_dentry->d_name.len);
		if (!ret)
			ret = btrfs_update_inode(trans, dest, BTRFS_I(new_inode));
	}
	if (ret) {
		btrfs_abort_transaction(trans, ret);
		goto out_fail;
	}

	ret = btrfs_add_link(trans, BTRFS_I(new_dir), BTRFS_I(old_inode),
			     new_dentry->d_name.name,
			     new_dentry->d_name.len, 0, old_idx);
	if (ret) {
		btrfs_abort_transaction(trans, ret);
		goto out_fail;
	}

	ret = btrfs_add_link(trans, BTRFS_I(old_dir), BTRFS_I(new_inode),
			     old_dentry->d_name.name,
			     old_dentry->d_name.len, 0, new_idx);
	if (ret) {
		btrfs_abort_transaction(trans, ret);
		goto out_fail;
	}

	if (old_inode->i_nlink == 1)
		BTRFS_I(old_inode)->dir_index = old_idx;
	if (new_inode->i_nlink == 1)
		BTRFS_I(new_inode)->dir_index = new_idx;

	if (root_log_pinned) {
		btrfs_log_new_name(trans, BTRFS_I(old_inode), BTRFS_I(old_dir),
				   new_dentry->d_parent);
		btrfs_end_log_trans(root);
		root_log_pinned = false;
	}
	if (dest_log_pinned) {
		btrfs_log_new_name(trans, BTRFS_I(new_inode), BTRFS_I(new_dir),
				   old_dentry->d_parent);
		btrfs_end_log_trans(dest);
		dest_log_pinned = false;
	}
out_fail:
	/*
	 * If we have pinned a log and an error happened, we unpin tasks
	 * trying to sync the log and force them to fallback to a transaction
	 * commit if the log currently contains any of the inodes involved in
	 * this rename operation (to ensure we do not persist a log with an
	 * inconsistent state for any of these inodes or leading to any
	 * inconsistencies when replayed). If the transaction was aborted, the
	 * abortion reason is propagated to userspace when attempting to commit
	 * the transaction. If the log does not contain any of these inodes, we
	 * allow the tasks to sync it.
	 */
	if (ret && (root_log_pinned || dest_log_pinned)) {
		if (btrfs_inode_in_log(BTRFS_I(old_dir), fs_info->generation) ||
		    btrfs_inode_in_log(BTRFS_I(new_dir), fs_info->generation) ||
		    btrfs_inode_in_log(BTRFS_I(old_inode), fs_info->generation) ||
		    (new_inode &&
		     btrfs_inode_in_log(BTRFS_I(new_inode), fs_info->generation)))
			btrfs_set_log_full_commit(trans);

		if (root_log_pinned) {
			btrfs_end_log_trans(root);
			root_log_pinned = false;
		}
		if (dest_log_pinned) {
			btrfs_end_log_trans(dest);
			dest_log_pinned = false;
		}
	}
	ret2 = btrfs_end_transaction(trans);
	ret = ret ? ret : ret2;
out_notrans:
	if (new_ino == BTRFS_FIRST_FREE_OBJECTID ||
	    old_ino == BTRFS_FIRST_FREE_OBJECTID)
		up_read(&fs_info->subvol_sem);

	return ret;
}

static int btrfs_whiteout_for_rename(struct btrfs_trans_handle *trans,
				     struct btrfs_root *root,
				     struct inode *dir,
				     struct dentry *dentry)
{
	int ret;
	struct inode *inode;
	u64 objectid;
	u64 index;

	ret = btrfs_find_free_objectid(root, &objectid);
	if (ret)
		return ret;

	inode = btrfs_new_inode(trans, root, dir,
				dentry->d_name.name,
				dentry->d_name.len,
				btrfs_ino(BTRFS_I(dir)),
				objectid,
				S_IFCHR | WHITEOUT_MODE,
				&index);

	if (IS_ERR(inode)) {
		ret = PTR_ERR(inode);
		return ret;
	}

	inode->i_op = &btrfs_special_inode_operations;
	init_special_inode(inode, inode->i_mode,
		WHITEOUT_DEV);

	ret = btrfs_init_inode_security(trans, inode, dir,
				&dentry->d_name);
	if (ret)
		goto out;

	ret = btrfs_add_nondir(trans, BTRFS_I(dir), dentry,
				BTRFS_I(inode), 0, index);
	if (ret)
		goto out;

	ret = btrfs_update_inode(trans, root, BTRFS_I(inode));
out:
	unlock_new_inode(inode);
	if (ret)
		inode_dec_link_count(inode);
	iput(inode);

	return ret;
}

static int btrfs_rename(struct inode *old_dir, struct dentry *old_dentry,
			   struct inode *new_dir, struct dentry *new_dentry,
			   unsigned int flags)
{
	struct btrfs_fs_info *fs_info = btrfs_sb(old_dir->i_sb);
	struct btrfs_trans_handle *trans;
	unsigned int trans_num_items;
	struct btrfs_root *root = BTRFS_I(old_dir)->root;
	struct btrfs_root *dest = BTRFS_I(new_dir)->root;
	struct inode *new_inode = d_inode(new_dentry);
	struct inode *old_inode = d_inode(old_dentry);
	u64 index = 0;
	int ret;
	int ret2;
	u64 old_ino = btrfs_ino(BTRFS_I(old_inode));
	bool log_pinned = false;

	if (btrfs_ino(BTRFS_I(new_dir)) == BTRFS_EMPTY_SUBVOL_DIR_OBJECTID)
		return -EPERM;

	/* we only allow rename subvolume link between subvolumes */
	if (old_ino != BTRFS_FIRST_FREE_OBJECTID && root != dest)
		return -EXDEV;

	if (old_ino == BTRFS_EMPTY_SUBVOL_DIR_OBJECTID ||
	    (new_inode && btrfs_ino(BTRFS_I(new_inode)) == BTRFS_FIRST_FREE_OBJECTID))
		return -ENOTEMPTY;

	if (S_ISDIR(old_inode->i_mode) && new_inode &&
	    new_inode->i_size > BTRFS_EMPTY_DIR_SIZE)
		return -ENOTEMPTY;


	/* check for collisions, even if the  name isn't there */
	ret = btrfs_check_dir_item_collision(dest, new_dir->i_ino,
			     new_dentry->d_name.name,
			     new_dentry->d_name.len);

	if (ret) {
		if (ret == -EEXIST) {
			/* we shouldn't get
			 * eexist without a new_inode */
			if (WARN_ON(!new_inode)) {
				return ret;
			}
		} else {
			/* maybe -EOVERFLOW */
			return ret;
		}
	}
	ret = 0;

	/*
	 * we're using rename to replace one file with another.  Start IO on it
	 * now so  we don't add too much work to the end of the transaction
	 */
	if (new_inode && S_ISREG(old_inode->i_mode) && new_inode->i_size)
		filemap_flush(old_inode->i_mapping);

	/* close the racy window with snapshot create/destroy ioctl */
	if (old_ino == BTRFS_FIRST_FREE_OBJECTID)
		down_read(&fs_info->subvol_sem);
	/*
	 * We want to reserve the absolute worst case amount of items.  So if
	 * both inodes are subvols and we need to unlink them then that would
	 * require 4 item modifications, but if they are both normal inodes it
	 * would require 5 item modifications, so we'll assume they are normal
	 * inodes.  So 5 * 2 is 10, plus 1 for the new link, so 11 total items
	 * should cover the worst case number of items we'll modify.
	 * If our rename has the whiteout flag, we need more 5 units for the
	 * new inode (1 inode item, 1 inode ref, 2 dir items and 1 xattr item
	 * when selinux is enabled).
	 */
	trans_num_items = 11;
	if (flags & RENAME_WHITEOUT)
		trans_num_items += 5;
	trans = btrfs_start_transaction(root, trans_num_items);
	if (IS_ERR(trans)) {
		ret = PTR_ERR(trans);
		goto out_notrans;
	}

	if (dest != root)
		btrfs_record_root_in_trans(trans, dest);

	ret = btrfs_set_inode_index(BTRFS_I(new_dir), &index);
	if (ret)
		goto out_fail;

	BTRFS_I(old_inode)->dir_index = 0ULL;
	if (unlikely(old_ino == BTRFS_FIRST_FREE_OBJECTID)) {
		/* force full log commit if subvolume involved. */
		btrfs_set_log_full_commit(trans);
	} else {
		btrfs_pin_log_trans(root);
		log_pinned = true;
		ret = btrfs_insert_inode_ref(trans, dest,
					     new_dentry->d_name.name,
					     new_dentry->d_name.len,
					     old_ino,
					     btrfs_ino(BTRFS_I(new_dir)), index);
		if (ret)
			goto out_fail;
	}

	inode_inc_iversion(old_dir);
	inode_inc_iversion(new_dir);
	inode_inc_iversion(old_inode);
	old_dir->i_ctime = old_dir->i_mtime =
	new_dir->i_ctime = new_dir->i_mtime =
	old_inode->i_ctime = current_time(old_dir);

	if (old_dentry->d_parent != new_dentry->d_parent)
		btrfs_record_unlink_dir(trans, BTRFS_I(old_dir),
				BTRFS_I(old_inode), 1);

	if (unlikely(old_ino == BTRFS_FIRST_FREE_OBJECTID)) {
		ret = btrfs_unlink_subvol(trans, old_dir, old_dentry);
	} else {
		ret = __btrfs_unlink_inode(trans, root, BTRFS_I(old_dir),
					BTRFS_I(d_inode(old_dentry)),
					old_dentry->d_name.name,
					old_dentry->d_name.len);
		if (!ret)
			ret = btrfs_update_inode(trans, root, BTRFS_I(old_inode));
	}
	if (ret) {
		btrfs_abort_transaction(trans, ret);
		goto out_fail;
	}

	if (new_inode) {
		inode_inc_iversion(new_inode);
		new_inode->i_ctime = current_time(new_inode);
		if (unlikely(btrfs_ino(BTRFS_I(new_inode)) ==
			     BTRFS_EMPTY_SUBVOL_DIR_OBJECTID)) {
			ret = btrfs_unlink_subvol(trans, new_dir, new_dentry);
			BUG_ON(new_inode->i_nlink == 0);
		} else {
			ret = btrfs_unlink_inode(trans, dest, BTRFS_I(new_dir),
						 BTRFS_I(d_inode(new_dentry)),
						 new_dentry->d_name.name,
						 new_dentry->d_name.len);
		}
		if (!ret && new_inode->i_nlink == 0)
			ret = btrfs_orphan_add(trans,
					BTRFS_I(d_inode(new_dentry)));
		if (ret) {
			btrfs_abort_transaction(trans, ret);
			goto out_fail;
		}
	}

	ret = btrfs_add_link(trans, BTRFS_I(new_dir), BTRFS_I(old_inode),
			     new_dentry->d_name.name,
			     new_dentry->d_name.len, 0, index);
	if (ret) {
		btrfs_abort_transaction(trans, ret);
		goto out_fail;
	}

	if (old_inode->i_nlink == 1)
		BTRFS_I(old_inode)->dir_index = index;

	if (log_pinned) {
		btrfs_log_new_name(trans, BTRFS_I(old_inode), BTRFS_I(old_dir),
				   new_dentry->d_parent);
		btrfs_end_log_trans(root);
		log_pinned = false;
	}

	if (flags & RENAME_WHITEOUT) {
		ret = btrfs_whiteout_for_rename(trans, root, old_dir,
						old_dentry);

		if (ret) {
			btrfs_abort_transaction(trans, ret);
			goto out_fail;
		}
	}
out_fail:
	/*
	 * If we have pinned the log and an error happened, we unpin tasks
	 * trying to sync the log and force them to fallback to a transaction
	 * commit if the log currently contains any of the inodes involved in
	 * this rename operation (to ensure we do not persist a log with an
	 * inconsistent state for any of these inodes or leading to any
	 * inconsistencies when replayed). If the transaction was aborted, the
	 * abortion reason is propagated to userspace when attempting to commit
	 * the transaction. If the log does not contain any of these inodes, we
	 * allow the tasks to sync it.
	 */
	if (ret && log_pinned) {
		if (btrfs_inode_in_log(BTRFS_I(old_dir), fs_info->generation) ||
		    btrfs_inode_in_log(BTRFS_I(new_dir), fs_info->generation) ||
		    btrfs_inode_in_log(BTRFS_I(old_inode), fs_info->generation) ||
		    (new_inode &&
		     btrfs_inode_in_log(BTRFS_I(new_inode), fs_info->generation)))
			btrfs_set_log_full_commit(trans);

		btrfs_end_log_trans(root);
		log_pinned = false;
	}
	ret2 = btrfs_end_transaction(trans);
	ret = ret ? ret : ret2;
out_notrans:
	if (old_ino == BTRFS_FIRST_FREE_OBJECTID)
		up_read(&fs_info->subvol_sem);

	return ret;
}

static int btrfs_rename2(struct inode *old_dir, struct dentry *old_dentry,
			 struct inode *new_dir, struct dentry *new_dentry,
			 unsigned int flags)
{
	if (flags & ~(RENAME_NOREPLACE | RENAME_EXCHANGE | RENAME_WHITEOUT))
		return -EINVAL;

	if (flags & RENAME_EXCHANGE)
		return btrfs_rename_exchange(old_dir, old_dentry, new_dir,
					  new_dentry);

	return btrfs_rename(old_dir, old_dentry, new_dir, new_dentry, flags);
}

struct btrfs_delalloc_work {
	struct inode *inode;
	struct completion completion;
	struct list_head list;
	struct btrfs_work work;
};

static void btrfs_run_delalloc_work(struct btrfs_work *work)
{
	struct btrfs_delalloc_work *delalloc_work;
	struct inode *inode;

	delalloc_work = container_of(work, struct btrfs_delalloc_work,
				     work);
	inode = delalloc_work->inode;
	filemap_flush(inode->i_mapping);
	if (test_bit(BTRFS_INODE_HAS_ASYNC_EXTENT,
				&BTRFS_I(inode)->runtime_flags))
		filemap_flush(inode->i_mapping);

	iput(inode);
	complete(&delalloc_work->completion);
}

static struct btrfs_delalloc_work *btrfs_alloc_delalloc_work(struct inode *inode)
{
	struct btrfs_delalloc_work *work;

	work = kmalloc(sizeof(*work), GFP_NOFS);
	if (!work)
		return NULL;

	init_completion(&work->completion);
	INIT_LIST_HEAD(&work->list);
	work->inode = inode;
	btrfs_init_work(&work->work, btrfs_run_delalloc_work, NULL, NULL);

	return work;
}

/*
 * some fairly slow code that needs optimization. This walks the list
 * of all the inodes with pending delalloc and forces them to disk.
 */
<<<<<<< HEAD
static int start_delalloc_inodes(struct btrfs_root *root, u64 *nr, bool snapshot,
=======
static int start_delalloc_inodes(struct btrfs_root *root,
				 struct writeback_control *wbc, bool snapshot,
>>>>>>> c93199e9
				 bool in_reclaim_context)
{
	struct btrfs_inode *binode;
	struct inode *inode;
	struct btrfs_delalloc_work *work, *next;
	struct list_head works;
	struct list_head splice;
	int ret = 0;
	bool full_flush = wbc->nr_to_write == LONG_MAX;

	INIT_LIST_HEAD(&works);
	INIT_LIST_HEAD(&splice);

	mutex_lock(&root->delalloc_mutex);
	spin_lock(&root->delalloc_lock);
	list_splice_init(&root->delalloc_inodes, &splice);
	while (!list_empty(&splice)) {
		binode = list_entry(splice.next, struct btrfs_inode,
				    delalloc_inodes);

		list_move_tail(&binode->delalloc_inodes,
			       &root->delalloc_inodes);

		if (in_reclaim_context &&
		    test_bit(BTRFS_INODE_NO_DELALLOC_FLUSH, &binode->runtime_flags))
			continue;

		inode = igrab(&binode->vfs_inode);
		if (!inode) {
			cond_resched_lock(&root->delalloc_lock);
			continue;
		}
		spin_unlock(&root->delalloc_lock);

		if (snapshot)
			set_bit(BTRFS_INODE_SNAPSHOT_FLUSH,
				&binode->runtime_flags);
		if (full_flush) {
			work = btrfs_alloc_delalloc_work(inode);
			if (!work) {
				iput(inode);
				ret = -ENOMEM;
				goto out;
			}
			list_add_tail(&work->list, &works);
			btrfs_queue_work(root->fs_info->flush_workers,
					 &work->work);
		} else {
			ret = sync_inode(inode, wbc);
			if (!ret &&
			    test_bit(BTRFS_INODE_HAS_ASYNC_EXTENT,
				     &BTRFS_I(inode)->runtime_flags))
				ret = sync_inode(inode, wbc);
			btrfs_add_delayed_iput(inode);
			if (ret || wbc->nr_to_write <= 0)
				goto out;
		}
		cond_resched();
		spin_lock(&root->delalloc_lock);
	}
	spin_unlock(&root->delalloc_lock);

out:
	list_for_each_entry_safe(work, next, &works, list) {
		list_del_init(&work->list);
		wait_for_completion(&work->completion);
		kfree(work);
	}

	if (!list_empty(&splice)) {
		spin_lock(&root->delalloc_lock);
		list_splice_tail(&splice, &root->delalloc_inodes);
		spin_unlock(&root->delalloc_lock);
	}
	mutex_unlock(&root->delalloc_mutex);
	return ret;
}

int btrfs_start_delalloc_snapshot(struct btrfs_root *root)
{
	struct writeback_control wbc = {
		.nr_to_write = LONG_MAX,
		.sync_mode = WB_SYNC_NONE,
		.range_start = 0,
		.range_end = LLONG_MAX,
	};
	struct btrfs_fs_info *fs_info = root->fs_info;

	if (test_bit(BTRFS_FS_STATE_ERROR, &fs_info->fs_state))
		return -EROFS;

<<<<<<< HEAD
	return start_delalloc_inodes(root, &nr, true, false);
=======
	return start_delalloc_inodes(root, &wbc, true, false);
>>>>>>> c93199e9
}

int btrfs_start_delalloc_roots(struct btrfs_fs_info *fs_info, u64 nr,
			       bool in_reclaim_context)
{
	struct writeback_control wbc = {
		.nr_to_write = (nr == U64_MAX) ? LONG_MAX : (unsigned long)nr,
		.sync_mode = WB_SYNC_NONE,
		.range_start = 0,
		.range_end = LLONG_MAX,
	};
	struct btrfs_root *root;
	struct list_head splice;
	int ret;

	if (test_bit(BTRFS_FS_STATE_ERROR, &fs_info->fs_state))
		return -EROFS;

	INIT_LIST_HEAD(&splice);

	mutex_lock(&fs_info->delalloc_root_mutex);
	spin_lock(&fs_info->delalloc_root_lock);
	list_splice_init(&fs_info->delalloc_roots, &splice);
	while (!list_empty(&splice) && nr) {
		/*
		 * Reset nr_to_write here so we know that we're doing a full
		 * flush.
		 */
		if (nr == U64_MAX)
			wbc.nr_to_write = LONG_MAX;

		root = list_first_entry(&splice, struct btrfs_root,
					delalloc_root);
		root = btrfs_grab_root(root);
		BUG_ON(!root);
		list_move_tail(&root->delalloc_root,
			       &fs_info->delalloc_roots);
		spin_unlock(&fs_info->delalloc_root_lock);

<<<<<<< HEAD
		ret = start_delalloc_inodes(root, &nr, false, in_reclaim_context);
=======
		ret = start_delalloc_inodes(root, &wbc, false, in_reclaim_context);
>>>>>>> c93199e9
		btrfs_put_root(root);
		if (ret < 0 || wbc.nr_to_write <= 0)
			goto out;
		spin_lock(&fs_info->delalloc_root_lock);
	}
	spin_unlock(&fs_info->delalloc_root_lock);

	ret = 0;
out:
	if (!list_empty(&splice)) {
		spin_lock(&fs_info->delalloc_root_lock);
		list_splice_tail(&splice, &fs_info->delalloc_roots);
		spin_unlock(&fs_info->delalloc_root_lock);
	}
	mutex_unlock(&fs_info->delalloc_root_mutex);
	return ret;
}

static int btrfs_symlink(struct inode *dir, struct dentry *dentry,
			 const char *symname)
{
	struct btrfs_fs_info *fs_info = btrfs_sb(dir->i_sb);
	struct btrfs_trans_handle *trans;
	struct btrfs_root *root = BTRFS_I(dir)->root;
	struct btrfs_path *path;
	struct btrfs_key key;
	struct inode *inode = NULL;
	int err;
	u64 objectid;
	u64 index = 0;
	int name_len;
	int datasize;
	unsigned long ptr;
	struct btrfs_file_extent_item *ei;
	struct extent_buffer *leaf;

	name_len = strlen(symname);
	if (name_len > BTRFS_MAX_INLINE_DATA_SIZE(fs_info))
		return -ENAMETOOLONG;

	/*
	 * 2 items for inode item and ref
	 * 2 items for dir items
	 * 1 item for updating parent inode item
	 * 1 item for the inline extent item
	 * 1 item for xattr if selinux is on
	 */
	trans = btrfs_start_transaction(root, 7);
	if (IS_ERR(trans))
		return PTR_ERR(trans);

	err = btrfs_find_free_objectid(root, &objectid);
	if (err)
		goto out_unlock;

	inode = btrfs_new_inode(trans, root, dir, dentry->d_name.name,
				dentry->d_name.len, btrfs_ino(BTRFS_I(dir)),
				objectid, S_IFLNK|S_IRWXUGO, &index);
	if (IS_ERR(inode)) {
		err = PTR_ERR(inode);
		inode = NULL;
		goto out_unlock;
	}

	/*
	* If the active LSM wants to access the inode during
	* d_instantiate it needs these. Smack checks to see
	* if the filesystem supports xattrs by looking at the
	* ops vector.
	*/
	inode->i_fop = &btrfs_file_operations;
	inode->i_op = &btrfs_file_inode_operations;
	inode->i_mapping->a_ops = &btrfs_aops;

	err = btrfs_init_inode_security(trans, inode, dir, &dentry->d_name);
	if (err)
		goto out_unlock;

	path = btrfs_alloc_path();
	if (!path) {
		err = -ENOMEM;
		goto out_unlock;
	}
	key.objectid = btrfs_ino(BTRFS_I(inode));
	key.offset = 0;
	key.type = BTRFS_EXTENT_DATA_KEY;
	datasize = btrfs_file_extent_calc_inline_size(name_len);
	err = btrfs_insert_empty_item(trans, root, path, &key,
				      datasize);
	if (err) {
		btrfs_free_path(path);
		goto out_unlock;
	}
	leaf = path->nodes[0];
	ei = btrfs_item_ptr(leaf, path->slots[0],
			    struct btrfs_file_extent_item);
	btrfs_set_file_extent_generation(leaf, ei, trans->transid);
	btrfs_set_file_extent_type(leaf, ei,
				   BTRFS_FILE_EXTENT_INLINE);
	btrfs_set_file_extent_encryption(leaf, ei, 0);
	btrfs_set_file_extent_compression(leaf, ei, 0);
	btrfs_set_file_extent_other_encoding(leaf, ei, 0);
	btrfs_set_file_extent_ram_bytes(leaf, ei, name_len);

	ptr = btrfs_file_extent_inline_start(ei);
	write_extent_buffer(leaf, symname, ptr, name_len);
	btrfs_mark_buffer_dirty(leaf);
	btrfs_free_path(path);

	inode->i_op = &btrfs_symlink_inode_operations;
	inode_nohighmem(inode);
	inode_set_bytes(inode, name_len);
	btrfs_i_size_write(BTRFS_I(inode), name_len);
	err = btrfs_update_inode(trans, root, BTRFS_I(inode));
	/*
	 * Last step, add directory indexes for our symlink inode. This is the
	 * last step to avoid extra cleanup of these indexes if an error happens
	 * elsewhere above.
	 */
	if (!err)
		err = btrfs_add_nondir(trans, BTRFS_I(dir), dentry,
				BTRFS_I(inode), 0, index);
	if (err)
		goto out_unlock;

	d_instantiate_new(dentry, inode);

out_unlock:
	btrfs_end_transaction(trans);
	if (err && inode) {
		inode_dec_link_count(inode);
		discard_new_inode(inode);
	}
	btrfs_btree_balance_dirty(fs_info);
	return err;
}

static struct btrfs_trans_handle *insert_prealloc_file_extent(
				       struct btrfs_trans_handle *trans_in,
				       struct btrfs_inode *inode,
				       struct btrfs_key *ins,
				       u64 file_offset)
{
	struct btrfs_file_extent_item stack_fi;
	struct btrfs_replace_extent_info extent_info;
	struct btrfs_trans_handle *trans = trans_in;
	struct btrfs_path *path;
	u64 start = ins->objectid;
	u64 len = ins->offset;
	int ret;

	memset(&stack_fi, 0, sizeof(stack_fi));

	btrfs_set_stack_file_extent_type(&stack_fi, BTRFS_FILE_EXTENT_PREALLOC);
	btrfs_set_stack_file_extent_disk_bytenr(&stack_fi, start);
	btrfs_set_stack_file_extent_disk_num_bytes(&stack_fi, len);
	btrfs_set_stack_file_extent_num_bytes(&stack_fi, len);
	btrfs_set_stack_file_extent_ram_bytes(&stack_fi, len);
	btrfs_set_stack_file_extent_compression(&stack_fi, BTRFS_COMPRESS_NONE);
	/* Encryption and other encoding is reserved and all 0 */

	ret = btrfs_qgroup_release_data(inode, file_offset, len);
	if (ret < 0)
		return ERR_PTR(ret);

	if (trans) {
		ret = insert_reserved_file_extent(trans, inode,
						  file_offset, &stack_fi,
						  true, ret);
		if (ret)
			return ERR_PTR(ret);
		return trans;
	}

	extent_info.disk_offset = start;
	extent_info.disk_len = len;
	extent_info.data_offset = 0;
	extent_info.data_len = len;
	extent_info.file_offset = file_offset;
	extent_info.extent_buf = (char *)&stack_fi;
	extent_info.is_new_extent = true;
	extent_info.qgroup_reserved = ret;
	extent_info.insertions = 0;

	path = btrfs_alloc_path();
	if (!path)
		return ERR_PTR(-ENOMEM);

	ret = btrfs_replace_file_extents(&inode->vfs_inode, path, file_offset,
				     file_offset + len - 1, &extent_info,
				     &trans);
	btrfs_free_path(path);
	if (ret)
		return ERR_PTR(ret);

	return trans;
}

static int __btrfs_prealloc_file_range(struct inode *inode, int mode,
				       u64 start, u64 num_bytes, u64 min_size,
				       loff_t actual_len, u64 *alloc_hint,
				       struct btrfs_trans_handle *trans)
{
	struct btrfs_fs_info *fs_info = btrfs_sb(inode->i_sb);
	struct extent_map_tree *em_tree = &BTRFS_I(inode)->extent_tree;
	struct extent_map *em;
	struct btrfs_root *root = BTRFS_I(inode)->root;
	struct btrfs_key ins;
	u64 cur_offset = start;
	u64 clear_offset = start;
	u64 i_size;
	u64 cur_bytes;
	u64 last_alloc = (u64)-1;
	int ret = 0;
	bool own_trans = true;
	u64 end = start + num_bytes - 1;

	if (trans)
		own_trans = false;
	while (num_bytes > 0) {
		cur_bytes = min_t(u64, num_bytes, SZ_256M);
		cur_bytes = max(cur_bytes, min_size);
		/*
		 * If we are severely fragmented we could end up with really
		 * small allocations, so if the allocator is returning small
		 * chunks lets make its job easier by only searching for those
		 * sized chunks.
		 */
		cur_bytes = min(cur_bytes, last_alloc);
		ret = btrfs_reserve_extent(root, cur_bytes, cur_bytes,
				min_size, 0, *alloc_hint, &ins, 1, 0);
		if (ret)
			break;

		/*
		 * We've reserved this space, and thus converted it from
		 * ->bytes_may_use to ->bytes_reserved.  Any error that happens
		 * from here on out we will only need to clear our reservation
		 * for the remaining unreserved area, so advance our
		 * clear_offset by our extent size.
		 */
		clear_offset += ins.offset;

		last_alloc = ins.offset;
		trans = insert_prealloc_file_extent(trans, BTRFS_I(inode),
						    &ins, cur_offset);
		/*
		 * Now that we inserted the prealloc extent we can finally
		 * decrement the number of reservations in the block group.
		 * If we did it before, we could race with relocation and have
		 * relocation miss the reserved extent, making it fail later.
		 */
		btrfs_dec_block_group_reservations(fs_info, ins.objectid);
		if (IS_ERR(trans)) {
			ret = PTR_ERR(trans);
			btrfs_free_reserved_extent(fs_info, ins.objectid,
						   ins.offset, 0);
			break;
		}

		btrfs_drop_extent_cache(BTRFS_I(inode), cur_offset,
					cur_offset + ins.offset -1, 0);

		em = alloc_extent_map();
		if (!em) {
			set_bit(BTRFS_INODE_NEEDS_FULL_SYNC,
				&BTRFS_I(inode)->runtime_flags);
			goto next;
		}

		em->start = cur_offset;
		em->orig_start = cur_offset;
		em->len = ins.offset;
		em->block_start = ins.objectid;
		em->block_len = ins.offset;
		em->orig_block_len = ins.offset;
		em->ram_bytes = ins.offset;
		set_bit(EXTENT_FLAG_PREALLOC, &em->flags);
		em->generation = trans->transid;

		while (1) {
			write_lock(&em_tree->lock);
			ret = add_extent_mapping(em_tree, em, 1);
			write_unlock(&em_tree->lock);
			if (ret != -EEXIST)
				break;
			btrfs_drop_extent_cache(BTRFS_I(inode), cur_offset,
						cur_offset + ins.offset - 1,
						0);
		}
		free_extent_map(em);
next:
		num_bytes -= ins.offset;
		cur_offset += ins.offset;
		*alloc_hint = ins.objectid + ins.offset;

		inode_inc_iversion(inode);
		inode->i_ctime = current_time(inode);
		BTRFS_I(inode)->flags |= BTRFS_INODE_PREALLOC;
		if (!(mode & FALLOC_FL_KEEP_SIZE) &&
		    (actual_len > inode->i_size) &&
		    (cur_offset > inode->i_size)) {
			if (cur_offset > actual_len)
				i_size = actual_len;
			else
				i_size = cur_offset;
			i_size_write(inode, i_size);
			btrfs_inode_safe_disk_i_size_write(BTRFS_I(inode), 0);
		}

		ret = btrfs_update_inode(trans, root, BTRFS_I(inode));

		if (ret) {
			btrfs_abort_transaction(trans, ret);
			if (own_trans)
				btrfs_end_transaction(trans);
			break;
		}

		if (own_trans) {
			btrfs_end_transaction(trans);
			trans = NULL;
		}
	}
	if (clear_offset < end)
		btrfs_free_reserved_data_space(BTRFS_I(inode), NULL, clear_offset,
			end - clear_offset + 1);
	return ret;
}

int btrfs_prealloc_file_range(struct inode *inode, int mode,
			      u64 start, u64 num_bytes, u64 min_size,
			      loff_t actual_len, u64 *alloc_hint)
{
	return __btrfs_prealloc_file_range(inode, mode, start, num_bytes,
					   min_size, actual_len, alloc_hint,
					   NULL);
}

int btrfs_prealloc_file_range_trans(struct inode *inode,
				    struct btrfs_trans_handle *trans, int mode,
				    u64 start, u64 num_bytes, u64 min_size,
				    loff_t actual_len, u64 *alloc_hint)
{
	return __btrfs_prealloc_file_range(inode, mode, start, num_bytes,
					   min_size, actual_len, alloc_hint, trans);
}

static int btrfs_set_page_dirty(struct page *page)
{
	return __set_page_dirty_nobuffers(page);
}

static int btrfs_permission(struct inode *inode, int mask)
{
	struct btrfs_root *root = BTRFS_I(inode)->root;
	umode_t mode = inode->i_mode;

	if (mask & MAY_WRITE &&
	    (S_ISREG(mode) || S_ISDIR(mode) || S_ISLNK(mode))) {
		if (btrfs_root_readonly(root))
			return -EROFS;
		if (BTRFS_I(inode)->flags & BTRFS_INODE_READONLY)
			return -EACCES;
	}
	return generic_permission(inode, mask);
}

static int btrfs_tmpfile(struct inode *dir, struct dentry *dentry, umode_t mode)
{
	struct btrfs_fs_info *fs_info = btrfs_sb(dir->i_sb);
	struct btrfs_trans_handle *trans;
	struct btrfs_root *root = BTRFS_I(dir)->root;
	struct inode *inode = NULL;
	u64 objectid;
	u64 index;
	int ret = 0;

	/*
	 * 5 units required for adding orphan entry
	 */
	trans = btrfs_start_transaction(root, 5);
	if (IS_ERR(trans))
		return PTR_ERR(trans);

	ret = btrfs_find_free_objectid(root, &objectid);
	if (ret)
		goto out;

	inode = btrfs_new_inode(trans, root, dir, NULL, 0,
			btrfs_ino(BTRFS_I(dir)), objectid, mode, &index);
	if (IS_ERR(inode)) {
		ret = PTR_ERR(inode);
		inode = NULL;
		goto out;
	}

	inode->i_fop = &btrfs_file_operations;
	inode->i_op = &btrfs_file_inode_operations;

	inode->i_mapping->a_ops = &btrfs_aops;

	ret = btrfs_init_inode_security(trans, inode, dir, NULL);
	if (ret)
		goto out;

	ret = btrfs_update_inode(trans, root, BTRFS_I(inode));
	if (ret)
		goto out;
	ret = btrfs_orphan_add(trans, BTRFS_I(inode));
	if (ret)
		goto out;

	/*
	 * We set number of links to 0 in btrfs_new_inode(), and here we set
	 * it to 1 because d_tmpfile() will issue a warning if the count is 0,
	 * through:
	 *
	 *    d_tmpfile() -> inode_dec_link_count() -> drop_nlink()
	 */
	set_nlink(inode, 1);
	d_tmpfile(dentry, inode);
	unlock_new_inode(inode);
	mark_inode_dirty(inode);
out:
	btrfs_end_transaction(trans);
	if (ret && inode)
		discard_new_inode(inode);
	btrfs_btree_balance_dirty(fs_info);
	return ret;
}

void btrfs_set_range_writeback(struct extent_io_tree *tree, u64 start, u64 end)
{
	struct inode *inode = tree->private_data;
	unsigned long index = start >> PAGE_SHIFT;
	unsigned long end_index = end >> PAGE_SHIFT;
	struct page *page;

	while (index <= end_index) {
		page = find_get_page(inode->i_mapping, index);
		ASSERT(page); /* Pages should be in the extent_io_tree */
		set_page_writeback(page);
		put_page(page);
		index++;
	}
}

#ifdef CONFIG_SWAP
/*
 * Add an entry indicating a block group or device which is pinned by a
 * swapfile. Returns 0 on success, 1 if there is already an entry for it, or a
 * negative errno on failure.
 */
static int btrfs_add_swapfile_pin(struct inode *inode, void *ptr,
				  bool is_block_group)
{
	struct btrfs_fs_info *fs_info = BTRFS_I(inode)->root->fs_info;
	struct btrfs_swapfile_pin *sp, *entry;
	struct rb_node **p;
	struct rb_node *parent = NULL;

	sp = kmalloc(sizeof(*sp), GFP_NOFS);
	if (!sp)
		return -ENOMEM;
	sp->ptr = ptr;
	sp->inode = inode;
	sp->is_block_group = is_block_group;

	spin_lock(&fs_info->swapfile_pins_lock);
	p = &fs_info->swapfile_pins.rb_node;
	while (*p) {
		parent = *p;
		entry = rb_entry(parent, struct btrfs_swapfile_pin, node);
		if (sp->ptr < entry->ptr ||
		    (sp->ptr == entry->ptr && sp->inode < entry->inode)) {
			p = &(*p)->rb_left;
		} else if (sp->ptr > entry->ptr ||
			   (sp->ptr == entry->ptr && sp->inode > entry->inode)) {
			p = &(*p)->rb_right;
		} else {
			spin_unlock(&fs_info->swapfile_pins_lock);
			kfree(sp);
			return 1;
		}
	}
	rb_link_node(&sp->node, parent, p);
	rb_insert_color(&sp->node, &fs_info->swapfile_pins);
	spin_unlock(&fs_info->swapfile_pins_lock);
	return 0;
}

/* Free all of the entries pinned by this swapfile. */
static void btrfs_free_swapfile_pins(struct inode *inode)
{
	struct btrfs_fs_info *fs_info = BTRFS_I(inode)->root->fs_info;
	struct btrfs_swapfile_pin *sp;
	struct rb_node *node, *next;

	spin_lock(&fs_info->swapfile_pins_lock);
	node = rb_first(&fs_info->swapfile_pins);
	while (node) {
		next = rb_next(node);
		sp = rb_entry(node, struct btrfs_swapfile_pin, node);
		if (sp->inode == inode) {
			rb_erase(&sp->node, &fs_info->swapfile_pins);
			if (sp->is_block_group)
				btrfs_put_block_group(sp->ptr);
			kfree(sp);
		}
		node = next;
	}
	spin_unlock(&fs_info->swapfile_pins_lock);
}

struct btrfs_swap_info {
	u64 start;
	u64 block_start;
	u64 block_len;
	u64 lowest_ppage;
	u64 highest_ppage;
	unsigned long nr_pages;
	int nr_extents;
};

static int btrfs_add_swap_extent(struct swap_info_struct *sis,
				 struct btrfs_swap_info *bsi)
{
	unsigned long nr_pages;
	u64 first_ppage, first_ppage_reported, next_ppage;
	int ret;

	first_ppage = ALIGN(bsi->block_start, PAGE_SIZE) >> PAGE_SHIFT;
	next_ppage = ALIGN_DOWN(bsi->block_start + bsi->block_len,
				PAGE_SIZE) >> PAGE_SHIFT;

	if (first_ppage >= next_ppage)
		return 0;
	nr_pages = next_ppage - first_ppage;

	first_ppage_reported = first_ppage;
	if (bsi->start == 0)
		first_ppage_reported++;
	if (bsi->lowest_ppage > first_ppage_reported)
		bsi->lowest_ppage = first_ppage_reported;
	if (bsi->highest_ppage < (next_ppage - 1))
		bsi->highest_ppage = next_ppage - 1;

	ret = add_swap_extent(sis, bsi->nr_pages, nr_pages, first_ppage);
	if (ret < 0)
		return ret;
	bsi->nr_extents += ret;
	bsi->nr_pages += nr_pages;
	return 0;
}

static void btrfs_swap_deactivate(struct file *file)
{
	struct inode *inode = file_inode(file);

	btrfs_free_swapfile_pins(inode);
	atomic_dec(&BTRFS_I(inode)->root->nr_swapfiles);
}

static int btrfs_swap_activate(struct swap_info_struct *sis, struct file *file,
			       sector_t *span)
{
	struct inode *inode = file_inode(file);
	struct btrfs_fs_info *fs_info = BTRFS_I(inode)->root->fs_info;
	struct extent_io_tree *io_tree = &BTRFS_I(inode)->io_tree;
	struct extent_state *cached_state = NULL;
	struct extent_map *em = NULL;
	struct btrfs_device *device = NULL;
	struct btrfs_swap_info bsi = {
		.lowest_ppage = (sector_t)-1ULL,
	};
	int ret = 0;
	u64 isize;
	u64 start;

	/*
	 * If the swap file was just created, make sure delalloc is done. If the
	 * file changes again after this, the user is doing something stupid and
	 * we don't really care.
	 */
	ret = btrfs_wait_ordered_range(inode, 0, (u64)-1);
	if (ret)
		return ret;

	/*
	 * The inode is locked, so these flags won't change after we check them.
	 */
	if (BTRFS_I(inode)->flags & BTRFS_INODE_COMPRESS) {
		btrfs_warn(fs_info, "swapfile must not be compressed");
		return -EINVAL;
	}
	if (!(BTRFS_I(inode)->flags & BTRFS_INODE_NODATACOW)) {
		btrfs_warn(fs_info, "swapfile must not be copy-on-write");
		return -EINVAL;
	}
	if (!(BTRFS_I(inode)->flags & BTRFS_INODE_NODATASUM)) {
		btrfs_warn(fs_info, "swapfile must not be checksummed");
		return -EINVAL;
	}

	/*
	 * Balance or device remove/replace/resize can move stuff around from
	 * under us. The exclop protection makes sure they aren't running/won't
	 * run concurrently while we are mapping the swap extents, and
	 * fs_info->swapfile_pins prevents them from running while the swap
	 * file is active and moving the extents. Note that this also prevents
	 * a concurrent device add which isn't actually necessary, but it's not
	 * really worth the trouble to allow it.
	 */
	if (!btrfs_exclop_start(fs_info, BTRFS_EXCLOP_SWAP_ACTIVATE)) {
		btrfs_warn(fs_info,
	   "cannot activate swapfile while exclusive operation is running");
		return -EBUSY;
	}
	/*
	 * Snapshots can create extents which require COW even if NODATACOW is
	 * set. We use this counter to prevent snapshots. We must increment it
	 * before walking the extents because we don't want a concurrent
	 * snapshot to run after we've already checked the extents.
	 */
	atomic_inc(&BTRFS_I(inode)->root->nr_swapfiles);

	isize = ALIGN_DOWN(inode->i_size, fs_info->sectorsize);

	lock_extent_bits(io_tree, 0, isize - 1, &cached_state);
	start = 0;
	while (start < isize) {
		u64 logical_block_start, physical_block_start;
		struct btrfs_block_group *bg;
		u64 len = isize - start;

		em = btrfs_get_extent(BTRFS_I(inode), NULL, 0, start, len);
		if (IS_ERR(em)) {
			ret = PTR_ERR(em);
			goto out;
		}

		if (em->block_start == EXTENT_MAP_HOLE) {
			btrfs_warn(fs_info, "swapfile must not have holes");
			ret = -EINVAL;
			goto out;
		}
		if (em->block_start == EXTENT_MAP_INLINE) {
			/*
			 * It's unlikely we'll ever actually find ourselves
			 * here, as a file small enough to fit inline won't be
			 * big enough to store more than the swap header, but in
			 * case something changes in the future, let's catch it
			 * here rather than later.
			 */
			btrfs_warn(fs_info, "swapfile must not be inline");
			ret = -EINVAL;
			goto out;
		}
		if (test_bit(EXTENT_FLAG_COMPRESSED, &em->flags)) {
			btrfs_warn(fs_info, "swapfile must not be compressed");
			ret = -EINVAL;
			goto out;
		}

		logical_block_start = em->block_start + (start - em->start);
		len = min(len, em->len - (start - em->start));
		free_extent_map(em);
		em = NULL;

		ret = can_nocow_extent(inode, start, &len, NULL, NULL, NULL, true);
		if (ret < 0) {
			goto out;
		} else if (ret) {
			ret = 0;
		} else {
			btrfs_warn(fs_info,
				   "swapfile must not be copy-on-write");
			ret = -EINVAL;
			goto out;
		}

		em = btrfs_get_chunk_map(fs_info, logical_block_start, len);
		if (IS_ERR(em)) {
			ret = PTR_ERR(em);
			goto out;
		}

		if (em->map_lookup->type & BTRFS_BLOCK_GROUP_PROFILE_MASK) {
			btrfs_warn(fs_info,
				   "swapfile must have single data profile");
			ret = -EINVAL;
			goto out;
		}

		if (device == NULL) {
			device = em->map_lookup->stripes[0].dev;
			ret = btrfs_add_swapfile_pin(inode, device, false);
			if (ret == 1)
				ret = 0;
			else if (ret)
				goto out;
		} else if (device != em->map_lookup->stripes[0].dev) {
			btrfs_warn(fs_info, "swapfile must be on one device");
			ret = -EINVAL;
			goto out;
		}

		physical_block_start = (em->map_lookup->stripes[0].physical +
					(logical_block_start - em->start));
		len = min(len, em->len - (logical_block_start - em->start));
		free_extent_map(em);
		em = NULL;

		bg = btrfs_lookup_block_group(fs_info, logical_block_start);
		if (!bg) {
			btrfs_warn(fs_info,
			   "could not find block group containing swapfile");
			ret = -EINVAL;
			goto out;
		}

		ret = btrfs_add_swapfile_pin(inode, bg, true);
		if (ret) {
			btrfs_put_block_group(bg);
			if (ret == 1)
				ret = 0;
			else
				goto out;
		}

		if (bsi.block_len &&
		    bsi.block_start + bsi.block_len == physical_block_start) {
			bsi.block_len += len;
		} else {
			if (bsi.block_len) {
				ret = btrfs_add_swap_extent(sis, &bsi);
				if (ret)
					goto out;
			}
			bsi.start = start;
			bsi.block_start = physical_block_start;
			bsi.block_len = len;
		}

		start += len;
	}

	if (bsi.block_len)
		ret = btrfs_add_swap_extent(sis, &bsi);

out:
	if (!IS_ERR_OR_NULL(em))
		free_extent_map(em);

	unlock_extent_cached(io_tree, 0, isize - 1, &cached_state);

	if (ret)
		btrfs_swap_deactivate(file);

	btrfs_exclop_finish(fs_info);

	if (ret)
		return ret;

	if (device)
		sis->bdev = device->bdev;
	*span = bsi.highest_ppage - bsi.lowest_ppage + 1;
	sis->max = bsi.nr_pages;
	sis->pages = bsi.nr_pages - 1;
	sis->highest_bit = bsi.nr_pages - 1;
	return bsi.nr_extents;
}
#else
static void btrfs_swap_deactivate(struct file *file)
{
}

static int btrfs_swap_activate(struct swap_info_struct *sis, struct file *file,
			       sector_t *span)
{
	return -EOPNOTSUPP;
}
#endif

/*
 * Update the number of bytes used in the VFS' inode. When we replace extents in
 * a range (clone, dedupe, fallocate's zero range), we must update the number of
 * bytes used by the inode in an atomic manner, so that concurrent stat(2) calls
 * always get a correct value.
 */
void btrfs_update_inode_bytes(struct btrfs_inode *inode,
			      const u64 add_bytes,
			      const u64 del_bytes)
{
	if (add_bytes == del_bytes)
		return;

	spin_lock(&inode->lock);
	if (del_bytes > 0)
		inode_sub_bytes(&inode->vfs_inode, del_bytes);
	if (add_bytes > 0)
		inode_add_bytes(&inode->vfs_inode, add_bytes);
	spin_unlock(&inode->lock);
}

static const struct inode_operations btrfs_dir_inode_operations = {
	.getattr	= btrfs_getattr,
	.lookup		= btrfs_lookup,
	.create		= btrfs_create,
	.unlink		= btrfs_unlink,
	.link		= btrfs_link,
	.mkdir		= btrfs_mkdir,
	.rmdir		= btrfs_rmdir,
	.rename		= btrfs_rename2,
	.symlink	= btrfs_symlink,
	.setattr	= btrfs_setattr,
	.mknod		= btrfs_mknod,
	.listxattr	= btrfs_listxattr,
	.permission	= btrfs_permission,
	.get_acl	= btrfs_get_acl,
	.set_acl	= btrfs_set_acl,
	.update_time	= btrfs_update_time,
	.tmpfile        = btrfs_tmpfile,
};

static const struct file_operations btrfs_dir_file_operations = {
	.llseek		= generic_file_llseek,
	.read		= generic_read_dir,
	.iterate_shared	= btrfs_real_readdir,
	.open		= btrfs_opendir,
	.unlocked_ioctl	= btrfs_ioctl,
#ifdef CONFIG_COMPAT
	.compat_ioctl	= btrfs_compat_ioctl,
#endif
	.release        = btrfs_release_file,
	.fsync		= btrfs_sync_file,
};

/*
 * btrfs doesn't support the bmap operation because swapfiles
 * use bmap to make a mapping of extents in the file.  They assume
 * these extents won't change over the life of the file and they
 * use the bmap result to do IO directly to the drive.
 *
 * the btrfs bmap call would return logical addresses that aren't
 * suitable for IO and they also will change frequently as COW
 * operations happen.  So, swapfile + btrfs == corruption.
 *
 * For now we're avoiding this by dropping bmap.
 */
static const struct address_space_operations btrfs_aops = {
	.readpage	= btrfs_readpage,
	.writepage	= btrfs_writepage,
	.writepages	= btrfs_writepages,
	.readahead	= btrfs_readahead,
	.direct_IO	= noop_direct_IO,
	.invalidatepage = btrfs_invalidatepage,
	.releasepage	= btrfs_releasepage,
#ifdef CONFIG_MIGRATION
	.migratepage	= btrfs_migratepage,
#endif
	.set_page_dirty	= btrfs_set_page_dirty,
	.error_remove_page = generic_error_remove_page,
	.swap_activate	= btrfs_swap_activate,
	.swap_deactivate = btrfs_swap_deactivate,
};

static const struct inode_operations btrfs_file_inode_operations = {
	.getattr	= btrfs_getattr,
	.setattr	= btrfs_setattr,
	.listxattr      = btrfs_listxattr,
	.permission	= btrfs_permission,
	.fiemap		= btrfs_fiemap,
	.get_acl	= btrfs_get_acl,
	.set_acl	= btrfs_set_acl,
	.update_time	= btrfs_update_time,
};
static const struct inode_operations btrfs_special_inode_operations = {
	.getattr	= btrfs_getattr,
	.setattr	= btrfs_setattr,
	.permission	= btrfs_permission,
	.listxattr	= btrfs_listxattr,
	.get_acl	= btrfs_get_acl,
	.set_acl	= btrfs_set_acl,
	.update_time	= btrfs_update_time,
};
static const struct inode_operations btrfs_symlink_inode_operations = {
	.get_link	= page_get_link,
	.getattr	= btrfs_getattr,
	.setattr	= btrfs_setattr,
	.permission	= btrfs_permission,
	.listxattr	= btrfs_listxattr,
	.update_time	= btrfs_update_time,
};

const struct dentry_operations btrfs_dentry_operations = {
	.d_delete	= btrfs_dentry_delete,
};<|MERGE_RESOLUTION|>--- conflicted
+++ resolved
@@ -9390,12 +9390,8 @@
  * some fairly slow code that needs optimization. This walks the list
  * of all the inodes with pending delalloc and forces them to disk.
  */
-<<<<<<< HEAD
-static int start_delalloc_inodes(struct btrfs_root *root, u64 *nr, bool snapshot,
-=======
 static int start_delalloc_inodes(struct btrfs_root *root,
 				 struct writeback_control *wbc, bool snapshot,
->>>>>>> c93199e9
 				 bool in_reclaim_context)
 {
 	struct btrfs_inode *binode;
@@ -9487,11 +9483,7 @@
 	if (test_bit(BTRFS_FS_STATE_ERROR, &fs_info->fs_state))
 		return -EROFS;
 
-<<<<<<< HEAD
-	return start_delalloc_inodes(root, &nr, true, false);
-=======
 	return start_delalloc_inodes(root, &wbc, true, false);
->>>>>>> c93199e9
 }
 
 int btrfs_start_delalloc_roots(struct btrfs_fs_info *fs_info, u64 nr,
@@ -9531,11 +9523,7 @@
 			       &fs_info->delalloc_roots);
 		spin_unlock(&fs_info->delalloc_root_lock);
 
-<<<<<<< HEAD
-		ret = start_delalloc_inodes(root, &nr, false, in_reclaim_context);
-=======
 		ret = start_delalloc_inodes(root, &wbc, false, in_reclaim_context);
->>>>>>> c93199e9
 		btrfs_put_root(root);
 		if (ret < 0 || wbc.nr_to_write <= 0)
 			goto out;
