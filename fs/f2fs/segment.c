// SPDX-License-Identifier: GPL-2.0
/*
 * fs/f2fs/segment.c
 *
 * Copyright (c) 2012 Samsung Electronics Co., Ltd.
 *             http://www.samsung.com/
 */
#include <linux/fs.h>
#include <linux/f2fs_fs.h>
#include <linux/bio.h>
#include <linux/blkdev.h>
#include <linux/sched/mm.h>
#include <linux/prefetch.h>
#include <linux/kthread.h>
#include <linux/swap.h>
#include <linux/timer.h>
#include <linux/freezer.h>
#include <linux/sched/signal.h>
#include <linux/random.h>

#include "f2fs.h"
#include "segment.h"
#include "node.h"
#include "gc.h"
#include "iostat.h"
#include <trace/events/f2fs.h>

#define __reverse_ffz(x) __reverse_ffs(~(x))

static struct kmem_cache *discard_entry_slab;
static struct kmem_cache *discard_cmd_slab;
static struct kmem_cache *sit_entry_set_slab;
static struct kmem_cache *revoke_entry_slab;

static unsigned long __reverse_ulong(unsigned char *str)
{
	unsigned long tmp = 0;
	int shift = 24, idx = 0;

#if BITS_PER_LONG == 64
	shift = 56;
#endif
	while (shift >= 0) {
		tmp |= (unsigned long)str[idx++] << shift;
		shift -= BITS_PER_BYTE;
	}
	return tmp;
}

/*
 * __reverse_ffs is copied from include/asm-generic/bitops/__ffs.h since
 * MSB and LSB are reversed in a byte by f2fs_set_bit.
 */
static inline unsigned long __reverse_ffs(unsigned long word)
{
	int num = 0;

#if BITS_PER_LONG == 64
	if ((word & 0xffffffff00000000UL) == 0)
		num += 32;
	else
		word >>= 32;
#endif
	if ((word & 0xffff0000) == 0)
		num += 16;
	else
		word >>= 16;

	if ((word & 0xff00) == 0)
		num += 8;
	else
		word >>= 8;

	if ((word & 0xf0) == 0)
		num += 4;
	else
		word >>= 4;

	if ((word & 0xc) == 0)
		num += 2;
	else
		word >>= 2;

	if ((word & 0x2) == 0)
		num += 1;
	return num;
}

/*
 * __find_rev_next(_zero)_bit is copied from lib/find_next_bit.c because
 * f2fs_set_bit makes MSB and LSB reversed in a byte.
 * @size must be integral times of unsigned long.
 * Example:
 *                             MSB <--> LSB
 *   f2fs_set_bit(0, bitmap) => 1000 0000
 *   f2fs_set_bit(7, bitmap) => 0000 0001
 */
static unsigned long __find_rev_next_bit(const unsigned long *addr,
			unsigned long size, unsigned long offset)
{
	const unsigned long *p = addr + BIT_WORD(offset);
	unsigned long result = size;
	unsigned long tmp;

	if (offset >= size)
		return size;

	size -= (offset & ~(BITS_PER_LONG - 1));
	offset %= BITS_PER_LONG;

	while (1) {
		if (*p == 0)
			goto pass;

		tmp = __reverse_ulong((unsigned char *)p);

		tmp &= ~0UL >> offset;
		if (size < BITS_PER_LONG)
			tmp &= (~0UL << (BITS_PER_LONG - size));
		if (tmp)
			goto found;
pass:
		if (size <= BITS_PER_LONG)
			break;
		size -= BITS_PER_LONG;
		offset = 0;
		p++;
	}
	return result;
found:
	return result - size + __reverse_ffs(tmp);
}

static unsigned long __find_rev_next_zero_bit(const unsigned long *addr,
			unsigned long size, unsigned long offset)
{
	const unsigned long *p = addr + BIT_WORD(offset);
	unsigned long result = size;
	unsigned long tmp;

	if (offset >= size)
		return size;

	size -= (offset & ~(BITS_PER_LONG - 1));
	offset %= BITS_PER_LONG;

	while (1) {
		if (*p == ~0UL)
			goto pass;

		tmp = __reverse_ulong((unsigned char *)p);

		if (offset)
			tmp |= ~0UL << (BITS_PER_LONG - offset);
		if (size < BITS_PER_LONG)
			tmp |= ~0UL >> size;
		if (tmp != ~0UL)
			goto found;
pass:
		if (size <= BITS_PER_LONG)
			break;
		size -= BITS_PER_LONG;
		offset = 0;
		p++;
	}
	return result;
found:
	return result - size + __reverse_ffz(tmp);
}

bool f2fs_need_SSR(struct f2fs_sb_info *sbi)
{
	int node_secs = get_blocktype_secs(sbi, F2FS_DIRTY_NODES);
	int dent_secs = get_blocktype_secs(sbi, F2FS_DIRTY_DENTS);
	int imeta_secs = get_blocktype_secs(sbi, F2FS_DIRTY_IMETA);

	if (f2fs_lfs_mode(sbi))
		return false;
	if (sbi->gc_mode == GC_URGENT_HIGH)
		return true;
	if (unlikely(is_sbi_flag_set(sbi, SBI_CP_DISABLED)))
		return true;

	return free_sections(sbi) <= (node_secs + 2 * dent_secs + imeta_secs +
			SM_I(sbi)->min_ssr_sections + reserved_sections(sbi));
}

void f2fs_abort_atomic_write(struct inode *inode, bool clean)
{
	struct f2fs_inode_info *fi = F2FS_I(inode);

	if (!f2fs_is_atomic_file(inode))
		return;

	if (clean)
		truncate_inode_pages_final(inode->i_mapping);

	release_atomic_write_cnt(inode);
	clear_inode_flag(inode, FI_ATOMIC_COMMITTED);
	clear_inode_flag(inode, FI_ATOMIC_REPLACE);
	clear_inode_flag(inode, FI_ATOMIC_FILE);
	if (is_inode_flag_set(inode, FI_ATOMIC_DIRTIED)) {
		clear_inode_flag(inode, FI_ATOMIC_DIRTIED);
		f2fs_mark_inode_dirty_sync(inode, true);
	}
	stat_dec_atomic_inode(inode);

	F2FS_I(inode)->atomic_write_task = NULL;

	if (clean) {
		f2fs_i_size_write(inode, fi->original_i_size);
		fi->original_i_size = 0;
	}
	/* avoid stale dirty inode during eviction */
	sync_inode_metadata(inode, 0);
}

static int __replace_atomic_write_block(struct inode *inode, pgoff_t index,
			block_t new_addr, block_t *old_addr, bool recover)
{
	struct f2fs_sb_info *sbi = F2FS_I_SB(inode);
	struct dnode_of_data dn;
	struct node_info ni;
	int err;

retry:
	set_new_dnode(&dn, inode, NULL, NULL, 0);
	err = f2fs_get_dnode_of_data(&dn, index, ALLOC_NODE);
	if (err) {
		if (err == -ENOMEM) {
			f2fs_io_schedule_timeout(DEFAULT_IO_TIMEOUT);
			goto retry;
		}
		return err;
	}

	err = f2fs_get_node_info(sbi, dn.nid, &ni, false);
	if (err) {
		f2fs_put_dnode(&dn);
		return err;
	}

	if (recover) {
		/* dn.data_blkaddr is always valid */
		if (!__is_valid_data_blkaddr(new_addr)) {
			if (new_addr == NULL_ADDR)
				dec_valid_block_count(sbi, inode, 1);
			f2fs_invalidate_blocks(sbi, dn.data_blkaddr);
			f2fs_update_data_blkaddr(&dn, new_addr);
		} else {
			f2fs_replace_block(sbi, &dn, dn.data_blkaddr,
				new_addr, ni.version, true, true);
		}
	} else {
		blkcnt_t count = 1;

		err = inc_valid_block_count(sbi, inode, &count, true);
		if (err) {
			f2fs_put_dnode(&dn);
			return err;
		}

		*old_addr = dn.data_blkaddr;
		f2fs_truncate_data_blocks_range(&dn, 1);
		dec_valid_block_count(sbi, F2FS_I(inode)->cow_inode, count);

		f2fs_replace_block(sbi, &dn, dn.data_blkaddr, new_addr,
					ni.version, true, false);
	}

	f2fs_put_dnode(&dn);

	trace_f2fs_replace_atomic_write_block(inode, F2FS_I(inode)->cow_inode,
			index, old_addr ? *old_addr : 0, new_addr, recover);
	return 0;
}

static void __complete_revoke_list(struct inode *inode, struct list_head *head,
					bool revoke)
{
	struct revoke_entry *cur, *tmp;
	pgoff_t start_index = 0;
	bool truncate = is_inode_flag_set(inode, FI_ATOMIC_REPLACE);

	list_for_each_entry_safe(cur, tmp, head, list) {
		if (revoke) {
			__replace_atomic_write_block(inode, cur->index,
						cur->old_addr, NULL, true);
		} else if (truncate) {
			f2fs_truncate_hole(inode, start_index, cur->index);
			start_index = cur->index + 1;
		}

		list_del(&cur->list);
		kmem_cache_free(revoke_entry_slab, cur);
	}

	if (!revoke && truncate)
		f2fs_do_truncate_blocks(inode, start_index * PAGE_SIZE, false);
}

static int __f2fs_commit_atomic_write(struct inode *inode)
{
	struct f2fs_sb_info *sbi = F2FS_I_SB(inode);
	struct f2fs_inode_info *fi = F2FS_I(inode);
	struct inode *cow_inode = fi->cow_inode;
	struct revoke_entry *new;
	struct list_head revoke_list;
	block_t blkaddr;
	struct dnode_of_data dn;
	pgoff_t len = DIV_ROUND_UP(i_size_read(inode), PAGE_SIZE);
	pgoff_t off = 0, blen, index;
	int ret = 0, i;

	INIT_LIST_HEAD(&revoke_list);

	while (len) {
		blen = min_t(pgoff_t, ADDRS_PER_BLOCK(cow_inode), len);

		set_new_dnode(&dn, cow_inode, NULL, NULL, 0);
		ret = f2fs_get_dnode_of_data(&dn, off, LOOKUP_NODE_RA);
		if (ret && ret != -ENOENT) {
			goto out;
		} else if (ret == -ENOENT) {
			ret = 0;
			if (dn.max_level == 0)
				goto out;
			goto next;
		}

		blen = min((pgoff_t)ADDRS_PER_PAGE(dn.node_page, cow_inode),
				len);
		index = off;
		for (i = 0; i < blen; i++, dn.ofs_in_node++, index++) {
			blkaddr = f2fs_data_blkaddr(&dn);

			if (!__is_valid_data_blkaddr(blkaddr)) {
				continue;
			} else if (!f2fs_is_valid_blkaddr(sbi, blkaddr,
					DATA_GENERIC_ENHANCE)) {
				f2fs_put_dnode(&dn);
				ret = -EFSCORRUPTED;
				f2fs_handle_error(sbi,
						ERROR_INVALID_BLKADDR);
				goto out;
			}

			new = f2fs_kmem_cache_alloc(revoke_entry_slab, GFP_NOFS,
							true, NULL);

			ret = __replace_atomic_write_block(inode, index, blkaddr,
							&new->old_addr, false);
			if (ret) {
				f2fs_put_dnode(&dn);
				kmem_cache_free(revoke_entry_slab, new);
				goto out;
			}

			f2fs_update_data_blkaddr(&dn, NULL_ADDR);
			new->index = index;
			list_add_tail(&new->list, &revoke_list);
		}
		f2fs_put_dnode(&dn);
next:
		off += blen;
		len -= blen;
	}

out:
	if (ret) {
		sbi->revoked_atomic_block += fi->atomic_write_cnt;
	} else {
		sbi->committed_atomic_block += fi->atomic_write_cnt;
		set_inode_flag(inode, FI_ATOMIC_COMMITTED);
		if (is_inode_flag_set(inode, FI_ATOMIC_DIRTIED)) {
			clear_inode_flag(inode, FI_ATOMIC_DIRTIED);
			f2fs_mark_inode_dirty_sync(inode, true);
		}
	}

	__complete_revoke_list(inode, &revoke_list, ret ? true : false);

	return ret;
}

int f2fs_commit_atomic_write(struct inode *inode)
{
	struct f2fs_sb_info *sbi = F2FS_I_SB(inode);
	struct f2fs_inode_info *fi = F2FS_I(inode);
	int err;

	err = filemap_write_and_wait_range(inode->i_mapping, 0, LLONG_MAX);
	if (err)
		return err;

	f2fs_down_write(&fi->i_gc_rwsem[WRITE]);
	f2fs_lock_op(sbi);

	err = __f2fs_commit_atomic_write(inode);

	f2fs_unlock_op(sbi);
	f2fs_up_write(&fi->i_gc_rwsem[WRITE]);

	return err;
}

/*
 * This function balances dirty node and dentry pages.
 * In addition, it controls garbage collection.
 */
void f2fs_balance_fs(struct f2fs_sb_info *sbi, bool need)
{
	if (f2fs_cp_error(sbi))
		return;

	if (time_to_inject(sbi, FAULT_CHECKPOINT))
		f2fs_stop_checkpoint(sbi, false, STOP_CP_REASON_FAULT_INJECT);

	/* balance_fs_bg is able to be pending */
	if (need && excess_cached_nats(sbi))
		f2fs_balance_fs_bg(sbi, false);

	if (!f2fs_is_checkpoint_ready(sbi))
		return;

	/*
	 * We should do GC or end up with checkpoint, if there are so many dirty
	 * dir/node pages without enough free segments.
	 */
	if (has_enough_free_secs(sbi, 0, 0))
		return;

	if (test_opt(sbi, GC_MERGE) && sbi->gc_thread &&
				sbi->gc_thread->f2fs_gc_task) {
		DEFINE_WAIT(wait);

		prepare_to_wait(&sbi->gc_thread->fggc_wq, &wait,
					TASK_UNINTERRUPTIBLE);
		wake_up(&sbi->gc_thread->gc_wait_queue_head);
		io_schedule();
		finish_wait(&sbi->gc_thread->fggc_wq, &wait);
	} else {
		struct f2fs_gc_control gc_control = {
			.victim_segno = NULL_SEGNO,
			.init_gc_type = BG_GC,
			.no_bg_gc = true,
			.should_migrate_blocks = false,
			.err_gc_skipped = false,
			.nr_free_secs = 1 };
		f2fs_down_write(&sbi->gc_lock);
		f2fs_gc(sbi, &gc_control);
	}
}

static inline bool excess_dirty_threshold(struct f2fs_sb_info *sbi)
{
	int factor = f2fs_rwsem_is_locked(&sbi->cp_rwsem) ? 3 : 2;
	unsigned int dents = get_pages(sbi, F2FS_DIRTY_DENTS);
	unsigned int qdata = get_pages(sbi, F2FS_DIRTY_QDATA);
	unsigned int nodes = get_pages(sbi, F2FS_DIRTY_NODES);
	unsigned int meta = get_pages(sbi, F2FS_DIRTY_META);
	unsigned int imeta = get_pages(sbi, F2FS_DIRTY_IMETA);
	unsigned int threshold = sbi->blocks_per_seg * factor *
					DEFAULT_DIRTY_THRESHOLD;
	unsigned int global_threshold = threshold * 3 / 2;

	if (dents >= threshold || qdata >= threshold ||
		nodes >= threshold || meta >= threshold ||
		imeta >= threshold)
		return true;
	return dents + qdata + nodes + meta + imeta >  global_threshold;
}

void f2fs_balance_fs_bg(struct f2fs_sb_info *sbi, bool from_bg)
{
	if (unlikely(is_sbi_flag_set(sbi, SBI_POR_DOING)))
		return;

	/* try to shrink extent cache when there is no enough memory */
	if (!f2fs_available_free_memory(sbi, READ_EXTENT_CACHE))
		f2fs_shrink_read_extent_tree(sbi,
				READ_EXTENT_CACHE_SHRINK_NUMBER);

	/* try to shrink age extent cache when there is no enough memory */
	if (!f2fs_available_free_memory(sbi, AGE_EXTENT_CACHE))
		f2fs_shrink_age_extent_tree(sbi,
				AGE_EXTENT_CACHE_SHRINK_NUMBER);

	/* check the # of cached NAT entries */
	if (!f2fs_available_free_memory(sbi, NAT_ENTRIES))
		f2fs_try_to_free_nats(sbi, NAT_ENTRY_PER_BLOCK);

	if (!f2fs_available_free_memory(sbi, FREE_NIDS))
		f2fs_try_to_free_nids(sbi, MAX_FREE_NIDS);
	else
		f2fs_build_free_nids(sbi, false, false);

	if (excess_dirty_nats(sbi) || excess_dirty_threshold(sbi) ||
		excess_prefree_segs(sbi) || !f2fs_space_for_roll_forward(sbi))
		goto do_sync;

	/* there is background inflight IO or foreground operation recently */
	if (is_inflight_io(sbi, REQ_TIME) ||
		(!f2fs_time_over(sbi, REQ_TIME) && f2fs_rwsem_is_locked(&sbi->cp_rwsem)))
		return;

	/* exceed periodical checkpoint timeout threshold */
	if (f2fs_time_over(sbi, CP_TIME))
		goto do_sync;

	/* checkpoint is the only way to shrink partial cached entries */
	if (f2fs_available_free_memory(sbi, NAT_ENTRIES) &&
		f2fs_available_free_memory(sbi, INO_ENTRIES))
		return;

do_sync:
	if (test_opt(sbi, DATA_FLUSH) && from_bg) {
		struct blk_plug plug;

		mutex_lock(&sbi->flush_lock);

		blk_start_plug(&plug);
		f2fs_sync_dirty_inodes(sbi, FILE_INODE, false);
		blk_finish_plug(&plug);

		mutex_unlock(&sbi->flush_lock);
	}
	f2fs_sync_fs(sbi->sb, 1);
	stat_inc_bg_cp_count(sbi->stat_info);
}

static int __submit_flush_wait(struct f2fs_sb_info *sbi,
				struct block_device *bdev)
{
	int ret = blkdev_issue_flush(bdev);

	trace_f2fs_issue_flush(bdev, test_opt(sbi, NOBARRIER),
				test_opt(sbi, FLUSH_MERGE), ret);
	if (!ret)
		f2fs_update_iostat(sbi, NULL, FS_FLUSH_IO, 0);
	return ret;
}

static int submit_flush_wait(struct f2fs_sb_info *sbi, nid_t ino)
{
	int ret = 0;
	int i;

	if (!f2fs_is_multi_device(sbi))
		return __submit_flush_wait(sbi, sbi->sb->s_bdev);

	for (i = 0; i < sbi->s_ndevs; i++) {
		if (!f2fs_is_dirty_device(sbi, ino, i, FLUSH_INO))
			continue;
		ret = __submit_flush_wait(sbi, FDEV(i).bdev);
		if (ret)
			break;
	}
	return ret;
}

static int issue_flush_thread(void *data)
{
	struct f2fs_sb_info *sbi = data;
	struct flush_cmd_control *fcc = SM_I(sbi)->fcc_info;
	wait_queue_head_t *q = &fcc->flush_wait_queue;
repeat:
	if (kthread_should_stop())
		return 0;

	if (!llist_empty(&fcc->issue_list)) {
		struct flush_cmd *cmd, *next;
		int ret;

		fcc->dispatch_list = llist_del_all(&fcc->issue_list);
		fcc->dispatch_list = llist_reverse_order(fcc->dispatch_list);

		cmd = llist_entry(fcc->dispatch_list, struct flush_cmd, llnode);

		ret = submit_flush_wait(sbi, cmd->ino);
		atomic_inc(&fcc->issued_flush);

		llist_for_each_entry_safe(cmd, next,
					  fcc->dispatch_list, llnode) {
			cmd->ret = ret;
			complete(&cmd->wait);
		}
		fcc->dispatch_list = NULL;
	}

	wait_event_interruptible(*q,
		kthread_should_stop() || !llist_empty(&fcc->issue_list));
	goto repeat;
}

int f2fs_issue_flush(struct f2fs_sb_info *sbi, nid_t ino)
{
	struct flush_cmd_control *fcc = SM_I(sbi)->fcc_info;
	struct flush_cmd cmd;
	int ret;

	if (test_opt(sbi, NOBARRIER))
		return 0;

	if (!test_opt(sbi, FLUSH_MERGE)) {
		atomic_inc(&fcc->queued_flush);
		ret = submit_flush_wait(sbi, ino);
		atomic_dec(&fcc->queued_flush);
		atomic_inc(&fcc->issued_flush);
		return ret;
	}

	if (atomic_inc_return(&fcc->queued_flush) == 1 ||
	    f2fs_is_multi_device(sbi)) {
		ret = submit_flush_wait(sbi, ino);
		atomic_dec(&fcc->queued_flush);

		atomic_inc(&fcc->issued_flush);
		return ret;
	}

	cmd.ino = ino;
	init_completion(&cmd.wait);

	llist_add(&cmd.llnode, &fcc->issue_list);

	/*
	 * update issue_list before we wake up issue_flush thread, this
	 * smp_mb() pairs with another barrier in ___wait_event(), see
	 * more details in comments of waitqueue_active().
	 */
	smp_mb();

	if (waitqueue_active(&fcc->flush_wait_queue))
		wake_up(&fcc->flush_wait_queue);

	if (fcc->f2fs_issue_flush) {
		wait_for_completion(&cmd.wait);
		atomic_dec(&fcc->queued_flush);
	} else {
		struct llist_node *list;

		list = llist_del_all(&fcc->issue_list);
		if (!list) {
			wait_for_completion(&cmd.wait);
			atomic_dec(&fcc->queued_flush);
		} else {
			struct flush_cmd *tmp, *next;

			ret = submit_flush_wait(sbi, ino);

			llist_for_each_entry_safe(tmp, next, list, llnode) {
				if (tmp == &cmd) {
					cmd.ret = ret;
					atomic_dec(&fcc->queued_flush);
					continue;
				}
				tmp->ret = ret;
				complete(&tmp->wait);
			}
		}
	}

	return cmd.ret;
}

int f2fs_create_flush_cmd_control(struct f2fs_sb_info *sbi)
{
	dev_t dev = sbi->sb->s_bdev->bd_dev;
	struct flush_cmd_control *fcc;

	if (SM_I(sbi)->fcc_info) {
		fcc = SM_I(sbi)->fcc_info;
		if (fcc->f2fs_issue_flush)
			return 0;
		goto init_thread;
	}

	fcc = f2fs_kzalloc(sbi, sizeof(struct flush_cmd_control), GFP_KERNEL);
	if (!fcc)
		return -ENOMEM;
	atomic_set(&fcc->issued_flush, 0);
	atomic_set(&fcc->queued_flush, 0);
	init_waitqueue_head(&fcc->flush_wait_queue);
	init_llist_head(&fcc->issue_list);
	SM_I(sbi)->fcc_info = fcc;
	if (!test_opt(sbi, FLUSH_MERGE))
		return 0;

init_thread:
	fcc->f2fs_issue_flush = kthread_run(issue_flush_thread, sbi,
				"f2fs_flush-%u:%u", MAJOR(dev), MINOR(dev));
	if (IS_ERR(fcc->f2fs_issue_flush)) {
		int err = PTR_ERR(fcc->f2fs_issue_flush);

		fcc->f2fs_issue_flush = NULL;
		return err;
	}

	return 0;
}

void f2fs_destroy_flush_cmd_control(struct f2fs_sb_info *sbi, bool free)
{
	struct flush_cmd_control *fcc = SM_I(sbi)->fcc_info;

	if (fcc && fcc->f2fs_issue_flush) {
		struct task_struct *flush_thread = fcc->f2fs_issue_flush;

		fcc->f2fs_issue_flush = NULL;
		kthread_stop(flush_thread);
	}
	if (free) {
		kfree(fcc);
		SM_I(sbi)->fcc_info = NULL;
	}
}

int f2fs_flush_device_cache(struct f2fs_sb_info *sbi)
{
	int ret = 0, i;

	if (!f2fs_is_multi_device(sbi))
		return 0;

	if (test_opt(sbi, NOBARRIER))
		return 0;

	for (i = 1; i < sbi->s_ndevs; i++) {
		int count = DEFAULT_RETRY_IO_COUNT;

		if (!f2fs_test_bit(i, (char *)&sbi->dirty_device))
			continue;

		do {
			ret = __submit_flush_wait(sbi, FDEV(i).bdev);
			if (ret)
				f2fs_io_schedule_timeout(DEFAULT_IO_TIMEOUT);
		} while (ret && --count);

		if (ret) {
			f2fs_stop_checkpoint(sbi, false,
					STOP_CP_REASON_FLUSH_FAIL);
			break;
		}

		spin_lock(&sbi->dev_lock);
		f2fs_clear_bit(i, (char *)&sbi->dirty_device);
		spin_unlock(&sbi->dev_lock);
	}

	return ret;
}

static void __locate_dirty_segment(struct f2fs_sb_info *sbi, unsigned int segno,
		enum dirty_type dirty_type)
{
	struct dirty_seglist_info *dirty_i = DIRTY_I(sbi);

	/* need not be added */
	if (IS_CURSEG(sbi, segno))
		return;

	if (!test_and_set_bit(segno, dirty_i->dirty_segmap[dirty_type]))
		dirty_i->nr_dirty[dirty_type]++;

	if (dirty_type == DIRTY) {
		struct seg_entry *sentry = get_seg_entry(sbi, segno);
		enum dirty_type t = sentry->type;

		if (unlikely(t >= DIRTY)) {
			f2fs_bug_on(sbi, 1);
			return;
		}
		if (!test_and_set_bit(segno, dirty_i->dirty_segmap[t]))
			dirty_i->nr_dirty[t]++;

		if (__is_large_section(sbi)) {
			unsigned int secno = GET_SEC_FROM_SEG(sbi, segno);
			block_t valid_blocks =
				get_valid_blocks(sbi, segno, true);

			f2fs_bug_on(sbi, unlikely(!valid_blocks ||
					valid_blocks == CAP_BLKS_PER_SEC(sbi)));

			if (!IS_CURSEC(sbi, secno))
				set_bit(secno, dirty_i->dirty_secmap);
		}
	}
}

static void __remove_dirty_segment(struct f2fs_sb_info *sbi, unsigned int segno,
		enum dirty_type dirty_type)
{
	struct dirty_seglist_info *dirty_i = DIRTY_I(sbi);
	block_t valid_blocks;

	if (test_and_clear_bit(segno, dirty_i->dirty_segmap[dirty_type]))
		dirty_i->nr_dirty[dirty_type]--;

	if (dirty_type == DIRTY) {
		struct seg_entry *sentry = get_seg_entry(sbi, segno);
		enum dirty_type t = sentry->type;

		if (test_and_clear_bit(segno, dirty_i->dirty_segmap[t]))
			dirty_i->nr_dirty[t]--;

		valid_blocks = get_valid_blocks(sbi, segno, true);
		if (valid_blocks == 0) {
			clear_bit(GET_SEC_FROM_SEG(sbi, segno),
						dirty_i->victim_secmap);
#ifdef CONFIG_F2FS_CHECK_FS
			clear_bit(segno, SIT_I(sbi)->invalid_segmap);
#endif
		}
		if (__is_large_section(sbi)) {
			unsigned int secno = GET_SEC_FROM_SEG(sbi, segno);

			if (!valid_blocks ||
					valid_blocks == CAP_BLKS_PER_SEC(sbi)) {
				clear_bit(secno, dirty_i->dirty_secmap);
				return;
			}

			if (!IS_CURSEC(sbi, secno))
				set_bit(secno, dirty_i->dirty_secmap);
		}
	}
}

/*
 * Should not occur error such as -ENOMEM.
 * Adding dirty entry into seglist is not critical operation.
 * If a given segment is one of current working segments, it won't be added.
 */
static void locate_dirty_segment(struct f2fs_sb_info *sbi, unsigned int segno)
{
	struct dirty_seglist_info *dirty_i = DIRTY_I(sbi);
	unsigned short valid_blocks, ckpt_valid_blocks;
	unsigned int usable_blocks;

	if (segno == NULL_SEGNO || IS_CURSEG(sbi, segno))
		return;

	usable_blocks = f2fs_usable_blks_in_seg(sbi, segno);
	mutex_lock(&dirty_i->seglist_lock);

	valid_blocks = get_valid_blocks(sbi, segno, false);
	ckpt_valid_blocks = get_ckpt_valid_blocks(sbi, segno, false);

	if (valid_blocks == 0 && (!is_sbi_flag_set(sbi, SBI_CP_DISABLED) ||
		ckpt_valid_blocks == usable_blocks)) {
		__locate_dirty_segment(sbi, segno, PRE);
		__remove_dirty_segment(sbi, segno, DIRTY);
	} else if (valid_blocks < usable_blocks) {
		__locate_dirty_segment(sbi, segno, DIRTY);
	} else {
		/* Recovery routine with SSR needs this */
		__remove_dirty_segment(sbi, segno, DIRTY);
	}

	mutex_unlock(&dirty_i->seglist_lock);
}

/* This moves currently empty dirty blocks to prefree. Must hold seglist_lock */
void f2fs_dirty_to_prefree(struct f2fs_sb_info *sbi)
{
	struct dirty_seglist_info *dirty_i = DIRTY_I(sbi);
	unsigned int segno;

	mutex_lock(&dirty_i->seglist_lock);
	for_each_set_bit(segno, dirty_i->dirty_segmap[DIRTY], MAIN_SEGS(sbi)) {
		if (get_valid_blocks(sbi, segno, false))
			continue;
		if (IS_CURSEG(sbi, segno))
			continue;
		__locate_dirty_segment(sbi, segno, PRE);
		__remove_dirty_segment(sbi, segno, DIRTY);
	}
	mutex_unlock(&dirty_i->seglist_lock);
}

block_t f2fs_get_unusable_blocks(struct f2fs_sb_info *sbi)
{
	int ovp_hole_segs =
		(overprovision_segments(sbi) - reserved_segments(sbi));
	block_t ovp_holes = ovp_hole_segs << sbi->log_blocks_per_seg;
	struct dirty_seglist_info *dirty_i = DIRTY_I(sbi);
	block_t holes[2] = {0, 0};	/* DATA and NODE */
	block_t unusable;
	struct seg_entry *se;
	unsigned int segno;

	mutex_lock(&dirty_i->seglist_lock);
	for_each_set_bit(segno, dirty_i->dirty_segmap[DIRTY], MAIN_SEGS(sbi)) {
		se = get_seg_entry(sbi, segno);
		if (IS_NODESEG(se->type))
			holes[NODE] += f2fs_usable_blks_in_seg(sbi, segno) -
							se->valid_blocks;
		else
			holes[DATA] += f2fs_usable_blks_in_seg(sbi, segno) -
							se->valid_blocks;
	}
	mutex_unlock(&dirty_i->seglist_lock);

	unusable = max(holes[DATA], holes[NODE]);
	if (unusable > ovp_holes)
		return unusable - ovp_holes;
	return 0;
}

int f2fs_disable_cp_again(struct f2fs_sb_info *sbi, block_t unusable)
{
	int ovp_hole_segs =
		(overprovision_segments(sbi) - reserved_segments(sbi));
	if (unusable > F2FS_OPTION(sbi).unusable_cap)
		return -EAGAIN;
	if (is_sbi_flag_set(sbi, SBI_CP_DISABLED_QUICK) &&
		dirty_segments(sbi) > ovp_hole_segs)
		return -EAGAIN;
	return 0;
}

/* This is only used by SBI_CP_DISABLED */
static unsigned int get_free_segment(struct f2fs_sb_info *sbi)
{
	struct dirty_seglist_info *dirty_i = DIRTY_I(sbi);
	unsigned int segno = 0;

	mutex_lock(&dirty_i->seglist_lock);
	for_each_set_bit(segno, dirty_i->dirty_segmap[DIRTY], MAIN_SEGS(sbi)) {
		if (get_valid_blocks(sbi, segno, false))
			continue;
		if (get_ckpt_valid_blocks(sbi, segno, false))
			continue;
		mutex_unlock(&dirty_i->seglist_lock);
		return segno;
	}
	mutex_unlock(&dirty_i->seglist_lock);
	return NULL_SEGNO;
}

static struct discard_cmd *__create_discard_cmd(struct f2fs_sb_info *sbi,
		struct block_device *bdev, block_t lstart,
		block_t start, block_t len)
{
	struct discard_cmd_control *dcc = SM_I(sbi)->dcc_info;
	struct list_head *pend_list;
	struct discard_cmd *dc;

	f2fs_bug_on(sbi, !len);

	pend_list = &dcc->pend_list[plist_idx(len)];

	dc = f2fs_kmem_cache_alloc(discard_cmd_slab, GFP_NOFS, true, NULL);
	INIT_LIST_HEAD(&dc->list);
	dc->bdev = bdev;
	dc->di.lstart = lstart;
	dc->di.start = start;
	dc->di.len = len;
	dc->ref = 0;
	dc->state = D_PREP;
	dc->queued = 0;
	dc->error = 0;
	init_completion(&dc->wait);
	list_add_tail(&dc->list, pend_list);
	spin_lock_init(&dc->lock);
	dc->bio_ref = 0;
	atomic_inc(&dcc->discard_cmd_cnt);
	dcc->undiscard_blks += len;

	return dc;
}

static bool f2fs_check_discard_tree(struct f2fs_sb_info *sbi)
{
#ifdef CONFIG_F2FS_CHECK_FS
	struct discard_cmd_control *dcc = SM_I(sbi)->dcc_info;
	struct rb_node *cur = rb_first_cached(&dcc->root), *next;
	struct discard_cmd *cur_dc, *next_dc;

	while (cur) {
		next = rb_next(cur);
		if (!next)
			return true;

		cur_dc = rb_entry(cur, struct discard_cmd, rb_node);
		next_dc = rb_entry(next, struct discard_cmd, rb_node);

		if (cur_dc->di.lstart + cur_dc->di.len > next_dc->di.lstart) {
			f2fs_info(sbi, "broken discard_rbtree, "
				"cur(%u, %u) next(%u, %u)",
				cur_dc->di.lstart, cur_dc->di.len,
				next_dc->di.lstart, next_dc->di.len);
			return false;
		}
		cur = next;
	}
#endif
	return true;
}

static struct discard_cmd *__lookup_discard_cmd(struct f2fs_sb_info *sbi,
						block_t blkaddr)
{
	struct discard_cmd_control *dcc = SM_I(sbi)->dcc_info;
	struct rb_node *node = dcc->root.rb_root.rb_node;
	struct discard_cmd *dc;

	while (node) {
		dc = rb_entry(node, struct discard_cmd, rb_node);

		if (blkaddr < dc->di.lstart)
			node = node->rb_left;
		else if (blkaddr >= dc->di.lstart + dc->di.len)
			node = node->rb_right;
		else
			return dc;
	}
	return NULL;
}

static struct discard_cmd *__lookup_discard_cmd_ret(struct rb_root_cached *root,
				block_t blkaddr,
				struct discard_cmd **prev_entry,
				struct discard_cmd **next_entry,
				struct rb_node ***insert_p,
				struct rb_node **insert_parent)
{
	struct rb_node **pnode = &root->rb_root.rb_node;
	struct rb_node *parent = NULL, *tmp_node;
	struct discard_cmd *dc;

	*insert_p = NULL;
	*insert_parent = NULL;
	*prev_entry = NULL;
	*next_entry = NULL;

	if (RB_EMPTY_ROOT(&root->rb_root))
		return NULL;

	while (*pnode) {
		parent = *pnode;
		dc = rb_entry(*pnode, struct discard_cmd, rb_node);

		if (blkaddr < dc->di.lstart)
			pnode = &(*pnode)->rb_left;
		else if (blkaddr >= dc->di.lstart + dc->di.len)
			pnode = &(*pnode)->rb_right;
		else
			goto lookup_neighbors;
	}

	*insert_p = pnode;
	*insert_parent = parent;

	dc = rb_entry(parent, struct discard_cmd, rb_node);
	tmp_node = parent;
	if (parent && blkaddr > dc->di.lstart)
		tmp_node = rb_next(parent);
	*next_entry = rb_entry_safe(tmp_node, struct discard_cmd, rb_node);

	tmp_node = parent;
	if (parent && blkaddr < dc->di.lstart)
		tmp_node = rb_prev(parent);
	*prev_entry = rb_entry_safe(tmp_node, struct discard_cmd, rb_node);
	return NULL;

lookup_neighbors:
	/* lookup prev node for merging backward later */
	tmp_node = rb_prev(&dc->rb_node);
	*prev_entry = rb_entry_safe(tmp_node, struct discard_cmd, rb_node);

	/* lookup next node for merging frontward later */
	tmp_node = rb_next(&dc->rb_node);
	*next_entry = rb_entry_safe(tmp_node, struct discard_cmd, rb_node);
	return dc;
}

static void __detach_discard_cmd(struct discard_cmd_control *dcc,
							struct discard_cmd *dc)
{
	if (dc->state == D_DONE)
		atomic_sub(dc->queued, &dcc->queued_discard);

	list_del(&dc->list);
	rb_erase_cached(&dc->rb_node, &dcc->root);
	dcc->undiscard_blks -= dc->di.len;

	kmem_cache_free(discard_cmd_slab, dc);

	atomic_dec(&dcc->discard_cmd_cnt);
}

static void __remove_discard_cmd(struct f2fs_sb_info *sbi,
							struct discard_cmd *dc)
{
	struct discard_cmd_control *dcc = SM_I(sbi)->dcc_info;
	unsigned long flags;

	trace_f2fs_remove_discard(dc->bdev, dc->di.start, dc->di.len);

	spin_lock_irqsave(&dc->lock, flags);
	if (dc->bio_ref) {
		spin_unlock_irqrestore(&dc->lock, flags);
		return;
	}
	spin_unlock_irqrestore(&dc->lock, flags);

	f2fs_bug_on(sbi, dc->ref);

	if (dc->error == -EOPNOTSUPP)
		dc->error = 0;

	if (dc->error)
		printk_ratelimited(
			"%sF2FS-fs (%s): Issue discard(%u, %u, %u) failed, ret: %d",
			KERN_INFO, sbi->sb->s_id,
			dc->di.lstart, dc->di.start, dc->di.len, dc->error);
	__detach_discard_cmd(dcc, dc);
}

static void f2fs_submit_discard_endio(struct bio *bio)
{
	struct discard_cmd *dc = (struct discard_cmd *)bio->bi_private;
	unsigned long flags;

	spin_lock_irqsave(&dc->lock, flags);
	if (!dc->error)
		dc->error = blk_status_to_errno(bio->bi_status);
	dc->bio_ref--;
	if (!dc->bio_ref && dc->state == D_SUBMIT) {
		dc->state = D_DONE;
		complete_all(&dc->wait);
	}
	spin_unlock_irqrestore(&dc->lock, flags);
	bio_put(bio);
}

static void __check_sit_bitmap(struct f2fs_sb_info *sbi,
				block_t start, block_t end)
{
#ifdef CONFIG_F2FS_CHECK_FS
	struct seg_entry *sentry;
	unsigned int segno;
	block_t blk = start;
	unsigned long offset, size, max_blocks = sbi->blocks_per_seg;
	unsigned long *map;

	while (blk < end) {
		segno = GET_SEGNO(sbi, blk);
		sentry = get_seg_entry(sbi, segno);
		offset = GET_BLKOFF_FROM_SEG0(sbi, blk);

		if (end < START_BLOCK(sbi, segno + 1))
			size = GET_BLKOFF_FROM_SEG0(sbi, end);
		else
			size = max_blocks;
		map = (unsigned long *)(sentry->cur_valid_map);
		offset = __find_rev_next_bit(map, size, offset);
		f2fs_bug_on(sbi, offset != size);
		blk = START_BLOCK(sbi, segno + 1);
	}
#endif
}

static void __init_discard_policy(struct f2fs_sb_info *sbi,
				struct discard_policy *dpolicy,
				int discard_type, unsigned int granularity)
{
	struct discard_cmd_control *dcc = SM_I(sbi)->dcc_info;

	/* common policy */
	dpolicy->type = discard_type;
	dpolicy->sync = true;
	dpolicy->ordered = false;
	dpolicy->granularity = granularity;

	dpolicy->max_requests = dcc->max_discard_request;
	dpolicy->io_aware_gran = dcc->discard_io_aware_gran;
	dpolicy->timeout = false;

	if (discard_type == DPOLICY_BG) {
		dpolicy->min_interval = dcc->min_discard_issue_time;
		dpolicy->mid_interval = dcc->mid_discard_issue_time;
		dpolicy->max_interval = dcc->max_discard_issue_time;
		dpolicy->io_aware = true;
		dpolicy->sync = false;
		dpolicy->ordered = true;
		if (utilization(sbi) > dcc->discard_urgent_util) {
			dpolicy->granularity = MIN_DISCARD_GRANULARITY;
			if (atomic_read(&dcc->discard_cmd_cnt))
				dpolicy->max_interval =
					dcc->min_discard_issue_time;
		}
	} else if (discard_type == DPOLICY_FORCE) {
		dpolicy->min_interval = dcc->min_discard_issue_time;
		dpolicy->mid_interval = dcc->mid_discard_issue_time;
		dpolicy->max_interval = dcc->max_discard_issue_time;
		dpolicy->io_aware = false;
	} else if (discard_type == DPOLICY_FSTRIM) {
		dpolicy->io_aware = false;
	} else if (discard_type == DPOLICY_UMOUNT) {
		dpolicy->io_aware = false;
		/* we need to issue all to keep CP_TRIMMED_FLAG */
		dpolicy->granularity = MIN_DISCARD_GRANULARITY;
		dpolicy->timeout = true;
	}
}

static void __update_discard_tree_range(struct f2fs_sb_info *sbi,
				struct block_device *bdev, block_t lstart,
				block_t start, block_t len);
/* this function is copied from blkdev_issue_discard from block/blk-lib.c */
static int __submit_discard_cmd(struct f2fs_sb_info *sbi,
				struct discard_policy *dpolicy,
				struct discard_cmd *dc, int *issued)
{
	struct block_device *bdev = dc->bdev;
	unsigned int max_discard_blocks =
			SECTOR_TO_BLOCK(bdev_max_discard_sectors(bdev));
	struct discard_cmd_control *dcc = SM_I(sbi)->dcc_info;
	struct list_head *wait_list = (dpolicy->type == DPOLICY_FSTRIM) ?
					&(dcc->fstrim_list) : &(dcc->wait_list);
	blk_opf_t flag = dpolicy->sync ? REQ_SYNC : 0;
	block_t lstart, start, len, total_len;
	int err = 0;

	if (dc->state != D_PREP)
		return 0;

	if (is_sbi_flag_set(sbi, SBI_NEED_FSCK))
		return 0;

	trace_f2fs_issue_discard(bdev, dc->di.start, dc->di.len);

	lstart = dc->di.lstart;
	start = dc->di.start;
	len = dc->di.len;
	total_len = len;

	dc->di.len = 0;

	while (total_len && *issued < dpolicy->max_requests && !err) {
		struct bio *bio = NULL;
		unsigned long flags;
		bool last = true;

		if (len > max_discard_blocks) {
			len = max_discard_blocks;
			last = false;
		}

		(*issued)++;
		if (*issued == dpolicy->max_requests)
			last = true;

		dc->di.len += len;

		if (time_to_inject(sbi, FAULT_DISCARD)) {
			err = -EIO;
		} else {
			err = __blkdev_issue_discard(bdev,
					SECTOR_FROM_BLOCK(start),
					SECTOR_FROM_BLOCK(len),
					GFP_NOFS, &bio);
		}
		if (err) {
			spin_lock_irqsave(&dc->lock, flags);
			if (dc->state == D_PARTIAL)
				dc->state = D_SUBMIT;
			spin_unlock_irqrestore(&dc->lock, flags);

			break;
		}

		f2fs_bug_on(sbi, !bio);

		/*
		 * should keep before submission to avoid D_DONE
		 * right away
		 */
		spin_lock_irqsave(&dc->lock, flags);
		if (last)
			dc->state = D_SUBMIT;
		else
			dc->state = D_PARTIAL;
		dc->bio_ref++;
		spin_unlock_irqrestore(&dc->lock, flags);

		atomic_inc(&dcc->queued_discard);
		dc->queued++;
		list_move_tail(&dc->list, wait_list);

		/* sanity check on discard range */
		__check_sit_bitmap(sbi, lstart, lstart + len);

		bio->bi_private = dc;
		bio->bi_end_io = f2fs_submit_discard_endio;
		bio->bi_opf |= flag;
		submit_bio(bio);

		atomic_inc(&dcc->issued_discard);

		f2fs_update_iostat(sbi, NULL, FS_DISCARD_IO, len * F2FS_BLKSIZE);

		lstart += len;
		start += len;
		total_len -= len;
		len = total_len;
	}

	if (!err && len) {
		dcc->undiscard_blks -= len;
		__update_discard_tree_range(sbi, bdev, lstart, start, len);
	}
	return err;
}

static void __insert_discard_cmd(struct f2fs_sb_info *sbi,
				struct block_device *bdev, block_t lstart,
				block_t start, block_t len)
{
	struct discard_cmd_control *dcc = SM_I(sbi)->dcc_info;
	struct rb_node **p = &dcc->root.rb_root.rb_node;
	struct rb_node *parent = NULL;
	struct discard_cmd *dc;
	bool leftmost = true;

	/* look up rb tree to find parent node */
	while (*p) {
		parent = *p;
		dc = rb_entry(parent, struct discard_cmd, rb_node);

		if (lstart < dc->di.lstart) {
			p = &(*p)->rb_left;
		} else if (lstart >= dc->di.lstart + dc->di.len) {
			p = &(*p)->rb_right;
			leftmost = false;
		} else {
			/* Let's skip to add, if exists */
			return;
		}
	}

	dc = __create_discard_cmd(sbi, bdev, lstart, start, len);

	rb_link_node(&dc->rb_node, parent, p);
	rb_insert_color_cached(&dc->rb_node, &dcc->root, leftmost);
}

static void __relocate_discard_cmd(struct discard_cmd_control *dcc,
						struct discard_cmd *dc)
{
	list_move_tail(&dc->list, &dcc->pend_list[plist_idx(dc->di.len)]);
}

static void __punch_discard_cmd(struct f2fs_sb_info *sbi,
				struct discard_cmd *dc, block_t blkaddr)
{
	struct discard_cmd_control *dcc = SM_I(sbi)->dcc_info;
	struct discard_info di = dc->di;
	bool modified = false;

	if (dc->state == D_DONE || dc->di.len == 1) {
		__remove_discard_cmd(sbi, dc);
		return;
	}

	dcc->undiscard_blks -= di.len;

	if (blkaddr > di.lstart) {
		dc->di.len = blkaddr - dc->di.lstart;
		dcc->undiscard_blks += dc->di.len;
		__relocate_discard_cmd(dcc, dc);
		modified = true;
	}

	if (blkaddr < di.lstart + di.len - 1) {
		if (modified) {
			__insert_discard_cmd(sbi, dc->bdev, blkaddr + 1,
					di.start + blkaddr + 1 - di.lstart,
					di.lstart + di.len - 1 - blkaddr);
		} else {
			dc->di.lstart++;
			dc->di.len--;
			dc->di.start++;
			dcc->undiscard_blks += dc->di.len;
			__relocate_discard_cmd(dcc, dc);
		}
	}
}

static void __update_discard_tree_range(struct f2fs_sb_info *sbi,
				struct block_device *bdev, block_t lstart,
				block_t start, block_t len)
{
	struct discard_cmd_control *dcc = SM_I(sbi)->dcc_info;
	struct discard_cmd *prev_dc = NULL, *next_dc = NULL;
	struct discard_cmd *dc;
	struct discard_info di = {0};
	struct rb_node **insert_p = NULL, *insert_parent = NULL;
	unsigned int max_discard_blocks =
			SECTOR_TO_BLOCK(bdev_max_discard_sectors(bdev));
	block_t end = lstart + len;

	dc = __lookup_discard_cmd_ret(&dcc->root, lstart,
				&prev_dc, &next_dc, &insert_p, &insert_parent);
	if (dc)
		prev_dc = dc;

	if (!prev_dc) {
		di.lstart = lstart;
		di.len = next_dc ? next_dc->di.lstart - lstart : len;
		di.len = min(di.len, len);
		di.start = start;
	}

	while (1) {
		struct rb_node *node;
		bool merged = false;
		struct discard_cmd *tdc = NULL;

		if (prev_dc) {
			di.lstart = prev_dc->di.lstart + prev_dc->di.len;
			if (di.lstart < lstart)
				di.lstart = lstart;
			if (di.lstart >= end)
				break;

			if (!next_dc || next_dc->di.lstart > end)
				di.len = end - di.lstart;
			else
				di.len = next_dc->di.lstart - di.lstart;
			di.start = start + di.lstart - lstart;
		}

		if (!di.len)
			goto next;

		if (prev_dc && prev_dc->state == D_PREP &&
			prev_dc->bdev == bdev &&
			__is_discard_back_mergeable(&di, &prev_dc->di,
							max_discard_blocks)) {
			prev_dc->di.len += di.len;
			dcc->undiscard_blks += di.len;
			__relocate_discard_cmd(dcc, prev_dc);
			di = prev_dc->di;
			tdc = prev_dc;
			merged = true;
		}

		if (next_dc && next_dc->state == D_PREP &&
			next_dc->bdev == bdev &&
			__is_discard_front_mergeable(&di, &next_dc->di,
							max_discard_blocks)) {
			next_dc->di.lstart = di.lstart;
			next_dc->di.len += di.len;
			next_dc->di.start = di.start;
			dcc->undiscard_blks += di.len;
			__relocate_discard_cmd(dcc, next_dc);
			if (tdc)
				__remove_discard_cmd(sbi, tdc);
			merged = true;
		}

		if (!merged)
			__insert_discard_cmd(sbi, bdev,
						di.lstart, di.start, di.len);
 next:
		prev_dc = next_dc;
		if (!prev_dc)
			break;

		node = rb_next(&prev_dc->rb_node);
		next_dc = rb_entry_safe(node, struct discard_cmd, rb_node);
	}
}

static void __queue_discard_cmd(struct f2fs_sb_info *sbi,
		struct block_device *bdev, block_t blkstart, block_t blklen)
{
	block_t lblkstart = blkstart;

	if (!f2fs_bdev_support_discard(bdev))
		return;

	trace_f2fs_queue_discard(bdev, blkstart, blklen);

	if (f2fs_is_multi_device(sbi)) {
		int devi = f2fs_target_device_index(sbi, blkstart);

		blkstart -= FDEV(devi).start_blk;
	}
	mutex_lock(&SM_I(sbi)->dcc_info->cmd_lock);
	__update_discard_tree_range(sbi, bdev, lblkstart, blkstart, blklen);
	mutex_unlock(&SM_I(sbi)->dcc_info->cmd_lock);
}

static void __issue_discard_cmd_orderly(struct f2fs_sb_info *sbi,
		struct discard_policy *dpolicy, int *issued)
{
	struct discard_cmd_control *dcc = SM_I(sbi)->dcc_info;
	struct discard_cmd *prev_dc = NULL, *next_dc = NULL;
	struct rb_node **insert_p = NULL, *insert_parent = NULL;
	struct discard_cmd *dc;
	struct blk_plug plug;
	bool io_interrupted = false;

	mutex_lock(&dcc->cmd_lock);
	dc = __lookup_discard_cmd_ret(&dcc->root, dcc->next_pos,
				&prev_dc, &next_dc, &insert_p, &insert_parent);
	if (!dc)
		dc = next_dc;

	blk_start_plug(&plug);

	while (dc) {
		struct rb_node *node;
		int err = 0;

		if (dc->state != D_PREP)
			goto next;

		if (dpolicy->io_aware && !is_idle(sbi, DISCARD_TIME)) {
			io_interrupted = true;
			break;
		}

		dcc->next_pos = dc->di.lstart + dc->di.len;
		err = __submit_discard_cmd(sbi, dpolicy, dc, issued);

		if (*issued >= dpolicy->max_requests)
			break;
next:
		node = rb_next(&dc->rb_node);
		if (err)
			__remove_discard_cmd(sbi, dc);
		dc = rb_entry_safe(node, struct discard_cmd, rb_node);
	}

	blk_finish_plug(&plug);

	if (!dc)
		dcc->next_pos = 0;

	mutex_unlock(&dcc->cmd_lock);

	if (!(*issued) && io_interrupted)
		*issued = -1;
}
static unsigned int __wait_all_discard_cmd(struct f2fs_sb_info *sbi,
					struct discard_policy *dpolicy);

static int __issue_discard_cmd(struct f2fs_sb_info *sbi,
					struct discard_policy *dpolicy)
{
	struct discard_cmd_control *dcc = SM_I(sbi)->dcc_info;
	struct list_head *pend_list;
	struct discard_cmd *dc, *tmp;
	struct blk_plug plug;
	int i, issued;
	bool io_interrupted = false;

	if (dpolicy->timeout)
		f2fs_update_time(sbi, UMOUNT_DISCARD_TIMEOUT);

retry:
	issued = 0;
	for (i = MAX_PLIST_NUM - 1; i >= 0; i--) {
		if (dpolicy->timeout &&
				f2fs_time_over(sbi, UMOUNT_DISCARD_TIMEOUT))
			break;

		if (i + 1 < dpolicy->granularity)
			break;

		if (i + 1 < dcc->max_ordered_discard && dpolicy->ordered) {
			__issue_discard_cmd_orderly(sbi, dpolicy, &issued);
			return issued;
		}

		pend_list = &dcc->pend_list[i];

		mutex_lock(&dcc->cmd_lock);
		if (list_empty(pend_list))
			goto next;
		if (unlikely(dcc->rbtree_check))
			f2fs_bug_on(sbi, !f2fs_check_discard_tree(sbi));
		blk_start_plug(&plug);
		list_for_each_entry_safe(dc, tmp, pend_list, list) {
			f2fs_bug_on(sbi, dc->state != D_PREP);

			if (dpolicy->timeout &&
				f2fs_time_over(sbi, UMOUNT_DISCARD_TIMEOUT))
				break;

			if (dpolicy->io_aware && i < dpolicy->io_aware_gran &&
						!is_idle(sbi, DISCARD_TIME)) {
				io_interrupted = true;
				break;
			}

			__submit_discard_cmd(sbi, dpolicy, dc, &issued);

			if (issued >= dpolicy->max_requests)
				break;
		}
		blk_finish_plug(&plug);
next:
		mutex_unlock(&dcc->cmd_lock);

		if (issued >= dpolicy->max_requests || io_interrupted)
			break;
	}

	if (dpolicy->type == DPOLICY_UMOUNT && issued) {
		__wait_all_discard_cmd(sbi, dpolicy);
		goto retry;
	}

	if (!issued && io_interrupted)
		issued = -1;

	return issued;
}

static bool __drop_discard_cmd(struct f2fs_sb_info *sbi)
{
	struct discard_cmd_control *dcc = SM_I(sbi)->dcc_info;
	struct list_head *pend_list;
	struct discard_cmd *dc, *tmp;
	int i;
	bool dropped = false;

	mutex_lock(&dcc->cmd_lock);
	for (i = MAX_PLIST_NUM - 1; i >= 0; i--) {
		pend_list = &dcc->pend_list[i];
		list_for_each_entry_safe(dc, tmp, pend_list, list) {
			f2fs_bug_on(sbi, dc->state != D_PREP);
			__remove_discard_cmd(sbi, dc);
			dropped = true;
		}
	}
	mutex_unlock(&dcc->cmd_lock);

	return dropped;
}

void f2fs_drop_discard_cmd(struct f2fs_sb_info *sbi)
{
	__drop_discard_cmd(sbi);
}

static unsigned int __wait_one_discard_bio(struct f2fs_sb_info *sbi,
							struct discard_cmd *dc)
{
	struct discard_cmd_control *dcc = SM_I(sbi)->dcc_info;
	unsigned int len = 0;

	wait_for_completion_io(&dc->wait);
	mutex_lock(&dcc->cmd_lock);
	f2fs_bug_on(sbi, dc->state != D_DONE);
	dc->ref--;
	if (!dc->ref) {
		if (!dc->error)
			len = dc->di.len;
		__remove_discard_cmd(sbi, dc);
	}
	mutex_unlock(&dcc->cmd_lock);

	return len;
}

static unsigned int __wait_discard_cmd_range(struct f2fs_sb_info *sbi,
						struct discard_policy *dpolicy,
						block_t start, block_t end)
{
	struct discard_cmd_control *dcc = SM_I(sbi)->dcc_info;
	struct list_head *wait_list = (dpolicy->type == DPOLICY_FSTRIM) ?
					&(dcc->fstrim_list) : &(dcc->wait_list);
	struct discard_cmd *dc = NULL, *iter, *tmp;
	unsigned int trimmed = 0;

next:
	dc = NULL;

	mutex_lock(&dcc->cmd_lock);
	list_for_each_entry_safe(iter, tmp, wait_list, list) {
		if (iter->di.lstart + iter->di.len <= start ||
					end <= iter->di.lstart)
			continue;
		if (iter->di.len < dpolicy->granularity)
			continue;
		if (iter->state == D_DONE && !iter->ref) {
			wait_for_completion_io(&iter->wait);
			if (!iter->error)
				trimmed += iter->di.len;
			__remove_discard_cmd(sbi, iter);
		} else {
			iter->ref++;
			dc = iter;
			break;
		}
	}
	mutex_unlock(&dcc->cmd_lock);

	if (dc) {
		trimmed += __wait_one_discard_bio(sbi, dc);
		goto next;
	}

	return trimmed;
}

static unsigned int __wait_all_discard_cmd(struct f2fs_sb_info *sbi,
						struct discard_policy *dpolicy)
{
	struct discard_policy dp;
	unsigned int discard_blks;

	if (dpolicy)
		return __wait_discard_cmd_range(sbi, dpolicy, 0, UINT_MAX);

	/* wait all */
	__init_discard_policy(sbi, &dp, DPOLICY_FSTRIM, MIN_DISCARD_GRANULARITY);
	discard_blks = __wait_discard_cmd_range(sbi, &dp, 0, UINT_MAX);
	__init_discard_policy(sbi, &dp, DPOLICY_UMOUNT, MIN_DISCARD_GRANULARITY);
	discard_blks += __wait_discard_cmd_range(sbi, &dp, 0, UINT_MAX);

	return discard_blks;
}

/* This should be covered by global mutex, &sit_i->sentry_lock */
static void f2fs_wait_discard_bio(struct f2fs_sb_info *sbi, block_t blkaddr)
{
	struct discard_cmd_control *dcc = SM_I(sbi)->dcc_info;
	struct discard_cmd *dc;
	bool need_wait = false;

	mutex_lock(&dcc->cmd_lock);
	dc = __lookup_discard_cmd(sbi, blkaddr);
	if (dc) {
		if (dc->state == D_PREP) {
			__punch_discard_cmd(sbi, dc, blkaddr);
		} else {
			dc->ref++;
			need_wait = true;
		}
	}
	mutex_unlock(&dcc->cmd_lock);

	if (need_wait)
		__wait_one_discard_bio(sbi, dc);
}

void f2fs_stop_discard_thread(struct f2fs_sb_info *sbi)
{
	struct discard_cmd_control *dcc = SM_I(sbi)->dcc_info;

	if (dcc && dcc->f2fs_issue_discard) {
		struct task_struct *discard_thread = dcc->f2fs_issue_discard;

		dcc->f2fs_issue_discard = NULL;
		kthread_stop(discard_thread);
	}
}

/**
 * f2fs_issue_discard_timeout() - Issue all discard cmd within UMOUNT_DISCARD_TIMEOUT
 * @sbi: the f2fs_sb_info data for discard cmd to issue
 *
 * When UMOUNT_DISCARD_TIMEOUT is exceeded, all remaining discard commands will be dropped
 *
 * Return true if issued all discard cmd or no discard cmd need issue, otherwise return false.
 */
bool f2fs_issue_discard_timeout(struct f2fs_sb_info *sbi)
{
	struct discard_cmd_control *dcc = SM_I(sbi)->dcc_info;
	struct discard_policy dpolicy;
	bool dropped;

	if (!atomic_read(&dcc->discard_cmd_cnt))
		return true;

	__init_discard_policy(sbi, &dpolicy, DPOLICY_UMOUNT,
					dcc->discard_granularity);
	__issue_discard_cmd(sbi, &dpolicy);
	dropped = __drop_discard_cmd(sbi);

	/* just to make sure there is no pending discard commands */
	__wait_all_discard_cmd(sbi, NULL);

	f2fs_bug_on(sbi, atomic_read(&dcc->discard_cmd_cnt));
	return !dropped;
}

static int issue_discard_thread(void *data)
{
	struct f2fs_sb_info *sbi = data;
	struct discard_cmd_control *dcc = SM_I(sbi)->dcc_info;
	wait_queue_head_t *q = &dcc->discard_wait_queue;
	struct discard_policy dpolicy;
	unsigned int wait_ms = dcc->min_discard_issue_time;
	int issued;

	set_freezable();

	do {
		wait_event_interruptible_timeout(*q,
				kthread_should_stop() || freezing(current) ||
				dcc->discard_wake,
				msecs_to_jiffies(wait_ms));

		if (sbi->gc_mode == GC_URGENT_HIGH ||
			!f2fs_available_free_memory(sbi, DISCARD_CACHE))
			__init_discard_policy(sbi, &dpolicy, DPOLICY_FORCE,
						MIN_DISCARD_GRANULARITY);
		else
			__init_discard_policy(sbi, &dpolicy, DPOLICY_BG,
						dcc->discard_granularity);

		if (dcc->discard_wake)
			dcc->discard_wake = false;

		/* clean up pending candidates before going to sleep */
		if (atomic_read(&dcc->queued_discard))
			__wait_all_discard_cmd(sbi, NULL);

		if (try_to_freeze())
			continue;
		if (f2fs_readonly(sbi->sb))
			continue;
		if (kthread_should_stop())
			return 0;
		if (is_sbi_flag_set(sbi, SBI_NEED_FSCK) ||
			!atomic_read(&dcc->discard_cmd_cnt)) {
			wait_ms = dpolicy.max_interval;
			continue;
		}

		sb_start_intwrite(sbi->sb);

		issued = __issue_discard_cmd(sbi, &dpolicy);
		if (issued > 0) {
			__wait_all_discard_cmd(sbi, &dpolicy);
			wait_ms = dpolicy.min_interval;
		} else if (issued == -1) {
			wait_ms = f2fs_time_to_wait(sbi, DISCARD_TIME);
			if (!wait_ms)
				wait_ms = dpolicy.mid_interval;
		} else {
			wait_ms = dpolicy.max_interval;
		}
		if (!atomic_read(&dcc->discard_cmd_cnt))
			wait_ms = dpolicy.max_interval;

		sb_end_intwrite(sbi->sb);

	} while (!kthread_should_stop());
	return 0;
}

#ifdef CONFIG_BLK_DEV_ZONED
static int __f2fs_issue_discard_zone(struct f2fs_sb_info *sbi,
		struct block_device *bdev, block_t blkstart, block_t blklen)
{
	sector_t sector, nr_sects;
	block_t lblkstart = blkstart;
	int devi = 0;
	u64 remainder = 0;

	if (f2fs_is_multi_device(sbi)) {
		devi = f2fs_target_device_index(sbi, blkstart);
		if (blkstart < FDEV(devi).start_blk ||
		    blkstart > FDEV(devi).end_blk) {
			f2fs_err(sbi, "Invalid block %x", blkstart);
			return -EIO;
		}
		blkstart -= FDEV(devi).start_blk;
	}

	/* For sequential zones, reset the zone write pointer */
	if (f2fs_blkz_is_seq(sbi, devi, blkstart)) {
		sector = SECTOR_FROM_BLOCK(blkstart);
		nr_sects = SECTOR_FROM_BLOCK(blklen);
		div64_u64_rem(sector, bdev_zone_sectors(bdev), &remainder);

		if (remainder || nr_sects != bdev_zone_sectors(bdev)) {
			f2fs_err(sbi, "(%d) %s: Unaligned zone reset attempted (block %x + %x)",
				 devi, sbi->s_ndevs ? FDEV(devi).path : "",
				 blkstart, blklen);
			return -EIO;
		}
		trace_f2fs_issue_reset_zone(bdev, blkstart);
		return blkdev_zone_mgmt(bdev, REQ_OP_ZONE_RESET,
					sector, nr_sects, GFP_NOFS);
	}

	/* For conventional zones, use regular discard if supported */
	__queue_discard_cmd(sbi, bdev, lblkstart, blklen);
	return 0;
}
#endif

static int __issue_discard_async(struct f2fs_sb_info *sbi,
		struct block_device *bdev, block_t blkstart, block_t blklen)
{
#ifdef CONFIG_BLK_DEV_ZONED
	if (f2fs_sb_has_blkzoned(sbi) && bdev_is_zoned(bdev))
		return __f2fs_issue_discard_zone(sbi, bdev, blkstart, blklen);
#endif
	__queue_discard_cmd(sbi, bdev, blkstart, blklen);
	return 0;
}

static int f2fs_issue_discard(struct f2fs_sb_info *sbi,
				block_t blkstart, block_t blklen)
{
	sector_t start = blkstart, len = 0;
	struct block_device *bdev;
	struct seg_entry *se;
	unsigned int offset;
	block_t i;
	int err = 0;

	bdev = f2fs_target_device(sbi, blkstart, NULL);

	for (i = blkstart; i < blkstart + blklen; i++, len++) {
		if (i != start) {
			struct block_device *bdev2 =
				f2fs_target_device(sbi, i, NULL);

			if (bdev2 != bdev) {
				err = __issue_discard_async(sbi, bdev,
						start, len);
				if (err)
					return err;
				bdev = bdev2;
				start = i;
				len = 0;
			}
		}

		se = get_seg_entry(sbi, GET_SEGNO(sbi, i));
		offset = GET_BLKOFF_FROM_SEG0(sbi, i);

		if (f2fs_block_unit_discard(sbi) &&
				!f2fs_test_and_set_bit(offset, se->discard_map))
			sbi->discard_blks--;
	}

	if (len)
		err = __issue_discard_async(sbi, bdev, start, len);
	return err;
}

static bool add_discard_addrs(struct f2fs_sb_info *sbi, struct cp_control *cpc,
							bool check_only)
{
	int entries = SIT_VBLOCK_MAP_SIZE / sizeof(unsigned long);
	int max_blocks = sbi->blocks_per_seg;
	struct seg_entry *se = get_seg_entry(sbi, cpc->trim_start);
	unsigned long *cur_map = (unsigned long *)se->cur_valid_map;
	unsigned long *ckpt_map = (unsigned long *)se->ckpt_valid_map;
	unsigned long *discard_map = (unsigned long *)se->discard_map;
	unsigned long *dmap = SIT_I(sbi)->tmp_map;
	unsigned int start = 0, end = -1;
	bool force = (cpc->reason & CP_DISCARD);
	struct discard_entry *de = NULL;
	struct list_head *head = &SM_I(sbi)->dcc_info->entry_list;
	int i;

	if (se->valid_blocks == max_blocks || !f2fs_hw_support_discard(sbi) ||
			!f2fs_block_unit_discard(sbi))
		return false;

	if (!force) {
		if (!f2fs_realtime_discard_enable(sbi) || !se->valid_blocks ||
			SM_I(sbi)->dcc_info->nr_discards >=
				SM_I(sbi)->dcc_info->max_discards)
			return false;
	}

	/* SIT_VBLOCK_MAP_SIZE should be multiple of sizeof(unsigned long) */
	for (i = 0; i < entries; i++)
		dmap[i] = force ? ~ckpt_map[i] & ~discard_map[i] :
				(cur_map[i] ^ ckpt_map[i]) & ckpt_map[i];

	while (force || SM_I(sbi)->dcc_info->nr_discards <=
				SM_I(sbi)->dcc_info->max_discards) {
		start = __find_rev_next_bit(dmap, max_blocks, end + 1);
		if (start >= max_blocks)
			break;

		end = __find_rev_next_zero_bit(dmap, max_blocks, start + 1);
		if (force && start && end != max_blocks
					&& (end - start) < cpc->trim_minlen)
			continue;

		if (check_only)
			return true;

		if (!de) {
			de = f2fs_kmem_cache_alloc(discard_entry_slab,
						GFP_F2FS_ZERO, true, NULL);
			de->start_blkaddr = START_BLOCK(sbi, cpc->trim_start);
			list_add_tail(&de->list, head);
		}

		for (i = start; i < end; i++)
			__set_bit_le(i, (void *)de->discard_map);

		SM_I(sbi)->dcc_info->nr_discards += end - start;
	}
	return false;
}

static void release_discard_addr(struct discard_entry *entry)
{
	list_del(&entry->list);
	kmem_cache_free(discard_entry_slab, entry);
}

void f2fs_release_discard_addrs(struct f2fs_sb_info *sbi)
{
	struct list_head *head = &(SM_I(sbi)->dcc_info->entry_list);
	struct discard_entry *entry, *this;

	/* drop caches */
	list_for_each_entry_safe(entry, this, head, list)
		release_discard_addr(entry);
}

/*
 * Should call f2fs_clear_prefree_segments after checkpoint is done.
 */
static void set_prefree_as_free_segments(struct f2fs_sb_info *sbi)
{
	struct dirty_seglist_info *dirty_i = DIRTY_I(sbi);
	unsigned int segno;

	mutex_lock(&dirty_i->seglist_lock);
	for_each_set_bit(segno, dirty_i->dirty_segmap[PRE], MAIN_SEGS(sbi))
		__set_test_and_free(sbi, segno, false);
	mutex_unlock(&dirty_i->seglist_lock);
}

void f2fs_clear_prefree_segments(struct f2fs_sb_info *sbi,
						struct cp_control *cpc)
{
	struct discard_cmd_control *dcc = SM_I(sbi)->dcc_info;
	struct list_head *head = &dcc->entry_list;
	struct discard_entry *entry, *this;
	struct dirty_seglist_info *dirty_i = DIRTY_I(sbi);
	unsigned long *prefree_map = dirty_i->dirty_segmap[PRE];
	unsigned int start = 0, end = -1;
	unsigned int secno, start_segno;
	bool force = (cpc->reason & CP_DISCARD);
	bool section_alignment = F2FS_OPTION(sbi).discard_unit ==
						DISCARD_UNIT_SECTION;

	if (f2fs_lfs_mode(sbi) && __is_large_section(sbi))
		section_alignment = true;

	mutex_lock(&dirty_i->seglist_lock);

	while (1) {
		int i;

		if (section_alignment && end != -1)
			end--;
		start = find_next_bit(prefree_map, MAIN_SEGS(sbi), end + 1);
		if (start >= MAIN_SEGS(sbi))
			break;
		end = find_next_zero_bit(prefree_map, MAIN_SEGS(sbi),
								start + 1);

		if (section_alignment) {
			start = rounddown(start, sbi->segs_per_sec);
			end = roundup(end, sbi->segs_per_sec);
		}

		for (i = start; i < end; i++) {
			if (test_and_clear_bit(i, prefree_map))
				dirty_i->nr_dirty[PRE]--;
		}

		if (!f2fs_realtime_discard_enable(sbi))
			continue;

		if (force && start >= cpc->trim_start &&
					(end - 1) <= cpc->trim_end)
			continue;

		/* Should cover 2MB zoned device for zone-based reset */
		if (!f2fs_sb_has_blkzoned(sbi) &&
		    (!f2fs_lfs_mode(sbi) || !__is_large_section(sbi))) {
			f2fs_issue_discard(sbi, START_BLOCK(sbi, start),
				(end - start) << sbi->log_blocks_per_seg);
			continue;
		}
next:
		secno = GET_SEC_FROM_SEG(sbi, start);
		start_segno = GET_SEG_FROM_SEC(sbi, secno);
		if (!IS_CURSEC(sbi, secno) &&
			!get_valid_blocks(sbi, start, true))
			f2fs_issue_discard(sbi, START_BLOCK(sbi, start_segno),
				sbi->segs_per_sec << sbi->log_blocks_per_seg);

		start = start_segno + sbi->segs_per_sec;
		if (start < end)
			goto next;
		else
			end = start - 1;
	}
	mutex_unlock(&dirty_i->seglist_lock);

	if (!f2fs_block_unit_discard(sbi))
		goto wakeup;

	/* send small discards */
	list_for_each_entry_safe(entry, this, head, list) {
		unsigned int cur_pos = 0, next_pos, len, total_len = 0;
		bool is_valid = test_bit_le(0, entry->discard_map);

find_next:
		if (is_valid) {
			next_pos = find_next_zero_bit_le(entry->discard_map,
					sbi->blocks_per_seg, cur_pos);
			len = next_pos - cur_pos;

			if (f2fs_sb_has_blkzoned(sbi) ||
			    (force && len < cpc->trim_minlen))
				goto skip;

			f2fs_issue_discard(sbi, entry->start_blkaddr + cur_pos,
									len);
			total_len += len;
		} else {
			next_pos = find_next_bit_le(entry->discard_map,
					sbi->blocks_per_seg, cur_pos);
		}
skip:
		cur_pos = next_pos;
		is_valid = !is_valid;

		if (cur_pos < sbi->blocks_per_seg)
			goto find_next;

		release_discard_addr(entry);
		dcc->nr_discards -= total_len;
	}

wakeup:
	wake_up_discard_thread(sbi, false);
}

int f2fs_start_discard_thread(struct f2fs_sb_info *sbi)
{
	dev_t dev = sbi->sb->s_bdev->bd_dev;
	struct discard_cmd_control *dcc = SM_I(sbi)->dcc_info;
	int err = 0;

	if (!f2fs_realtime_discard_enable(sbi))
		return 0;

	dcc->f2fs_issue_discard = kthread_run(issue_discard_thread, sbi,
				"f2fs_discard-%u:%u", MAJOR(dev), MINOR(dev));
	if (IS_ERR(dcc->f2fs_issue_discard)) {
		err = PTR_ERR(dcc->f2fs_issue_discard);
		dcc->f2fs_issue_discard = NULL;
	}

	return err;
}

static int create_discard_cmd_control(struct f2fs_sb_info *sbi)
{
	struct discard_cmd_control *dcc;
	int err = 0, i;

	if (SM_I(sbi)->dcc_info) {
		dcc = SM_I(sbi)->dcc_info;
		goto init_thread;
	}

	dcc = f2fs_kzalloc(sbi, sizeof(struct discard_cmd_control), GFP_KERNEL);
	if (!dcc)
		return -ENOMEM;

	dcc->discard_io_aware_gran = MAX_PLIST_NUM;
	dcc->discard_granularity = DEFAULT_DISCARD_GRANULARITY;
	dcc->max_ordered_discard = DEFAULT_MAX_ORDERED_DISCARD_GRANULARITY;
	if (F2FS_OPTION(sbi).discard_unit == DISCARD_UNIT_SEGMENT)
		dcc->discard_granularity = sbi->blocks_per_seg;
	else if (F2FS_OPTION(sbi).discard_unit == DISCARD_UNIT_SECTION)
		dcc->discard_granularity = BLKS_PER_SEC(sbi);

	INIT_LIST_HEAD(&dcc->entry_list);
	for (i = 0; i < MAX_PLIST_NUM; i++)
		INIT_LIST_HEAD(&dcc->pend_list[i]);
	INIT_LIST_HEAD(&dcc->wait_list);
	INIT_LIST_HEAD(&dcc->fstrim_list);
	mutex_init(&dcc->cmd_lock);
	atomic_set(&dcc->issued_discard, 0);
	atomic_set(&dcc->queued_discard, 0);
	atomic_set(&dcc->discard_cmd_cnt, 0);
	dcc->nr_discards = 0;
	dcc->max_discards = MAIN_SEGS(sbi) << sbi->log_blocks_per_seg;
	dcc->max_discard_request = DEF_MAX_DISCARD_REQUEST;
	dcc->min_discard_issue_time = DEF_MIN_DISCARD_ISSUE_TIME;
	dcc->mid_discard_issue_time = DEF_MID_DISCARD_ISSUE_TIME;
	dcc->max_discard_issue_time = DEF_MAX_DISCARD_ISSUE_TIME;
	dcc->discard_urgent_util = DEF_DISCARD_URGENT_UTIL;
	dcc->undiscard_blks = 0;
	dcc->next_pos = 0;
	dcc->root = RB_ROOT_CACHED;
	dcc->rbtree_check = false;

	init_waitqueue_head(&dcc->discard_wait_queue);
	SM_I(sbi)->dcc_info = dcc;
init_thread:
	err = f2fs_start_discard_thread(sbi);
	if (err) {
		kfree(dcc);
		SM_I(sbi)->dcc_info = NULL;
	}

	return err;
}

static void destroy_discard_cmd_control(struct f2fs_sb_info *sbi)
{
	struct discard_cmd_control *dcc = SM_I(sbi)->dcc_info;

	if (!dcc)
		return;

	f2fs_stop_discard_thread(sbi);

	/*
	 * Recovery can cache discard commands, so in error path of
	 * fill_super(), it needs to give a chance to handle them.
	 */
	f2fs_issue_discard_timeout(sbi);

	kfree(dcc);
	SM_I(sbi)->dcc_info = NULL;
}

static bool __mark_sit_entry_dirty(struct f2fs_sb_info *sbi, unsigned int segno)
{
	struct sit_info *sit_i = SIT_I(sbi);

	if (!__test_and_set_bit(segno, sit_i->dirty_sentries_bitmap)) {
		sit_i->dirty_sentries++;
		return false;
	}

	return true;
}

static void __set_sit_entry_type(struct f2fs_sb_info *sbi, int type,
					unsigned int segno, int modified)
{
	struct seg_entry *se = get_seg_entry(sbi, segno);

	se->type = type;
	if (modified)
		__mark_sit_entry_dirty(sbi, segno);
}

static inline unsigned long long get_segment_mtime(struct f2fs_sb_info *sbi,
								block_t blkaddr)
{
	unsigned int segno = GET_SEGNO(sbi, blkaddr);

	if (segno == NULL_SEGNO)
		return 0;
	return get_seg_entry(sbi, segno)->mtime;
}

static void update_segment_mtime(struct f2fs_sb_info *sbi, block_t blkaddr,
						unsigned long long old_mtime)
{
	struct seg_entry *se;
	unsigned int segno = GET_SEGNO(sbi, blkaddr);
	unsigned long long ctime = get_mtime(sbi, false);
	unsigned long long mtime = old_mtime ? old_mtime : ctime;

	if (segno == NULL_SEGNO)
		return;

	se = get_seg_entry(sbi, segno);

	if (!se->mtime)
		se->mtime = mtime;
	else
		se->mtime = div_u64(se->mtime * se->valid_blocks + mtime,
						se->valid_blocks + 1);

	if (ctime > SIT_I(sbi)->max_mtime)
		SIT_I(sbi)->max_mtime = ctime;
}

static void update_sit_entry(struct f2fs_sb_info *sbi, block_t blkaddr, int del)
{
	struct seg_entry *se;
	unsigned int segno, offset;
	long int new_vblocks;
	bool exist;
#ifdef CONFIG_F2FS_CHECK_FS
	bool mir_exist;
#endif

	segno = GET_SEGNO(sbi, blkaddr);
	if (segno == NULL_SEGNO)
		return;

	se = get_seg_entry(sbi, segno);
	new_vblocks = se->valid_blocks + del;
	offset = GET_BLKOFF_FROM_SEG0(sbi, blkaddr);

	f2fs_bug_on(sbi, (new_vblocks < 0 ||
			(new_vblocks > f2fs_usable_blks_in_seg(sbi, segno))));

	se->valid_blocks = new_vblocks;

	/* Update valid block bitmap */
	if (del > 0) {
		exist = f2fs_test_and_set_bit(offset, se->cur_valid_map);
#ifdef CONFIG_F2FS_CHECK_FS
		mir_exist = f2fs_test_and_set_bit(offset,
						se->cur_valid_map_mir);
		if (unlikely(exist != mir_exist)) {
			f2fs_err(sbi, "Inconsistent error when setting bitmap, blk:%u, old bit:%d",
				 blkaddr, exist);
			f2fs_bug_on(sbi, 1);
		}
#endif
		if (unlikely(exist)) {
			f2fs_err(sbi, "Bitmap was wrongly set, blk:%u",
				 blkaddr);
			f2fs_bug_on(sbi, 1);
			se->valid_blocks--;
			del = 0;
		}

		if (f2fs_block_unit_discard(sbi) &&
				!f2fs_test_and_set_bit(offset, se->discard_map))
			sbi->discard_blks--;

		/*
		 * SSR should never reuse block which is checkpointed
		 * or newly invalidated.
		 */
		if (!is_sbi_flag_set(sbi, SBI_CP_DISABLED)) {
			if (!f2fs_test_and_set_bit(offset, se->ckpt_valid_map))
				se->ckpt_valid_blocks++;
		}
	} else {
		exist = f2fs_test_and_clear_bit(offset, se->cur_valid_map);
#ifdef CONFIG_F2FS_CHECK_FS
		mir_exist = f2fs_test_and_clear_bit(offset,
						se->cur_valid_map_mir);
		if (unlikely(exist != mir_exist)) {
			f2fs_err(sbi, "Inconsistent error when clearing bitmap, blk:%u, old bit:%d",
				 blkaddr, exist);
			f2fs_bug_on(sbi, 1);
		}
#endif
		if (unlikely(!exist)) {
			f2fs_err(sbi, "Bitmap was wrongly cleared, blk:%u",
				 blkaddr);
			f2fs_bug_on(sbi, 1);
			se->valid_blocks++;
			del = 0;
		} else if (unlikely(is_sbi_flag_set(sbi, SBI_CP_DISABLED))) {
			/*
			 * If checkpoints are off, we must not reuse data that
			 * was used in the previous checkpoint. If it was used
			 * before, we must track that to know how much space we
			 * really have.
			 */
			if (f2fs_test_bit(offset, se->ckpt_valid_map)) {
				spin_lock(&sbi->stat_lock);
				sbi->unusable_block_count++;
				spin_unlock(&sbi->stat_lock);
			}
		}

		if (f2fs_block_unit_discard(sbi) &&
			f2fs_test_and_clear_bit(offset, se->discard_map))
			sbi->discard_blks++;
	}
	if (!f2fs_test_bit(offset, se->ckpt_valid_map))
		se->ckpt_valid_blocks += del;

	__mark_sit_entry_dirty(sbi, segno);

	/* update total number of valid blocks to be written in ckpt area */
	SIT_I(sbi)->written_valid_blocks += del;

	if (__is_large_section(sbi))
		get_sec_entry(sbi, segno)->valid_blocks += del;
}

void f2fs_invalidate_blocks(struct f2fs_sb_info *sbi, block_t addr)
{
	unsigned int segno = GET_SEGNO(sbi, addr);
	struct sit_info *sit_i = SIT_I(sbi);

	f2fs_bug_on(sbi, addr == NULL_ADDR);
	if (addr == NEW_ADDR || addr == COMPRESS_ADDR)
		return;

	invalidate_mapping_pages(META_MAPPING(sbi), addr, addr);
	f2fs_invalidate_compress_page(sbi, addr);

	/* add it into sit main buffer */
	down_write(&sit_i->sentry_lock);

	update_segment_mtime(sbi, addr, 0);
	update_sit_entry(sbi, addr, -1);

	/* add it into dirty seglist */
	locate_dirty_segment(sbi, segno);

	up_write(&sit_i->sentry_lock);
}

bool f2fs_is_checkpointed_data(struct f2fs_sb_info *sbi, block_t blkaddr)
{
	struct sit_info *sit_i = SIT_I(sbi);
	unsigned int segno, offset;
	struct seg_entry *se;
	bool is_cp = false;

	if (!__is_valid_data_blkaddr(blkaddr))
		return true;

	down_read(&sit_i->sentry_lock);

	segno = GET_SEGNO(sbi, blkaddr);
	se = get_seg_entry(sbi, segno);
	offset = GET_BLKOFF_FROM_SEG0(sbi, blkaddr);

	if (f2fs_test_bit(offset, se->ckpt_valid_map))
		is_cp = true;

	up_read(&sit_i->sentry_lock);

	return is_cp;
}

static unsigned short f2fs_curseg_valid_blocks(struct f2fs_sb_info *sbi, int type)
{
	struct curseg_info *curseg = CURSEG_I(sbi, type);

	if (sbi->ckpt->alloc_type[type] == SSR)
		return sbi->blocks_per_seg;
	return curseg->next_blkoff;
}

/*
 * Calculate the number of current summary pages for writing
 */
int f2fs_npages_for_summary_flush(struct f2fs_sb_info *sbi, bool for_ra)
{
	int valid_sum_count = 0;
	int i, sum_in_page;

	for (i = CURSEG_HOT_DATA; i <= CURSEG_COLD_DATA; i++) {
		if (sbi->ckpt->alloc_type[i] != SSR && for_ra)
			valid_sum_count +=
				le16_to_cpu(F2FS_CKPT(sbi)->cur_data_blkoff[i]);
		else
			valid_sum_count += f2fs_curseg_valid_blocks(sbi, i);
	}

	sum_in_page = (PAGE_SIZE - 2 * SUM_JOURNAL_SIZE -
			SUM_FOOTER_SIZE) / SUMMARY_SIZE;
	if (valid_sum_count <= sum_in_page)
		return 1;
	else if ((valid_sum_count - sum_in_page) <=
		(PAGE_SIZE - SUM_FOOTER_SIZE) / SUMMARY_SIZE)
		return 2;
	return 3;
}

/*
 * Caller should put this summary page
 */
struct page *f2fs_get_sum_page(struct f2fs_sb_info *sbi, unsigned int segno)
{
	if (unlikely(f2fs_cp_error(sbi)))
		return ERR_PTR(-EIO);
	return f2fs_get_meta_page_retry(sbi, GET_SUM_BLOCK(sbi, segno));
}

void f2fs_update_meta_page(struct f2fs_sb_info *sbi,
					void *src, block_t blk_addr)
{
	struct page *page = f2fs_grab_meta_page(sbi, blk_addr);

	memcpy(page_address(page), src, PAGE_SIZE);
	set_page_dirty(page);
	f2fs_put_page(page, 1);
}

static void write_sum_page(struct f2fs_sb_info *sbi,
			struct f2fs_summary_block *sum_blk, block_t blk_addr)
{
	f2fs_update_meta_page(sbi, (void *)sum_blk, blk_addr);
}

static void write_current_sum_page(struct f2fs_sb_info *sbi,
						int type, block_t blk_addr)
{
	struct curseg_info *curseg = CURSEG_I(sbi, type);
	struct page *page = f2fs_grab_meta_page(sbi, blk_addr);
	struct f2fs_summary_block *src = curseg->sum_blk;
	struct f2fs_summary_block *dst;

	dst = (struct f2fs_summary_block *)page_address(page);
	memset(dst, 0, PAGE_SIZE);

	mutex_lock(&curseg->curseg_mutex);

	down_read(&curseg->journal_rwsem);
	memcpy(&dst->journal, curseg->journal, SUM_JOURNAL_SIZE);
	up_read(&curseg->journal_rwsem);

	memcpy(dst->entries, src->entries, SUM_ENTRY_SIZE);
	memcpy(&dst->footer, &src->footer, SUM_FOOTER_SIZE);

	mutex_unlock(&curseg->curseg_mutex);

	set_page_dirty(page);
	f2fs_put_page(page, 1);
}

static int is_next_segment_free(struct f2fs_sb_info *sbi,
				struct curseg_info *curseg, int type)
{
	unsigned int segno = curseg->segno + 1;
	struct free_segmap_info *free_i = FREE_I(sbi);

	if (segno < MAIN_SEGS(sbi) && segno % sbi->segs_per_sec)
		return !test_bit(segno, free_i->free_segmap);
	return 0;
}

/*
 * Find a new segment from the free segments bitmap to right order
 * This function should be returned with success, otherwise BUG
 */
static int get_new_segment(struct f2fs_sb_info *sbi,
			unsigned int *newseg, bool new_sec)
{
	struct free_segmap_info *free_i = FREE_I(sbi);
	unsigned int segno, secno, zoneno;
	unsigned int total_zones = MAIN_SECS(sbi) / sbi->secs_per_zone;
	unsigned int hint = GET_SEC_FROM_SEG(sbi, *newseg);
	unsigned int old_zoneno = GET_ZONE_FROM_SEG(sbi, *newseg);
	bool init = true;
	int i;
	int ret = 0;

	spin_lock(&free_i->segmap_lock);

	if (!new_sec && ((*newseg + 1) % sbi->segs_per_sec)) {
		segno = find_next_zero_bit(free_i->free_segmap,
			GET_SEG_FROM_SEC(sbi, hint + 1), *newseg + 1);
		if (segno < GET_SEG_FROM_SEC(sbi, hint + 1))
			goto got_it;
	}
find_other_zone:
	secno = find_next_zero_bit(free_i->free_secmap, MAIN_SECS(sbi), hint);
	if (secno >= MAIN_SECS(sbi)) {
		secno = find_first_zero_bit(free_i->free_secmap,
							MAIN_SECS(sbi));
		if (secno >= MAIN_SECS(sbi)) {
			ret = -ENOSPC;
			goto out_unlock;
		}
	}
	segno = GET_SEG_FROM_SEC(sbi, secno);
	zoneno = GET_ZONE_FROM_SEC(sbi, secno);

	/* give up on finding another zone */
	if (!init)
		goto got_it;
	if (sbi->secs_per_zone == 1)
		goto got_it;
	if (zoneno == old_zoneno)
		goto got_it;
	for (i = 0; i < NR_CURSEG_TYPE; i++)
		if (CURSEG_I(sbi, i)->zone == zoneno)
			break;

	if (i < NR_CURSEG_TYPE) {
		/* zone is in user, try another */
		if (zoneno + 1 >= total_zones)
			hint = 0;
		else
			hint = (zoneno + 1) * sbi->secs_per_zone;
		init = false;
		goto find_other_zone;
	}
got_it:
	/* set it as dirty segment in free segmap */
	f2fs_bug_on(sbi, test_bit(segno, free_i->free_segmap));
	__set_inuse(sbi, segno);
	*newseg = segno;
out_unlock:
	spin_unlock(&free_i->segmap_lock);

	if (ret) {
		f2fs_stop_checkpoint(sbi, false, STOP_CP_REASON_NO_SEGMENT);
		f2fs_bug_on(sbi, 1);
	}
	return ret;
}

static void reset_curseg(struct f2fs_sb_info *sbi, int type, int modified)
{
	struct curseg_info *curseg = CURSEG_I(sbi, type);
	struct summary_footer *sum_footer;
	unsigned short seg_type = curseg->seg_type;

	/* only happen when get_new_segment() fails */
	if (curseg->next_segno == NULL_SEGNO)
		return;

	curseg->inited = true;
	curseg->segno = curseg->next_segno;
	curseg->zone = GET_ZONE_FROM_SEG(sbi, curseg->segno);
	curseg->next_blkoff = 0;
	curseg->next_segno = NULL_SEGNO;

	sum_footer = &(curseg->sum_blk->footer);
	memset(sum_footer, 0, sizeof(struct summary_footer));

	sanity_check_seg_type(sbi, seg_type);

	if (IS_DATASEG(seg_type))
		SET_SUM_TYPE(sum_footer, SUM_TYPE_DATA);
	if (IS_NODESEG(seg_type))
		SET_SUM_TYPE(sum_footer, SUM_TYPE_NODE);
	__set_sit_entry_type(sbi, seg_type, curseg->segno, modified);
}

static unsigned int __get_next_segno(struct f2fs_sb_info *sbi, int type)
{
	struct curseg_info *curseg = CURSEG_I(sbi, type);
	unsigned short seg_type = curseg->seg_type;

	sanity_check_seg_type(sbi, seg_type);
	if (f2fs_need_rand_seg(sbi))
		return prandom_u32_max(MAIN_SECS(sbi) * sbi->segs_per_sec);

	/* if segs_per_sec is large than 1, we need to keep original policy. */
	if (__is_large_section(sbi))
		return curseg->segno;

	/* inmem log may not locate on any segment after mount */
	if (!curseg->inited)
		return 0;

	if (unlikely(is_sbi_flag_set(sbi, SBI_CP_DISABLED)))
		return 0;

	if (seg_type == CURSEG_HOT_DATA || IS_NODESEG(seg_type))
		return 0;

	if (SIT_I(sbi)->last_victim[ALLOC_NEXT])
		return SIT_I(sbi)->last_victim[ALLOC_NEXT];

	/* find segments from 0 to reuse freed segments */
	if (F2FS_OPTION(sbi).alloc_mode == ALLOC_MODE_REUSE)
		return 0;

	return curseg->segno;
}

/*
 * Allocate a current working segment.
 * This function always allocates a free segment in LFS manner.
 */
static void new_curseg(struct f2fs_sb_info *sbi, int type, bool new_sec)
{
	struct curseg_info *curseg = CURSEG_I(sbi, type);
	unsigned int segno = curseg->segno;

	if (curseg->inited)
		write_sum_page(sbi, curseg->sum_blk, GET_SUM_BLOCK(sbi, segno));
	segno = __get_next_segno(sbi, type);
	if (get_new_segment(sbi, &segno, new_sec)) {
		curseg->segno = NULL_SEGNO;
		return;
	}

	curseg->next_segno = segno;
	reset_curseg(sbi, type, 1);
	curseg->alloc_type = LFS;
	if (F2FS_OPTION(sbi).fs_mode == FS_MODE_FRAGMENT_BLK)
		curseg->fragment_remained_chunk =
				prandom_u32_max(sbi->max_fragment_chunk) + 1;
}

static int __next_free_blkoff(struct f2fs_sb_info *sbi,
					int segno, block_t start)
{
	struct seg_entry *se = get_seg_entry(sbi, segno);
	int entries = SIT_VBLOCK_MAP_SIZE / sizeof(unsigned long);
	unsigned long *target_map = SIT_I(sbi)->tmp_map;
	unsigned long *ckpt_map = (unsigned long *)se->ckpt_valid_map;
	unsigned long *cur_map = (unsigned long *)se->cur_valid_map;
	int i;

	for (i = 0; i < entries; i++)
		target_map[i] = ckpt_map[i] | cur_map[i];

	return __find_rev_next_zero_bit(target_map, sbi->blocks_per_seg, start);
}

static int f2fs_find_next_ssr_block(struct f2fs_sb_info *sbi,
		struct curseg_info *seg)
{
	return __next_free_blkoff(sbi, seg->segno, seg->next_blkoff + 1);
}

bool f2fs_segment_has_free_slot(struct f2fs_sb_info *sbi, int segno)
{
	return __next_free_blkoff(sbi, segno, 0) < sbi->blocks_per_seg;
}

/*
 * This function always allocates a used segment(from dirty seglist) by SSR
 * manner, so it should recover the existing segment information of valid blocks
 */
static void change_curseg(struct f2fs_sb_info *sbi, int type)
{
	struct dirty_seglist_info *dirty_i = DIRTY_I(sbi);
	struct curseg_info *curseg = CURSEG_I(sbi, type);
	unsigned int new_segno = curseg->next_segno;
	struct f2fs_summary_block *sum_node;
	struct page *sum_page;

<<<<<<< HEAD
	write_sum_page(sbi, curseg->sum_blk, GET_SUM_BLOCK(sbi, curseg->segno));
=======
	if (curseg->inited)
		write_sum_page(sbi, curseg->sum_blk, GET_SUM_BLOCK(sbi, curseg->segno));
>>>>>>> 749a916a

	__set_test_and_inuse(sbi, new_segno);

	mutex_lock(&dirty_i->seglist_lock);
	__remove_dirty_segment(sbi, new_segno, PRE);
	__remove_dirty_segment(sbi, new_segno, DIRTY);
	mutex_unlock(&dirty_i->seglist_lock);

	reset_curseg(sbi, type, 1);
	curseg->alloc_type = SSR;
	curseg->next_blkoff = __next_free_blkoff(sbi, curseg->segno, 0);

	sum_page = f2fs_get_sum_page(sbi, new_segno);
	if (IS_ERR(sum_page)) {
		/* GC won't be able to use stale summary pages by cp_error */
		memset(curseg->sum_blk, 0, SUM_ENTRY_SIZE);
		return;
	}
	sum_node = (struct f2fs_summary_block *)page_address(sum_page);
	memcpy(curseg->sum_blk, sum_node, SUM_ENTRY_SIZE);
	f2fs_put_page(sum_page, 1);
}

static int get_ssr_segment(struct f2fs_sb_info *sbi, int type,
				int alloc_mode, unsigned long long age);

static void get_atssr_segment(struct f2fs_sb_info *sbi, int type,
					int target_type, int alloc_mode,
					unsigned long long age)
{
	struct curseg_info *curseg = CURSEG_I(sbi, type);

	curseg->seg_type = target_type;

	if (get_ssr_segment(sbi, type, alloc_mode, age)) {
		struct seg_entry *se = get_seg_entry(sbi, curseg->next_segno);

		curseg->seg_type = se->type;
		change_curseg(sbi, type);
	} else {
		/* allocate cold segment by default */
		curseg->seg_type = CURSEG_COLD_DATA;
		new_curseg(sbi, type, true);
	}
	stat_inc_seg_type(sbi, curseg);
}

static void __f2fs_init_atgc_curseg(struct f2fs_sb_info *sbi)
{
	struct curseg_info *curseg = CURSEG_I(sbi, CURSEG_ALL_DATA_ATGC);

	if (!sbi->am.atgc_enabled)
		return;

	f2fs_down_read(&SM_I(sbi)->curseg_lock);

	mutex_lock(&curseg->curseg_mutex);
	down_write(&SIT_I(sbi)->sentry_lock);

	get_atssr_segment(sbi, CURSEG_ALL_DATA_ATGC, CURSEG_COLD_DATA, SSR, 0);

	up_write(&SIT_I(sbi)->sentry_lock);
	mutex_unlock(&curseg->curseg_mutex);

	f2fs_up_read(&SM_I(sbi)->curseg_lock);

}
void f2fs_init_inmem_curseg(struct f2fs_sb_info *sbi)
{
	__f2fs_init_atgc_curseg(sbi);
}

static void __f2fs_save_inmem_curseg(struct f2fs_sb_info *sbi, int type)
{
	struct curseg_info *curseg = CURSEG_I(sbi, type);

	mutex_lock(&curseg->curseg_mutex);
	if (!curseg->inited)
		goto out;

	if (get_valid_blocks(sbi, curseg->segno, false)) {
		write_sum_page(sbi, curseg->sum_blk,
				GET_SUM_BLOCK(sbi, curseg->segno));
	} else {
		mutex_lock(&DIRTY_I(sbi)->seglist_lock);
		__set_test_and_free(sbi, curseg->segno, true);
		mutex_unlock(&DIRTY_I(sbi)->seglist_lock);
	}
out:
	mutex_unlock(&curseg->curseg_mutex);
}

void f2fs_save_inmem_curseg(struct f2fs_sb_info *sbi)
{
	__f2fs_save_inmem_curseg(sbi, CURSEG_COLD_DATA_PINNED);

	if (sbi->am.atgc_enabled)
		__f2fs_save_inmem_curseg(sbi, CURSEG_ALL_DATA_ATGC);
}

static void __f2fs_restore_inmem_curseg(struct f2fs_sb_info *sbi, int type)
{
	struct curseg_info *curseg = CURSEG_I(sbi, type);

	mutex_lock(&curseg->curseg_mutex);
	if (!curseg->inited)
		goto out;
	if (get_valid_blocks(sbi, curseg->segno, false))
		goto out;

	mutex_lock(&DIRTY_I(sbi)->seglist_lock);
	__set_test_and_inuse(sbi, curseg->segno);
	mutex_unlock(&DIRTY_I(sbi)->seglist_lock);
out:
	mutex_unlock(&curseg->curseg_mutex);
}

void f2fs_restore_inmem_curseg(struct f2fs_sb_info *sbi)
{
	__f2fs_restore_inmem_curseg(sbi, CURSEG_COLD_DATA_PINNED);

	if (sbi->am.atgc_enabled)
		__f2fs_restore_inmem_curseg(sbi, CURSEG_ALL_DATA_ATGC);
}

static int get_ssr_segment(struct f2fs_sb_info *sbi, int type,
				int alloc_mode, unsigned long long age)
{
	struct curseg_info *curseg = CURSEG_I(sbi, type);
	unsigned segno = NULL_SEGNO;
	unsigned short seg_type = curseg->seg_type;
	int i, cnt;
	bool reversed = false;

	sanity_check_seg_type(sbi, seg_type);

	/* f2fs_need_SSR() already forces to do this */
	if (!f2fs_get_victim(sbi, &segno, BG_GC, seg_type, alloc_mode, age)) {
		curseg->next_segno = segno;
		return 1;
	}

	/* For node segments, let's do SSR more intensively */
	if (IS_NODESEG(seg_type)) {
		if (seg_type >= CURSEG_WARM_NODE) {
			reversed = true;
			i = CURSEG_COLD_NODE;
		} else {
			i = CURSEG_HOT_NODE;
		}
		cnt = NR_CURSEG_NODE_TYPE;
	} else {
		if (seg_type >= CURSEG_WARM_DATA) {
			reversed = true;
			i = CURSEG_COLD_DATA;
		} else {
			i = CURSEG_HOT_DATA;
		}
		cnt = NR_CURSEG_DATA_TYPE;
	}

	for (; cnt-- > 0; reversed ? i-- : i++) {
		if (i == seg_type)
			continue;
		if (!f2fs_get_victim(sbi, &segno, BG_GC, i, alloc_mode, age)) {
			curseg->next_segno = segno;
			return 1;
		}
	}

	/* find valid_blocks=0 in dirty list */
	if (unlikely(is_sbi_flag_set(sbi, SBI_CP_DISABLED))) {
		segno = get_free_segment(sbi);
		if (segno != NULL_SEGNO) {
			curseg->next_segno = segno;
			return 1;
		}
	}
	return 0;
}

static bool need_new_seg(struct f2fs_sb_info *sbi, int type)
{
	struct curseg_info *curseg = CURSEG_I(sbi, type);

	if (!is_set_ckpt_flags(sbi, CP_CRC_RECOVERY_FLAG) &&
	    curseg->seg_type == CURSEG_WARM_NODE)
		return true;
	if (curseg->alloc_type == LFS &&
	    is_next_segment_free(sbi, curseg, type) &&
	    likely(!is_sbi_flag_set(sbi, SBI_CP_DISABLED)))
		return true;
	if (!f2fs_need_SSR(sbi) || !get_ssr_segment(sbi, type, SSR, 0))
		return true;
	return false;
}

void f2fs_allocate_segment_for_resize(struct f2fs_sb_info *sbi, int type,
					unsigned int start, unsigned int end)
{
	struct curseg_info *curseg = CURSEG_I(sbi, type);
	unsigned int segno;

	f2fs_down_read(&SM_I(sbi)->curseg_lock);
	mutex_lock(&curseg->curseg_mutex);
	down_write(&SIT_I(sbi)->sentry_lock);

	segno = CURSEG_I(sbi, type)->segno;
	if (segno < start || segno > end)
		goto unlock;

	if (f2fs_need_SSR(sbi) && get_ssr_segment(sbi, type, SSR, 0))
		change_curseg(sbi, type);
	else
		new_curseg(sbi, type, true);

	stat_inc_seg_type(sbi, curseg);

	locate_dirty_segment(sbi, segno);
unlock:
	up_write(&SIT_I(sbi)->sentry_lock);

	if (segno != curseg->segno)
		f2fs_notice(sbi, "For resize: curseg of type %d: %u ==> %u",
			    type, segno, curseg->segno);

	mutex_unlock(&curseg->curseg_mutex);
	f2fs_up_read(&SM_I(sbi)->curseg_lock);
}

static void __allocate_new_segment(struct f2fs_sb_info *sbi, int type,
						bool new_sec, bool force)
{
	struct curseg_info *curseg = CURSEG_I(sbi, type);
	unsigned int old_segno;

	if (!force && curseg->inited &&
	    !curseg->next_blkoff &&
	    !get_valid_blocks(sbi, curseg->segno, new_sec) &&
	    !get_ckpt_valid_blocks(sbi, curseg->segno, new_sec))
		return;

	old_segno = curseg->segno;
	new_curseg(sbi, type, true);
	stat_inc_seg_type(sbi, curseg);
	locate_dirty_segment(sbi, old_segno);
}

void f2fs_allocate_new_section(struct f2fs_sb_info *sbi, int type, bool force)
{
	f2fs_down_read(&SM_I(sbi)->curseg_lock);
	down_write(&SIT_I(sbi)->sentry_lock);
	__allocate_new_segment(sbi, type, true, force);
	up_write(&SIT_I(sbi)->sentry_lock);
	f2fs_up_read(&SM_I(sbi)->curseg_lock);
}

void f2fs_allocate_new_segments(struct f2fs_sb_info *sbi)
{
	int i;

	f2fs_down_read(&SM_I(sbi)->curseg_lock);
	down_write(&SIT_I(sbi)->sentry_lock);
	for (i = CURSEG_HOT_DATA; i <= CURSEG_COLD_DATA; i++)
		__allocate_new_segment(sbi, i, false, false);
	up_write(&SIT_I(sbi)->sentry_lock);
	f2fs_up_read(&SM_I(sbi)->curseg_lock);
}

bool f2fs_exist_trim_candidates(struct f2fs_sb_info *sbi,
						struct cp_control *cpc)
{
	__u64 trim_start = cpc->trim_start;
	bool has_candidate = false;

	down_write(&SIT_I(sbi)->sentry_lock);
	for (; cpc->trim_start <= cpc->trim_end; cpc->trim_start++) {
		if (add_discard_addrs(sbi, cpc, true)) {
			has_candidate = true;
			break;
		}
	}
	up_write(&SIT_I(sbi)->sentry_lock);

	cpc->trim_start = trim_start;
	return has_candidate;
}

static unsigned int __issue_discard_cmd_range(struct f2fs_sb_info *sbi,
					struct discard_policy *dpolicy,
					unsigned int start, unsigned int end)
{
	struct discard_cmd_control *dcc = SM_I(sbi)->dcc_info;
	struct discard_cmd *prev_dc = NULL, *next_dc = NULL;
	struct rb_node **insert_p = NULL, *insert_parent = NULL;
	struct discard_cmd *dc;
	struct blk_plug plug;
	int issued;
	unsigned int trimmed = 0;

next:
	issued = 0;

	mutex_lock(&dcc->cmd_lock);
	if (unlikely(dcc->rbtree_check))
		f2fs_bug_on(sbi, !f2fs_check_discard_tree(sbi));

	dc = __lookup_discard_cmd_ret(&dcc->root, start,
				&prev_dc, &next_dc, &insert_p, &insert_parent);
	if (!dc)
		dc = next_dc;

	blk_start_plug(&plug);

	while (dc && dc->di.lstart <= end) {
		struct rb_node *node;
		int err = 0;

		if (dc->di.len < dpolicy->granularity)
			goto skip;

		if (dc->state != D_PREP) {
			list_move_tail(&dc->list, &dcc->fstrim_list);
			goto skip;
		}

		err = __submit_discard_cmd(sbi, dpolicy, dc, &issued);

		if (issued >= dpolicy->max_requests) {
			start = dc->di.lstart + dc->di.len;

			if (err)
				__remove_discard_cmd(sbi, dc);

			blk_finish_plug(&plug);
			mutex_unlock(&dcc->cmd_lock);
			trimmed += __wait_all_discard_cmd(sbi, NULL);
			f2fs_io_schedule_timeout(DEFAULT_IO_TIMEOUT);
			goto next;
		}
skip:
		node = rb_next(&dc->rb_node);
		if (err)
			__remove_discard_cmd(sbi, dc);
		dc = rb_entry_safe(node, struct discard_cmd, rb_node);

		if (fatal_signal_pending(current))
			break;
	}

	blk_finish_plug(&plug);
	mutex_unlock(&dcc->cmd_lock);

	return trimmed;
}

int f2fs_trim_fs(struct f2fs_sb_info *sbi, struct fstrim_range *range)
{
	__u64 start = F2FS_BYTES_TO_BLK(range->start);
	__u64 end = start + F2FS_BYTES_TO_BLK(range->len) - 1;
	unsigned int start_segno, end_segno;
	block_t start_block, end_block;
	struct cp_control cpc;
	struct discard_policy dpolicy;
	unsigned long long trimmed = 0;
	int err = 0;
	bool need_align = f2fs_lfs_mode(sbi) && __is_large_section(sbi);

	if (start >= MAX_BLKADDR(sbi) || range->len < sbi->blocksize)
		return -EINVAL;

	if (end < MAIN_BLKADDR(sbi))
		goto out;

	if (is_sbi_flag_set(sbi, SBI_NEED_FSCK)) {
		f2fs_warn(sbi, "Found FS corruption, run fsck to fix.");
		return -EFSCORRUPTED;
	}

	/* start/end segment number in main_area */
	start_segno = (start <= MAIN_BLKADDR(sbi)) ? 0 : GET_SEGNO(sbi, start);
	end_segno = (end >= MAX_BLKADDR(sbi)) ? MAIN_SEGS(sbi) - 1 :
						GET_SEGNO(sbi, end);
	if (need_align) {
		start_segno = rounddown(start_segno, sbi->segs_per_sec);
		end_segno = roundup(end_segno + 1, sbi->segs_per_sec) - 1;
	}

	cpc.reason = CP_DISCARD;
	cpc.trim_minlen = max_t(__u64, 1, F2FS_BYTES_TO_BLK(range->minlen));
	cpc.trim_start = start_segno;
	cpc.trim_end = end_segno;

	if (sbi->discard_blks == 0)
		goto out;

	f2fs_down_write(&sbi->gc_lock);
	err = f2fs_write_checkpoint(sbi, &cpc);
	f2fs_up_write(&sbi->gc_lock);
	if (err)
		goto out;

	/*
	 * We filed discard candidates, but actually we don't need to wait for
	 * all of them, since they'll be issued in idle time along with runtime
	 * discard option. User configuration looks like using runtime discard
	 * or periodic fstrim instead of it.
	 */
	if (f2fs_realtime_discard_enable(sbi))
		goto out;

	start_block = START_BLOCK(sbi, start_segno);
	end_block = START_BLOCK(sbi, end_segno + 1);

	__init_discard_policy(sbi, &dpolicy, DPOLICY_FSTRIM, cpc.trim_minlen);
	trimmed = __issue_discard_cmd_range(sbi, &dpolicy,
					start_block, end_block);

	trimmed += __wait_discard_cmd_range(sbi, &dpolicy,
					start_block, end_block);
out:
	if (!err)
		range->len = F2FS_BLK_TO_BYTES(trimmed);
	return err;
}

int f2fs_rw_hint_to_seg_type(enum rw_hint hint)
{
	switch (hint) {
	case WRITE_LIFE_SHORT:
		return CURSEG_HOT_DATA;
	case WRITE_LIFE_EXTREME:
		return CURSEG_COLD_DATA;
	default:
		return CURSEG_WARM_DATA;
	}
}

static int __get_segment_type_2(struct f2fs_io_info *fio)
{
	if (fio->type == DATA)
		return CURSEG_HOT_DATA;
	else
		return CURSEG_HOT_NODE;
}

static int __get_segment_type_4(struct f2fs_io_info *fio)
{
	if (fio->type == DATA) {
		struct inode *inode = fio->page->mapping->host;

		if (S_ISDIR(inode->i_mode))
			return CURSEG_HOT_DATA;
		else
			return CURSEG_COLD_DATA;
	} else {
		if (IS_DNODE(fio->page) && is_cold_node(fio->page))
			return CURSEG_WARM_NODE;
		else
			return CURSEG_COLD_NODE;
	}
}

static int __get_age_segment_type(struct inode *inode, pgoff_t pgofs)
{
	struct f2fs_sb_info *sbi = F2FS_I_SB(inode);
	struct extent_info ei = {};

	if (f2fs_lookup_age_extent_cache(inode, pgofs, &ei)) {
		if (!ei.age)
			return NO_CHECK_TYPE;
		if (ei.age <= sbi->hot_data_age_threshold)
			return CURSEG_HOT_DATA;
		if (ei.age <= sbi->warm_data_age_threshold)
			return CURSEG_WARM_DATA;
		return CURSEG_COLD_DATA;
	}
	return NO_CHECK_TYPE;
}

static int __get_segment_type_6(struct f2fs_io_info *fio)
{
	if (fio->type == DATA) {
		struct inode *inode = fio->page->mapping->host;
		int type;

		if (is_inode_flag_set(inode, FI_ALIGNED_WRITE))
			return CURSEG_COLD_DATA_PINNED;

		if (page_private_gcing(fio->page)) {
			if (fio->sbi->am.atgc_enabled &&
				(fio->io_type == FS_DATA_IO) &&
				(fio->sbi->gc_mode != GC_URGENT_HIGH) &&
				__is_valid_data_blkaddr(fio->old_blkaddr) &&
				!is_inode_flag_set(inode, FI_OPU_WRITE))
				return CURSEG_ALL_DATA_ATGC;
			else
				return CURSEG_COLD_DATA;
		}
		if (file_is_cold(inode) || f2fs_need_compress_data(inode))
			return CURSEG_COLD_DATA;

		type = __get_age_segment_type(inode, fio->page->index);
		if (type != NO_CHECK_TYPE)
			return type;

		if (file_is_hot(inode) ||
				is_inode_flag_set(inode, FI_HOT_DATA) ||
				f2fs_is_cow_file(inode))
			return CURSEG_HOT_DATA;
		return f2fs_rw_hint_to_seg_type(inode->i_write_hint);
	} else {
		if (IS_DNODE(fio->page))
			return is_cold_node(fio->page) ? CURSEG_WARM_NODE :
						CURSEG_HOT_NODE;
		return CURSEG_COLD_NODE;
	}
}

static int __get_segment_type(struct f2fs_io_info *fio)
{
	int type = 0;

	switch (F2FS_OPTION(fio->sbi).active_logs) {
	case 2:
		type = __get_segment_type_2(fio);
		break;
	case 4:
		type = __get_segment_type_4(fio);
		break;
	case 6:
		type = __get_segment_type_6(fio);
		break;
	default:
		f2fs_bug_on(fio->sbi, true);
	}

	if (IS_HOT(type))
		fio->temp = HOT;
	else if (IS_WARM(type))
		fio->temp = WARM;
	else
		fio->temp = COLD;
	return type;
}

static void f2fs_randomize_chunk(struct f2fs_sb_info *sbi,
		struct curseg_info *seg)
{
	/* To allocate block chunks in different sizes, use random number */
	if (--seg->fragment_remained_chunk > 0)
		return;

	seg->fragment_remained_chunk =
		prandom_u32_max(sbi->max_fragment_chunk) + 1;
	seg->next_blkoff +=
		prandom_u32_max(sbi->max_fragment_hole) + 1;
}

int f2fs_allocate_data_block(struct f2fs_sb_info *sbi, struct page *page,
		block_t old_blkaddr, block_t *new_blkaddr,
		struct f2fs_summary *sum, int type,
		struct f2fs_io_info *fio)
{
	struct sit_info *sit_i = SIT_I(sbi);
	struct curseg_info *curseg = CURSEG_I(sbi, type);
	unsigned long long old_mtime;
	bool from_gc = (type == CURSEG_ALL_DATA_ATGC);
	struct seg_entry *se = NULL;
	bool segment_full = false;

	f2fs_down_read(&SM_I(sbi)->curseg_lock);

	mutex_lock(&curseg->curseg_mutex);
	down_write(&sit_i->sentry_lock);

	if (curseg->segno == NULL_SEGNO)
		goto out_err;

	if (from_gc) {
		f2fs_bug_on(sbi, GET_SEGNO(sbi, old_blkaddr) == NULL_SEGNO);
		se = get_seg_entry(sbi, GET_SEGNO(sbi, old_blkaddr));
		sanity_check_seg_type(sbi, se->type);
		f2fs_bug_on(sbi, IS_NODESEG(se->type));
	}
	*new_blkaddr = NEXT_FREE_BLKADDR(sbi, curseg);

	f2fs_bug_on(sbi, curseg->next_blkoff >= sbi->blocks_per_seg);

	f2fs_wait_discard_bio(sbi, *new_blkaddr);

	curseg->sum_blk->entries[curseg->next_blkoff] = *sum;
	if (curseg->alloc_type == SSR) {
		curseg->next_blkoff = f2fs_find_next_ssr_block(sbi, curseg);
	} else {
		curseg->next_blkoff++;
		if (F2FS_OPTION(sbi).fs_mode == FS_MODE_FRAGMENT_BLK)
			f2fs_randomize_chunk(sbi, curseg);
	}
	if (curseg->next_blkoff >= f2fs_usable_blks_in_seg(sbi, curseg->segno))
		segment_full = true;
	stat_inc_block_count(sbi, curseg);

	if (from_gc) {
		old_mtime = get_segment_mtime(sbi, old_blkaddr);
	} else {
		update_segment_mtime(sbi, old_blkaddr, 0);
		old_mtime = 0;
	}
	update_segment_mtime(sbi, *new_blkaddr, old_mtime);

	/*
	 * SIT information should be updated before segment allocation,
	 * since SSR needs latest valid block information.
	 */
	update_sit_entry(sbi, *new_blkaddr, 1);
	update_sit_entry(sbi, old_blkaddr, -1);

<<<<<<< HEAD
	/*
	 * If the current segment is full, flush it out and replace it with a
	 * new segment.
	 */
	if (segment_full) {
=======
	if (!__has_curseg_space(sbi, curseg)) {
		/*
		 * Flush out current segment and replace it with new segment.
		 */
>>>>>>> 749a916a
		if (from_gc) {
			get_atssr_segment(sbi, type, se->type,
						AT_SSR, se->mtime);
		} else {
			if (need_new_seg(sbi, type))
				new_curseg(sbi, type, false);
			else
				change_curseg(sbi, type);
			stat_inc_seg_type(sbi, curseg);
		}
<<<<<<< HEAD

		if (curseg->segno == NULL_SEGNO)
			goto out_err;
=======
>>>>>>> 749a916a
	}
	/*
	 * segment dirty status should be updated after segment allocation,
	 * so we just need to update status only one time after previous
	 * segment being closed.
	 */
	locate_dirty_segment(sbi, GET_SEGNO(sbi, old_blkaddr));
	locate_dirty_segment(sbi, GET_SEGNO(sbi, *new_blkaddr));

	if (IS_DATASEG(type))
		atomic64_inc(&sbi->allocated_data_blocks);

	up_write(&sit_i->sentry_lock);

	if (page && IS_NODESEG(type)) {
		fill_node_footer_blkaddr(page, NEXT_FREE_BLKADDR(sbi, curseg));

		f2fs_inode_chksum_set(sbi, page);
	}

	if (fio) {
		struct f2fs_bio_info *io;

		if (F2FS_IO_ALIGNED(sbi))
			fio->retry = 0;

		INIT_LIST_HEAD(&fio->list);
		fio->in_list = 1;
		io = sbi->write_io[fio->type] + fio->temp;
		spin_lock(&io->io_lock);
		list_add_tail(&fio->list, &io->io_list);
		spin_unlock(&io->io_lock);
	}

	mutex_unlock(&curseg->curseg_mutex);
	f2fs_up_read(&SM_I(sbi)->curseg_lock);
	return 0;
out_err:
	*new_blkaddr = NULL_ADDR;
	up_write(&sit_i->sentry_lock);
	mutex_unlock(&curseg->curseg_mutex);
	f2fs_up_read(&SM_I(sbi)->curseg_lock);
	return -ENOSPC;

}

void f2fs_update_device_state(struct f2fs_sb_info *sbi, nid_t ino,
					block_t blkaddr, unsigned int blkcnt)
{
	if (!f2fs_is_multi_device(sbi))
		return;

	while (1) {
		unsigned int devidx = f2fs_target_device_index(sbi, blkaddr);
		unsigned int blks = FDEV(devidx).end_blk - blkaddr + 1;

		/* update device state for fsync */
		f2fs_set_dirty_device(sbi, ino, devidx, FLUSH_INO);

		/* update device state for checkpoint */
		if (!f2fs_test_bit(devidx, (char *)&sbi->dirty_device)) {
			spin_lock(&sbi->dev_lock);
			f2fs_set_bit(devidx, (char *)&sbi->dirty_device);
			spin_unlock(&sbi->dev_lock);
		}

		if (blkcnt <= blks)
			break;
		blkcnt -= blks;
		blkaddr += blks;
	}
}

static void do_write_page(struct f2fs_summary *sum, struct f2fs_io_info *fio)
{
	int type = __get_segment_type(fio);
	bool keep_order = (f2fs_lfs_mode(fio->sbi) && type == CURSEG_COLD_DATA);

	if (keep_order)
		f2fs_down_read(&fio->sbi->io_order_lock);
reallocate:
	if (f2fs_allocate_data_block(fio->sbi, fio->page, fio->old_blkaddr,
			&fio->new_blkaddr, sum, type, fio)) {
		if (fscrypt_inode_uses_fs_layer_crypto(fio->page->mapping->host))
			fscrypt_finalize_bounce_page(&fio->encrypted_page);
		if (PageWriteback(fio->page))
			end_page_writeback(fio->page);
		if (f2fs_in_warm_node_list(fio->sbi, fio->page))
			f2fs_del_fsync_node_entry(fio->sbi, fio->page);
		goto out;
	}

	if (GET_SEGNO(fio->sbi, fio->old_blkaddr) != NULL_SEGNO) {
		invalidate_mapping_pages(META_MAPPING(fio->sbi),
					fio->old_blkaddr, fio->old_blkaddr);
		f2fs_invalidate_compress_page(fio->sbi, fio->old_blkaddr);
	}

	/* writeout dirty page into bdev */
	f2fs_submit_page_write(fio);
	if (fio->retry) {
		fio->old_blkaddr = fio->new_blkaddr;
		goto reallocate;
	}

	f2fs_update_device_state(fio->sbi, fio->ino, fio->new_blkaddr, 1);
out:
	if (keep_order)
		f2fs_up_read(&fio->sbi->io_order_lock);
}

void f2fs_do_write_meta_page(struct f2fs_sb_info *sbi, struct page *page,
					enum iostat_type io_type)
{
	struct f2fs_io_info fio = {
		.sbi = sbi,
		.type = META,
		.temp = HOT,
		.op = REQ_OP_WRITE,
		.op_flags = REQ_SYNC | REQ_META | REQ_PRIO,
		.old_blkaddr = page->index,
		.new_blkaddr = page->index,
		.page = page,
		.encrypted_page = NULL,
		.in_list = 0,
	};

	if (unlikely(page->index >= MAIN_BLKADDR(sbi)))
		fio.op_flags &= ~REQ_META;

	set_page_writeback(page);
	f2fs_submit_page_write(&fio);

	stat_inc_meta_count(sbi, page->index);
	f2fs_update_iostat(sbi, NULL, io_type, F2FS_BLKSIZE);
}

void f2fs_do_write_node_page(unsigned int nid, struct f2fs_io_info *fio)
{
	struct f2fs_summary sum;

	set_summary(&sum, nid, 0, 0);
	do_write_page(&sum, fio);

	f2fs_update_iostat(fio->sbi, NULL, fio->io_type, F2FS_BLKSIZE);
}

void f2fs_outplace_write_data(struct dnode_of_data *dn,
					struct f2fs_io_info *fio)
{
	struct f2fs_sb_info *sbi = fio->sbi;
	struct f2fs_summary sum;

	f2fs_bug_on(sbi, dn->data_blkaddr == NULL_ADDR);
	if (fio->io_type == FS_DATA_IO || fio->io_type == FS_CP_DATA_IO)
		f2fs_update_age_extent_cache(dn);
	set_summary(&sum, dn->nid, dn->ofs_in_node, fio->version);
	do_write_page(&sum, fio);
	f2fs_update_data_blkaddr(dn, fio->new_blkaddr);

	f2fs_update_iostat(sbi, dn->inode, fio->io_type, F2FS_BLKSIZE);
}

int f2fs_inplace_write_data(struct f2fs_io_info *fio)
{
	int err;
	struct f2fs_sb_info *sbi = fio->sbi;
	unsigned int segno;

	fio->new_blkaddr = fio->old_blkaddr;
	/* i/o temperature is needed for passing down write hints */
	__get_segment_type(fio);

	segno = GET_SEGNO(sbi, fio->new_blkaddr);

	if (!IS_DATASEG(get_seg_entry(sbi, segno)->type)) {
		set_sbi_flag(sbi, SBI_NEED_FSCK);
		f2fs_warn(sbi, "%s: incorrect segment(%u) type, run fsck to fix.",
			  __func__, segno);
		err = -EFSCORRUPTED;
		f2fs_handle_error(sbi, ERROR_INCONSISTENT_SUM_TYPE);
		goto drop_bio;
	}

	if (f2fs_cp_error(sbi)) {
		err = -EIO;
		goto drop_bio;
	}

	if (fio->meta_gc)
		invalidate_mapping_pages(META_MAPPING(sbi),
				fio->new_blkaddr, fio->new_blkaddr);

	stat_inc_inplace_blocks(fio->sbi);

	if (fio->bio && !IS_F2FS_IPU_NOCACHE(sbi))
		err = f2fs_merge_page_bio(fio);
	else
		err = f2fs_submit_page_bio(fio);
	if (!err) {
		f2fs_update_device_state(fio->sbi, fio->ino,
						fio->new_blkaddr, 1);
		f2fs_update_iostat(fio->sbi, fio->page->mapping->host,
						fio->io_type, F2FS_BLKSIZE);
	}

	return err;
drop_bio:
	if (fio->bio && *(fio->bio)) {
		struct bio *bio = *(fio->bio);

		bio->bi_status = BLK_STS_IOERR;
		bio_endio(bio);
		*(fio->bio) = NULL;
	}
	return err;
}

static inline int __f2fs_get_curseg(struct f2fs_sb_info *sbi,
						unsigned int segno)
{
	int i;

	for (i = CURSEG_HOT_DATA; i < NO_CHECK_TYPE; i++) {
		if (CURSEG_I(sbi, i)->segno == segno)
			break;
	}
	return i;
}

void f2fs_do_replace_block(struct f2fs_sb_info *sbi, struct f2fs_summary *sum,
				block_t old_blkaddr, block_t new_blkaddr,
				bool recover_curseg, bool recover_newaddr,
				bool from_gc)
{
	struct sit_info *sit_i = SIT_I(sbi);
	struct curseg_info *curseg;
	unsigned int segno, old_cursegno;
	struct seg_entry *se;
	int type;
	unsigned short old_blkoff;
	unsigned char old_alloc_type;

	segno = GET_SEGNO(sbi, new_blkaddr);
	se = get_seg_entry(sbi, segno);
	type = se->type;

	f2fs_down_write(&SM_I(sbi)->curseg_lock);

	if (!recover_curseg) {
		/* for recovery flow */
		if (se->valid_blocks == 0 && !IS_CURSEG(sbi, segno)) {
			if (old_blkaddr == NULL_ADDR)
				type = CURSEG_COLD_DATA;
			else
				type = CURSEG_WARM_DATA;
		}
	} else {
		if (IS_CURSEG(sbi, segno)) {
			/* se->type is volatile as SSR allocation */
			type = __f2fs_get_curseg(sbi, segno);
			f2fs_bug_on(sbi, type == NO_CHECK_TYPE);
		} else {
			type = CURSEG_WARM_DATA;
		}
	}

	curseg = CURSEG_I(sbi, type);
	f2fs_bug_on(sbi, !IS_DATASEG(curseg->seg_type));

	mutex_lock(&curseg->curseg_mutex);
	down_write(&sit_i->sentry_lock);

	old_cursegno = curseg->segno;
	old_blkoff = curseg->next_blkoff;
	old_alloc_type = curseg->alloc_type;

	/* change the current segment */
	if (segno != curseg->segno) {
		curseg->next_segno = segno;
		change_curseg(sbi, type);
	}

	curseg->next_blkoff = GET_BLKOFF_FROM_SEG0(sbi, new_blkaddr);
	curseg->sum_blk->entries[curseg->next_blkoff] = *sum;

	if (!recover_curseg || recover_newaddr) {
		if (!from_gc)
			update_segment_mtime(sbi, new_blkaddr, 0);
		update_sit_entry(sbi, new_blkaddr, 1);
	}
	if (GET_SEGNO(sbi, old_blkaddr) != NULL_SEGNO) {
		invalidate_mapping_pages(META_MAPPING(sbi),
					old_blkaddr, old_blkaddr);
		f2fs_invalidate_compress_page(sbi, old_blkaddr);
		if (!from_gc)
			update_segment_mtime(sbi, old_blkaddr, 0);
		update_sit_entry(sbi, old_blkaddr, -1);
	}

	locate_dirty_segment(sbi, GET_SEGNO(sbi, old_blkaddr));
	locate_dirty_segment(sbi, GET_SEGNO(sbi, new_blkaddr));

	locate_dirty_segment(sbi, old_cursegno);

	if (recover_curseg) {
		if (old_cursegno != curseg->segno) {
			curseg->next_segno = old_cursegno;
			change_curseg(sbi, type);
		}
		curseg->next_blkoff = old_blkoff;
		curseg->alloc_type = old_alloc_type;
	}

	up_write(&sit_i->sentry_lock);
	mutex_unlock(&curseg->curseg_mutex);
	f2fs_up_write(&SM_I(sbi)->curseg_lock);
}

void f2fs_replace_block(struct f2fs_sb_info *sbi, struct dnode_of_data *dn,
				block_t old_addr, block_t new_addr,
				unsigned char version, bool recover_curseg,
				bool recover_newaddr)
{
	struct f2fs_summary sum;

	set_summary(&sum, dn->nid, dn->ofs_in_node, version);

	f2fs_do_replace_block(sbi, &sum, old_addr, new_addr,
					recover_curseg, recover_newaddr, false);

	f2fs_update_data_blkaddr(dn, new_addr);
}

void f2fs_wait_on_page_writeback(struct page *page,
				enum page_type type, bool ordered, bool locked)
{
	if (PageWriteback(page)) {
		struct f2fs_sb_info *sbi = F2FS_P_SB(page);

		/* submit cached LFS IO */
		f2fs_submit_merged_write_cond(sbi, NULL, page, 0, type);
		/* submit cached IPU IO */
		f2fs_submit_merged_ipu_write(sbi, NULL, page);
		if (ordered) {
			wait_on_page_writeback(page);
			f2fs_bug_on(sbi, locked && PageWriteback(page));
		} else {
			wait_for_stable_page(page);
		}
	}
}

void f2fs_wait_on_block_writeback(struct inode *inode, block_t blkaddr)
{
	struct f2fs_sb_info *sbi = F2FS_I_SB(inode);
	struct page *cpage;

	if (!f2fs_meta_inode_gc_required(inode))
		return;

	if (!__is_valid_data_blkaddr(blkaddr))
		return;

	cpage = find_lock_page(META_MAPPING(sbi), blkaddr);
	if (cpage) {
		f2fs_wait_on_page_writeback(cpage, DATA, true, true);
		f2fs_put_page(cpage, 1);
	}
}

void f2fs_wait_on_block_writeback_range(struct inode *inode, block_t blkaddr,
								block_t len)
{
	struct f2fs_sb_info *sbi = F2FS_I_SB(inode);
	block_t i;

	if (!f2fs_meta_inode_gc_required(inode))
		return;

	for (i = 0; i < len; i++)
		f2fs_wait_on_block_writeback(inode, blkaddr + i);

	invalidate_mapping_pages(META_MAPPING(sbi), blkaddr, blkaddr + len - 1);
}

static int read_compacted_summaries(struct f2fs_sb_info *sbi)
{
	struct f2fs_checkpoint *ckpt = F2FS_CKPT(sbi);
	struct curseg_info *seg_i;
	unsigned char *kaddr;
	struct page *page;
	block_t start;
	int i, j, offset;

	start = start_sum_block(sbi);

	page = f2fs_get_meta_page(sbi, start++);
	if (IS_ERR(page))
		return PTR_ERR(page);
	kaddr = (unsigned char *)page_address(page);

	/* Step 1: restore nat cache */
	seg_i = CURSEG_I(sbi, CURSEG_HOT_DATA);
	memcpy(seg_i->journal, kaddr, SUM_JOURNAL_SIZE);

	/* Step 2: restore sit cache */
	seg_i = CURSEG_I(sbi, CURSEG_COLD_DATA);
	memcpy(seg_i->journal, kaddr + SUM_JOURNAL_SIZE, SUM_JOURNAL_SIZE);
	offset = 2 * SUM_JOURNAL_SIZE;

	/* Step 3: restore summary entries */
	for (i = CURSEG_HOT_DATA; i <= CURSEG_COLD_DATA; i++) {
		unsigned short blk_off;
		unsigned int segno;

		seg_i = CURSEG_I(sbi, i);
		segno = le32_to_cpu(ckpt->cur_data_segno[i]);
		blk_off = le16_to_cpu(ckpt->cur_data_blkoff[i]);
		seg_i->next_segno = segno;
		reset_curseg(sbi, i, 0);
		seg_i->alloc_type = ckpt->alloc_type[i];
		seg_i->next_blkoff = blk_off;

		if (seg_i->alloc_type == SSR)
			blk_off = sbi->blocks_per_seg;

		for (j = 0; j < blk_off; j++) {
			struct f2fs_summary *s;

			s = (struct f2fs_summary *)(kaddr + offset);
			seg_i->sum_blk->entries[j] = *s;
			offset += SUMMARY_SIZE;
			if (offset + SUMMARY_SIZE <= PAGE_SIZE -
						SUM_FOOTER_SIZE)
				continue;

			f2fs_put_page(page, 1);
			page = NULL;

			page = f2fs_get_meta_page(sbi, start++);
			if (IS_ERR(page))
				return PTR_ERR(page);
			kaddr = (unsigned char *)page_address(page);
			offset = 0;
		}
	}
	f2fs_put_page(page, 1);
	return 0;
}

static int read_normal_summaries(struct f2fs_sb_info *sbi, int type)
{
	struct f2fs_checkpoint *ckpt = F2FS_CKPT(sbi);
	struct f2fs_summary_block *sum;
	struct curseg_info *curseg;
	struct page *new;
	unsigned short blk_off;
	unsigned int segno = 0;
	block_t blk_addr = 0;
	int err = 0;

	/* get segment number and block addr */
	if (IS_DATASEG(type)) {
		segno = le32_to_cpu(ckpt->cur_data_segno[type]);
		blk_off = le16_to_cpu(ckpt->cur_data_blkoff[type -
							CURSEG_HOT_DATA]);
		if (__exist_node_summaries(sbi))
			blk_addr = sum_blk_addr(sbi, NR_CURSEG_PERSIST_TYPE, type);
		else
			blk_addr = sum_blk_addr(sbi, NR_CURSEG_DATA_TYPE, type);
	} else {
		segno = le32_to_cpu(ckpt->cur_node_segno[type -
							CURSEG_HOT_NODE]);
		blk_off = le16_to_cpu(ckpt->cur_node_blkoff[type -
							CURSEG_HOT_NODE]);
		if (__exist_node_summaries(sbi))
			blk_addr = sum_blk_addr(sbi, NR_CURSEG_NODE_TYPE,
							type - CURSEG_HOT_NODE);
		else
			blk_addr = GET_SUM_BLOCK(sbi, segno);
	}

	new = f2fs_get_meta_page(sbi, blk_addr);
	if (IS_ERR(new))
		return PTR_ERR(new);
	sum = (struct f2fs_summary_block *)page_address(new);

	if (IS_NODESEG(type)) {
		if (__exist_node_summaries(sbi)) {
			struct f2fs_summary *ns = &sum->entries[0];
			int i;

			for (i = 0; i < sbi->blocks_per_seg; i++, ns++) {
				ns->version = 0;
				ns->ofs_in_node = 0;
			}
		} else {
			err = f2fs_restore_node_summary(sbi, segno, sum);
			if (err)
				goto out;
		}
	}

	/* set uncompleted segment to curseg */
	curseg = CURSEG_I(sbi, type);
	mutex_lock(&curseg->curseg_mutex);

	/* update journal info */
	down_write(&curseg->journal_rwsem);
	memcpy(curseg->journal, &sum->journal, SUM_JOURNAL_SIZE);
	up_write(&curseg->journal_rwsem);

	memcpy(curseg->sum_blk->entries, sum->entries, SUM_ENTRY_SIZE);
	memcpy(&curseg->sum_blk->footer, &sum->footer, SUM_FOOTER_SIZE);
	curseg->next_segno = segno;
	reset_curseg(sbi, type, 0);
	curseg->alloc_type = ckpt->alloc_type[type];
	curseg->next_blkoff = blk_off;
	mutex_unlock(&curseg->curseg_mutex);
out:
	f2fs_put_page(new, 1);
	return err;
}

static int restore_curseg_summaries(struct f2fs_sb_info *sbi)
{
	struct f2fs_journal *sit_j = CURSEG_I(sbi, CURSEG_COLD_DATA)->journal;
	struct f2fs_journal *nat_j = CURSEG_I(sbi, CURSEG_HOT_DATA)->journal;
	int type = CURSEG_HOT_DATA;
	int err;

	if (is_set_ckpt_flags(sbi, CP_COMPACT_SUM_FLAG)) {
		int npages = f2fs_npages_for_summary_flush(sbi, true);

		if (npages >= 2)
			f2fs_ra_meta_pages(sbi, start_sum_block(sbi), npages,
							META_CP, true);

		/* restore for compacted data summary */
		err = read_compacted_summaries(sbi);
		if (err)
			return err;
		type = CURSEG_HOT_NODE;
	}

	if (__exist_node_summaries(sbi))
		f2fs_ra_meta_pages(sbi,
				sum_blk_addr(sbi, NR_CURSEG_PERSIST_TYPE, type),
				NR_CURSEG_PERSIST_TYPE - type, META_CP, true);

	for (; type <= CURSEG_COLD_NODE; type++) {
		err = read_normal_summaries(sbi, type);
		if (err)
			return err;
	}

	/* sanity check for summary blocks */
	if (nats_in_cursum(nat_j) > NAT_JOURNAL_ENTRIES ||
			sits_in_cursum(sit_j) > SIT_JOURNAL_ENTRIES) {
		f2fs_err(sbi, "invalid journal entries nats %u sits %u",
			 nats_in_cursum(nat_j), sits_in_cursum(sit_j));
		return -EINVAL;
	}

	return 0;
}

static void write_compacted_summaries(struct f2fs_sb_info *sbi, block_t blkaddr)
{
	struct page *page;
	unsigned char *kaddr;
	struct f2fs_summary *summary;
	struct curseg_info *seg_i;
	int written_size = 0;
	int i, j;

	page = f2fs_grab_meta_page(sbi, blkaddr++);
	kaddr = (unsigned char *)page_address(page);
	memset(kaddr, 0, PAGE_SIZE);

	/* Step 1: write nat cache */
	seg_i = CURSEG_I(sbi, CURSEG_HOT_DATA);
	memcpy(kaddr, seg_i->journal, SUM_JOURNAL_SIZE);
	written_size += SUM_JOURNAL_SIZE;

	/* Step 2: write sit cache */
	seg_i = CURSEG_I(sbi, CURSEG_COLD_DATA);
	memcpy(kaddr + written_size, seg_i->journal, SUM_JOURNAL_SIZE);
	written_size += SUM_JOURNAL_SIZE;

	/* Step 3: write summary entries */
	for (i = CURSEG_HOT_DATA; i <= CURSEG_COLD_DATA; i++) {
		seg_i = CURSEG_I(sbi, i);
		for (j = 0; j < f2fs_curseg_valid_blocks(sbi, i); j++) {
			if (!page) {
				page = f2fs_grab_meta_page(sbi, blkaddr++);
				kaddr = (unsigned char *)page_address(page);
				memset(kaddr, 0, PAGE_SIZE);
				written_size = 0;
			}
			summary = (struct f2fs_summary *)(kaddr + written_size);
			*summary = seg_i->sum_blk->entries[j];
			written_size += SUMMARY_SIZE;

			if (written_size + SUMMARY_SIZE <= PAGE_SIZE -
							SUM_FOOTER_SIZE)
				continue;

			set_page_dirty(page);
			f2fs_put_page(page, 1);
			page = NULL;
		}
	}
	if (page) {
		set_page_dirty(page);
		f2fs_put_page(page, 1);
	}
}

static void write_normal_summaries(struct f2fs_sb_info *sbi,
					block_t blkaddr, int type)
{
	int i, end;

	if (IS_DATASEG(type))
		end = type + NR_CURSEG_DATA_TYPE;
	else
		end = type + NR_CURSEG_NODE_TYPE;

	for (i = type; i < end; i++)
		write_current_sum_page(sbi, i, blkaddr + (i - type));
}

void f2fs_write_data_summaries(struct f2fs_sb_info *sbi, block_t start_blk)
{
	if (is_set_ckpt_flags(sbi, CP_COMPACT_SUM_FLAG))
		write_compacted_summaries(sbi, start_blk);
	else
		write_normal_summaries(sbi, start_blk, CURSEG_HOT_DATA);
}

void f2fs_write_node_summaries(struct f2fs_sb_info *sbi, block_t start_blk)
{
	write_normal_summaries(sbi, start_blk, CURSEG_HOT_NODE);
}

int f2fs_lookup_journal_in_cursum(struct f2fs_journal *journal, int type,
					unsigned int val, int alloc)
{
	int i;

	if (type == NAT_JOURNAL) {
		for (i = 0; i < nats_in_cursum(journal); i++) {
			if (le32_to_cpu(nid_in_journal(journal, i)) == val)
				return i;
		}
		if (alloc && __has_cursum_space(journal, 1, NAT_JOURNAL))
			return update_nats_in_cursum(journal, 1);
	} else if (type == SIT_JOURNAL) {
		for (i = 0; i < sits_in_cursum(journal); i++)
			if (le32_to_cpu(segno_in_journal(journal, i)) == val)
				return i;
		if (alloc && __has_cursum_space(journal, 1, SIT_JOURNAL))
			return update_sits_in_cursum(journal, 1);
	}
	return -1;
}

static struct page *get_current_sit_page(struct f2fs_sb_info *sbi,
					unsigned int segno)
{
	return f2fs_get_meta_page(sbi, current_sit_addr(sbi, segno));
}

static struct page *get_next_sit_page(struct f2fs_sb_info *sbi,
					unsigned int start)
{
	struct sit_info *sit_i = SIT_I(sbi);
	struct page *page;
	pgoff_t src_off, dst_off;

	src_off = current_sit_addr(sbi, start);
	dst_off = next_sit_addr(sbi, src_off);

	page = f2fs_grab_meta_page(sbi, dst_off);
	seg_info_to_sit_page(sbi, page, start);

	set_page_dirty(page);
	set_to_next_sit(sit_i, start);

	return page;
}

static struct sit_entry_set *grab_sit_entry_set(void)
{
	struct sit_entry_set *ses =
			f2fs_kmem_cache_alloc(sit_entry_set_slab,
						GFP_NOFS, true, NULL);

	ses->entry_cnt = 0;
	INIT_LIST_HEAD(&ses->set_list);
	return ses;
}

static void release_sit_entry_set(struct sit_entry_set *ses)
{
	list_del(&ses->set_list);
	kmem_cache_free(sit_entry_set_slab, ses);
}

static void adjust_sit_entry_set(struct sit_entry_set *ses,
						struct list_head *head)
{
	struct sit_entry_set *next = ses;

	if (list_is_last(&ses->set_list, head))
		return;

	list_for_each_entry_continue(next, head, set_list)
		if (ses->entry_cnt <= next->entry_cnt) {
			list_move_tail(&ses->set_list, &next->set_list);
			return;
		}

	list_move_tail(&ses->set_list, head);
}

static void add_sit_entry(unsigned int segno, struct list_head *head)
{
	struct sit_entry_set *ses;
	unsigned int start_segno = START_SEGNO(segno);

	list_for_each_entry(ses, head, set_list) {
		if (ses->start_segno == start_segno) {
			ses->entry_cnt++;
			adjust_sit_entry_set(ses, head);
			return;
		}
	}

	ses = grab_sit_entry_set();

	ses->start_segno = start_segno;
	ses->entry_cnt++;
	list_add(&ses->set_list, head);
}

static void add_sits_in_set(struct f2fs_sb_info *sbi)
{
	struct f2fs_sm_info *sm_info = SM_I(sbi);
	struct list_head *set_list = &sm_info->sit_entry_set;
	unsigned long *bitmap = SIT_I(sbi)->dirty_sentries_bitmap;
	unsigned int segno;

	for_each_set_bit(segno, bitmap, MAIN_SEGS(sbi))
		add_sit_entry(segno, set_list);
}

static void remove_sits_in_journal(struct f2fs_sb_info *sbi)
{
	struct curseg_info *curseg = CURSEG_I(sbi, CURSEG_COLD_DATA);
	struct f2fs_journal *journal = curseg->journal;
	int i;

	down_write(&curseg->journal_rwsem);
	for (i = 0; i < sits_in_cursum(journal); i++) {
		unsigned int segno;
		bool dirtied;

		segno = le32_to_cpu(segno_in_journal(journal, i));
		dirtied = __mark_sit_entry_dirty(sbi, segno);

		if (!dirtied)
			add_sit_entry(segno, &SM_I(sbi)->sit_entry_set);
	}
	update_sits_in_cursum(journal, -i);
	up_write(&curseg->journal_rwsem);
}

/*
 * CP calls this function, which flushes SIT entries including sit_journal,
 * and moves prefree segs to free segs.
 */
void f2fs_flush_sit_entries(struct f2fs_sb_info *sbi, struct cp_control *cpc)
{
	struct sit_info *sit_i = SIT_I(sbi);
	unsigned long *bitmap = sit_i->dirty_sentries_bitmap;
	struct curseg_info *curseg = CURSEG_I(sbi, CURSEG_COLD_DATA);
	struct f2fs_journal *journal = curseg->journal;
	struct sit_entry_set *ses, *tmp;
	struct list_head *head = &SM_I(sbi)->sit_entry_set;
	bool to_journal = !is_sbi_flag_set(sbi, SBI_IS_RESIZEFS);
	struct seg_entry *se;

	down_write(&sit_i->sentry_lock);

	if (!sit_i->dirty_sentries)
		goto out;

	/*
	 * add and account sit entries of dirty bitmap in sit entry
	 * set temporarily
	 */
	add_sits_in_set(sbi);

	/*
	 * if there are no enough space in journal to store dirty sit
	 * entries, remove all entries from journal and add and account
	 * them in sit entry set.
	 */
	if (!__has_cursum_space(journal, sit_i->dirty_sentries, SIT_JOURNAL) ||
								!to_journal)
		remove_sits_in_journal(sbi);

	/*
	 * there are two steps to flush sit entries:
	 * #1, flush sit entries to journal in current cold data summary block.
	 * #2, flush sit entries to sit page.
	 */
	list_for_each_entry_safe(ses, tmp, head, set_list) {
		struct page *page = NULL;
		struct f2fs_sit_block *raw_sit = NULL;
		unsigned int start_segno = ses->start_segno;
		unsigned int end = min(start_segno + SIT_ENTRY_PER_BLOCK,
						(unsigned long)MAIN_SEGS(sbi));
		unsigned int segno = start_segno;

		if (to_journal &&
			!__has_cursum_space(journal, ses->entry_cnt, SIT_JOURNAL))
			to_journal = false;

		if (to_journal) {
			down_write(&curseg->journal_rwsem);
		} else {
			page = get_next_sit_page(sbi, start_segno);
			raw_sit = page_address(page);
		}

		/* flush dirty sit entries in region of current sit set */
		for_each_set_bit_from(segno, bitmap, end) {
			int offset, sit_offset;

			se = get_seg_entry(sbi, segno);
#ifdef CONFIG_F2FS_CHECK_FS
			if (memcmp(se->cur_valid_map, se->cur_valid_map_mir,
						SIT_VBLOCK_MAP_SIZE))
				f2fs_bug_on(sbi, 1);
#endif

			/* add discard candidates */
			if (!(cpc->reason & CP_DISCARD)) {
				cpc->trim_start = segno;
				add_discard_addrs(sbi, cpc, false);
			}

			if (to_journal) {
				offset = f2fs_lookup_journal_in_cursum(journal,
							SIT_JOURNAL, segno, 1);
				f2fs_bug_on(sbi, offset < 0);
				segno_in_journal(journal, offset) =
							cpu_to_le32(segno);
				seg_info_to_raw_sit(se,
					&sit_in_journal(journal, offset));
				check_block_count(sbi, segno,
					&sit_in_journal(journal, offset));
			} else {
				sit_offset = SIT_ENTRY_OFFSET(sit_i, segno);
				seg_info_to_raw_sit(se,
						&raw_sit->entries[sit_offset]);
				check_block_count(sbi, segno,
						&raw_sit->entries[sit_offset]);
			}

			__clear_bit(segno, bitmap);
			sit_i->dirty_sentries--;
			ses->entry_cnt--;
		}

		if (to_journal)
			up_write(&curseg->journal_rwsem);
		else
			f2fs_put_page(page, 1);

		f2fs_bug_on(sbi, ses->entry_cnt);
		release_sit_entry_set(ses);
	}

	f2fs_bug_on(sbi, !list_empty(head));
	f2fs_bug_on(sbi, sit_i->dirty_sentries);
out:
	if (cpc->reason & CP_DISCARD) {
		__u64 trim_start = cpc->trim_start;

		for (; cpc->trim_start <= cpc->trim_end; cpc->trim_start++)
			add_discard_addrs(sbi, cpc, false);

		cpc->trim_start = trim_start;
	}
	up_write(&sit_i->sentry_lock);

	set_prefree_as_free_segments(sbi);
}

static int build_sit_info(struct f2fs_sb_info *sbi)
{
	struct f2fs_super_block *raw_super = F2FS_RAW_SUPER(sbi);
	struct sit_info *sit_i;
	unsigned int sit_segs, start;
	char *src_bitmap, *bitmap;
	unsigned int bitmap_size, main_bitmap_size, sit_bitmap_size;
	unsigned int discard_map = f2fs_block_unit_discard(sbi) ? 1 : 0;

	/* allocate memory for SIT information */
	sit_i = f2fs_kzalloc(sbi, sizeof(struct sit_info), GFP_KERNEL);
	if (!sit_i)
		return -ENOMEM;

	SM_I(sbi)->sit_info = sit_i;

	sit_i->sentries =
		f2fs_kvzalloc(sbi, array_size(sizeof(struct seg_entry),
					      MAIN_SEGS(sbi)),
			      GFP_KERNEL);
	if (!sit_i->sentries)
		return -ENOMEM;

	main_bitmap_size = f2fs_bitmap_size(MAIN_SEGS(sbi));
	sit_i->dirty_sentries_bitmap = f2fs_kvzalloc(sbi, main_bitmap_size,
								GFP_KERNEL);
	if (!sit_i->dirty_sentries_bitmap)
		return -ENOMEM;

#ifdef CONFIG_F2FS_CHECK_FS
	bitmap_size = MAIN_SEGS(sbi) * SIT_VBLOCK_MAP_SIZE * (3 + discard_map);
#else
	bitmap_size = MAIN_SEGS(sbi) * SIT_VBLOCK_MAP_SIZE * (2 + discard_map);
#endif
	sit_i->bitmap = f2fs_kvzalloc(sbi, bitmap_size, GFP_KERNEL);
	if (!sit_i->bitmap)
		return -ENOMEM;

	bitmap = sit_i->bitmap;

	for (start = 0; start < MAIN_SEGS(sbi); start++) {
		sit_i->sentries[start].cur_valid_map = bitmap;
		bitmap += SIT_VBLOCK_MAP_SIZE;

		sit_i->sentries[start].ckpt_valid_map = bitmap;
		bitmap += SIT_VBLOCK_MAP_SIZE;

#ifdef CONFIG_F2FS_CHECK_FS
		sit_i->sentries[start].cur_valid_map_mir = bitmap;
		bitmap += SIT_VBLOCK_MAP_SIZE;
#endif

		if (discard_map) {
			sit_i->sentries[start].discard_map = bitmap;
			bitmap += SIT_VBLOCK_MAP_SIZE;
		}
	}

	sit_i->tmp_map = f2fs_kzalloc(sbi, SIT_VBLOCK_MAP_SIZE, GFP_KERNEL);
	if (!sit_i->tmp_map)
		return -ENOMEM;

	if (__is_large_section(sbi)) {
		sit_i->sec_entries =
			f2fs_kvzalloc(sbi, array_size(sizeof(struct sec_entry),
						      MAIN_SECS(sbi)),
				      GFP_KERNEL);
		if (!sit_i->sec_entries)
			return -ENOMEM;
	}

	/* get information related with SIT */
	sit_segs = le32_to_cpu(raw_super->segment_count_sit) >> 1;

	/* setup SIT bitmap from ckeckpoint pack */
	sit_bitmap_size = __bitmap_size(sbi, SIT_BITMAP);
	src_bitmap = __bitmap_ptr(sbi, SIT_BITMAP);

	sit_i->sit_bitmap = kmemdup(src_bitmap, sit_bitmap_size, GFP_KERNEL);
	if (!sit_i->sit_bitmap)
		return -ENOMEM;

#ifdef CONFIG_F2FS_CHECK_FS
	sit_i->sit_bitmap_mir = kmemdup(src_bitmap,
					sit_bitmap_size, GFP_KERNEL);
	if (!sit_i->sit_bitmap_mir)
		return -ENOMEM;

	sit_i->invalid_segmap = f2fs_kvzalloc(sbi,
					main_bitmap_size, GFP_KERNEL);
	if (!sit_i->invalid_segmap)
		return -ENOMEM;
#endif

	sit_i->sit_base_addr = le32_to_cpu(raw_super->sit_blkaddr);
	sit_i->sit_blocks = sit_segs << sbi->log_blocks_per_seg;
	sit_i->written_valid_blocks = 0;
	sit_i->bitmap_size = sit_bitmap_size;
	sit_i->dirty_sentries = 0;
	sit_i->sents_per_block = SIT_ENTRY_PER_BLOCK;
	sit_i->elapsed_time = le64_to_cpu(sbi->ckpt->elapsed_time);
	sit_i->mounted_time = ktime_get_boottime_seconds();
	init_rwsem(&sit_i->sentry_lock);
	return 0;
}

static int build_free_segmap(struct f2fs_sb_info *sbi)
{
	struct free_segmap_info *free_i;
	unsigned int bitmap_size, sec_bitmap_size;

	/* allocate memory for free segmap information */
	free_i = f2fs_kzalloc(sbi, sizeof(struct free_segmap_info), GFP_KERNEL);
	if (!free_i)
		return -ENOMEM;

	SM_I(sbi)->free_info = free_i;

	bitmap_size = f2fs_bitmap_size(MAIN_SEGS(sbi));
	free_i->free_segmap = f2fs_kvmalloc(sbi, bitmap_size, GFP_KERNEL);
	if (!free_i->free_segmap)
		return -ENOMEM;

	sec_bitmap_size = f2fs_bitmap_size(MAIN_SECS(sbi));
	free_i->free_secmap = f2fs_kvmalloc(sbi, sec_bitmap_size, GFP_KERNEL);
	if (!free_i->free_secmap)
		return -ENOMEM;

	/* set all segments as dirty temporarily */
	memset(free_i->free_segmap, 0xff, bitmap_size);
	memset(free_i->free_secmap, 0xff, sec_bitmap_size);

	/* init free segmap information */
	free_i->start_segno = GET_SEGNO_FROM_SEG0(sbi, MAIN_BLKADDR(sbi));
	free_i->free_segments = 0;
	free_i->free_sections = 0;
	spin_lock_init(&free_i->segmap_lock);
	return 0;
}

static int build_curseg(struct f2fs_sb_info *sbi)
{
	struct curseg_info *array;
	int i;

	array = f2fs_kzalloc(sbi, array_size(NR_CURSEG_TYPE,
					sizeof(*array)), GFP_KERNEL);
	if (!array)
		return -ENOMEM;

	SM_I(sbi)->curseg_array = array;

	for (i = 0; i < NO_CHECK_TYPE; i++) {
		mutex_init(&array[i].curseg_mutex);
		array[i].sum_blk = f2fs_kzalloc(sbi, PAGE_SIZE, GFP_KERNEL);
		if (!array[i].sum_blk)
			return -ENOMEM;
		init_rwsem(&array[i].journal_rwsem);
		array[i].journal = f2fs_kzalloc(sbi,
				sizeof(struct f2fs_journal), GFP_KERNEL);
		if (!array[i].journal)
			return -ENOMEM;
		if (i < NR_PERSISTENT_LOG)
			array[i].seg_type = CURSEG_HOT_DATA + i;
		else if (i == CURSEG_COLD_DATA_PINNED)
			array[i].seg_type = CURSEG_COLD_DATA;
		else if (i == CURSEG_ALL_DATA_ATGC)
			array[i].seg_type = CURSEG_COLD_DATA;
		array[i].segno = NULL_SEGNO;
		array[i].next_blkoff = 0;
		array[i].inited = false;
	}
	return restore_curseg_summaries(sbi);
}

static int build_sit_entries(struct f2fs_sb_info *sbi)
{
	struct sit_info *sit_i = SIT_I(sbi);
	struct curseg_info *curseg = CURSEG_I(sbi, CURSEG_COLD_DATA);
	struct f2fs_journal *journal = curseg->journal;
	struct seg_entry *se;
	struct f2fs_sit_entry sit;
	int sit_blk_cnt = SIT_BLK_CNT(sbi);
	unsigned int i, start, end;
	unsigned int readed, start_blk = 0;
	int err = 0;
	block_t sit_valid_blocks[2] = {0, 0};

	do {
		readed = f2fs_ra_meta_pages(sbi, start_blk, BIO_MAX_VECS,
							META_SIT, true);

		start = start_blk * sit_i->sents_per_block;
		end = (start_blk + readed) * sit_i->sents_per_block;

		for (; start < end && start < MAIN_SEGS(sbi); start++) {
			struct f2fs_sit_block *sit_blk;
			struct page *page;

			se = &sit_i->sentries[start];
			page = get_current_sit_page(sbi, start);
			if (IS_ERR(page))
				return PTR_ERR(page);
			sit_blk = (struct f2fs_sit_block *)page_address(page);
			sit = sit_blk->entries[SIT_ENTRY_OFFSET(sit_i, start)];
			f2fs_put_page(page, 1);

			err = check_block_count(sbi, start, &sit);
			if (err)
				return err;
			seg_info_from_raw_sit(se, &sit);

			if (se->type >= NR_PERSISTENT_LOG) {
				f2fs_err(sbi, "Invalid segment type: %u, segno: %u",
							se->type, start);
				f2fs_handle_error(sbi,
						ERROR_INCONSISTENT_SUM_TYPE);
				return -EFSCORRUPTED;
			}

			sit_valid_blocks[SE_PAGETYPE(se)] += se->valid_blocks;

			if (f2fs_block_unit_discard(sbi)) {
				/* build discard map only one time */
				if (is_set_ckpt_flags(sbi, CP_TRIMMED_FLAG)) {
					memset(se->discard_map, 0xff,
						SIT_VBLOCK_MAP_SIZE);
				} else {
					memcpy(se->discard_map,
						se->cur_valid_map,
						SIT_VBLOCK_MAP_SIZE);
					sbi->discard_blks +=
						sbi->blocks_per_seg -
						se->valid_blocks;
				}
			}

			if (__is_large_section(sbi))
				get_sec_entry(sbi, start)->valid_blocks +=
							se->valid_blocks;
		}
		start_blk += readed;
	} while (start_blk < sit_blk_cnt);

	down_read(&curseg->journal_rwsem);
	for (i = 0; i < sits_in_cursum(journal); i++) {
		unsigned int old_valid_blocks;

		start = le32_to_cpu(segno_in_journal(journal, i));
		if (start >= MAIN_SEGS(sbi)) {
			f2fs_err(sbi, "Wrong journal entry on segno %u",
				 start);
			err = -EFSCORRUPTED;
			f2fs_handle_error(sbi, ERROR_CORRUPTED_JOURNAL);
			break;
		}

		se = &sit_i->sentries[start];
		sit = sit_in_journal(journal, i);

		old_valid_blocks = se->valid_blocks;

		sit_valid_blocks[SE_PAGETYPE(se)] -= old_valid_blocks;

		err = check_block_count(sbi, start, &sit);
		if (err)
			break;
		seg_info_from_raw_sit(se, &sit);

		if (se->type >= NR_PERSISTENT_LOG) {
			f2fs_err(sbi, "Invalid segment type: %u, segno: %u",
							se->type, start);
			err = -EFSCORRUPTED;
			f2fs_handle_error(sbi, ERROR_INCONSISTENT_SUM_TYPE);
			break;
		}

		sit_valid_blocks[SE_PAGETYPE(se)] += se->valid_blocks;

		if (f2fs_block_unit_discard(sbi)) {
			if (is_set_ckpt_flags(sbi, CP_TRIMMED_FLAG)) {
				memset(se->discard_map, 0xff, SIT_VBLOCK_MAP_SIZE);
			} else {
				memcpy(se->discard_map, se->cur_valid_map,
							SIT_VBLOCK_MAP_SIZE);
				sbi->discard_blks += old_valid_blocks;
				sbi->discard_blks -= se->valid_blocks;
			}
		}

		if (__is_large_section(sbi)) {
			get_sec_entry(sbi, start)->valid_blocks +=
							se->valid_blocks;
			get_sec_entry(sbi, start)->valid_blocks -=
							old_valid_blocks;
		}
	}
	up_read(&curseg->journal_rwsem);

	if (err)
		return err;

	if (sit_valid_blocks[NODE] != valid_node_count(sbi)) {
		f2fs_err(sbi, "SIT is corrupted node# %u vs %u",
			 sit_valid_blocks[NODE], valid_node_count(sbi));
		f2fs_handle_error(sbi, ERROR_INCONSISTENT_NODE_COUNT);
		return -EFSCORRUPTED;
	}

	if (sit_valid_blocks[DATA] + sit_valid_blocks[NODE] >
				valid_user_blocks(sbi)) {
		f2fs_err(sbi, "SIT is corrupted data# %u %u vs %u",
			 sit_valid_blocks[DATA], sit_valid_blocks[NODE],
			 valid_user_blocks(sbi));
		f2fs_handle_error(sbi, ERROR_INCONSISTENT_BLOCK_COUNT);
		return -EFSCORRUPTED;
	}

	return 0;
}

static void init_free_segmap(struct f2fs_sb_info *sbi)
{
	unsigned int start;
	int type;
	struct seg_entry *sentry;

	for (start = 0; start < MAIN_SEGS(sbi); start++) {
		if (f2fs_usable_blks_in_seg(sbi, start) == 0)
			continue;
		sentry = get_seg_entry(sbi, start);
		if (!sentry->valid_blocks)
			__set_free(sbi, start);
		else
			SIT_I(sbi)->written_valid_blocks +=
						sentry->valid_blocks;
	}

	/* set use the current segments */
	for (type = CURSEG_HOT_DATA; type <= CURSEG_COLD_NODE; type++) {
		struct curseg_info *curseg_t = CURSEG_I(sbi, type);

		__set_test_and_inuse(sbi, curseg_t->segno);
	}
}

static void init_dirty_segmap(struct f2fs_sb_info *sbi)
{
	struct dirty_seglist_info *dirty_i = DIRTY_I(sbi);
	struct free_segmap_info *free_i = FREE_I(sbi);
	unsigned int segno = 0, offset = 0, secno;
	block_t valid_blocks, usable_blks_in_seg;

	while (1) {
		/* find dirty segment based on free segmap */
		segno = find_next_inuse(free_i, MAIN_SEGS(sbi), offset);
		if (segno >= MAIN_SEGS(sbi))
			break;
		offset = segno + 1;
		valid_blocks = get_valid_blocks(sbi, segno, false);
		usable_blks_in_seg = f2fs_usable_blks_in_seg(sbi, segno);
		if (valid_blocks == usable_blks_in_seg || !valid_blocks)
			continue;
		if (valid_blocks > usable_blks_in_seg) {
			f2fs_bug_on(sbi, 1);
			continue;
		}
		mutex_lock(&dirty_i->seglist_lock);
		__locate_dirty_segment(sbi, segno, DIRTY);
		mutex_unlock(&dirty_i->seglist_lock);
	}

	if (!__is_large_section(sbi))
		return;

	mutex_lock(&dirty_i->seglist_lock);
	for (segno = 0; segno < MAIN_SEGS(sbi); segno += sbi->segs_per_sec) {
		valid_blocks = get_valid_blocks(sbi, segno, true);
		secno = GET_SEC_FROM_SEG(sbi, segno);

		if (!valid_blocks || valid_blocks == CAP_BLKS_PER_SEC(sbi))
			continue;
		if (IS_CURSEC(sbi, secno))
			continue;
		set_bit(secno, dirty_i->dirty_secmap);
	}
	mutex_unlock(&dirty_i->seglist_lock);
}

static int init_victim_secmap(struct f2fs_sb_info *sbi)
{
	struct dirty_seglist_info *dirty_i = DIRTY_I(sbi);
	unsigned int bitmap_size = f2fs_bitmap_size(MAIN_SECS(sbi));

	dirty_i->victim_secmap = f2fs_kvzalloc(sbi, bitmap_size, GFP_KERNEL);
	if (!dirty_i->victim_secmap)
		return -ENOMEM;

	dirty_i->pinned_secmap = f2fs_kvzalloc(sbi, bitmap_size, GFP_KERNEL);
	if (!dirty_i->pinned_secmap)
		return -ENOMEM;

	dirty_i->pinned_secmap_cnt = 0;
	dirty_i->enable_pin_section = true;
	return 0;
}

static int build_dirty_segmap(struct f2fs_sb_info *sbi)
{
	struct dirty_seglist_info *dirty_i;
	unsigned int bitmap_size, i;

	/* allocate memory for dirty segments list information */
	dirty_i = f2fs_kzalloc(sbi, sizeof(struct dirty_seglist_info),
								GFP_KERNEL);
	if (!dirty_i)
		return -ENOMEM;

	SM_I(sbi)->dirty_info = dirty_i;
	mutex_init(&dirty_i->seglist_lock);

	bitmap_size = f2fs_bitmap_size(MAIN_SEGS(sbi));

	for (i = 0; i < NR_DIRTY_TYPE; i++) {
		dirty_i->dirty_segmap[i] = f2fs_kvzalloc(sbi, bitmap_size,
								GFP_KERNEL);
		if (!dirty_i->dirty_segmap[i])
			return -ENOMEM;
	}

	if (__is_large_section(sbi)) {
		bitmap_size = f2fs_bitmap_size(MAIN_SECS(sbi));
		dirty_i->dirty_secmap = f2fs_kvzalloc(sbi,
						bitmap_size, GFP_KERNEL);
		if (!dirty_i->dirty_secmap)
			return -ENOMEM;
	}

	init_dirty_segmap(sbi);
	return init_victim_secmap(sbi);
}

static int sanity_check_curseg(struct f2fs_sb_info *sbi)
{
	int i;

	/*
	 * In LFS/SSR curseg, .next_blkoff should point to an unused blkaddr;
	 * In LFS curseg, all blkaddr after .next_blkoff should be unused.
	 */
	for (i = 0; i < NR_PERSISTENT_LOG; i++) {
		struct curseg_info *curseg = CURSEG_I(sbi, i);
		struct seg_entry *se = get_seg_entry(sbi, curseg->segno);
		unsigned int blkofs = curseg->next_blkoff;

		if (f2fs_sb_has_readonly(sbi) &&
			i != CURSEG_HOT_DATA && i != CURSEG_HOT_NODE)
			continue;

		sanity_check_seg_type(sbi, curseg->seg_type);

		if (curseg->alloc_type != LFS && curseg->alloc_type != SSR) {
			f2fs_err(sbi,
				 "Current segment has invalid alloc_type:%d",
				 curseg->alloc_type);
			f2fs_handle_error(sbi, ERROR_INVALID_CURSEG);
			return -EFSCORRUPTED;
		}

		if (f2fs_test_bit(blkofs, se->cur_valid_map))
			goto out;

		if (curseg->alloc_type == SSR)
			continue;

		for (blkofs += 1; blkofs < sbi->blocks_per_seg; blkofs++) {
			if (!f2fs_test_bit(blkofs, se->cur_valid_map))
				continue;
out:
			f2fs_err(sbi,
				 "Current segment's next free block offset is inconsistent with bitmap, logtype:%u, segno:%u, type:%u, next_blkoff:%u, blkofs:%u",
				 i, curseg->segno, curseg->alloc_type,
				 curseg->next_blkoff, blkofs);
			f2fs_handle_error(sbi, ERROR_INVALID_CURSEG);
			return -EFSCORRUPTED;
		}
	}
	return 0;
}

#ifdef CONFIG_BLK_DEV_ZONED

static int check_zone_write_pointer(struct f2fs_sb_info *sbi,
				    struct f2fs_dev_info *fdev,
				    struct blk_zone *zone)
{
	unsigned int wp_segno, wp_blkoff, zone_secno, zone_segno, segno;
	block_t zone_block, wp_block, last_valid_block;
	unsigned int log_sectors_per_block = sbi->log_blocksize - SECTOR_SHIFT;
	int i, s, b, ret;
	struct seg_entry *se;

	if (zone->type != BLK_ZONE_TYPE_SEQWRITE_REQ)
		return 0;

	wp_block = fdev->start_blk + (zone->wp >> log_sectors_per_block);
	wp_segno = GET_SEGNO(sbi, wp_block);
	wp_blkoff = wp_block - START_BLOCK(sbi, wp_segno);
	zone_block = fdev->start_blk + (zone->start >> log_sectors_per_block);
	zone_segno = GET_SEGNO(sbi, zone_block);
	zone_secno = GET_SEC_FROM_SEG(sbi, zone_segno);

	if (zone_segno >= MAIN_SEGS(sbi))
		return 0;

	/*
	 * Skip check of zones cursegs point to, since
	 * fix_curseg_write_pointer() checks them.
	 */
	for (i = 0; i < NO_CHECK_TYPE; i++)
		if (zone_secno == GET_SEC_FROM_SEG(sbi,
						   CURSEG_I(sbi, i)->segno))
			return 0;

	/*
	 * Get last valid block of the zone.
	 */
	last_valid_block = zone_block - 1;
	for (s = sbi->segs_per_sec - 1; s >= 0; s--) {
		segno = zone_segno + s;
		se = get_seg_entry(sbi, segno);
		for (b = sbi->blocks_per_seg - 1; b >= 0; b--)
			if (f2fs_test_bit(b, se->cur_valid_map)) {
				last_valid_block = START_BLOCK(sbi, segno) + b;
				break;
			}
		if (last_valid_block >= zone_block)
			break;
	}

	/*
	 * When safely unmounted in the previous mount, we can trust write
	 * pointers. Otherwise, finish zones.
	 */
	if (is_set_ckpt_flags(sbi, CP_UMOUNT_FLAG)) {
		/*
		 * The write pointer matches with the valid blocks or
		 * already points to the end of the zone.
		 */
		if ((last_valid_block + 1 == wp_block) ||
				(zone->wp == zone->start + zone->len))
			return 0;
	}

	if (last_valid_block + 1 == zone_block) {
		if (is_set_ckpt_flags(sbi, CP_UMOUNT_FLAG)) {
			/*
			 * If there is no valid block in the zone and if write
			 * pointer is not at zone start, reset the write
			 * pointer.
			 */
			f2fs_notice(sbi,
			      "Zone without valid block has non-zero write "
			      "pointer. Reset the write pointer: wp[0x%x,0x%x]",
			      wp_segno, wp_blkoff);
		}
		ret = __f2fs_issue_discard_zone(sbi, fdev->bdev, zone_block,
					zone->len >> log_sectors_per_block);
		if (ret)
			f2fs_err(sbi, "Discard zone failed: %s (errno=%d)",
				 fdev->path, ret);

		return ret;
	}

	if (is_set_ckpt_flags(sbi, CP_UMOUNT_FLAG)) {
		/*
		 * If there are valid blocks and the write pointer doesn't match
		 * with them, we need to report the inconsistency and fill
		 * the zone till the end to close the zone. This inconsistency
		 * does not cause write error because the zone will not be
		 * selected for write operation until it get discarded.
		 */
		f2fs_notice(sbi, "Valid blocks are not aligned with write "
			    "pointer: valid block[0x%x,0x%x] wp[0x%x,0x%x]",
			    GET_SEGNO(sbi, last_valid_block),
			    GET_BLKOFF_FROM_SEG0(sbi, last_valid_block),
			    wp_segno, wp_blkoff);
	}

	ret = blkdev_zone_mgmt(fdev->bdev, REQ_OP_ZONE_FINISH,
				zone->start, zone->len, GFP_NOFS);
	if (ret == -EOPNOTSUPP) {
		ret = blkdev_issue_zeroout(fdev->bdev, zone->wp,
					zone->len - (zone->wp - zone->start),
					GFP_NOFS, 0);
		if (ret)
			f2fs_err(sbi, "Fill up zone failed: %s (errno=%d)",
					fdev->path, ret);
	} else if (ret) {
		f2fs_err(sbi, "Finishing zone failed: %s (errno=%d)",
				fdev->path, ret);
	}

	return ret;
}

static struct f2fs_dev_info *get_target_zoned_dev(struct f2fs_sb_info *sbi,
						  block_t zone_blkaddr)
{
	int i;

	for (i = 0; i < sbi->s_ndevs; i++) {
		if (!bdev_is_zoned(FDEV(i).bdev))
			continue;
		if (sbi->s_ndevs == 1 || (FDEV(i).start_blk <= zone_blkaddr &&
				zone_blkaddr <= FDEV(i).end_blk))
			return &FDEV(i);
	}

	return NULL;
}

static int report_one_zone_cb(struct blk_zone *zone, unsigned int idx,
			      void *data)
{
	memcpy(data, zone, sizeof(struct blk_zone));
	return 0;
}

static int fix_curseg_write_pointer(struct f2fs_sb_info *sbi, int type)
{
	struct curseg_info *cs = CURSEG_I(sbi, type);
	struct f2fs_dev_info *zbd;
	struct blk_zone zone;
	unsigned int cs_section, wp_segno, wp_blkoff, wp_sector_off;
	block_t cs_zone_block, wp_block;
	unsigned int log_sectors_per_block = sbi->log_blocksize - SECTOR_SHIFT;
	sector_t zone_sector;
	int err;

	cs_section = GET_SEC_FROM_SEG(sbi, cs->segno);
	cs_zone_block = START_BLOCK(sbi, GET_SEG_FROM_SEC(sbi, cs_section));

	zbd = get_target_zoned_dev(sbi, cs_zone_block);
	if (!zbd)
		return 0;

	/* report zone for the sector the curseg points to */
	zone_sector = (sector_t)(cs_zone_block - zbd->start_blk)
		<< log_sectors_per_block;
	err = blkdev_report_zones(zbd->bdev, zone_sector, 1,
				  report_one_zone_cb, &zone);
	if (err != 1) {
		f2fs_err(sbi, "Report zone failed: %s errno=(%d)",
			 zbd->path, err);
		return err;
	}

	if (zone.type != BLK_ZONE_TYPE_SEQWRITE_REQ)
		return 0;

	/*
	 * When safely unmounted in the previous mount, we could use current
	 * segments. Otherwise, allocate new sections.
	 */
	if (is_set_ckpt_flags(sbi, CP_UMOUNT_FLAG)) {
		wp_block = zbd->start_blk + (zone.wp >> log_sectors_per_block);
		wp_segno = GET_SEGNO(sbi, wp_block);
		wp_blkoff = wp_block - START_BLOCK(sbi, wp_segno);
		wp_sector_off = zone.wp & GENMASK(log_sectors_per_block - 1, 0);

		if (cs->segno == wp_segno && cs->next_blkoff == wp_blkoff &&
				wp_sector_off == 0)
			return 0;

		f2fs_notice(sbi, "Unaligned curseg[%d] with write pointer: "
			    "curseg[0x%x,0x%x] wp[0x%x,0x%x]", type, cs->segno,
			    cs->next_blkoff, wp_segno, wp_blkoff);
	} else {
		f2fs_notice(sbi, "Not successfully unmounted in the previous "
			    "mount");
	}

	f2fs_notice(sbi, "Assign new section to curseg[%d]: "
		    "curseg[0x%x,0x%x]", type, cs->segno, cs->next_blkoff);

	f2fs_allocate_new_section(sbi, type, true);

	/* check consistency of the zone curseg pointed to */
	if (check_zone_write_pointer(sbi, zbd, &zone))
		return -EIO;

	/* check newly assigned zone */
	cs_section = GET_SEC_FROM_SEG(sbi, cs->segno);
	cs_zone_block = START_BLOCK(sbi, GET_SEG_FROM_SEC(sbi, cs_section));

	zbd = get_target_zoned_dev(sbi, cs_zone_block);
	if (!zbd)
		return 0;

	zone_sector = (sector_t)(cs_zone_block - zbd->start_blk)
		<< log_sectors_per_block;
	err = blkdev_report_zones(zbd->bdev, zone_sector, 1,
				  report_one_zone_cb, &zone);
	if (err != 1) {
		f2fs_err(sbi, "Report zone failed: %s errno=(%d)",
			 zbd->path, err);
		return err;
	}

	if (zone.type != BLK_ZONE_TYPE_SEQWRITE_REQ)
		return 0;

	if (zone.wp != zone.start) {
		f2fs_notice(sbi,
			    "New zone for curseg[%d] is not yet discarded. "
			    "Reset the zone: curseg[0x%x,0x%x]",
			    type, cs->segno, cs->next_blkoff);
		err = __f2fs_issue_discard_zone(sbi, zbd->bdev,	cs_zone_block,
					zone.len >> log_sectors_per_block);
		if (err) {
			f2fs_err(sbi, "Discard zone failed: %s (errno=%d)",
				 zbd->path, err);
			return err;
		}
	}

	return 0;
}

int f2fs_fix_curseg_write_pointer(struct f2fs_sb_info *sbi)
{
	int i, ret;

	for (i = 0; i < NR_PERSISTENT_LOG; i++) {
		ret = fix_curseg_write_pointer(sbi, i);
		if (ret)
			return ret;
	}

	return 0;
}

struct check_zone_write_pointer_args {
	struct f2fs_sb_info *sbi;
	struct f2fs_dev_info *fdev;
};

static int check_zone_write_pointer_cb(struct blk_zone *zone, unsigned int idx,
				      void *data)
{
	struct check_zone_write_pointer_args *args;

	args = (struct check_zone_write_pointer_args *)data;

	return check_zone_write_pointer(args->sbi, args->fdev, zone);
}

int f2fs_check_write_pointer(struct f2fs_sb_info *sbi)
{
	int i, ret;
	struct check_zone_write_pointer_args args;

	for (i = 0; i < sbi->s_ndevs; i++) {
		if (!bdev_is_zoned(FDEV(i).bdev))
			continue;

		args.sbi = sbi;
		args.fdev = &FDEV(i);
		ret = blkdev_report_zones(FDEV(i).bdev, 0, BLK_ALL_ZONES,
					  check_zone_write_pointer_cb, &args);
		if (ret < 0)
			return ret;
	}

	return 0;
}

/*
 * Return the number of usable blocks in a segment. The number of blocks
 * returned is always equal to the number of blocks in a segment for
 * segments fully contained within a sequential zone capacity or a
 * conventional zone. For segments partially contained in a sequential
 * zone capacity, the number of usable blocks up to the zone capacity
 * is returned. 0 is returned in all other cases.
 */
static inline unsigned int f2fs_usable_zone_blks_in_seg(
			struct f2fs_sb_info *sbi, unsigned int segno)
{
	block_t seg_start, sec_start_blkaddr, sec_cap_blkaddr;
	unsigned int secno;

	if (!sbi->unusable_blocks_per_sec)
		return sbi->blocks_per_seg;

	secno = GET_SEC_FROM_SEG(sbi, segno);
	seg_start = START_BLOCK(sbi, segno);
	sec_start_blkaddr = START_BLOCK(sbi, GET_SEG_FROM_SEC(sbi, secno));
	sec_cap_blkaddr = sec_start_blkaddr + CAP_BLKS_PER_SEC(sbi);

	/*
	 * If segment starts before zone capacity and spans beyond
	 * zone capacity, then usable blocks are from seg start to
	 * zone capacity. If the segment starts after the zone capacity,
	 * then there are no usable blocks.
	 */
	if (seg_start >= sec_cap_blkaddr)
		return 0;
	if (seg_start + sbi->blocks_per_seg > sec_cap_blkaddr)
		return sec_cap_blkaddr - seg_start;

	return sbi->blocks_per_seg;
}
#else
int f2fs_fix_curseg_write_pointer(struct f2fs_sb_info *sbi)
{
	return 0;
}

int f2fs_check_write_pointer(struct f2fs_sb_info *sbi)
{
	return 0;
}

static inline unsigned int f2fs_usable_zone_blks_in_seg(struct f2fs_sb_info *sbi,
							unsigned int segno)
{
	return 0;
}

#endif
unsigned int f2fs_usable_blks_in_seg(struct f2fs_sb_info *sbi,
					unsigned int segno)
{
	if (f2fs_sb_has_blkzoned(sbi))
		return f2fs_usable_zone_blks_in_seg(sbi, segno);

	return sbi->blocks_per_seg;
}

unsigned int f2fs_usable_segs_in_sec(struct f2fs_sb_info *sbi,
					unsigned int segno)
{
	if (f2fs_sb_has_blkzoned(sbi))
		return CAP_SEGS_PER_SEC(sbi);

	return sbi->segs_per_sec;
}

/*
 * Update min, max modified time for cost-benefit GC algorithm
 */
static void init_min_max_mtime(struct f2fs_sb_info *sbi)
{
	struct sit_info *sit_i = SIT_I(sbi);
	unsigned int segno;

	down_write(&sit_i->sentry_lock);

	sit_i->min_mtime = ULLONG_MAX;

	for (segno = 0; segno < MAIN_SEGS(sbi); segno += sbi->segs_per_sec) {
		unsigned int i;
		unsigned long long mtime = 0;

		for (i = 0; i < sbi->segs_per_sec; i++)
			mtime += get_seg_entry(sbi, segno + i)->mtime;

		mtime = div_u64(mtime, sbi->segs_per_sec);

		if (sit_i->min_mtime > mtime)
			sit_i->min_mtime = mtime;
	}
	sit_i->max_mtime = get_mtime(sbi, false);
	sit_i->dirty_max_mtime = 0;
	up_write(&sit_i->sentry_lock);
}

int f2fs_build_segment_manager(struct f2fs_sb_info *sbi)
{
	struct f2fs_super_block *raw_super = F2FS_RAW_SUPER(sbi);
	struct f2fs_checkpoint *ckpt = F2FS_CKPT(sbi);
	struct f2fs_sm_info *sm_info;
	int err;

	sm_info = f2fs_kzalloc(sbi, sizeof(struct f2fs_sm_info), GFP_KERNEL);
	if (!sm_info)
		return -ENOMEM;

	/* init sm info */
	sbi->sm_info = sm_info;
	sm_info->seg0_blkaddr = le32_to_cpu(raw_super->segment0_blkaddr);
	sm_info->main_blkaddr = le32_to_cpu(raw_super->main_blkaddr);
	sm_info->segment_count = le32_to_cpu(raw_super->segment_count);
	sm_info->reserved_segments = le32_to_cpu(ckpt->rsvd_segment_count);
	sm_info->ovp_segments = le32_to_cpu(ckpt->overprov_segment_count);
	sm_info->main_segments = le32_to_cpu(raw_super->segment_count_main);
	sm_info->ssa_blkaddr = le32_to_cpu(raw_super->ssa_blkaddr);
	sm_info->rec_prefree_segments = sm_info->main_segments *
					DEF_RECLAIM_PREFREE_SEGMENTS / 100;
	if (sm_info->rec_prefree_segments > DEF_MAX_RECLAIM_PREFREE_SEGMENTS)
		sm_info->rec_prefree_segments = DEF_MAX_RECLAIM_PREFREE_SEGMENTS;

	if (!f2fs_lfs_mode(sbi))
		sm_info->ipu_policy = BIT(F2FS_IPU_FSYNC);
	sm_info->min_ipu_util = DEF_MIN_IPU_UTIL;
	sm_info->min_fsync_blocks = DEF_MIN_FSYNC_BLOCKS;
	sm_info->min_seq_blocks = sbi->blocks_per_seg;
	sm_info->min_hot_blocks = DEF_MIN_HOT_BLOCKS;
	sm_info->min_ssr_sections = reserved_sections(sbi);

	INIT_LIST_HEAD(&sm_info->sit_entry_set);

	init_f2fs_rwsem(&sm_info->curseg_lock);

	err = f2fs_create_flush_cmd_control(sbi);
	if (err)
		return err;

	err = create_discard_cmd_control(sbi);
	if (err)
		return err;

	err = build_sit_info(sbi);
	if (err)
		return err;
	err = build_free_segmap(sbi);
	if (err)
		return err;
	err = build_curseg(sbi);
	if (err)
		return err;

	/* reinit free segmap based on SIT */
	err = build_sit_entries(sbi);
	if (err)
		return err;

	init_free_segmap(sbi);
	err = build_dirty_segmap(sbi);
	if (err)
		return err;

	err = sanity_check_curseg(sbi);
	if (err)
		return err;

	init_min_max_mtime(sbi);
	return 0;
}

static void discard_dirty_segmap(struct f2fs_sb_info *sbi,
		enum dirty_type dirty_type)
{
	struct dirty_seglist_info *dirty_i = DIRTY_I(sbi);

	mutex_lock(&dirty_i->seglist_lock);
	kvfree(dirty_i->dirty_segmap[dirty_type]);
	dirty_i->nr_dirty[dirty_type] = 0;
	mutex_unlock(&dirty_i->seglist_lock);
}

static void destroy_victim_secmap(struct f2fs_sb_info *sbi)
{
	struct dirty_seglist_info *dirty_i = DIRTY_I(sbi);

	kvfree(dirty_i->pinned_secmap);
	kvfree(dirty_i->victim_secmap);
}

static void destroy_dirty_segmap(struct f2fs_sb_info *sbi)
{
	struct dirty_seglist_info *dirty_i = DIRTY_I(sbi);
	int i;

	if (!dirty_i)
		return;

	/* discard pre-free/dirty segments list */
	for (i = 0; i < NR_DIRTY_TYPE; i++)
		discard_dirty_segmap(sbi, i);

	if (__is_large_section(sbi)) {
		mutex_lock(&dirty_i->seglist_lock);
		kvfree(dirty_i->dirty_secmap);
		mutex_unlock(&dirty_i->seglist_lock);
	}

	destroy_victim_secmap(sbi);
	SM_I(sbi)->dirty_info = NULL;
	kfree(dirty_i);
}

static void destroy_curseg(struct f2fs_sb_info *sbi)
{
	struct curseg_info *array = SM_I(sbi)->curseg_array;
	int i;

	if (!array)
		return;
	SM_I(sbi)->curseg_array = NULL;
	for (i = 0; i < NR_CURSEG_TYPE; i++) {
		kfree(array[i].sum_blk);
		kfree(array[i].journal);
	}
	kfree(array);
}

static void destroy_free_segmap(struct f2fs_sb_info *sbi)
{
	struct free_segmap_info *free_i = SM_I(sbi)->free_info;

	if (!free_i)
		return;
	SM_I(sbi)->free_info = NULL;
	kvfree(free_i->free_segmap);
	kvfree(free_i->free_secmap);
	kfree(free_i);
}

static void destroy_sit_info(struct f2fs_sb_info *sbi)
{
	struct sit_info *sit_i = SIT_I(sbi);

	if (!sit_i)
		return;

	if (sit_i->sentries)
		kvfree(sit_i->bitmap);
	kfree(sit_i->tmp_map);

	kvfree(sit_i->sentries);
	kvfree(sit_i->sec_entries);
	kvfree(sit_i->dirty_sentries_bitmap);

	SM_I(sbi)->sit_info = NULL;
	kvfree(sit_i->sit_bitmap);
#ifdef CONFIG_F2FS_CHECK_FS
	kvfree(sit_i->sit_bitmap_mir);
	kvfree(sit_i->invalid_segmap);
#endif
	kfree(sit_i);
}

void f2fs_destroy_segment_manager(struct f2fs_sb_info *sbi)
{
	struct f2fs_sm_info *sm_info = SM_I(sbi);

	if (!sm_info)
		return;
	f2fs_destroy_flush_cmd_control(sbi, true);
	destroy_discard_cmd_control(sbi);
	destroy_dirty_segmap(sbi);
	destroy_curseg(sbi);
	destroy_free_segmap(sbi);
	destroy_sit_info(sbi);
	sbi->sm_info = NULL;
	kfree(sm_info);
}

int __init f2fs_create_segment_manager_caches(void)
{
	discard_entry_slab = f2fs_kmem_cache_create("f2fs_discard_entry",
			sizeof(struct discard_entry));
	if (!discard_entry_slab)
		goto fail;

	discard_cmd_slab = f2fs_kmem_cache_create("f2fs_discard_cmd",
			sizeof(struct discard_cmd));
	if (!discard_cmd_slab)
		goto destroy_discard_entry;

	sit_entry_set_slab = f2fs_kmem_cache_create("f2fs_sit_entry_set",
			sizeof(struct sit_entry_set));
	if (!sit_entry_set_slab)
		goto destroy_discard_cmd;

	revoke_entry_slab = f2fs_kmem_cache_create("f2fs_revoke_entry",
			sizeof(struct revoke_entry));
	if (!revoke_entry_slab)
		goto destroy_sit_entry_set;
	return 0;

destroy_sit_entry_set:
	kmem_cache_destroy(sit_entry_set_slab);
destroy_discard_cmd:
	kmem_cache_destroy(discard_cmd_slab);
destroy_discard_entry:
	kmem_cache_destroy(discard_entry_slab);
fail:
	return -ENOMEM;
}

void f2fs_destroy_segment_manager_caches(void)
{
	kmem_cache_destroy(sit_entry_set_slab);
	kmem_cache_destroy(discard_cmd_slab);
	kmem_cache_destroy(discard_entry_slab);
	kmem_cache_destroy(revoke_entry_slab);
}<|MERGE_RESOLUTION|>--- conflicted
+++ resolved
@@ -2749,12 +2749,7 @@
 	struct f2fs_summary_block *sum_node;
 	struct page *sum_page;
 
-<<<<<<< HEAD
 	write_sum_page(sbi, curseg->sum_blk, GET_SUM_BLOCK(sbi, curseg->segno));
-=======
-	if (curseg->inited)
-		write_sum_page(sbi, curseg->sum_blk, GET_SUM_BLOCK(sbi, curseg->segno));
->>>>>>> 749a916a
 
 	__set_test_and_inuse(sbi, new_segno);
 
@@ -3373,18 +3368,11 @@
 	update_sit_entry(sbi, *new_blkaddr, 1);
 	update_sit_entry(sbi, old_blkaddr, -1);
 
-<<<<<<< HEAD
 	/*
 	 * If the current segment is full, flush it out and replace it with a
 	 * new segment.
 	 */
 	if (segment_full) {
-=======
-	if (!__has_curseg_space(sbi, curseg)) {
-		/*
-		 * Flush out current segment and replace it with new segment.
-		 */
->>>>>>> 749a916a
 		if (from_gc) {
 			get_atssr_segment(sbi, type, se->type,
 						AT_SSR, se->mtime);
@@ -3395,12 +3383,9 @@
 				change_curseg(sbi, type);
 			stat_inc_seg_type(sbi, curseg);
 		}
-<<<<<<< HEAD
 
 		if (curseg->segno == NULL_SEGNO)
 			goto out_err;
-=======
->>>>>>> 749a916a
 	}
 	/*
 	 * segment dirty status should be updated after segment allocation,
