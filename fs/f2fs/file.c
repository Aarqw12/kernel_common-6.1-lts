--- conflicted
+++ resolved
@@ -4465,11 +4465,7 @@
 	struct inode *inode = file_inode(iocb->ki_filp);
 	char *buf, *path;
 
-<<<<<<< HEAD
-	buf = f2fs_getname(F2FS_I_SB(inode));
-=======
 	buf = f2fs_kmalloc(F2FS_I_SB(inode), PATH_MAX, GFP_KERNEL);
->>>>>>> bdefb8ce
 	if (!buf)
 		return;
 	path = dentry_path_raw(file_dentry(iocb->ki_filp), buf, PATH_MAX);
@@ -4482,11 +4478,7 @@
 		trace_f2fs_dataread_start(inode, iocb->ki_pos, count,
 				current->pid, path, current->comm);
 free_buf:
-<<<<<<< HEAD
 	f2fs_putname(buf);
-=======
-	kfree(buf);
->>>>>>> bdefb8ce
 }
 
 static ssize_t f2fs_file_read_iter(struct kiocb *iocb, struct iov_iter *to)
@@ -4501,13 +4493,10 @@
 	if (trace_f2fs_dataread_start_enabled())
 		f2fs_trace_rw_file_path(iocb, iov_iter_count(to), READ);
 
-<<<<<<< HEAD
-=======
 	/* In LFS mode, if there is inflight dio, wait for its completion */
 	if (f2fs_lfs_mode(F2FS_I_SB(inode)))
 		inode_dio_wait(inode);
 
->>>>>>> bdefb8ce
 	if (f2fs_should_use_dio(inode, iocb, to)) {
 		ret = f2fs_dio_read_iter(iocb, to);
 	} else {
