// SPDX-License-Identifier: GPL-2.0

/*
 * cs35l41.c -- CS35l41 ALSA SoC audio driver
 *
 * Copyright 2017-2020 Cirrus Logic, Inc.
 *
 * Author:	David Rhodes	<david.rhodes@cirrus.com>
 *		Brian Austin	<brian.austin@cirrus.com>
 *
 * This program is free software; you can redistribute it and/or modify
 * it under the terms of the GNU General Public License version 2 as
 * published by the Free Software Foundation.
 *
 */

#include <linux/module.h>
#include <linux/moduleparam.h>
#include <linux/version.h>
#include <linux/kernel.h>
#include <linux/init.h>
#include <linux/delay.h>
#include <linux/i2c.h>
#include <linux/slab.h>
#include <linux/workqueue.h>
#include <linux/platform_device.h>
#include <linux/regulator/consumer.h>
#include <linux/gpio/consumer.h>
#include <linux/of_device.h>
#include <linux/of_gpio.h>
#include <linux/regmap.h>
#include <sound/core.h>
#include <sound/pcm.h>
#include <sound/pcm_params.h>
#include <sound/soc.h>
#include <sound/soc-dapm.h>
#include <linux/gpio.h>
#include <sound/initval.h>
#include <sound/tlv.h>
#include <linux/of_irq.h>
#include <linux/completion.h>
#include <linux/spi/spi.h>
#include <linux/err.h>
#include <linux/firmware.h>
#include <linux/timekeeping.h>

#include "wm_adsp.h"
#include "cs35l41.h"
#include "sound/cs35l41-private.h"
<<<<<<< HEAD
#include "cs35l41_dsp_events.h"

=======
>>>>>>> 65a56f4a
#if IS_ENABLED(CONFIG_SND_SOC_CODEC_DETECT)
#include <linux/codec-misc.h>
struct cs35l41_misc_priv_type {
	struct cs35l41_private *cs35l41_priv;
	int r_channel;
	long impedance;
	long thermal;
	struct mutex lock;
};
#endif
static const char * const cs35l41_supplies[] = {
	"VA",
	"VP",
};

struct cs35l41_pll_sysclk_config {
	int freq;
	int clk_cfg;
};

static const struct cs35l41_pll_sysclk_config cs35l41_pll_sysclk[] = {
	{ 32768,	0x00 },
	{ 8000,		0x01 },
	{ 11025,	0x02 },
	{ 12000,	0x03 },
	{ 16000,	0x04 },
	{ 22050,	0x05 },
	{ 24000,	0x06 },
	{ 32000,	0x07 },
	{ 44100,	0x08 },
	{ 48000,	0x09 },
	{ 88200,	0x0A },
	{ 96000,	0x0B },
	{ 128000,	0x0C },
	{ 176400,	0x0D },
	{ 192000,	0x0E },
	{ 256000,	0x0F },
	{ 352800,	0x10 },
	{ 384000,	0x11 },
	{ 512000,	0x12 },
	{ 705600,	0x13 },
	{ 750000,	0x14 },
	{ 768000,	0x15 },
	{ 1000000,	0x16 },
	{ 1024000,	0x17 },
	{ 1200000,	0x18 },
	{ 1411200,	0x19 },
	{ 1500000,	0x1A },
	{ 1536000,	0x1B },
	{ 2000000,	0x1C },
	{ 2048000,	0x1D },
	{ 2400000,	0x1E },
	{ 2822400,	0x1F },
	{ 3000000,	0x20 },
	{ 3072000,	0x21 },
	{ 3200000,	0x22 },
	{ 4000000,	0x23 },
	{ 4096000,	0x24 },
	{ 4800000,	0x25 },
	{ 5644800,	0x26 },
	{ 6000000,	0x27 },
	{ 6144000,	0x28 },
	{ 6250000,	0x29 },
	{ 6400000,	0x2A },
	{ 6500000,	0x2B },
	{ 6750000,	0x2C },
	{ 7526400,	0x2D },
	{ 8000000,	0x2E },
	{ 8192000,	0x2F },
	{ 9600000,	0x30 },
	{ 11289600,	0x31 },
	{ 12000000,	0x32 },
	{ 12288000,	0x33 },
	{ 12500000,	0x34 },
	{ 12800000,	0x35 },
	{ 13000000,	0x36 },
	{ 13500000,	0x37 },
	{ 19200000,	0x38 },
	{ 22579200,	0x39 },
	{ 24000000,	0x3A },
	{ 24576000,	0x3B },
	{ 25000000,	0x3C },
	{ 25600000,	0x3D },
	{ 26000000,	0x3E },
	{ 27000000,	0x3F },
};

struct cs35l41_fs_mon_config {
	int freq;
	unsigned int fs1;
	unsigned int fs2;
};

static const struct cs35l41_fs_mon_config cs35l41_fs_mon[] = {
	{ 32768,	2254,	3754 },
	{ 8000,		9220,	15364 },
	{ 11025,	6148,	10244 },
	{ 12000,	6148,	10244 },
	{ 16000,	4612,	7684 },
	{ 22050,	3076,	5124 },
	{ 24000,	3076,	5124 },
	{ 32000,	2308,	3844 },
	{ 44100,	1540,	2564 },
	{ 48000,	1540,	2564 },
	{ 88200,	772,	1284 },
	{ 96000,	772,	1284 },
	{ 128000,	580,	964 },
	{ 176400,	388,	644 },
	{ 192000,	388,	644 },
	{ 256000,	292,	484 },
	{ 352800,	196,	324 },
	{ 384000,	196,	324 },
	{ 512000,	148,	244 },
	{ 705600,	100,	164 },
	{ 750000,	100,	164 },
	{ 768000,	100,	164 },
	{ 1000000,	76,	124 },
	{ 1024000,	76,	124 },
	{ 1200000,	64,	104 },
	{ 1411200,	52,	84 },
	{ 1500000,	52,	84 },
	{ 1536000,	52,	84 },
	{ 2000000,	40,	64 },
	{ 2048000,	40,	64 },
	{ 2400000,	34,	54 },
	{ 2822400,	28,	44 },
	{ 3000000,	28,	44 },
	{ 3072000,	28,	44 },
	{ 3200000,	27,	42 },
	{ 4000000,	22,	34 },
	{ 4096000,	22,	34 },
	{ 4800000,	19,	29 },
	{ 5644800,	16,	24 },
	{ 6000000,	16,	24 },
	{ 6144000,	16,	24 },
};

static const unsigned char cs35l41_bst_k1_table[4][5] = {
	{0x24, 0x32, 0x32, 0x4F, 0x57},
	{0x24, 0x32, 0x32, 0x4F, 0x57},
	{0x40, 0x32, 0x32, 0x4F, 0x57},
	{0x40, 0x32, 0x32, 0x4F, 0x57}
};

static const unsigned char cs35l41_bst_k2_table[4][5] = {
	{0x24, 0x49, 0x66, 0xA3, 0xEA},
	{0x24, 0x49, 0x66, 0xA3, 0xEA},
	{0x48, 0x49, 0x66, 0xA3, 0xEA},
	{0x48, 0x49, 0x66, 0xA3, 0xEA}
};

static const unsigned char cs35l41_bst_slope_table[4] = {
					0x75, 0x6B, 0x3B, 0x28};

static int cs35l41_enter_hibernate(struct cs35l41_private *cs35l41);
static int cs35l41_exit_hibernate(struct cs35l41_private *cs35l41);
static int cs35l41_restore(struct cs35l41_private *cs35l41);
static int cs35l41_set_cspl_mbox_cmd(struct cs35l41_private *cs35l41,
				   enum cs35l41_cspl_mbox_cmd cmd);

static int cs35l41_get_fs_mon_config_index(int freq)
{
	int i;

	for (i = 0; i < ARRAY_SIZE(cs35l41_fs_mon); i++) {
		if (cs35l41_fs_mon[i].freq == freq)
			return i;
	}

	return -EINVAL;
}

static int cs35l41_dsp_power_ev(struct snd_soc_dapm_widget *w,
		       struct snd_kcontrol *kcontrol, int event)
{
	struct snd_soc_component *component =
		snd_soc_dapm_to_component(w->dapm);
	struct cs35l41_private *cs35l41 =
		snd_soc_component_get_drvdata(component);
	dev_info(cs35l41->dev, "%s: event: %d halo_booted: %d\n",
				__func__, event, cs35l41->halo_booted);
	switch (event) {
	case SND_SOC_DAPM_PRE_PMU:
		if (cs35l41->halo_booted == false)
			wm_adsp_early_event(w, kcontrol, event);
		else
			cs35l41->dsp.booted = true;

		break;
	case SND_SOC_DAPM_PRE_PMD:
		if (cs35l41->halo_booted == false) {
			cancel_delayed_work(&cs35l41->hb_work);
			mutex_lock(&cs35l41->hb_lock);
			cs35l41_exit_hibernate(cs35l41);
			mutex_unlock(&cs35l41->hb_lock);

			if (cs35l41->amp_hibernate !=
						CS35L41_HIBERNATE_INCOMPATIBLE)
				cs35l41->amp_hibernate =
						CS35L41_HIBERNATE_NOT_LOADED;

			wm_adsp_early_event(w, kcontrol, event);
			wm_adsp_event(w, kcontrol, event);
		}

		break;
	default:
		break;
	}

	return 0;
}

static int cs35l41_dsp_load_ev(struct snd_soc_dapm_widget *w,
		       struct snd_kcontrol *kcontrol, int event)
{
	struct snd_soc_component *component =
		snd_soc_dapm_to_component(w->dapm);
	struct cs35l41_private *cs35l41 =
		snd_soc_component_get_drvdata(component);
	enum cs35l41_cspl_mbox_cmd mboxcmd = CSPL_MBOX_CMD_NONE;
	enum cs35l41_cspl_mbox_status fw_status = CSPL_MBOX_STS_RUNNING;
	int ret = 0;

	switch (event) {
	case SND_SOC_DAPM_POST_PMU:
		if (cs35l41->halo_booted == false) {
			wm_adsp_event(w, kcontrol, event);
			cs35l41->halo_booted = true;
		}

		if (cs35l41->dsp.running) {
			regmap_read(cs35l41->regmap, CS35L41_DSP_MBOX_2,
				    (unsigned int *)&fw_status);
			switch (fw_status) {
			case CSPL_MBOX_STS_RDY_FOR_REINIT:
				mboxcmd = CSPL_MBOX_CMD_REINIT;
				break;
			case CSPL_MBOX_STS_PAUSED:
				mboxcmd = CSPL_MBOX_CMD_RESUME;
				break;
			case CSPL_MBOX_STS_RUNNING:
				/*
				 * First time playing audio
				 * means fw_status is running
				 */
				mboxcmd = CSPL_MBOX_CMD_RESUME;
				break;
			default:
				dev_err(cs35l41->dev,
					"Firmware status is invalid(%u)\n",
					fw_status);
				break;
			}
			ret = cs35l41_set_cspl_mbox_cmd(cs35l41, mboxcmd);
			dev_dbg(cs35l41->dev, "Set MBOX command: %d ret: %d\n",
				mboxcmd, ret);
		}
		cs35l41->enabled = true;
		break;
	default:
		break;
	}

	return 0;
}

static int cs35l41_bp_current_limit_get(struct snd_kcontrol *kcontrol,
			   struct snd_ctl_elem_value *ucontrol)
{
	struct snd_soc_component *component =
		snd_soc_kcontrol_component(kcontrol);
	struct cs35l41_private *cs35l41 =
		snd_soc_component_get_drvdata(component);
	struct soc_enum *soc_enum = (struct soc_enum *)kcontrol->private_value;
	int value = 0;

	regmap_read(cs35l41->regmap, soc_enum->reg, (int *)&value);
	ucontrol->value.integer.value[0] = (long)(value & CS35L41_BST_IPK_MASK);

	return 0;
}

static int cs35l41_bp_current_limit_put(struct snd_kcontrol *kcontrol,
			   struct snd_ctl_elem_value *ucontrol)
{
	struct snd_soc_component *component =
		snd_soc_kcontrol_component(kcontrol);
	struct cs35l41_private *cs35l41 =
		snd_soc_component_get_drvdata(component);
	int ret = 0;

	cs35l41->pdata.bst_ipk =
		((int)ucontrol->value.integer.value[0] - 0x10) * 50 + 1600;

	ret = regmap_update_bits(cs35l41->regmap, CS35L41_BSTCVRT_PEAK_CUR,
			CS35L41_BST_IPK_MASK,
			((int)ucontrol->value.integer.value[0] << CS35L41_BST_IPK_SHIFT));

	if (ret) {
		dev_err(cs35l41->dev, "Failed to write peak current limit\n");
		return ret;
	} else {
		dev_info(cs35l41->dev, "%s: value %d\n",
				__func__, cs35l41->pdata.bst_ipk);
	}

	return 0;
}

static int cs35l41_hibernate_switch_get(struct snd_kcontrol *kcontrol,
			   struct snd_ctl_elem_value *ucontrol)
{
	struct snd_soc_component *component =
		snd_soc_kcontrol_component(kcontrol);
	struct cs35l41_private *cs35l41 =
		snd_soc_component_get_drvdata(component);

	if (cs35l41->amp_hibernate == CS35L41_HIBERNATE_INCOMPATIBLE) {
		ucontrol->value.integer.value[0] = false;
	} else {
		ucontrol->value.integer.value[0] = true;
	}

	return 0;
}

static int cs35l41_hibernate_switch_put(struct snd_kcontrol *kcontrol,
			   struct snd_ctl_elem_value *ucontrol)
{
	struct snd_soc_component *component =
		snd_soc_kcontrol_component(kcontrol);
	struct cs35l41_private *cs35l41 =
		snd_soc_component_get_drvdata(component);

	if (ucontrol->value.integer.value[0]) {
		cs35l41->amp_hibernate = CS35L41_HIBERNATE_NOT_LOADED;
	} else {
		cancel_delayed_work(&cs35l41->hb_work);
		mutex_lock(&cs35l41->hb_lock);
		cs35l41_exit_hibernate(cs35l41);
		mutex_unlock(&cs35l41->hb_lock);
		cs35l41->amp_hibernate = CS35L41_HIBERNATE_INCOMPATIBLE;
	}
	dev_info(cs35l41->dev, "%s: %ld\n",
				__func__, ucontrol->value.integer.value[0]);

	return 0;
}

static int cs35l41_halo_booted_get(struct snd_kcontrol *kcontrol,
			   struct snd_ctl_elem_value *ucontrol)
{
	struct snd_soc_component *component =
		snd_soc_kcontrol_component(kcontrol);
	struct cs35l41_private *cs35l41 =
		snd_soc_component_get_drvdata(component);

	ucontrol->value.integer.value[0] = cs35l41->halo_booted;

	return 0;
}

static int cs35l41_halo_booted_put(struct snd_kcontrol *kcontrol,
			   struct snd_ctl_elem_value *ucontrol)
{
	struct snd_soc_component *component =
		snd_soc_kcontrol_component(kcontrol);
	struct cs35l41_private *cs35l41 =
		snd_soc_component_get_drvdata(component);
	dev_info(cs35l41->dev, "%s: old booted value: %d new boot value: %ld\n",
				__func__, cs35l41->halo_booted,
				ucontrol->value.integer.value[0]);
	cs35l41->halo_booted = ucontrol->value.integer.value[0];

	return 0;
}

static int cs35l41_force_int_get(struct snd_kcontrol *kcontrol,
			   struct snd_ctl_elem_value *ucontrol)
{
	struct snd_soc_component *component =
		snd_soc_kcontrol_component(kcontrol);
	struct cs35l41_private *cs35l41 =
		snd_soc_component_get_drvdata(component);

	ucontrol->value.integer.value[0] = cs35l41->force_int;

	return 0;
}

static int cs35l41_force_int_put(struct snd_kcontrol *kcontrol,
			   struct snd_ctl_elem_value *ucontrol)
{
	struct snd_soc_component *component =
		snd_soc_kcontrol_component(kcontrol);
	struct cs35l41_private *cs35l41 =
		snd_soc_component_get_drvdata(component);
	bool force_int_changed = (cs35l41->force_int !=
		(bool)ucontrol->value.integer.value[0]);

	mutex_lock(&cs35l41->force_int_lock);

	cs35l41->force_int = ucontrol->value.integer.value[0];

	if (force_int_changed) {
		if (cs35l41->force_int) {
			disable_irq(cs35l41->irq);
			regmap_write(cs35l41->regmap, CS35L41_IRQ1_MASK1,
					CS35L41_INT1_MASK_FORCE);
			regmap_write(cs35l41->regmap, CS35L41_IRQ1_FRC1, 1);
		} else {
			regmap_write(cs35l41->regmap, CS35L41_IRQ1_FRC1, 0);
			regmap_write(cs35l41->regmap, CS35L41_IRQ1_MASK1,
					CS35L41_INT1_MASK_DEFAULT);
			regmap_write(cs35l41->regmap, CS35L41_IRQ1_STATUS1, 1);
			enable_irq(cs35l41->irq);
		}
	}

	mutex_unlock(&cs35l41->force_int_lock);

	return 0;
}

static int cs35l41_amp_reset_get(struct snd_kcontrol *kcontrol,
				     struct snd_ctl_elem_value *ucontrol)
{
	return 0;
}

static int cs35l41_amp_reset_put(struct snd_kcontrol *kcontrol,
			   struct snd_ctl_elem_value *ucontrol)
{
	struct snd_soc_component *component =
		snd_soc_kcontrol_component(kcontrol);
	struct cs35l41_private *cs35l41 =
		snd_soc_component_get_drvdata(component);
	struct snd_soc_dapm_context *dapm =
		snd_soc_component_get_dapm(component);
	int ret, retries, timeout = 100;
	u32 status;

	if (!ucontrol->value.integer.value[0])
		return 0;

	dev_info(cs35l41->dev, "AMP reset requested\n");

	if (!cs35l41->reset_gpio) {
		dev_info(cs35l41->dev, "Reset GPIO is not configured\n");
		return 0;
	}

	disable_irq(cs35l41->irq);
	cs35l41->halo_booted = false;

	/* invalidate all cached values which have now been reset */
	regcache_cache_only(cs35l41->regmap, true);
	regcache_mark_dirty(cs35l41->regmap);

	/* Toggle reset pin */
	gpiod_set_value_cansleep(cs35l41->reset_gpio, 0);
	/* satisfy minimum reset pulse width spec */
	usleep_range(2000, 2100);
	gpiod_set_value_cansleep(cs35l41->reset_gpio, 1);
	usleep_range(2000, 2100);

	regcache_cache_only(cs35l41->regmap, false);

	do {
		if (timeout == 0) {
			dev_err(cs35l41->dev,
				"Timeout waiting for OTP_BOOT_DONE\n");
			return -EBUSY;
		}
		usleep_range(1000, 1100);
		regmap_read(cs35l41->regmap, CS35L41_IRQ1_STATUS4, &status);
		timeout--;
	} while (!(status & CS35L41_OTP_BOOT_DONE));

	/* Sync regmap */
	regcache_sync(cs35l41->regmap);

	/* Reset DSP */
	regmap_update_bits(cs35l41->regmap, CS35L41_DSP_CLK_CTRL,
			0x3, 0x2);
	regmap_update_bits(cs35l41->regmap,
			CS35L41_DSP1_CCM_CORE_CTRL,
			CS35L41_HALO_CORE_RESET, CS35L41_HALO_CORE_RESET);
	regmap_update_bits(cs35l41->regmap, CS35L41_DSP_CLK_CTRL,
			0x3, 0x3);

	/* Restore OTP and cached values */
	retries = 5;
	do {
		dev_info(cs35l41->dev, "cs35l41_restore attempt %d\n",
		 6 - retries);
		ret = cs35l41_restore(cs35l41);
		usleep_range(4000, 5000);
	} while (ret < 0 && --retries > 0);

	enable_irq(cs35l41->irq);

	if (retries < 0) {
		dev_err(cs35l41->dev, "Failed to reset AMP\n");
		return 0;
	}

	dev_dbg(cs35l41->dev, "cs35l41 restored in %d attempts\n",
			6 - retries);

	if (cs35l41->dsp.preloaded) {
		dev_info(cs35l41->dev, "Reload DSP\n");
		snd_soc_component_disable_pin(component, "DSP1 Preload");
		snd_soc_dapm_sync(dapm);
		usleep_range(4000, 5000);
		snd_soc_component_force_enable_pin(component, "DSP1 Preload");
		snd_soc_dapm_sync(dapm);
		flush_work(&cs35l41->dsp.boot_work);
	}
	return 0;
}

static int cs35l41_ccm_reset_get(struct snd_kcontrol *kcontrol,
			   struct snd_ctl_elem_value *ucontrol)
{
	return 0;
}

static int cs35l41_ccm_reset_put(struct snd_kcontrol *kcontrol,
			   struct snd_ctl_elem_value *ucontrol)
{
	struct snd_soc_component *component =
		snd_soc_kcontrol_component(kcontrol);
	struct cs35l41_private *cs35l41 =
		snd_soc_component_get_drvdata(component);
	unsigned int val = 0;
	int ret = 0;

	val = ucontrol->value.integer.value[0];

	if (val) {
		ret = regmap_update_bits(cs35l41->regmap, CS35L41_DSP_CLK_CTRL,
			0x3, 0x2);
		ret = regmap_update_bits(cs35l41->regmap,
			CS35L41_DSP1_CCM_CORE_CTRL,
			CS35L41_HALO_CORE_RESET, CS35L41_HALO_CORE_RESET);
		ret = regmap_update_bits(cs35l41->regmap, CS35L41_DSP_CLK_CTRL,
			0x3, 0x3);
	}

	dev_dbg(cs35l41->dev, "cs35l41 ccm reset state %d\n", ret);

	return 0;
}

static int cs35l41_hibernate_force_wake_get(struct snd_kcontrol *kcontrol,
			   struct snd_ctl_elem_value *ucontrol)
{
	struct snd_soc_component *component =
		snd_soc_kcontrol_component(kcontrol);
	struct cs35l41_private *cs35l41 =
		snd_soc_component_get_drvdata(component);

	ucontrol->value.integer.value[0] = cs35l41->hibernate_force_wake;

	return 0;
}

static int cs35l41_hibernate_force_wake_put(struct snd_kcontrol *kcontrol,
				   struct snd_ctl_elem_value *ucontrol)
{
	struct snd_soc_component *component =
		snd_soc_kcontrol_component(kcontrol);
	struct cs35l41_private *cs35l41 =
		snd_soc_component_get_drvdata(component);
	bool valid_transition = cs35l41->hibernate_force_wake !=
				ucontrol->value.integer.value[0];
	unsigned int amp_active;

	regmap_read(cs35l41->regmap, CS35L41_PWR_CTRL1, &amp_active);
	dev_info(cs35l41->dev, "hb force wake %d from hibernate state %d\n",
		cs35l41->hibernate_force_wake, cs35l41->amp_hibernate);

	mutex_lock(&cs35l41->hb_forcewake_lock);
	if (cs35l41->amp_hibernate == CS35L41_HIBERNATE_AWAKE ||
		(cs35l41->amp_hibernate == CS35L41_HIBERNATE_NOT_LOADED &&
		 cs35l41->dsp.running)) {
		cs35l41->hibernate_force_wake =
					ucontrol->value.integer.value[0];
		if (!cs35l41->hibernate_force_wake && valid_transition &&
			!(amp_active & CS35L41_GLOBAL_EN_MASK)) {
			/* return to standby */
			queue_delayed_work(cs35l41->wq, &cs35l41->hb_work,
					msecs_to_jiffies(100));
		}
	} else if (cs35l41->amp_hibernate == CS35L41_HIBERNATE_STANDBY) {
		cs35l41->hibernate_force_wake =
					ucontrol->value.integer.value[0];
		if (cs35l41->hibernate_force_wake && valid_transition) {
			/* wake from standby */
			cancel_delayed_work(&cs35l41->hb_work);
			mutex_lock(&cs35l41->hb_lock);
			cs35l41_exit_hibernate(cs35l41);
			mutex_unlock(&cs35l41->hb_lock);
		}
	}
	mutex_unlock(&cs35l41->hb_forcewake_lock);
	return 0;
}

static const char *cs35l41_fast_switch_text[] = {
	"fast_switch1.txt",
	"fast_switch2.txt",
	"fast_switch3.txt",
	"fast_switch4.txt",
	"fast_switch5.txt",
	"fast_switch6.txt",
	"fast_switch7.txt",
	"fast_switch8.txt",
	"fast_switch9.txt",
	"fast_switch10.txt",
};

static int cs35l41_fast_switch_en_get(struct snd_kcontrol *kcontrol,
				      struct snd_ctl_elem_value *ucontrol)
{
	struct snd_soc_component *component =
		snd_soc_kcontrol_component(kcontrol);
	struct cs35l41_private *cs35l41 =
		snd_soc_component_get_drvdata(component);

	ucontrol->value.integer.value[0] = cs35l41->fast_switch_en;

	return 0;
}

static int cs35l41_do_fast_switch(struct cs35l41_private *cs35l41)
{
	char val_str[CS35L41_BUFSIZE] = {0};
	const char *fw_name = NULL;
	const struct firmware *fw = NULL;
	int ret;
	unsigned int i, j, k;
	s32 data_ctl_len, val;
	__be32 *data_ctl_buf, cmd_ctl, st_ctl;
	bool fw_running	= false;

	data_ctl_buf = NULL;

	fw_name	= cs35l41->fast_switch_names[cs35l41->fast_switch_file_idx];
	dev_dbg(cs35l41->dev, "fw_name:%s\n", fw_name);
	ret = request_firmware(&fw, fw_name, cs35l41->dev);
	if (ret < 0) {
		dev_err(cs35l41->dev, "Failed to request firmware:%s\n",
			fw_name);
		return -EIO;
	}

	/* Parse number of data words in file */
	for (i = 0, j = 0; (char)fw->data[i] != ','; i++) {
		if ((char)fw->data[i] == ' ') {
			/* Skip white space */
		} else {
			/* fw->data[i] must be numerical digit */
			if (j < CS35L41_BUFSIZE - 1) {
				val_str[j] = fw->data[i];
				j++;
			} else {
				dev_err(cs35l41->dev, "Invalid input\n");
				ret = -EINVAL;
				goto exit;
			}
		}
	}
	/* points to beginning of next number */
	i++;
	val_str[j] = '\0';
	ret = kstrtos32(val_str, 10, &data_ctl_len);
	if (ret < 0) {
		dev_err(cs35l41->dev, "kstrtos32 failed (%d) val_str:%s\n",
			ret, val_str);
		goto exit;
	}

	dev_dbg(cs35l41->dev, "data_ctl_len:%u\n", data_ctl_len);

	data_ctl_buf = kcalloc(1, data_ctl_len * sizeof(s32), GFP_KERNEL);
	if (!data_ctl_buf) {
		ret = -ENOMEM;
		goto exit;
	}

	data_ctl_buf[0] = cpu_to_be32(data_ctl_len);

	/* i continues from end of previous loop */
	for (j = 0, k = 1; i <= fw->size; i++) {
		if (i == fw->size || (char)fw->data[i] == ',') {
			/*
			 * Reached end of parameter
			 * delimited either by ',' or end of file
			 * Parse number and write parameter
			 */
			val_str[j] = '\0';
			ret = kstrtos32(val_str, 10, &val);
			if (ret < 0) {
				dev_err(cs35l41->dev,
					"kstrtos32 failed (%d) val_str:%s\n",
					ret, val_str);
				goto exit;
			}
			data_ctl_buf[k] = cpu_to_be32(val);
			j = 0;
			k++;
		} else if ((char)fw->data[i] == ' ') {
			/* Skip white space */
		} else {
			/* fw->data[i] must be numerical digit */
			if (j < CS35L41_BUFSIZE - 1) {
				val_str[j] = fw->data[i];
				j++;
			} else {
				dev_err(cs35l41->dev, "Invalid input\n");
				ret = -EINVAL;
				goto exit;
			}
		}
	}

	wm_adsp_write_ctl(&cs35l41->dsp, "CSPL_UPDATE_PARAMS_CONFIG",
			  WMFW_ADSP2_YM, 0xcd,
			  data_ctl_buf, data_ctl_len * sizeof(s32));

	dev_dbg(cs35l41->dev,
		"Wrote %u reg for CSPL_UPDATE_PARAMS_CONFIG\n", data_ctl_len);

#ifdef DEBUG
	wm_adsp_read_ctl(&cs35l41->dsp, "CSPL_UPDATE_PARAMS_CONFIG",
			 WMFW_ADSP2_YM, 0xcd,
			 data_ctl_buf, data_ctl_len * sizeof(s32));
	dev_dbg(cs35l41->dev, "read CSPL_UPDATE_PARAMS_CONFIG:\n");
	for (i = 0; i < data_ctl_len; i++)
		dev_dbg(cs35l41->dev, "%u\n", be32_to_cpu(data_ctl_buf[i]));
#endif

	cmd_ctl = cpu_to_be32(CSPL_CMD_UPDATE_PARAM);
	wm_adsp_write_ctl(&cs35l41->dsp, "CSPL_COMMAND",
			  WMFW_ADSP2_XM, 0xcd, &cmd_ctl, sizeof(s32));

	/* Verify CSPL COMMAND */
	for (i = 0; i < 5; i++) {
		wm_adsp_read_ctl(&cs35l41->dsp, "CSPL_STATE",
				 WMFW_ADSP2_XM, 0xcd, &st_ctl,
				 sizeof(s32));
		if (be32_to_cpu(st_ctl) == CSPL_ST_RUNNING) {
			dev_dbg(cs35l41->dev,
				"CSPL STATE == RUNNING (%u attempt)\n", i);
			fw_running = true;
			break;
		}

		usleep_range(100, 200);
	}

	if (!fw_running) {
		dev_err(cs35l41->dev, "CSPL_STATE (%d) is not running\n",
			st_ctl);
		ret = -1;
		goto exit;
	}
exit:
	kfree(data_ctl_buf);
	release_firmware(fw);
	return ret;
}

static int cs35l41_fast_switch_en_put(struct snd_kcontrol *kcontrol,
				      struct snd_ctl_elem_value *ucontrol)
{
	int ret = 0;

	struct snd_soc_component *component =
		snd_soc_kcontrol_component(kcontrol);
	struct cs35l41_private *cs35l41 =
		snd_soc_component_get_drvdata(component);

	if (!cs35l41->fast_switch_en && ucontrol->value.integer.value[0])
		/*
		 * Rising on fast switch enable
		 * Perform fast use case switching
		 */
		ret = cs35l41_do_fast_switch(cs35l41);

	cs35l41->fast_switch_en = ucontrol->value.integer.value[0];

	return ret;
}

static int cs35l41_fast_switch_file_put(struct snd_kcontrol *kcontrol,
					struct snd_ctl_elem_value *ucontrol)
{
	struct snd_soc_component *component =
		snd_soc_kcontrol_component(kcontrol);
	struct cs35l41_private *cs35l41 =
		snd_soc_component_get_drvdata(component);
	struct soc_enum *soc_enum;
	unsigned int i = ucontrol->value.enumerated.item[0];

	soc_enum = (struct soc_enum *)kcontrol->private_value;

	if (i >= soc_enum->items) {
		dev_err(cs35l41->dev, "Invalid mixer input (%u)\n", i);
		return -EINVAL;
	}

	cs35l41->fast_switch_file_idx = i;

	return 0;
}

static int cs35l41_fast_switch_file_get(struct snd_kcontrol *kcontrol,
					struct snd_ctl_elem_value *ucontrol)
{
	struct snd_soc_component *component =
		snd_soc_kcontrol_component(kcontrol);
	struct cs35l41_private *cs35l41 =
		snd_soc_component_get_drvdata(component);

	ucontrol->value.enumerated.item[0] = cs35l41->fast_switch_file_idx;

	return 0;
}

static int cs35l41_gpi_global_en_get(struct snd_kcontrol *kcontrol,
				   struct snd_ctl_elem_value *ucontrol)
{
	struct snd_soc_component *component =
		snd_soc_kcontrol_component(kcontrol);
	struct cs35l41_private *cs35l41 =
		snd_soc_component_get_drvdata(component);

	ucontrol->value.integer.value[0] = cs35l41->gpi_global_en;

	return 0;
}

static int cs35l41_gpi_global_en_put(struct snd_kcontrol *kcontrol,
				   struct snd_ctl_elem_value *ucontrol)
{
	struct snd_soc_component *component =
		snd_soc_kcontrol_component(kcontrol);
	struct cs35l41_private *cs35l41 =
		snd_soc_component_get_drvdata(component);

	cs35l41->gpi_global_en = ucontrol->value.integer.value[0];

	if (cs35l41->halo_booted && cs35l41->enabled)
		regmap_write(cs35l41->regmap, CS35L41_DSP_VIRT1_MBOX_8,
			     cs35l41->gpi_global_en);

	return 0;
}

static const DECLARE_TLV_DB_RANGE(dig_vol_tlv,
		0, 0, TLV_DB_SCALE_ITEM(TLV_DB_GAIN_MUTE, 0, 1),
		1, CS35L41_MAX_PCM_VOL, TLV_DB_MINMAX_ITEM(-10200, 1200));
static DECLARE_TLV_DB_SCALE(amp_gain_tlv, 0, 1, 1);

static const struct snd_kcontrol_new dre_ctrl =
	SOC_DAPM_SINGLE("DRE Switch", CS35L41_PWR_CTRL3, 20, 1, 0);

static const char * const cs35l41_pcm_sftramp_text[] =  {
	"Off", ".5ms", "1ms", "2ms", "4ms", "8ms", "15ms", "30ms"};

static SOC_ENUM_SINGLE_DECL(pcm_sft_ramp,
			    CS35L41_AMP_DIG_VOL_CTRL, 0,
			    cs35l41_pcm_sftramp_text);

static const char * const cs35l41_boost_current_limit_text[] = {
	"0.80A", "0.85A", "0.90A", "0.95A", "1.00A", "1.05A", "1.10A", "1.15A",
	"1.20A", "1.25A", "1.30A", "1.35A", "1.40A", "1.45A", "1.50A", "1.55A",
	"1.60A", "1.65A", "1.70A", "1.75A", "1.80A", "1.85A", "1.90A", "1.95A",
	"2.00A", "2.05A", "2.10A", "2.15A", "2.20A", "2.25A", "2.30A", "2.35A",
	"2.40A", "2.45A", "2.50A", "2.55A", "2.60A", "2.65A", "2.70A", "2.75A",
	"2.80A", "2.85A", "2.90A", "2.95A", "3.00A", "3.05A", "3.10A", "3.15A",
	"3.20A", "3.25A", "3.30A", "3.35A", "3.40A", "3.45A", "3.50A", "3.55A",
	"3.60A", "3.65A", "3.70A", "3.75A", "3.80A", "3.85A", "3.90A", "3.95A",
	"4.00A", "4.05A", "4.10A", "4.15A", "4.20A", "4.25A", "4.30A", "4.35A",
	"4.40A", "4.45A", "4.50A"};
static SOC_ENUM_SINGLE_DECL(current_limit, CS35L41_BSTCVRT_PEAK_CUR,
				CS35L41_BST_IPK_SHIFT,
				cs35l41_boost_current_limit_text);

static int cs35l41_reload_tuning_get(struct snd_kcontrol *kcontrol,
				     struct snd_ctl_elem_value *ucontrol)
{
	struct snd_soc_component *component =
		snd_soc_kcontrol_component(kcontrol);
	struct cs35l41_private *cs35l41 =
		snd_soc_component_get_drvdata(component);

	ucontrol->value.integer.value[0] = cs35l41->reload_tuning;

	return 0;
}

static int cs35l41_reload_tuning_put(struct snd_kcontrol *kcontrol,
			   struct snd_ctl_elem_value *ucontrol)
{
	struct snd_soc_component *component =
		snd_soc_kcontrol_component(kcontrol);
	struct cs35l41_private *cs35l41 =
		snd_soc_component_get_drvdata(component);

	cs35l41->reload_tuning = ucontrol->value.integer.value[0];

	return 0;
}

static bool cs35l41_check_cspl_mbox_sts(enum cs35l41_cspl_mbox_cmd cmd,
					   enum cs35l41_cspl_mbox_status sts)
{
	switch (cmd) {
	case CSPL_MBOX_CMD_NONE:
	case CSPL_MBOX_CMD_UNKNOWN_CMD:
		return true;
	case CSPL_MBOX_CMD_PAUSE:
		return (sts == CSPL_MBOX_STS_PAUSED);
	case CSPL_MBOX_CMD_RESUME:
		return (sts == CSPL_MBOX_STS_RUNNING);
	case CSPL_MBOX_CMD_REINIT:
		return (sts == CSPL_MBOX_STS_RUNNING);
	case CSPL_MBOX_CMD_STOP_PRE_REINIT:
		return (sts == CSPL_MBOX_STS_RDY_FOR_REINIT);
	default:
		return false;
	}
}

<<<<<<< HEAD
static int cs35l41_set_cspl_mbox_cmd(struct cs35l41_private *cs35l41,
				   enum cs35l41_cspl_mbox_cmd cmd)
=======
static void cs35l41_dump_debug_info(struct cs35l41_private *cs35l41)
{
	/* Vendor suggest to dump those registers for debugging
	   from b/237030499#comment12 */
	static const unsigned int dump_regs[] = {
		CS35L41_PLL_CLK_CTRL,		/* 0x2c04 */
		CS35L41_DSP_CLK_CTRL,		/* 0x2c08 */
		CS35L41_SP_RATE_CTRL,		/* 0x4804 */
		CS35L41_SP_FORMAT,		/* 0x4808 */
		CS35L41_SP_RX_WL,		/* 0x4840 */
		CS35L41_IRQ1_RAW_STATUS1,	/* 0x10090 */
		CS35L41_IRQ1_RAW_STATUS2,	/* 0x10094 */
		CS35L41_IRQ1_RAW_STATUS3,	/* 0x10098 */
		CS35L41_IRQ1_RAW_STATUS4,	/* 0x1009c */
	};
	unsigned int reg_value;
	int i;

	for (i = 0;i < ARRAY_SIZE(dump_regs); i++) {
		regmap_read(cs35l41->regmap, dump_regs[i], &reg_value);
		dev_warn(cs35l41->dev, "Reg(%#x)=%#x\n", dump_regs[i], reg_value);
	}
}

static int cs35l41_set_csplmboxcmd(struct cs35l41_private *cs35l41,
				   enum cs35l41_cspl_mboxcmd cmd)
>>>>>>> 65a56f4a
{
	int ret = 0;
	unsigned int sts, i;
	bool status_ok = false;

	// Set mailbox cmd
	regmap_write(cs35l41->regmap, CS35L41_DSP_VIRT1_MBOX_1, cmd);

	// Read mailbox status and verify it is appropriate for the given cmd
	for (i = 0; i < 5; i++) {
		usleep_range(1000, 1100);
		ret = regmap_read(cs35l41->regmap, CS35L41_DSP_MBOX_2, &sts);
		if (ret < 0) {
			dev_err(cs35l41->dev,
				"%s: regmap_read failed (%d)\n",
				__func__, ret);
			continue;
		}

		if (!cs35l41_check_cspl_mbox_sts(cmd,
			(enum cs35l41_cspl_mbox_status)sts)) {
			dev_dbg(cs35l41->dev,
				"%s: [%u] cmd %u returned invalid sts %u",
				__func__, i, cmd, sts);
		} else {
			status_ok = true;
			break;
		}
	}

	if (!status_ok) {
		dev_err(cs35l41->dev,
			"Failed to set mailbox cmd %u (status %u)\n",
			cmd, sts);
		ret = -ENOMSG;
		cs35l41_dump_debug_info(cs35l41);
	}

	return ret;
}

static void cs35l41_abort_ramp(struct cs35l41_private *cs35l41)
{
	if (!work_busy(&cs35l41->vol_ctl.ramp_work))
		return;
	atomic_set(&cs35l41->vol_ctl.ramp_abort, 1);
	cancel_work_sync(&cs35l41->vol_ctl.ramp_work);
	flush_workqueue(cs35l41->vol_ctl.ramp_wq);
	atomic_set(&cs35l41->vol_ctl.ramp_abort, 0);
}

static int cs35l41_put_output_dev(struct snd_kcontrol *kcontrol,
				  struct snd_ctl_elem_value *ucontrol)
{
	struct snd_soc_component *component;
	struct cs35l41_private *cs35l41;
	struct soc_enum *soc_enum;
	unsigned int i = ucontrol->value.enumerated.item[0];

	component = snd_soc_kcontrol_component(kcontrol);
	cs35l41 = snd_soc_component_get_drvdata(component);

	soc_enum = (struct soc_enum *)kcontrol->private_value;

	if (i >= soc_enum->items) {
		dev_err(component->dev,
			"Invalid mixer input (%u)\n", i);
		return -EINVAL;
	}

	if (atomic_read(&cs35l41->vol_ctl.playback) &&
	    cs35l41->vol_ctl.auto_ramp_timeout > 0 &&
	    cs35l41->vol_ctl.output_dev == CS35L41_OUTPUT_DEV_RCV &&
	    soc_enum->values[i] == CS35L41_OUTPUT_DEV_SPK) {
		/*
		 * While audio is playing,
		 * auto volume ramp is enabled,
		 * output device changes from RCV to SPK.
		 * In this case, perform volume ramp.
		 */
		cs35l41_abort_ramp(cs35l41);
		queue_work(cs35l41->vol_ctl.ramp_wq,
			   &cs35l41->vol_ctl.ramp_work);
	}

	cs35l41->vol_ctl.output_dev = soc_enum->values[i];

	return 0;
}

static int cs35l41_get_output_dev(struct snd_kcontrol *kcontrol,
				  struct snd_ctl_elem_value *ucontrol)
{
	struct snd_soc_component *component;
	struct cs35l41_private *cs35l41;
	int ret = 0;

	component = snd_soc_kcontrol_component(kcontrol);
	cs35l41 = snd_soc_component_get_drvdata(component);

	ucontrol->value.enumerated.item[0] = cs35l41->vol_ctl.output_dev;

	return ret;
}

static const struct snd_kcontrol_new main_amp_enable_ctrl =
	SOC_DAPM_SINGLE("Switch", SND_SOC_NOPM, 0, 1, 0);

static const char * const cs35l41_pcm_source_texts[] = {"ASP", "DSP"};
static const unsigned int cs35l41_pcm_source_values[] = {0x08, 0x32};
static SOC_VALUE_ENUM_SINGLE_DECL(cs35l41_pcm_source_enum,
				CS35L41_DAC_PCM1_SRC,
				0, CS35L41_ASP_SOURCE_MASK,
				cs35l41_pcm_source_texts,
				cs35l41_pcm_source_values);

static const struct snd_kcontrol_new pcm_source_mux =
	SOC_DAPM_ENUM("PCM Source", cs35l41_pcm_source_enum);

static const char * const cs35l41_tx_input_texts[] = {"Zero", "ASPRX1",
							"ASPRX2", "VMON",
							"IMON", "VPMON",
							"VBSTMON",
							"DSPTX1", "DSPTX2"};
static const unsigned int cs35l41_tx_input_values[] = {0x00,
						CS35L41_INPUT_SRC_ASPRX1,
						CS35L41_INPUT_SRC_ASPRX2,
						CS35L41_INPUT_SRC_VMON,
						CS35L41_INPUT_SRC_IMON,
						CS35L41_INPUT_SRC_VPMON,
						CS35L41_INPUT_SRC_VBSTMON,
						CS35L41_INPUT_DSP_TX1,
						CS35L41_INPUT_DSP_TX2};

static SOC_VALUE_ENUM_SINGLE_DECL(cs35l41_asptx1_enum,
				CS35L41_ASP_TX1_SRC,
				0, CS35L41_ASP_SOURCE_MASK,
				cs35l41_tx_input_texts,
				cs35l41_tx_input_values);

static const struct snd_kcontrol_new asp_tx1_mux =
	SOC_DAPM_ENUM("ASPTX1 SRC", cs35l41_asptx1_enum);

static SOC_VALUE_ENUM_SINGLE_DECL(cs35l41_asptx2_enum,
				CS35L41_ASP_TX2_SRC,
				0, CS35L41_ASP_SOURCE_MASK,
				cs35l41_tx_input_texts,
				cs35l41_tx_input_values);

static const struct snd_kcontrol_new asp_tx2_mux =
	SOC_DAPM_ENUM("ASPTX2 SRC", cs35l41_asptx2_enum);

static SOC_VALUE_ENUM_SINGLE_DECL(cs35l41_asptx3_enum,
				CS35L41_ASP_TX3_SRC,
				0, CS35L41_ASP_SOURCE_MASK,
				cs35l41_tx_input_texts,
				cs35l41_tx_input_values);

static const struct snd_kcontrol_new asp_tx3_mux =
	SOC_DAPM_ENUM("ASPTX3 SRC", cs35l41_asptx3_enum);

static SOC_VALUE_ENUM_SINGLE_DECL(cs35l41_asptx4_enum,
				CS35L41_ASP_TX4_SRC,
				0, CS35L41_ASP_SOURCE_MASK,
				cs35l41_tx_input_texts,
				cs35l41_tx_input_values);

static const struct snd_kcontrol_new asp_tx4_mux =
	SOC_DAPM_ENUM("ASPTX4 SRC", cs35l41_asptx4_enum);

static SOC_VALUE_ENUM_SINGLE_DECL(cs35l41_dsprx1_enum,
				CS35L41_DSP1_RX1_SRC,
				0, CS35L41_ASP_SOURCE_MASK,
				cs35l41_tx_input_texts,
				cs35l41_tx_input_values);

static const struct snd_kcontrol_new dsp_rx1_mux =
	SOC_DAPM_ENUM("DSPRX1 SRC", cs35l41_dsprx1_enum);

static SOC_VALUE_ENUM_SINGLE_DECL(cs35l41_dsprx2_enum,
				CS35L41_DSP1_RX2_SRC,
				0, CS35L41_ASP_SOURCE_MASK,
				cs35l41_tx_input_texts,
				cs35l41_tx_input_values);

static const struct snd_kcontrol_new dsp_rx2_mux =
	SOC_DAPM_ENUM("DSPRX2 SRC", cs35l41_dsprx2_enum);

static void cs35l41_set_vol(int vol, struct cs35l41_private *cs35l41)
{
	unsigned int val;
	int ret;

	mutex_lock(&cs35l41->vol_ctl.vol_mutex);

	if (vol < 0 || vol > CS35L41_MAX_PCM_VOL) {
		dev_err(cs35l41->dev,
			"Invalid PCM VOLUME %d\n", vol);
		goto exit;
	}

	if (vol < CS35L41_ZERO_PCM_VOL)
		/* PCM Volume is attenuation */
		val = (unsigned int)(vol + CS35L41_AMP_PCM_VOL_MUTE);
	else
		/* CS35L41_ZERO_PCM_VOL <= dig_vol <= CS35L41_MAX_PCM_VOL */
		val = (unsigned int)(vol - CS35L41_ZERO_PCM_VOL);
	ret = regmap_update_bits(cs35l41->regmap, CS35L41_AMP_DIG_VOL_CTRL,
				 CS35L41_AMP_PCM_VOL_MASK,
				 val << CS35L41_AMP_PCM_VOL_SHIFT);
	if (ret < 0)
		dev_err(cs35l41->dev,
			"Failed to set PCM VOLUME %d\n", ret);

exit:
	mutex_unlock(&cs35l41->vol_ctl.vol_mutex);
}

static int cs35l41_vol_ramp0(struct cs35l41_private *cs35l41,
			     long final_x, long init_y, long final_y)
{
	long curr_x = 0;
	long curr_y = init_y;
	long delta_x = final_x;
	long delta_y = final_y - init_y;
	long step_x, step_y;
	int ret = 0;

	if (final_x < 0 || final_y < 0 || init_y < 0) {
		ret = -EINVAL;
		goto exit;
	}

	if (final_y <= init_y) {
		dev_info(cs35l41->dev, "Vol ramp slope is not positive\n");
		cs35l41_set_vol((int)init_y, cs35l41);
		usleep_range(final_x, final_x + 1);
		cs35l41_set_vol((int)final_y, cs35l41);
		goto exit;
	}

	step_y = 1;	/* 1/8 dB, min IC supported step */
	step_x = delta_x / delta_y;	/* in micro-seconds */
	if (step_x == 0)
		/* Take care of case where delta_x < delta_y */
		step_x = 1;

	dev_dbg(cs35l41->dev, "vol ramp delta x:%ld delta y:%ld step x:%ld\n",
		delta_x, delta_y, step_x);
	while (1) {
		if (atomic_read(&cs35l41->vol_ctl.ramp_abort)) {
			ret = -EINTR;
			goto exit;
		}
		if (curr_x >= final_x) {
			/* Delay is complete */
			cs35l41_set_vol((int)final_y, cs35l41);
			break;
		}
		if (curr_y == final_y) {
			/* Volume ramp is complete */
			usleep_range(final_x - curr_x, final_x - curr_x + 1);
			break;
		}
		cs35l41_set_vol((int)curr_y, cs35l41);
		curr_y += step_y;
		curr_x += step_x;
		usleep_range(step_x, step_x + 1);
	}
exit:
	return ret;
}

static void cs35l41_vol_ramp(struct work_struct *wk)
{
	struct cs35l41_vol_ctl *vol_ctl;
	struct cs35l41_private *cs35l41;
	long final_x_knee, final_x_end;
	long init_y_knee, init_y_end, final_y_end;
	int ret = 0;

	vol_ctl = container_of(wk, struct cs35l41_vol_ctl, ramp_work);
	cs35l41 = container_of(vol_ctl, struct cs35l41_private, vol_ctl);
	atomic_set(&cs35l41->vol_ctl.vol_ramp, 1);
	/*
	 * vol_ramp must be true at this point,
	 * which guarantee ramp_init_att, ramp_knee_att,
	 * ramp_knee_time, ramp_end_time cannot be changed
	 */
	final_x_knee = (long)(cs35l41->vol_ctl.ramp_knee_time) * 1000;	/* us */
	final_x_end = (long)(cs35l41->vol_ctl.ramp_end_time) * 1000;
	/* 1/8 dB minimum step */
	init_y_knee = (long)(cs35l41->vol_ctl.dig_vol -
			     cs35l41->vol_ctl.ramp_init_att * 8);
	if (init_y_knee < 0)
		/* Hit floor */
		init_y_knee = 0;
	init_y_end = (long)(cs35l41->vol_ctl.dig_vol -
			    cs35l41->vol_ctl.ramp_knee_att * 8);
	if (init_y_end < 0)
		/* Hit floor */
		init_y_end = 0;
	final_y_end = (long)cs35l41->vol_ctl.dig_vol;
	if (final_y_end < 0)
		/* Hit floor */
		final_y_end = 0;
	ret = cs35l41_vol_ramp0(cs35l41, final_x_knee, init_y_knee, init_y_end);
	if (ret == -EINTR) {
		/* Abort ramp */
		cs35l41_set_vol(cs35l41->vol_ctl.dig_vol, cs35l41);
		goto exit;
	}
	ret = cs35l41_vol_ramp0(cs35l41, final_x_end, init_y_end, final_y_end);
	if (ret == -EINTR) {
		/* Abort ramp */
		cs35l41_set_vol(cs35l41->vol_ctl.dig_vol, cs35l41);
		goto exit;
	}
exit:
	atomic_set(&cs35l41->vol_ctl.vol_ramp, 0);
	/* Make manual ramp one-shot */
	atomic_set(&cs35l41->vol_ctl.manual_ramp, 0);
}

static int cs35l41_get_vol(struct snd_kcontrol *kcontrol,
			   struct snd_ctl_elem_value *ucontrol)
{
	struct snd_soc_component *component;
	struct cs35l41_private *cs35l41;

	component = snd_soc_kcontrol_component(kcontrol);
	cs35l41 = snd_soc_component_get_drvdata(component);

	ucontrol->value.integer.value[0] = (long)cs35l41->vol_ctl.dig_vol;

	return 0;
}

static int cs35l41_put_vol(struct snd_kcontrol *kcontrol,
			   struct snd_ctl_elem_value *ucontrol)
{
	struct snd_soc_component *component;
	struct cs35l41_private *cs35l41;
	int ret = 0;

	component = snd_soc_kcontrol_component(kcontrol);
	cs35l41 = snd_soc_component_get_drvdata(component);

	if (ucontrol->value.integer.value[0] < 0 ||
	    ucontrol->value.integer.value[0] > CS35L41_MAX_PCM_VOL)
		return -EINVAL;

	if (atomic_read(&cs35l41->vol_ctl.vol_ramp) == 0) {
		cs35l41->vol_ctl.dig_vol =
			(int)ucontrol->value.integer.value[0];
		cs35l41_set_vol(cs35l41->vol_ctl.dig_vol, cs35l41);
	}

	return ret;
}

static int cs35l41_get_ramp_status(struct snd_kcontrol *kcontrol,
				   struct snd_ctl_elem_value *ucontrol)
{
	struct snd_soc_component *component;
	struct cs35l41_private *cs35l41;

	component = snd_soc_kcontrol_component(kcontrol);
	cs35l41 = snd_soc_component_get_drvdata(component);

	ucontrol->value.integer.value[0] =
		(long)atomic_read(&cs35l41->vol_ctl.vol_ramp);

	return 0;
}

static int cs35l41_put_ramp_status(struct snd_kcontrol *kcontrol,
				   struct snd_ctl_elem_value *ucontrol)
{
	struct snd_soc_component *component;
	struct cs35l41_private *cs35l41;

	component = snd_soc_kcontrol_component(kcontrol);
	cs35l41 = snd_soc_component_get_drvdata(component);

	dev_info(cs35l41->dev,
		 "Volume ramp status cannot be set\n");
	return 0;
}

static int cs35l41_get_manual_ramp(struct snd_kcontrol *kcontrol,
				   struct snd_ctl_elem_value *ucontrol)
{
	struct snd_soc_component *component;
	struct cs35l41_private *cs35l41;

	component = snd_soc_kcontrol_component(kcontrol);
	cs35l41 = snd_soc_component_get_drvdata(component);

	ucontrol->value.integer.value[0] =
		(long)atomic_read(&cs35l41->vol_ctl.manual_ramp);

	return 0;
}

static int cs35l41_put_manual_ramp(struct snd_kcontrol *kcontrol,
				   struct snd_ctl_elem_value *ucontrol)
{
	struct snd_soc_component *component;
	struct cs35l41_private *cs35l41;

	component = snd_soc_kcontrol_component(kcontrol);
	cs35l41 = snd_soc_component_get_drvdata(component);

	if (ucontrol->value.integer.value[0] < 0 ||
	    ucontrol->value.integer.value[0] > 1)
		return -EINVAL;

	if (atomic_read(&cs35l41->vol_ctl.manual_ramp) == 0 &&
	    ucontrol->value.integer.value[0] == 1) {
		/* Rising edge */
		if (atomic_read(&cs35l41->vol_ctl.playback)) {
			/* Stop existing ramp and start new ramp */
			cs35l41_abort_ramp(cs35l41);
			queue_work(cs35l41->vol_ctl.ramp_wq,
				   &cs35l41->vol_ctl.ramp_work);
		}
		/*
		 * In else case,
		 * let DAPM event handle ramp on playback start.
		 */
	} else if (atomic_read(&cs35l41->vol_ctl.manual_ramp) == 1 &&
		   ucontrol->value.integer.value[0] == 0) {
		/* Falling edge */
		if (atomic_read(&cs35l41->vol_ctl.playback))
			/* Stop existing ramp */
			cs35l41_abort_ramp(cs35l41);
	}
	atomic_set(&cs35l41->vol_ctl.manual_ramp,
		   ucontrol->value.integer.value[0]);

	return 0;
}

static int cs35l41_get_init_attenuation(struct snd_kcontrol *kcontrol,
					struct snd_ctl_elem_value *ucontrol)
{
	struct snd_soc_component *component;
	struct cs35l41_private *cs35l41;

	component = snd_soc_kcontrol_component(kcontrol);
	cs35l41 = snd_soc_component_get_drvdata(component);

	ucontrol->value.integer.value[0] = (long)cs35l41->vol_ctl.ramp_init_att;
	return 0;
}

static int cs35l41_put_init_attenuation(struct snd_kcontrol *kcontrol,
					struct snd_ctl_elem_value *ucontrol)
{
	struct snd_soc_component *component;
	struct cs35l41_private *cs35l41;

	component = snd_soc_kcontrol_component(kcontrol);
	cs35l41 = snd_soc_component_get_drvdata(component);

	if (ucontrol->value.integer.value[0] < 0 ||
	    ucontrol->value.integer.value[0] > CS35L41_MAX_VOL_ATT)
		return -EINVAL;

	if (atomic_read(&cs35l41->vol_ctl.vol_ramp) == 0)
		cs35l41->vol_ctl.ramp_init_att =
			(int)ucontrol->value.integer.value[0];
	return 0;
}

static int cs35l41_get_knee_attenuation(struct snd_kcontrol *kcontrol,
					struct snd_ctl_elem_value *ucontrol)
{
	struct snd_soc_component *component;
	struct cs35l41_private *cs35l41;

	component = snd_soc_kcontrol_component(kcontrol);
	cs35l41 = snd_soc_component_get_drvdata(component);

	ucontrol->value.integer.value[0] = (long)cs35l41->vol_ctl.ramp_knee_att;
	return 0;
}

static int cs35l41_put_knee_attenuation(struct snd_kcontrol *kcontrol,
					struct snd_ctl_elem_value *ucontrol)
{
	struct snd_soc_component *component;
	struct cs35l41_private *cs35l41;

	component = snd_soc_kcontrol_component(kcontrol);
	cs35l41 = snd_soc_component_get_drvdata(component);

	if (ucontrol->value.integer.value[0] < 0 ||
	    ucontrol->value.integer.value[0] > CS35L41_MAX_VOL_ATT)
		return -EINVAL;

	if (atomic_read(&cs35l41->vol_ctl.vol_ramp) == 0)
		cs35l41->vol_ctl.ramp_knee_att =
			(int)ucontrol->value.integer.value[0];
	return 0;
}

static int cs35l41_get_ramp_end_time(struct snd_kcontrol *kcontrol,
				     struct snd_ctl_elem_value *ucontrol)
{
	struct snd_soc_component *component;
	struct cs35l41_private *cs35l41;

	component = snd_soc_kcontrol_component(kcontrol);
	cs35l41 = snd_soc_component_get_drvdata(component);

	ucontrol->value.integer.value[0] = (long)cs35l41->vol_ctl.ramp_end_time;
	return 0;
}

static int cs35l41_put_ramp_end_time(struct snd_kcontrol *kcontrol,
				     struct snd_ctl_elem_value *ucontrol)
{
	struct snd_soc_component *component;
	struct cs35l41_private *cs35l41;

	component = snd_soc_kcontrol_component(kcontrol);
	cs35l41 = snd_soc_component_get_drvdata(component);

	if (ucontrol->value.integer.value[0] < 0 ||
	    ucontrol->value.integer.value[0] > CS35L41_MAX_AUTO_RAMP_TIMEOUT)
		return -EINVAL;

	if (atomic_read(&cs35l41->vol_ctl.vol_ramp) == 0)
		cs35l41->vol_ctl.ramp_end_time =
			(unsigned int)ucontrol->value.integer.value[0];
	return 0;
}

static int cs35l41_get_auto_ramp_timeout(struct snd_kcontrol *kcontrol,
					 struct snd_ctl_elem_value *ucontrol)
{
	struct snd_soc_component *component;
	struct cs35l41_private *cs35l41;

	component = snd_soc_kcontrol_component(kcontrol);
	cs35l41 = snd_soc_component_get_drvdata(component);

	ucontrol->value.integer.value[0] =
		(long)cs35l41->vol_ctl.auto_ramp_timeout;
	return 0;
}

static int cs35l41_put_auto_ramp_timeout(struct snd_kcontrol *kcontrol,
					 struct snd_ctl_elem_value *ucontrol)
{
	struct snd_soc_component *component;
	struct cs35l41_private *cs35l41;

	component = snd_soc_kcontrol_component(kcontrol);
	cs35l41 = snd_soc_component_get_drvdata(component);

	if (ucontrol->value.integer.value[0] < 0 ||
	    ucontrol->value.integer.value[0] > CS35L41_MAX_AUTO_RAMP_TIMEOUT)
		return -EINVAL;

	cs35l41->vol_ctl.auto_ramp_timeout =
		(unsigned int)ucontrol->value.integer.value[0];

	return 0;
}

static int cs35l41_get_ramp_knee_time(struct snd_kcontrol *kcontrol,
				      struct snd_ctl_elem_value *ucontrol)
{
	struct snd_soc_component *component;
	struct cs35l41_private	*cs35l41;

	component = snd_soc_kcontrol_component(kcontrol);
	cs35l41 = snd_soc_component_get_drvdata(component);

	ucontrol->value.integer.value[0] =
		(long)cs35l41->vol_ctl.ramp_knee_time;
	return 0;
}

static int cs35l41_put_ramp_knee_time(struct snd_kcontrol *kcontrol,
				      struct snd_ctl_elem_value *ucontrol)
{
	struct snd_soc_component *component;
	struct cs35l41_private *cs35l41;

	component = snd_soc_kcontrol_component(kcontrol);
	cs35l41 = snd_soc_component_get_drvdata(component);

	if (ucontrol->value.integer.value[0] < 0 ||
	    ucontrol->value.integer.value[0] > CS35L41_MAX_AUTO_RAMP_TIMEOUT)
		return -EINVAL;

	if (atomic_read(&cs35l41->vol_ctl.vol_ramp) == 0)
		cs35l41->vol_ctl.ramp_knee_time =
			(unsigned int)ucontrol->value.integer.value[0];
	return 0;
}

static int cs35l41_get_port_blocked_status(struct snd_kcontrol *kcontrol,
					 struct snd_ctl_elem_value *ucontrol)
{
	struct snd_soc_component *component;
	struct cs35l41_private *cs35l41;

	component = snd_soc_kcontrol_component(kcontrol);
	cs35l41 = snd_soc_component_get_drvdata(component);

	ucontrol->value.integer.value[0] = cs35l41->speaker_port_blocked;

	return 0;
}

static int cs35l41_get_open_short_status(struct snd_kcontrol *kcontrol,
					 struct snd_ctl_elem_value *ucontrol)
{
	struct snd_soc_component *component;
	struct cs35l41_private *cs35l41;

	component = snd_soc_kcontrol_component(kcontrol);
	cs35l41 = snd_soc_component_get_drvdata(component);

	ucontrol->value.integer.value[0] = cs35l41->speaker_open_short_status;

	return 0;
}

static int cs35l41_default_96k_get(struct snd_kcontrol *kcontrol,
				   struct snd_ctl_elem_value *ucontrol)
{
	struct snd_soc_component *component;
	struct cs35l41_private *cs35l41;

	component = snd_soc_kcontrol_component(kcontrol);
	cs35l41 = snd_soc_component_get_drvdata(component);

	ucontrol->value.integer.value[0] =
		(cs35l41->reset_cache.fs_cfg == CS35L41_FS_96K);
	return 0;
}

static int cs35l41_default_96k_put(struct snd_kcontrol *kcontrol,
				   struct snd_ctl_elem_value *ucontrol)
{
	struct snd_soc_component *component;
	struct cs35l41_private *cs35l41;

	component = snd_soc_kcontrol_component(kcontrol);
	cs35l41 = snd_soc_component_get_drvdata(component);

	if (ucontrol->value.integer.value[0] < 0 ||
	    ucontrol->value.integer.value[0] > 1)
		return -EINVAL;

	cs35l41->reset_cache.fs_cfg =
		ucontrol->value.integer.value[0] == 1 ?
		CS35L41_FS_96K : CS35L41_FS_48K;

	regmap_update_bits(cs35l41->regmap, CS35L41_GLOBAL_CLK_CTRL,
		CS35L41_GLOBAL_FS_MASK,
		cs35l41->reset_cache.fs_cfg << CS35L41_GLOBAL_FS_SHIFT);

	pr_info("update global fs to %d\n", cs35l41->reset_cache.fs_cfg);
	return 0;
}

static const char * const cs35l41_output_dev_text[] = {
	"Speaker",
	"Receiver",
};

#if IS_ENABLED(CONFIG_SND_SOC_CODEC_DETECT)
static int cs35l41_imp_put(struct snd_kcontrol *kcontrol,
			struct snd_ctl_elem_value *ucontrol)
{
	struct snd_soc_component *component =
		snd_soc_kcontrol_component(kcontrol);
	struct cs35l41_private *cs35l41 =
		snd_soc_component_get_drvdata(component);
	struct cs35l41_misc_priv_type *misc_priv = NULL;
	if (IS_ERR_OR_NULL(cs35l41))
		return -EINVAL;
	misc_priv = (struct cs35l41_misc_priv_type *)cs35l41->misc_priv;
	if (IS_ERR_OR_NULL(misc_priv))
		return -EINVAL;
	mutex_lock(&misc_priv->lock);
	dev_info(cs35l41->dev, "%s: %c: %ld -> %ld\n",
		__func__,
		((misc_priv->r_channel)?'R':'L'),
		misc_priv->impedance, ucontrol->value.integer.value[0]);
	misc_priv->impedance = ucontrol->value.integer.value[0];
	mutex_unlock(&misc_priv->lock);
	codec_misc_amp_put(misc_priv->r_channel, misc_priv->impedance);
	return 0;
}
static int cs35l41_imp_get(struct snd_kcontrol *kcontrol,
			struct snd_ctl_elem_value *ucontrol)
{
	struct snd_soc_component *component =
		snd_soc_kcontrol_component(kcontrol);
	struct cs35l41_private *cs35l41 =
		snd_soc_component_get_drvdata(component);
	struct cs35l41_misc_priv_type *misc_priv = NULL;
	if (!cs35l41)
		return -EINVAL;
	misc_priv = (struct cs35l41_misc_priv_type *)cs35l41->misc_priv;
	if (!misc_priv)
		return -EINVAL;
	mutex_lock(&misc_priv->lock);
	ucontrol->value.integer.value[0] = misc_priv->impedance;
	dev_dbg(cs35l41->dev, "%s: %ld\n", __func__,
		ucontrol->value.integer.value[0]);
	mutex_unlock(&misc_priv->lock);
	return 0;
}
#endif /* IS_ENABLED(CONFIG_SND_SOC_CODEC_DETECT) */

/* Ensure SPK and RCV defined values match array index */
static const unsigned int cs35l41_output_dev_val[] = {
	CS35L41_OUTPUT_DEV_SPK,
	CS35L41_OUTPUT_DEV_RCV,
};

static SOC_VALUE_ENUM_SINGLE_DECL(cs35l41_output_dev, SND_SOC_NOPM, 0, 0,
				  cs35l41_output_dev_text,
				  cs35l41_output_dev_val);

static const struct snd_kcontrol_new cs35l41_aud_controls[] = {
	SOC_SINGLE_RANGE_EXT_TLV("Digital PCM Volume", SND_SOC_NOPM, 0, 0,
				 CS35L41_MAX_PCM_VOL, 0, cs35l41_get_vol,
				 cs35l41_put_vol, dig_vol_tlv),
	SOC_SINGLE_TLV("AMP PCM Gain", CS35L41_AMP_GAIN_CTRL, 5, 0x14, 0,
			amp_gain_tlv),
	SOC_SINGLE_RANGE("ASPTX1 Slot Position", CS35L41_SP_FRAME_TX_SLOT, 0,
			 0, 7, 0),
	SOC_SINGLE_RANGE("ASPTX2 Slot Position", CS35L41_SP_FRAME_TX_SLOT, 8,
			 0, 7, 0),
	SOC_SINGLE_RANGE("ASPTX3 Slot Position", CS35L41_SP_FRAME_TX_SLOT, 16,
			 0, 7, 0),
	SOC_SINGLE_RANGE("ASPTX4 Slot Position", CS35L41_SP_FRAME_TX_SLOT, 24,
			 0, 7, 0),
	SOC_SINGLE_RANGE("ASPRX1 Slot Position", CS35L41_SP_FRAME_RX_SLOT, 0,
			 0, 7, 0),
	SOC_SINGLE_RANGE("ASPRX2 Slot Position", CS35L41_SP_FRAME_RX_SLOT, 8,
			 0, 7, 0),
	SOC_ENUM("PCM Soft Ramp", pcm_sft_ramp),
	SOC_ENUM_EXT("Boost Peak Current Limit", current_limit,
		     cs35l41_bp_current_limit_get, cs35l41_bp_current_limit_put),
	SOC_SINGLE_EXT("DSP Booted", SND_SOC_NOPM, 0, 1, 0,
			cs35l41_halo_booted_get, cs35l41_halo_booted_put),
	SOC_SINGLE_EXT("AMP Reset", SND_SOC_NOPM, 0, 1, 0,
			cs35l41_amp_reset_get, cs35l41_amp_reset_put),
	SOC_SINGLE_EXT("CCM Reset", CS35L41_DSP1_CCM_CORE_CTRL, 0, 1, 0,
			cs35l41_ccm_reset_get, cs35l41_ccm_reset_put),
	SOC_SINGLE_EXT("Force Interrupt", SND_SOC_NOPM, 0, 1, 0,
			cs35l41_force_int_get, cs35l41_force_int_put),
	SOC_SINGLE_EXT("Hibernate Switch", SND_SOC_NOPM, 0, 1, 0,
			cs35l41_hibernate_switch_get,
			cs35l41_hibernate_switch_put),
	SOC_SINGLE_EXT("Hibernate Force Wake", SND_SOC_NOPM, 0, 1, 0,
			cs35l41_hibernate_force_wake_get,
			cs35l41_hibernate_force_wake_put),
	SOC_SINGLE_EXT("Fast Use Case Switch Enable", SND_SOC_NOPM, 0, 1, 0,
		    cs35l41_fast_switch_en_get, cs35l41_fast_switch_en_put),
	SOC_SINGLE_EXT("Firmware Reload Tuning", SND_SOC_NOPM, 0, 1, 0,
			cs35l41_reload_tuning_get, cs35l41_reload_tuning_put),
	SOC_SINGLE_EXT("GLOBAL_EN from GPIO Control", SND_SOC_NOPM, 0, 1, 0,
			cs35l41_gpi_global_en_get, cs35l41_gpi_global_en_put),
	SOC_SINGLE("Boost Converter Enable", CS35L41_PWR_CTRL2, 4, 3, 0),
	SOC_SINGLE("Boost Class-H Tracking Enable",
					CS35L41_BSTCVRT_VCTRL2, 0, 1, 0),
	SOC_SINGLE("Boost Target Voltage", CS35L41_BSTCVRT_VCTRL1, 0, 0xAA, 0),
	SOC_SINGLE("AMP Enable", CS35L41_PWR_CTRL2, 0, 1, 0),
	WM_ADSP2_PRELOAD_SWITCH("DSP1", 1),
	WM_ADSP_FW_CONTROL("DSP1", 0),
	SOC_SINGLE_BOOL_EXT("Safety Volume Ramp Status", 0,
			    cs35l41_get_ramp_status, cs35l41_put_ramp_status),
	SOC_SINGLE_BOOL_EXT("Manual Ramp Control", 0,
			    cs35l41_get_manual_ramp, cs35l41_put_manual_ramp),
	SOC_SINGLE_EXT("Initial Ramp Volume Attenuation",
		       SND_SOC_NOPM, 0, CS35L41_MAX_VOL_ATT, 0,
		       cs35l41_get_init_attenuation,
		       cs35l41_put_init_attenuation),
	SOC_SINGLE_EXT("Knee Ramp Volume Attenuation",
		       SND_SOC_NOPM, 0, CS35L41_MAX_VOL_ATT, 0,
		       cs35l41_get_knee_attenuation,
		       cs35l41_put_knee_attenuation),
	SOC_SINGLE_EXT("Ramp Knee Time", SND_SOC_NOPM, 0,
		       CS35L41_MAX_AUTO_RAMP_TIMEOUT, 0,
		       cs35l41_get_ramp_knee_time, cs35l41_put_ramp_knee_time),
	SOC_SINGLE_EXT("Ramp End Time", SND_SOC_NOPM, 0,
		       CS35L41_MAX_AUTO_RAMP_TIMEOUT, 0,
		       cs35l41_get_ramp_end_time, cs35l41_put_ramp_end_time),
	SOC_SINGLE_EXT("Auto Ramp Safety Timeout", SND_SOC_NOPM, 0,
		       CS35L41_MAX_AUTO_RAMP_TIMEOUT, 0,
		       cs35l41_get_auto_ramp_timeout,
		       cs35l41_put_auto_ramp_timeout),
	SOC_VALUE_ENUM_EXT("Audio Output Device", cs35l41_output_dev,
			   cs35l41_get_output_dev, cs35l41_put_output_dev),
	SOC_SINGLE_BOOL_EXT("Speaker Port Blocked Status", 0,
			    cs35l41_get_port_blocked_status, NULL),
	SOC_SINGLE_EXT("Speaker Open / Short Status", SND_SOC_NOPM, 0,
		       SPK_STATUS_SHORT_CIRCUIT, 0,
		       cs35l41_get_open_short_status, NULL),
#if IS_ENABLED(CONFIG_SND_SOC_CODEC_DETECT)
	SOC_SINGLE_EXT("IMP", SND_SOC_NOPM, 0, 0xFFFFFFFF, 0,
			cs35l41_imp_get, cs35l41_imp_put),
#endif
	SOC_SINGLE_EXT("Default 96K", SND_SOC_NOPM, 0, 1, 0,
			cs35l41_default_96k_get, cs35l41_default_96k_put),
};

static const struct cs35l41_otp_map_element_t *cs35l41_find_otp_map(u32 otp_id)
{
	int i;

	for (i = 0; i < ARRAY_SIZE(cs35l41_otp_map_map); i++) {
		if (cs35l41_otp_map_map[i].id == otp_id)
			return &cs35l41_otp_map_map[i];
	}

	return NULL;
}

static int cs35l41_otp_unpack(void *data)
{
	struct cs35l41_private *cs35l41 = data;
	u32 *otp_mem = NULL;
	int i;
	int bit_offset, word_offset;
	unsigned int bit_sum = 8;
	u32 otp_val, otp_id_reg;
	const struct cs35l41_otp_map_element_t *otp_map_match = NULL;
	const struct cs35l41_otp_packed_element_t *otp_map = NULL;
	int ret;
	struct spi_device *spi = NULL;
	u32 orig_spi_freq = 0;

	otp_mem = kmalloc_array(32, sizeof(*otp_mem), GFP_KERNEL);
	if (!otp_mem)
		return -ENOMEM;

	ret = regmap_read(cs35l41->regmap, CS35L41_OTPID, &otp_id_reg);
	if (ret < 0) {
		dev_err(cs35l41->dev, "Read OTP ID failed\n");
		ret = -EINVAL;
		goto err_otp_unpack;
	}

	otp_map_match = cs35l41_find_otp_map(otp_id_reg);

	if (otp_map_match == NULL) {
		dev_err(cs35l41->dev, "OTP Map matching ID %d not found\n",
				otp_id_reg);
		ret = -EINVAL;
		goto err_otp_unpack;
	}

	if (cs35l41->bus_spi) {
		spi = to_spi_device(cs35l41->dev);
		orig_spi_freq = spi->max_speed_hz;
		spi->max_speed_hz = CS35L41_SPI_MAX_FREQ_OTP;
		spi_setup(spi);
	}

	ret = regmap_bulk_read(cs35l41->regmap, CS35L41_OTP_MEM0, otp_mem,
						CS35L41_OTP_SIZE_WORDS);
	if (ret < 0) {
		dev_err(cs35l41->dev, "Read OTP Mem failed\n");
		ret = -EINVAL;
		goto err_otp_unpack;
	}

	if (cs35l41->bus_spi) {
		spi->max_speed_hz = orig_spi_freq;
		spi_setup(spi);
	}

	otp_map = otp_map_match->map;

	bit_offset = otp_map_match->bit_offset;
	word_offset = otp_map_match->word_offset;

	ret = regmap_write(cs35l41->regmap, CS35L41_TEST_KEY_CTL, 0x00000055);
	if (ret < 0) {
		dev_err(cs35l41->dev, "Write Unlock key failed 1/2\n");
		ret = -EINVAL;
		goto err_otp_unpack;
	}
	ret = regmap_write(cs35l41->regmap, CS35L41_TEST_KEY_CTL, 0x000000AA);
	if (ret < 0) {
		dev_err(cs35l41->dev, "Write Unlock key failed 2/2\n");
		ret = -EINVAL;
		goto err_otp_unpack;
	}

	for (i = 0; i < otp_map_match->num_elements; i++) {
		dev_dbg(cs35l41->dev,
			   "bitoffset= %d, word_offset=%d, bit_sum mod 32=%d\n",
					 bit_offset, word_offset, bit_sum % 32);
		if (bit_offset + otp_map[i].size - 1 >= 32) {
			otp_val = (otp_mem[word_offset] &
					GENMASK(31, bit_offset)) >>
					bit_offset;
			otp_val |= (otp_mem[++word_offset] &
					GENMASK(bit_offset +
						otp_map[i].size - 33, 0)) <<
					(32 - bit_offset);
			bit_offset += otp_map[i].size - 32;
		} else {

			otp_val = (otp_mem[word_offset] &
				GENMASK(bit_offset + otp_map[i].size - 1,
					bit_offset)) >>	bit_offset;
			bit_offset += otp_map[i].size;
		}
		bit_sum += otp_map[i].size;

		if (bit_offset == 32) {
			bit_offset = 0;
			word_offset++;
		}

		if (otp_map[i].reg != 0) {
			ret = regmap_update_bits(cs35l41->regmap,
						otp_map[i].reg,
						GENMASK(otp_map[i].shift +
							otp_map[i].size - 1,
						otp_map[i].shift),
						otp_val << otp_map[i].shift);
			if (ret < 0) {
				dev_err(cs35l41->dev, "Write OTP val failed\n");
				ret = -EINVAL;
				goto err_otp_unpack;
			}
		}
	}

	ret = regmap_write(cs35l41->regmap, CS35L41_TEST_KEY_CTL, 0x000000CC);
	if (ret < 0) {
		dev_err(cs35l41->dev, "Write Lock key failed 1/2\n");
		ret = -EINVAL;
		goto err_otp_unpack;
	}
	ret = regmap_write(cs35l41->regmap, CS35L41_TEST_KEY_CTL, 0x00000033);
	if (ret < 0) {
		dev_err(cs35l41->dev, "Write Lock key failed 2/2\n");
		ret = -EINVAL;
		goto err_otp_unpack;
	}
	ret = 0;

err_otp_unpack:
	kfree(otp_mem);
	return ret;
}

/* This is currently called in INTERRUPT CONTEXT. Be careful */
static int cs35l41_handle_dsp_event(struct cs35l41_private *cs35l41,
				    char cmd, unsigned int data)
{
	int ret = 0;

	switch (cmd) {
	case EVENT_PORT_BLOCKED:
		cs35l41->speaker_port_blocked = data;
		break;
	case EVENT_SPEAKER_OPEN_SHORT_STATUS:
		cs35l41->speaker_open_short_status = data;
		break;
	default:
		ret = -EINVAL;
	}

	return ret;
}

static irqreturn_t cs35l41_irq(int irq, void *data)
{
	struct cs35l41_private *cs35l41 = data;
	unsigned int status[4] = {0, 0, 0, 0};
	unsigned int masks[4] = {0, 0, 0, 0};
	unsigned int i;
	unsigned int mbox_3_val, mbox_3_cmd, mbox_3_data;
	int ret;

	if (cs35l41->amp_hibernate == CS35L41_HIBERNATE_STANDBY)
		return IRQ_NONE;

	for (i = 0; i < ARRAY_SIZE(status); i++) {
		regmap_read(cs35l41->regmap,
			    CS35L41_IRQ1_STATUS1 + (i * CS35L41_REGSTRIDE),
			    &status[i]);
		regmap_read(cs35l41->regmap,
			    CS35L41_IRQ1_MASK1 + (i * CS35L41_REGSTRIDE),
			    &masks[i]);
	}

	/* Check to see if unmasked bits are active */
	if (!(status[0] & ~masks[0]) && !(status[1] & ~masks[1]) &&
		!(status[2] & ~masks[2]) && !(status[3] & ~masks[3]))
		return IRQ_NONE;

	if (status[3] & CS35L41_OTP_BOOT_DONE) {
		regmap_update_bits(cs35l41->regmap, CS35L41_IRQ1_MASK4,
				CS35L41_OTP_BOOT_DONE, CS35L41_OTP_BOOT_DONE);
	}

	if (status[2] & CS35L41_PLL_LOCK) {
		regmap_write(cs35l41->regmap, CS35L41_IRQ1_STATUS3,
			     CS35L41_PLL_LOCK);
		if (cs35l41->pdata.shared_boost == SHARED_BOOST_PASSIVE) {
			/* GPIO2 as open drain interrupt, GPIO1 as SYNC */
			regmap_write(cs35l41->regmap, CS35L41_GPIO_PAD_CONTROL,
				     0x02020000);
			regmap_update_bits(cs35l41->regmap, CS35L41_PWR_CTRL3,
					   CS35L41_SYNC_EN_MASK,
					   CS35L41_SYNC_EN_MASK);
		}
	}

	/*
	 * The following interrupts require a
	 * protection release cycle to get the
	 * speaker out of Safe-Mode.
	 */
	if (status[0] & CS35L41_AMP_SHORT_ERR) {
		dev_crit(cs35l41->dev, "Amp short error\n");
		regmap_write(cs35l41->regmap, CS35L41_IRQ1_STATUS1,
					CS35L41_AMP_SHORT_ERR);
		regmap_write(cs35l41->regmap, CS35L41_PROTECT_REL_ERR_IGN, 0);
		regmap_update_bits(cs35l41->regmap, CS35L41_PROTECT_REL_ERR_IGN,
					CS35L41_AMP_SHORT_ERR_RLS,
					CS35L41_AMP_SHORT_ERR_RLS);
		regmap_update_bits(cs35l41->regmap, CS35L41_PROTECT_REL_ERR_IGN,
					CS35L41_AMP_SHORT_ERR_RLS, 0);
	}

	if (status[0] & CS35L41_TEMP_WARN) {
		dev_crit(cs35l41->dev, "Over temperature warning\n");
		regmap_write(cs35l41->regmap, CS35L41_IRQ1_STATUS1,
					CS35L41_TEMP_WARN);
		regmap_write(cs35l41->regmap, CS35L41_PROTECT_REL_ERR_IGN, 0);
		regmap_update_bits(cs35l41->regmap, CS35L41_PROTECT_REL_ERR_IGN,
					CS35L41_TEMP_WARN_ERR_RLS,
					CS35L41_TEMP_WARN_ERR_RLS);
		regmap_update_bits(cs35l41->regmap, CS35L41_PROTECT_REL_ERR_IGN,
					CS35L41_TEMP_WARN_ERR_RLS, 0);
	}

	if (status[0] & CS35L41_TEMP_ERR) {
		dev_crit(cs35l41->dev, "Over temperature error\n");
		regmap_write(cs35l41->regmap, CS35L41_IRQ1_STATUS1,
					CS35L41_TEMP_ERR);
		regmap_write(cs35l41->regmap, CS35L41_PROTECT_REL_ERR_IGN, 0);
		regmap_update_bits(cs35l41->regmap, CS35L41_PROTECT_REL_ERR_IGN,
					CS35L41_TEMP_ERR_RLS,
					CS35L41_TEMP_ERR_RLS);
		regmap_update_bits(cs35l41->regmap, CS35L41_PROTECT_REL_ERR_IGN,
					CS35L41_TEMP_ERR_RLS, 0);
	}

	if (status[0] & CS35L41_BST_OVP_ERR) {
		dev_crit(cs35l41->dev, "VBST Over Voltage error\n");
		regmap_update_bits(cs35l41->regmap, CS35L41_PWR_CTRL2,
					CS35L41_BST_EN_MASK, 0);
		regmap_write(cs35l41->regmap, CS35L41_IRQ1_STATUS1,
					CS35L41_BST_OVP_ERR);
		regmap_write(cs35l41->regmap, CS35L41_PROTECT_REL_ERR_IGN, 0);
		regmap_update_bits(cs35l41->regmap, CS35L41_PROTECT_REL_ERR_IGN,
					CS35L41_BST_OVP_ERR_RLS,
					CS35L41_BST_OVP_ERR_RLS);
		regmap_update_bits(cs35l41->regmap, CS35L41_PROTECT_REL_ERR_IGN,
					CS35L41_BST_OVP_ERR_RLS, 0);
		regmap_update_bits(cs35l41->regmap, CS35L41_PWR_CTRL2,
					CS35L41_BST_EN_MASK,
					CS35L41_BST_EN_DEFAULT <<
					CS35L41_BST_EN_SHIFT);
	}

	if (status[0] & CS35L41_BST_DCM_UVP_ERR) {
		dev_crit(cs35l41->dev, "DCM VBST Under Voltage Error\n");
		regmap_update_bits(cs35l41->regmap, CS35L41_PWR_CTRL2,
					CS35L41_BST_EN_MASK, 0);
		regmap_write(cs35l41->regmap, CS35L41_IRQ1_STATUS1,
					CS35L41_BST_DCM_UVP_ERR);
		regmap_write(cs35l41->regmap, CS35L41_PROTECT_REL_ERR_IGN, 0);
		regmap_update_bits(cs35l41->regmap, CS35L41_PROTECT_REL_ERR_IGN,
					CS35L41_BST_UVP_ERR_RLS,
					CS35L41_BST_UVP_ERR_RLS);
		regmap_update_bits(cs35l41->regmap, CS35L41_PROTECT_REL_ERR_IGN,
					CS35L41_BST_UVP_ERR_RLS, 0);
		regmap_update_bits(cs35l41->regmap, CS35L41_PWR_CTRL2,
					CS35L41_BST_EN_MASK,
					CS35L41_BST_EN_DEFAULT <<
					CS35L41_BST_EN_SHIFT);
	}

	if (status[0] & CS35L41_BST_SHORT_ERR) {
		dev_crit(cs35l41->dev, "LBST error: powering off!\n");
		regmap_update_bits(cs35l41->regmap, CS35L41_PWR_CTRL2,
					CS35L41_BST_EN_MASK, 0);
		regmap_write(cs35l41->regmap, CS35L41_IRQ1_STATUS1,
					CS35L41_BST_SHORT_ERR);
		regmap_write(cs35l41->regmap, CS35L41_PROTECT_REL_ERR_IGN, 0);
		regmap_update_bits(cs35l41->regmap, CS35L41_PROTECT_REL_ERR_IGN,
					CS35L41_BST_SHORT_ERR_RLS,
					CS35L41_BST_SHORT_ERR_RLS);
		regmap_update_bits(cs35l41->regmap, CS35L41_PROTECT_REL_ERR_IGN,
					CS35L41_BST_SHORT_ERR_RLS, 0);
		regmap_update_bits(cs35l41->regmap, CS35L41_PWR_CTRL2,
					CS35L41_BST_EN_MASK,
					CS35L41_BST_EN_DEFAULT <<
					CS35L41_BST_EN_SHIFT);
	}

	if (status[1] & CS35L41_INT2_VIRT2_MBOX_WR) {
		regmap_read(cs35l41->regmap,
			    CS35L41_DSP_VIRT2_MBOX_3,
			    &mbox_3_val);
		mbox_3_cmd = mbox_3_val & CS35L41_MBOX3_CMD_MASK;
		mbox_3_data = (mbox_3_val & CS35L41_MBOX3_DATA_MASK) >>
			      CS35L41_MBOX3_DATA_SHIFT;

		ret = cs35l41_handle_dsp_event(cs35l41, mbox_3_cmd,
					       mbox_3_data);

		dev_dbg(cs35l41->dev, "DSP event handled ret: %d\n", ret);

		regmap_write(cs35l41->regmap, CS35L41_IRQ1_STATUS2,
			     CS35L41_INT2_VIRT2_MBOX_WR);
	}

	return IRQ_HANDLED;
}

static const struct reg_sequence cs35l41_pup_patch[] = {
	{0x00000040, 0x00000055},
	{0x00000040, 0x000000AA},
	{0x00002084, 0x002F1AA0},
	{0x00000040, 0x000000CC},
	{0x00000040, 0x00000033},
};

static const struct reg_sequence cs35l41_pdn_patch[] = {
	{0x00000040, 0x00000055},
	{0x00000040, 0x000000AA},
	{0x00002084, 0x002F1AA3},
	{0x00000040, 0x000000CC},
	{0x00000040, 0x00000033},
};

static void cs35l41_hibernate_work(struct work_struct *work)
{
	struct delayed_work *dwork = to_delayed_work(work);
	struct cs35l41_private *cs35l41 =
		container_of(dwork, struct cs35l41_private, hb_work);

	mutex_lock(&cs35l41->hb_lock);
	cs35l41_enter_hibernate(cs35l41);
	mutex_unlock(&cs35l41->hb_lock);
}

static int cs35l41_hibernate(struct snd_soc_dapm_widget *w,
		struct snd_kcontrol *kcontrol, int event)
{
	struct snd_soc_component *component =
		snd_soc_dapm_to_component(w->dapm);
	struct cs35l41_private *cs35l41 =
		snd_soc_component_get_drvdata(component);
	int ret = 0;
	dev_info(cs35l41->dev, "%s event 0x%x hibernate state %d\n",
		__func__, event, cs35l41->amp_hibernate);
	if (!cs35l41->dsp.running ||
	     cs35l41->amp_hibernate == CS35L41_HIBERNATE_INCOMPATIBLE)
		return 0;

	switch (event) {
	case SND_SOC_DAPM_PRE_PMU:
		cancel_delayed_work(&cs35l41->hb_work);
		mutex_lock(&cs35l41->hb_lock);
		ret = cs35l41_exit_hibernate(cs35l41);
		mutex_unlock(&cs35l41->hb_lock);
		break;
	case SND_SOC_DAPM_POST_PMD:
		mutex_lock(&cs35l41->hb_forcewake_lock);
		if (!cs35l41->hibernate_force_wake)
			queue_delayed_work(cs35l41->wq, &cs35l41->hb_work,
						msecs_to_jiffies(2000));
		mutex_unlock(&cs35l41->hb_forcewake_lock);
		break;
	default:
		dev_err(cs35l41->dev, "Invalid event = 0x%x\n", event);
		ret = -EINVAL;
	}
	return ret;
}

static bool cs35l41_need_auto_vol_ramp(struct cs35l41_private *cs35l41)
{
	bool ramp = false;
	ktime_t curr_timestamp;
	s64 dev_timeout = (s64)cs35l41->vol_ctl.auto_ramp_timeout * 1000000;
	s64 elapsed_time;

	if (cs35l41->vol_ctl.prev_active_dev == CS35L41_OUTPUT_DEV_RCV &&
	    cs35l41->vol_ctl.output_dev == CS35L41_OUTPUT_DEV_SPK) {
		if (cs35l41->vol_ctl.auto_ramp_timeout == 0) {
			/* Never ramp */
		} else if (cs35l41->vol_ctl.auto_ramp_timeout ==
			   CS35L41_MAX_AUTO_RAMP_TIMEOUT) {
			/* Always ramp */
			ramp = true;
		} else {
			/*
			 * Guaranteed:
			 * 0 < auto_ramp_timeout < CS35L41_MAX_AUTO_RAMP_TIMEOUT
			 */
			curr_timestamp = ktime_get();
			elapsed_time = ktime_to_ns(curr_timestamp) -
				ktime_to_ns(cs35l41->vol_ctl.dev_timestamp);
			if (elapsed_time < dev_timeout)
				ramp = true;
			dev_dbg(cs35l41->dev,
				"elapsed_time:%lld dev_timeout:%lld\n",
				elapsed_time, dev_timeout);
		}
	}

	return ramp;
}

static int cs35l41_main_amp_event(struct snd_soc_dapm_widget *w,
		struct snd_kcontrol *kcontrol, int event)
{
	struct snd_soc_component *component =
		snd_soc_dapm_to_component(w->dapm);
	struct cs35l41_private *cs35l41 =
		snd_soc_component_get_drvdata(component);
	enum cs35l41_cspl_mbox_cmd mboxcmd = CSPL_MBOX_CMD_NONE;
	int ret = 0;
	int i;
	bool pdn;
	unsigned int val;

	dev_info(cs35l41->dev, "main amp event %d", event);
	switch (event) {
	case SND_SOC_DAPM_POST_PMU:
		regmap_multi_reg_write_bypassed(cs35l41->regmap,
					cs35l41_pup_patch,
					ARRAY_SIZE(cs35l41_pup_patch));

		if (cs35l41->halo_booted)
			/*
			 * Set GPIO-controlled GLOBAL_EN by firmware
			 * according to mixer setting
			 */
			regmap_write(cs35l41->regmap, CS35L41_DSP_VIRT1_MBOX_8,
				     cs35l41->gpi_global_en);

		regmap_update_bits(cs35l41->regmap, CS35L41_PWR_CTRL1,
				CS35L41_GLOBAL_EN_MASK,
				1 << CS35L41_GLOBAL_EN_SHIFT);

		usleep_range(1000, 1100);

		atomic_set(&cs35l41->vol_ctl.playback, 1);
		if (atomic_read(&cs35l41->vol_ctl.manual_ramp) ||
		    cs35l41_need_auto_vol_ramp(cs35l41))
			/* Enable volume ramp */
			queue_work(cs35l41->vol_ctl.ramp_wq,
				   &cs35l41->vol_ctl.ramp_work);
		break;
	case SND_SOC_DAPM_POST_PMD:
		if (cs35l41->dsp.running) {
			if (cs35l41->reload_tuning) {
				mboxcmd = CSPL_MBOX_CMD_STOP_PRE_REINIT;
				/*
				 * Reset reload_tuning, so driver does not
				 * continuously reload tuning file
				 */
				cs35l41->reload_tuning = false;
			} else {
				mboxcmd = CSPL_MBOX_CMD_PAUSE;
			}

			ret = cs35l41_set_cspl_mbox_cmd(cs35l41, mboxcmd);

			/* Disable GPIO-controlled GLOBAL_EN by firmware */
			regmap_write(cs35l41->regmap,
				     CS35L41_DSP_VIRT1_MBOX_8, 0);
		}

		regmap_read(cs35l41->regmap, CS35L41_PWR_CTRL1, &val);
		if (val & CS35L41_GLOBAL_EN_MASK) {
			regmap_update_bits(cs35l41->regmap, CS35L41_PWR_CTRL1,
					CS35L41_GLOBAL_EN_MASK, 0);

			pdn = false;
			for (i = 0; i < 100; i++) {
				regmap_read(cs35l41->regmap,
					CS35L41_IRQ1_STATUS1,
					&val);
				if (val & CS35L41_PDN_DONE_MASK) {
					pdn = true;
					break;
				}
				usleep_range(1000, 1100);
			}

			if (!pdn)
				dev_warn(cs35l41->dev, "PDN failed\n");

			regmap_write(cs35l41->regmap, CS35L41_IRQ1_STATUS1,
					CS35L41_PDN_DONE_MASK);
		}

		regmap_multi_reg_write_bypassed(cs35l41->regmap,
					cs35l41_pdn_patch,
					ARRAY_SIZE(cs35l41_pdn_patch));
		if (cs35l41->pdata.shared_boost == SHARED_BOOST_PASSIVE) {
			regmap_update_bits(cs35l41->regmap, CS35L41_PWR_CTRL3,
					   CS35L41_SYNC_EN_MASK, 0);
			/* GPIO2 as open drain interrupt, GPIO1 as hi-z input */
			regmap_write(cs35l41->regmap, CS35L41_GPIO_PAD_CONTROL,
				     0x02000000);
		}
		atomic_set(&cs35l41->vol_ctl.playback, 0);
		cs35l41_abort_ramp(cs35l41);
		cs35l41->vol_ctl.prev_active_dev = cs35l41->vol_ctl.output_dev;
		if (cs35l41->vol_ctl.output_dev == CS35L41_OUTPUT_DEV_RCV &&
		    cs35l41->vol_ctl.auto_ramp_timeout > 0 &&
		    cs35l41->vol_ctl.auto_ramp_timeout <
		    CS35L41_MAX_AUTO_RAMP_TIMEOUT)
			/* Auto Receiver Timeout is used */
			cs35l41->vol_ctl.dev_timestamp = ktime_get();
		cs35l41->enabled = false;
		break;
	default:
		dev_err(cs35l41->dev, "Invalid event = 0x%x\n", event);
		ret = -EINVAL;
	}
	return ret;
}

static void cs35l41_mute_amp(struct cs35l41_private *cs35l41)
{
	bool mute = !(cs35l41->asprx1_enabled || cs35l41->asprx2_enabled);

	if (mute) {
		regmap_update_bits(cs35l41->regmap, CS35L41_AMP_OUT_MUTE,
				CS35L41_AMP_MUTE_MASK, CS35L41_AMP_MUTE_MASK);
	} else {
		regmap_update_bits(cs35l41->regmap, CS35L41_AMP_OUT_MUTE,
				CS35L41_AMP_MUTE_MASK, 0);
	}
}

static int cs35l41_asprx1_event(struct snd_soc_dapm_widget *w,
		struct snd_kcontrol *kcontrol, int event)
{
	struct snd_soc_component *component =
		snd_soc_dapm_to_component(w->dapm);
	struct cs35l41_private *cs35l41 =
		snd_soc_component_get_drvdata(component);
	int ret = 0;

	switch (event) {
	case SND_SOC_DAPM_POST_PMU:
		cs35l41->asprx1_enabled = true;
		break;
	case SND_SOC_DAPM_PRE_PMD:
		cs35l41->asprx1_enabled = false;
		break;
	default:
		dev_err(cs35l41->dev, "Invalid event = 0x%x\n", event);
		ret = -EINVAL;
		break;
	}
	if (ret == 0)
		cs35l41_mute_amp(cs35l41);
	return ret;
}

static int cs35l41_asprx2_event(struct snd_soc_dapm_widget *w,
		struct snd_kcontrol *kcontrol, int event)
{
	struct snd_soc_component *component =
		snd_soc_dapm_to_component(w->dapm);
	struct cs35l41_private *cs35l41 =
		snd_soc_component_get_drvdata(component);
	int ret = 0;

	switch (event) {
	case SND_SOC_DAPM_POST_PMU:
		cs35l41->asprx2_enabled = true;
		break;
	case SND_SOC_DAPM_PRE_PMD:
		cs35l41->asprx2_enabled = false;
		break;
	default:
		dev_err(cs35l41->dev, "Invalid event = 0x%x\n", event);
		ret = -EINVAL;
		break;
	}
	if (ret == 0)
		cs35l41_mute_amp(cs35l41);
	return ret;
}

static const struct snd_soc_dapm_widget cs35l41_dapm_widgets[] = {

	SND_SOC_DAPM_SPK("DSP1 Preload", NULL),
	SND_SOC_DAPM_SUPPLY_S("DSP1 Preloader", 100,
				SND_SOC_NOPM, 0, 0, cs35l41_dsp_power_ev,
				SND_SOC_DAPM_PRE_PMU | SND_SOC_DAPM_PRE_PMD),
	SND_SOC_DAPM_OUT_DRV_E("DSP1", SND_SOC_NOPM, 0, 0, NULL, 0,
				cs35l41_dsp_load_ev, SND_SOC_DAPM_POST_PMU),
	SND_SOC_DAPM_OUTPUT("SPK"),
	SND_SOC_DAPM_AIF_IN_E("ASPRX1", NULL, 0, CS35L41_SP_ENABLES, 16, 0,
				cs35l41_asprx1_event,
				SND_SOC_DAPM_POST_PMU | SND_SOC_DAPM_PRE_PMD),
	SND_SOC_DAPM_AIF_IN_E("ASPRX2", NULL, 0, CS35L41_SP_ENABLES, 17, 0,
				cs35l41_asprx2_event,
				SND_SOC_DAPM_POST_PMU | SND_SOC_DAPM_PRE_PMD),
	SND_SOC_DAPM_AIF_OUT("ASPTX1", NULL, 0, CS35L41_SP_ENABLES, 0, 0),
	SND_SOC_DAPM_AIF_OUT("ASPTX2", NULL, 0, CS35L41_SP_ENABLES, 1, 0),
	SND_SOC_DAPM_AIF_OUT("ASPTX3", NULL, 0, CS35L41_SP_ENABLES, 2, 0),
	SND_SOC_DAPM_AIF_OUT("ASPTX4", NULL, 0, CS35L41_SP_ENABLES, 3, 0),

	SND_SOC_DAPM_ADC("VMON ADC", NULL, CS35L41_PWR_CTRL2, 12, 0),
	SND_SOC_DAPM_ADC("IMON ADC", NULL, CS35L41_PWR_CTRL2, 13, 0),
	SND_SOC_DAPM_ADC("VPMON ADC", NULL, CS35L41_PWR_CTRL2, 8, 0),
	SND_SOC_DAPM_ADC("VBSTMON ADC", NULL, CS35L41_PWR_CTRL2, 9, 0),
	SND_SOC_DAPM_ADC("TEMPMON ADC", NULL, CS35L41_PWR_CTRL2, 10, 0),
	SND_SOC_DAPM_ADC("CLASS H", NULL, CS35L41_PWR_CTRL3, 4, 0),

	SND_SOC_DAPM_OUT_DRV_E("Main AMP", CS35L41_PWR_CTRL2, 0, 0, NULL, 0,
				cs35l41_main_amp_event,
				SND_SOC_DAPM_POST_PMD |	SND_SOC_DAPM_POST_PMU),
	SND_SOC_DAPM_SUPPLY("Hibernate",  SND_SOC_NOPM, 0, 0,
			    cs35l41_hibernate,
			    SND_SOC_DAPM_PRE_PMU | SND_SOC_DAPM_POST_PMD),
	SND_SOC_DAPM_INPUT("VP"),
	SND_SOC_DAPM_INPUT("VBST"),
	SND_SOC_DAPM_INPUT("ISENSE"),
	SND_SOC_DAPM_INPUT("VSENSE"),
	SND_SOC_DAPM_INPUT("TEMP"),

	SND_SOC_DAPM_MUX("ASP TX1 Source", SND_SOC_NOPM, 0, 0, &asp_tx1_mux),
	SND_SOC_DAPM_MUX("ASP TX2 Source", SND_SOC_NOPM, 0, 0, &asp_tx2_mux),
	SND_SOC_DAPM_MUX("ASP TX3 Source", SND_SOC_NOPM, 0, 0, &asp_tx3_mux),
	SND_SOC_DAPM_MUX("ASP TX4 Source", SND_SOC_NOPM, 0, 0, &asp_tx4_mux),
	SND_SOC_DAPM_MUX("DSP RX1 Source", SND_SOC_NOPM, 0, 0, &dsp_rx1_mux),
	SND_SOC_DAPM_MUX("DSP RX2 Source", SND_SOC_NOPM, 0, 0, &dsp_rx2_mux),
	SND_SOC_DAPM_MUX("PCM Source", SND_SOC_NOPM, 0, 0, &pcm_source_mux),
	SND_SOC_DAPM_SWITCH("DRE", SND_SOC_NOPM, 0, 0, &dre_ctrl),
	SND_SOC_DAPM_SWITCH("Main AMP Enable", SND_SOC_NOPM, 0, 0,
						&main_amp_enable_ctrl),
};

static const struct snd_soc_dapm_route cs35l41_audio_map[] = {

	{ "DSP1", NULL, "DSP1 Preloader" },
	{ "DSP1 Preload", NULL, "DSP1 Preloader" },

	{"DSP RX1 Source", "VMON", "VMON ADC"},
	{"DSP RX1 Source", "IMON", "IMON ADC"},
	{"DSP RX1 Source", "VPMON", "VPMON ADC"},
	{"DSP RX1 Source", "DSPTX1", "DSP1"},
	{"DSP RX1 Source", "DSPTX2", "DSP1"},
	{"DSP RX1 Source", "ASPRX1", "ASPRX1"},
	{"DSP RX1 Source", "ASPRX2", "ASPRX2"},
	{"DSP RX1 Source", "Zero", "ASPRX1"},
	{"DSP1", NULL, "DSP RX1 Source"},

	{"DSP RX2 Source", "VMON", "VMON ADC"},
	{"DSP RX2 Source", "IMON", "IMON ADC"},
	{"DSP RX2 Source", "VPMON", "VPMON ADC"},
	{"DSP RX2 Source", "DSPTX1", "DSP1"},
	{"DSP RX2 Source", "DSPTX2", "DSP1"},
	{"DSP RX2 Source", "ASPRX1", "ASPRX1"},
	{"DSP RX2 Source", "ASPRX2", "ASPRX2"},
	{"DSP RX2 Source", "Zero", "ASPRX1"},
	{"DSP1", NULL, "DSP RX2 Source"},

	{"ASP TX1 Source", "VMON", "VMON ADC"},
	{"ASP TX1 Source", "IMON", "IMON ADC"},
	{"ASP TX1 Source", "VPMON", "VPMON ADC"},
	{"ASP TX1 Source", "VBSTMON", "VBSTMON ADC"},
	{"ASP TX1 Source", "DSPTX1", "DSP1"},
	{"ASP TX1 Source", "DSPTX2", "DSP1"},
	{"ASP TX1 Source", "ASPRX1", "ASPRX1" },
	{"ASP TX1 Source", "ASPRX2", "ASPRX2" },
	{"ASP TX2 Source", "VMON", "VMON ADC"},
	{"ASP TX2 Source", "IMON", "IMON ADC"},
	{"ASP TX2 Source", "VPMON", "VPMON ADC"},
	{"ASP TX2 Source", "VBSTMON", "VBSTMON ADC"},
	{"ASP TX2 Source", "DSPTX1", "DSP1"},
	{"ASP TX2 Source", "DSPTX2", "DSP1"},
	{"ASP TX2 Source", "ASPRX1", "ASPRX1" },
	{"ASP TX2 Source", "ASPRX2", "ASPRX2" },
	{"ASP TX3 Source", "VMON", "VMON ADC"},
	{"ASP TX3 Source", "IMON", "IMON ADC"},
	{"ASP TX3 Source", "VPMON", "VPMON ADC"},
	{"ASP TX3 Source", "VBSTMON", "VBSTMON ADC"},
	{"ASP TX3 Source", "DSPTX1", "DSP1"},
	{"ASP TX3 Source", "DSPTX2", "DSP1"},
	{"ASP TX3 Source", "ASPRX1", "ASPRX1" },
	{"ASP TX3 Source", "ASPRX2", "ASPRX2" },
	{"ASP TX4 Source", "VMON", "VMON ADC"},
	{"ASP TX4 Source", "IMON", "IMON ADC"},
	{"ASP TX4 Source", "VPMON", "VPMON ADC"},
	{"ASP TX4 Source", "VBSTMON", "VBSTMON ADC"},
	{"ASP TX4 Source", "DSPTX1", "DSP1"},
	{"ASP TX4 Source", "DSPTX2", "DSP1"},
	{"ASP TX4 Source", "ASPRX1", "ASPRX1" },
	{"ASP TX4 Source", "ASPRX2", "ASPRX2" },
	{"ASPTX1", NULL, "ASP TX1 Source"},
	{"ASPTX2", NULL, "ASP TX2 Source"},
	{"ASPTX3", NULL, "ASP TX3 Source"},
	{"ASPTX4", NULL, "ASP TX4 Source"},
	{"AMP Capture", NULL, "ASPTX1"},
	{"AMP Capture", NULL, "ASPTX2"},
	{"AMP Capture", NULL, "ASPTX3"},
	{"AMP Capture", NULL, "ASPTX4"},

	{"VMON ADC", NULL, "ASPRX1"},
	{"IMON ADC", NULL, "ASPRX1"},
	{"VPMON ADC", NULL, "ASPRX1"},
	{"TEMPMON ADC", NULL, "ASPRX1"},
	{"VBSTMON ADC", NULL, "ASPRX1"},

	{"DSP1", NULL, "IMON ADC"},
	{"DSP1", NULL, "VMON ADC"},
	{"DSP1", NULL, "VBSTMON ADC"},
	{"DSP1", NULL, "VPMON ADC"},
	{"DSP1", NULL, "TEMPMON ADC"},

	{"ASPRX1", NULL, "AMP Playback"},
	{"ASPRX2", NULL, "AMP Playback"},
	{"DRE", "DRE Switch", "CLASS H"},
	{"Main AMP", NULL, "CLASS H"},
	{"Main AMP", NULL, "DRE"},
	{"Main AMP Enable", "Switch", "Main AMP"},
	{"SPK", NULL, "Main AMP Enable"},
	{"SPK", NULL, "Hibernate"},

	{"PCM Source", "ASP", "ASPRX1"},
	{"PCM Source", "DSP", "DSP1"},
	{"CLASS H", NULL, "PCM Source"},

};

static const struct wm_adsp_region cs35l41_dsp1_regions[] = {
	{ .type = WMFW_HALO_PM_PACKED,	.base = CS35L41_DSP1_PMEM_0 },
	{ .type = WMFW_HALO_XM_PACKED,	.base = CS35L41_DSP1_XMEM_PACK_0 },
	{ .type = WMFW_HALO_YM_PACKED,	.base = CS35L41_DSP1_YMEM_PACK_0 },
	{. type = WMFW_ADSP2_XM,	.base = CS35L41_DSP1_XMEM_UNPACK24_0},
	{. type = WMFW_ADSP2_YM,	.base = CS35L41_DSP1_YMEM_UNPACK24_0},
};

static int cs35l41_set_dai_fmt(struct snd_soc_dai *codec_dai, unsigned int fmt)
{
	struct cs35l41_private *cs35l41 =
			snd_soc_component_get_drvdata(codec_dai->component);
	unsigned int asp_fmt, lrclk_fmt, sclk_fmt, clock_mode;

	switch (fmt & SND_SOC_DAIFMT_MASTER_MASK) {
	case SND_SOC_DAIFMT_CBM_CFM:
		clock_mode = 1;
		break;
	case SND_SOC_DAIFMT_CBS_CFS:
		clock_mode = 0;
		break;
	default:
		dev_warn(cs35l41->dev,
			"%s: Mixed master mode unsupported\n", __func__);
		return -EINVAL;
	}

	switch (fmt & SND_SOC_DAIFMT_FORMAT_MASK) {
	case SND_SOC_DAIFMT_DSP_A:
		asp_fmt = 0;
		cs35l41->i2s_mode = false;
		break;
	case SND_SOC_DAIFMT_I2S:
		asp_fmt = 2;
		cs35l41->i2s_mode = true;
		break;
	default:
		dev_warn(cs35l41->dev,
			"%s: Invalid or unsupported DAI format\n", __func__);
		return -EINVAL;
	}

	switch (fmt & SND_SOC_DAIFMT_INV_MASK) {
	case SND_SOC_DAIFMT_NB_IF:
		lrclk_fmt = 1;
		sclk_fmt = 0;
		break;
	case SND_SOC_DAIFMT_IB_NF:
		lrclk_fmt = 0;
		sclk_fmt = 1;
		break;
	case SND_SOC_DAIFMT_IB_IF:
		lrclk_fmt = 1;
		sclk_fmt = 1;
		break;
	case SND_SOC_DAIFMT_NB_NF:
		lrclk_fmt = 0;
		sclk_fmt = 0;
		break;
	default:
		dev_warn(cs35l41->dev,
			"%s: Invalid DAI clock INV\n", __func__);
		return -EINVAL;
	}

	cs35l41->reset_cache.clock_mode = clock_mode;
	cs35l41->reset_cache.asp_fmt = asp_fmt;
	cs35l41->reset_cache.lrclk_fmt = lrclk_fmt;
	cs35l41->reset_cache.sclk_fmt = sclk_fmt;
	/* Amp is in hibernation. Cached values will be applied at wakeup. */
	if (cs35l41->amp_hibernate == CS35L41_HIBERNATE_STANDBY)
		return 0;

	regmap_update_bits(cs35l41->regmap, CS35L41_SP_FORMAT,
					CS35L41_ASP_FMT_MASK,
					asp_fmt << CS35L41_ASP_FMT_SHIFT);

	regmap_update_bits(cs35l41->regmap, CS35L41_SP_FORMAT,
				CS35L41_SCLK_MSTR_MASK,
				clock_mode << CS35L41_SCLK_MSTR_SHIFT);
	regmap_update_bits(cs35l41->regmap, CS35L41_SP_FORMAT,
				CS35L41_LRCLK_MSTR_MASK,
				clock_mode << CS35L41_LRCLK_MSTR_SHIFT);

	cs35l41->lrclk_fmt = lrclk_fmt;
	cs35l41->sclk_fmt = sclk_fmt;

	regmap_update_bits(cs35l41->regmap, CS35L41_SP_FORMAT,
				CS35L41_LRCLK_INV_MASK,
				lrclk_fmt << CS35L41_LRCLK_INV_SHIFT);
	regmap_update_bits(cs35l41->regmap, CS35L41_SP_FORMAT,
				CS35L41_SCLK_INV_MASK,
				sclk_fmt << CS35L41_SCLK_INV_SHIFT);

	return 0;
}

struct cs35l41_global_fs_config {
	int rate;
	int fs_cfg;
};

static const struct cs35l41_global_fs_config cs35l41_fs_rates[] = {
	{ 12000,	0x01 },
	{ 24000,	0x02 },
	{ 48000,	0x03 },
	{ 96000,	0x04 },
	{ 192000,	0x05 },
	{ 11025,	0x09 },
	{ 22050,	0x0A },
	{ 44100,	0x0B },
	{ 88200,	0x0C },
	{ 176400,	0x0D },
	{ 8000,		0x11 },
	{ 16000,	0x12 },
	{ 32000,	0x13 },
};

static int cs35l41_pcm_hw_params(struct snd_pcm_substream *substream,
				 struct snd_pcm_hw_params *params,
				 struct snd_soc_dai *dai)
{
	struct cs35l41_private *cs35l41 =
			snd_soc_component_get_drvdata(dai->component);
	int i;
	unsigned int rate = params_rate(params);
	u8 asp_width, asp_wl;

	for (i = 0; i < ARRAY_SIZE(cs35l41_fs_rates); i++) {
		if (rate == cs35l41_fs_rates[i].rate)
			break;
	}

	if (i >= ARRAY_SIZE(cs35l41_fs_rates)) {
		dev_err(cs35l41->dev, "%s: Unsupported rate: %u\n",
						__func__, rate);
		return -EINVAL;
	}

	asp_wl = params_width(params);
	asp_width = params_physical_width(params);
	if (asp_wl > 24) {
		dev_dbg(cs35l41->dev, "asp_wl: %d is over 24", asp_wl);
		asp_wl = 24;
	}
	cs35l41->reset_cache.asp_wl = asp_wl;
	cs35l41->reset_cache.asp_width = asp_width;
	if (i < ARRAY_SIZE(cs35l41_fs_rates))
		cs35l41->reset_cache.fs_cfg = cs35l41_fs_rates[i].fs_cfg;

	/* Amp is in hibernation. Cached values will be applied at wakeup. */
	if (cs35l41->amp_hibernate == CS35L41_HIBERNATE_STANDBY)
		return 0;

	if (i < ARRAY_SIZE(cs35l41_fs_rates))
		regmap_update_bits(cs35l41->regmap, CS35L41_GLOBAL_CLK_CTRL,
			CS35L41_GLOBAL_FS_MASK,
			cs35l41_fs_rates[i].fs_cfg << CS35L41_GLOBAL_FS_SHIFT);

	if (substream->stream == SNDRV_PCM_STREAM_PLAYBACK) {
		regmap_update_bits(cs35l41->regmap, CS35L41_SP_FORMAT,
				CS35L41_ASP_WIDTH_RX_MASK,
				asp_width << CS35L41_ASP_WIDTH_RX_SHIFT);
		regmap_update_bits(cs35l41->regmap, CS35L41_SP_RX_WL,
				CS35L41_ASP_RX_WL_MASK,
				asp_wl << CS35L41_ASP_RX_WL_SHIFT);
		if (cs35l41->i2s_mode) {
			regmap_update_bits(cs35l41->regmap,
					CS35L41_SP_FRAME_RX_SLOT,
					CS35L41_ASP_RX1_SLOT_MASK,
					((cs35l41->pdata.right_channel) ? 1 : 0)
					 << CS35L41_ASP_RX1_SLOT_SHIFT);
			regmap_update_bits(cs35l41->regmap,
					CS35L41_SP_FRAME_RX_SLOT,
					CS35L41_ASP_RX2_SLOT_MASK,
					((cs35l41->pdata.right_channel) ? 0 : 1)
					 << CS35L41_ASP_RX2_SLOT_SHIFT);
		}
	} else {
		regmap_update_bits(cs35l41->regmap, CS35L41_SP_FORMAT,
				CS35L41_ASP_WIDTH_TX_MASK,
				asp_width << CS35L41_ASP_WIDTH_TX_SHIFT);
		regmap_update_bits(cs35l41->regmap, CS35L41_SP_TX_WL,
				CS35L41_ASP_TX_WL_MASK,
				asp_wl << CS35L41_ASP_TX_WL_SHIFT);
	}

	return 0;
}

static int cs35l41_get_clk_config(int freq)
{
	int i;

	for (i = 0; i < ARRAY_SIZE(cs35l41_pll_sysclk); i++) {
		if (cs35l41_pll_sysclk[i].freq == freq)
			return cs35l41_pll_sysclk[i].clk_cfg;
	}

	return -EINVAL;
}

static const unsigned int cs35l41_src_rates[] = {
	8000, 12000, 11025, 16000, 22050, 24000, 32000,
	44100, 48000, 88200, 96000, 176400, 192000
};

static const struct snd_pcm_hw_constraint_list cs35l41_constraints = {
	.count = ARRAY_SIZE(cs35l41_src_rates),
	.list = cs35l41_src_rates,
};

static int cs35l41_pcm_startup(struct snd_pcm_substream *substream,
			       struct snd_soc_dai *dai)
{
	if (substream->runtime)
		return snd_pcm_hw_constraint_list(substream->runtime, 0,
				SNDRV_PCM_HW_PARAM_RATE, &cs35l41_constraints);
	return 0;
}

static int cs35l41_component_set_sysclk(struct snd_soc_component *component,
				int clk_id, int source, unsigned int freq,
				int dir)
{
	struct cs35l41_private *cs35l41 =
				       snd_soc_component_get_drvdata(component);

	cs35l41->extclk_freq = freq;

	switch (clk_id) {
	case 0:
		cs35l41->clksrc = CS35L41_PLLSRC_SCLK;
		break;
	case 1:
		cs35l41->clksrc = CS35L41_PLLSRC_LRCLK;
		break;
	case 2:
		cs35l41->clksrc = CS35L41_PLLSRC_PDMCLK;
		break;
	case 3:
		cs35l41->clksrc = CS35L41_PLLSRC_SELF;
		break;
	case 4:
		cs35l41->clksrc = CS35L41_PLLSRC_MCLK;
		break;
	default:
		dev_err(cs35l41->dev, "Invalid CLK Config\n");
		return -EINVAL;
	}

	cs35l41->extclk_cfg = cs35l41_get_clk_config(freq);

	if (cs35l41->extclk_cfg < 0) {
		dev_err(cs35l41->dev, "Invalid CLK Config: %d, freq: %u\n",
			cs35l41->extclk_cfg, freq);
		return -EINVAL;
	}

	cs35l41->reset_cache.extclk_cfg = true;
	/* Amp is in hibernation. Clock config will be restored at wakeup. */
	if (cs35l41->amp_hibernate == CS35L41_HIBERNATE_STANDBY)
		return 0;

	regmap_update_bits(cs35l41->regmap, CS35L41_PLL_CLK_CTRL,
			CS35L41_PLL_OPENLOOP_MASK,
			1 << CS35L41_PLL_OPENLOOP_SHIFT);
	regmap_update_bits(cs35l41->regmap, CS35L41_PLL_CLK_CTRL,
			CS35L41_REFCLK_FREQ_MASK,
			cs35l41->extclk_cfg << CS35L41_REFCLK_FREQ_SHIFT);
	regmap_update_bits(cs35l41->regmap, CS35L41_PLL_CLK_CTRL,
			CS35L41_PLL_CLK_EN_MASK,
			0 << CS35L41_PLL_CLK_EN_SHIFT);
	regmap_update_bits(cs35l41->regmap, CS35L41_PLL_CLK_CTRL,
			CS35L41_PLL_CLK_SEL_MASK, cs35l41->clksrc);
	regmap_update_bits(cs35l41->regmap, CS35L41_PLL_CLK_CTRL,
			CS35L41_PLL_OPENLOOP_MASK,
			0 << CS35L41_PLL_OPENLOOP_SHIFT);
	regmap_update_bits(cs35l41->regmap, CS35L41_PLL_CLK_CTRL,
			CS35L41_PLL_CLK_EN_MASK,
			1 << CS35L41_PLL_CLK_EN_SHIFT);

	return 0;
}

static int cs35l41_dai_set_sysclk(struct snd_soc_dai *dai,
					int clk_id, unsigned int freq, int dir)
{
	struct cs35l41_private *cs35l41 =
				  snd_soc_component_get_drvdata(dai->component);
	int fsIndex;
	unsigned int fs1_val;
	unsigned int fs2_val;
	unsigned int val;

	/* Need the SCLK Frequency regardless of sysclk source */
	cs35l41->sclk = freq;

	dev_dbg(cs35l41->dev, "Set DAI sysclk %d\n", freq);
	if (cs35l41->sclk <= 6144000) {
		/* Use the lookup table */
		fsIndex = cs35l41_get_fs_mon_config_index(freq);
		if (fsIndex < 0) {
			dev_err(cs35l41->dev, "Invalid CLK Config freq: %u\n", freq);
			return -EINVAL;
		}

		fs1_val = cs35l41_fs_mon[fsIndex].fs1;
		fs2_val = cs35l41_fs_mon[fsIndex].fs2;
	} else {
		/* Use hard-coded values */
		fs1_val = 0x10;
		fs2_val = 0x24;
	}

	val = fs1_val;
	val |= (fs2_val << CS35L41_FS2_WINDOW_SHIFT) & CS35L41_FS2_WINDOW_MASK;
	regmap_write(cs35l41->regmap, CS35L41_TST_FS_MON0, val);

	return 0;
}

static int cs35l41_boost_config(struct cs35l41_private *cs35l41,
		int boost_ind, int boost_cap, int boost_ipk)
{
	int ret;
	unsigned char bst_lbst_val, bst_cbst_range, bst_ipk_scaled;
	struct regmap *regmap = cs35l41->regmap;
	struct device *dev = cs35l41->dev;

	switch (boost_ind) {
	case 1000:	/* 1.0 uH */
		bst_lbst_val = 0;
		break;
	case 1200:	/* 1.2 uH */
		bst_lbst_val = 1;
		break;
	case 1500:	/* 1.5 uH */
		bst_lbst_val = 2;
		break;
	case 2200:	/* 2.2 uH */
		bst_lbst_val = 3;
		break;
	default:
		dev_err(dev, "Invalid boost inductor value: %d nH\n",
				boost_ind);
		return -EINVAL;
	}

	switch (boost_cap) {
	case 0 ... 19:
		bst_cbst_range = 0;
		break;
	case 20 ... 50:
		bst_cbst_range = 1;
		break;
	case 51 ... 100:
		bst_cbst_range = 2;
		break;
	case 101 ... 200:
		bst_cbst_range = 3;
		break;
	default:	/* 201 uF and greater */
		bst_cbst_range = 4;
	}

	ret = regmap_update_bits(regmap, CS35L41_BSTCVRT_COEFF,
			CS35L41_BST_K1_MASK,
			cs35l41_bst_k1_table[bst_lbst_val][bst_cbst_range]
				<< CS35L41_BST_K1_SHIFT);
	if (ret) {
		dev_err(dev, "Failed to write boost K1 coefficient\n");
		return ret;
	}

	ret = regmap_update_bits(regmap, CS35L41_BSTCVRT_COEFF,
			CS35L41_BST_K2_MASK,
			cs35l41_bst_k2_table[bst_lbst_val][bst_cbst_range]
				<< CS35L41_BST_K2_SHIFT);
	if (ret) {
		dev_err(dev, "Failed to write boost K2 coefficient\n");
		return ret;
	}

	ret = regmap_update_bits(regmap, CS35L41_BSTCVRT_SLOPE_LBST,
			CS35L41_BST_SLOPE_MASK,
			cs35l41_bst_slope_table[bst_lbst_val]
				<< CS35L41_BST_SLOPE_SHIFT);
	if (ret) {
		dev_err(dev, "Failed to write boost slope coefficient\n");
		return ret;
	}

	ret = regmap_update_bits(regmap, CS35L41_BSTCVRT_SLOPE_LBST,
			CS35L41_BST_LBST_VAL_MASK,
			bst_lbst_val << CS35L41_BST_LBST_VAL_SHIFT);
	if (ret) {
		dev_err(dev, "Failed to write boost inductor value\n");
		return ret;
	}

	if ((boost_ipk < 1600) || (boost_ipk > 4500)) {
		dev_err(dev, "Invalid boost inductor peak current: %d mA\n",
				boost_ipk);
		return -EINVAL;
	}
	bst_ipk_scaled = ((boost_ipk - 1600) / 50) + 0x10;

	ret = regmap_update_bits(regmap, CS35L41_BSTCVRT_PEAK_CUR,
			CS35L41_BST_IPK_MASK,
			bst_ipk_scaled << CS35L41_BST_IPK_SHIFT);
	if (ret) {
		dev_err(dev, "Failed to write boost inductor peak current\n");
		return ret;
	}

	return 0;
}

static const struct reg_sequence cs35l41_active_seq[] = {
	/* SYNC_BST_CTL_RX_EN = 1; SYNC_BST_CTL_TX_EN = 1*/
	{CS35L41_MDSYNC_EN,		0x00003200},
	/* BST_CTL_SEL = MDSYNC */
	{CS35L41_BSTCVRT_VCTRL2,	0x00000002},
	/* WKFET_AMP_EN = 1; SYNC_EN = 1; CLASSH_EN= 1 */
	{CS35L41_PWR_CTRL3,		0x01000110},
};

static const struct reg_sequence cs35l41_passive_seq[] = {
	/* GPIO2 as open drain interrupt, GPIO1 as hi-z input */
	{CS35L41_GPIO_PAD_CONTROL,	0x02000000},
	/* SYNC_BST_CTL_RX_EN = 0; SYNC_BST_CTL_TX_EN = 1 */
	{CS35L41_MDSYNC_EN,		0x00001200},
	/* BST_EN = 0 */
	{CS35L41_PWR_CTRL2,		0x00003300},
	/* BST_CTL_SEL = CLASSH */
	{CS35L41_BSTCVRT_VCTRL2,	0x00000001},
	/* WKFET_AMP_EN = 1; SYNC_EN = 0; CLASSH_EN= 1 */
	{CS35L41_PWR_CTRL3,		0x01000010},
};

static int cs35l41_set_pdata(struct cs35l41_private *cs35l41)
{
	struct cs35l41_classh_cfg *classh = &cs35l41->pdata.classh_config;
	int ret;

	/* Set Platform Data */
	/* Required */
	if (cs35l41->pdata.bst_ipk &&
			cs35l41->pdata.bst_ind && cs35l41->pdata.bst_cap) {
		ret = cs35l41_boost_config(cs35l41, cs35l41->pdata.bst_ind,
					cs35l41->pdata.bst_cap,
					cs35l41->pdata.bst_ipk);
		if (ret) {
			dev_err(cs35l41->dev, "Error in Boost DT config\n");
			return ret;
		}
	} else {
		dev_err(cs35l41->dev, "Incomplete Boost component DT config\n");
		return -EINVAL;
	}

	/* Optional */
	if (cs35l41->pdata.sclk_frc)
		regmap_update_bits(cs35l41->regmap, CS35L41_SP_FORMAT,
				CS35L41_SCLK_FRC_MASK,
				cs35l41->pdata.sclk_frc <<
				CS35L41_SCLK_FRC_SHIFT);

	if (cs35l41->pdata.lrclk_frc)
		regmap_update_bits(cs35l41->regmap, CS35L41_SP_FORMAT,
				CS35L41_LRCLK_FRC_MASK,
				cs35l41->pdata.lrclk_frc <<
				CS35L41_LRCLK_FRC_SHIFT);

	if (cs35l41->pdata.amp_gain_zc)
		regmap_update_bits(cs35l41->regmap, CS35L41_AMP_GAIN_CTRL,
				CS35L41_AMP_GAIN_ZC_MASK,
				cs35l41->pdata.amp_gain_zc <<
				CS35L41_AMP_GAIN_ZC_SHIFT);

	if (cs35l41->pdata.bst_vctrl)
		regmap_update_bits(cs35l41->regmap, CS35L41_BSTCVRT_VCTRL1,
				CS35L41_BST_CTL_MASK, cs35l41->pdata.bst_vctrl);

	if (cs35l41->pdata.temp_warn_thld)
		regmap_update_bits(cs35l41->regmap, CS35L41_DTEMP_WARN_THLD,
				CS35L41_TEMP_THLD_MASK,
				cs35l41->pdata.temp_warn_thld);

	if (cs35l41->pdata.dout_hiz <= CS35L41_ASP_DOUT_HIZ_MASK &&
	    cs35l41->pdata.dout_hiz >= 0)
		regmap_update_bits(cs35l41->regmap, CS35L41_SP_HIZ_CTRL,
				CS35L41_ASP_DOUT_HIZ_MASK,
				cs35l41->pdata.dout_hiz);

	if (cs35l41->pdata.invert_pcm)
		regmap_update_bits(cs35l41->regmap, CS35L41_AMP_DIG_VOL_CTRL,
				CS35L41_AMP_INV_PCM_MASK,
				cs35l41->pdata.invert_pcm <<
				CS35L41_AMP_INV_PCM_SHIFT);

	if (cs35l41->pdata.dsp_ng_enable) {
		regmap_update_bits(cs35l41->regmap,
				CS35L41_MIXER_NGATE_CH1_CFG,
				CS35L41_DSP_NG_ENABLE_MASK,
				CS35L41_DSP_NG_ENABLE_MASK);
		regmap_update_bits(cs35l41->regmap,
				CS35L41_MIXER_NGATE_CH2_CFG,
				CS35L41_DSP_NG_ENABLE_MASK,
				CS35L41_DSP_NG_ENABLE_MASK);

		if (cs35l41->pdata.dsp_ng_pcm_thld) {
			regmap_update_bits(cs35l41->regmap,
				CS35L41_MIXER_NGATE_CH1_CFG,
				CS35L41_DSP_NG_THLD_MASK,
				cs35l41->pdata.dsp_ng_pcm_thld);
			regmap_update_bits(cs35l41->regmap,
				CS35L41_MIXER_NGATE_CH2_CFG,
				CS35L41_DSP_NG_THLD_MASK,
				cs35l41->pdata.dsp_ng_pcm_thld);
		}

		if (cs35l41->pdata.dsp_ng_delay) {
			regmap_update_bits(cs35l41->regmap,
				CS35L41_MIXER_NGATE_CH1_CFG,
				CS35L41_DSP_NG_DELAY_MASK,
				cs35l41->pdata.dsp_ng_delay <<
				CS35L41_DSP_NG_DELAY_SHIFT);
			regmap_update_bits(cs35l41->regmap,
				CS35L41_MIXER_NGATE_CH2_CFG,
				CS35L41_DSP_NG_DELAY_MASK,
				cs35l41->pdata.dsp_ng_delay <<
				CS35L41_DSP_NG_DELAY_SHIFT);
		}
	}

	if (cs35l41->pdata.hw_ng_sel)
		regmap_update_bits(cs35l41->regmap,
				CS35L41_NG_CFG,
				CS35L41_HW_NG_SEL_MASK,
				cs35l41->pdata.hw_ng_sel <<
				CS35L41_HW_NG_SEL_SHIFT);

	if (cs35l41->pdata.hw_ng_thld)
		regmap_update_bits(cs35l41->regmap,
				CS35L41_NG_CFG,
				CS35L41_HW_NG_THLD_MASK,
				cs35l41->pdata.hw_ng_thld <<
				CS35L41_HW_NG_THLD_SHIFT);

	if (cs35l41->pdata.hw_ng_delay)
		regmap_update_bits(cs35l41->regmap,
				CS35L41_NG_CFG,
				CS35L41_HW_NG_DLY_MASK,
				cs35l41->pdata.hw_ng_delay <<
				CS35L41_HW_NG_DLY_SHIFT);

	if (classh->classh_algo_enable) {
		if (classh->classh_bst_override)
			regmap_update_bits(cs35l41->regmap,
					CS35L41_BSTCVRT_VCTRL2,
					CS35L41_BST_CTL_SEL_MASK,
					CS35L41_BST_CTL_SEL_REG);
		if (classh->classh_bst_max_limit)
			regmap_update_bits(cs35l41->regmap,
					CS35L41_BSTCVRT_VCTRL2,
					CS35L41_BST_LIM_MASK,
					classh->classh_bst_max_limit <<
					CS35L41_BST_LIM_SHIFT);
		if (classh->classh_mem_depth)
			regmap_update_bits(cs35l41->regmap,
					CS35L41_CLASSH_CFG,
					CS35L41_CH_MEM_DEPTH_MASK,
					classh->classh_mem_depth <<
					CS35L41_CH_MEM_DEPTH_SHIFT);
		if (classh->classh_headroom)
			regmap_update_bits(cs35l41->regmap,
					CS35L41_CLASSH_CFG,
					CS35L41_CH_HDRM_CTL_MASK,
					classh->classh_headroom <<
					CS35L41_CH_HDRM_CTL_SHIFT);
		if (classh->classh_release_rate)
			regmap_update_bits(cs35l41->regmap,
					CS35L41_CLASSH_CFG,
					CS35L41_CH_REL_RATE_MASK,
					classh->classh_release_rate <<
					CS35L41_CH_REL_RATE_SHIFT);
		if (classh->classh_wk_fet_delay)
			regmap_update_bits(cs35l41->regmap,
					CS35L41_WKFET_CFG,
					CS35L41_CH_WKFET_DLY_MASK,
					classh->classh_wk_fet_delay <<
					CS35L41_CH_WKFET_DLY_SHIFT);
		if (classh->classh_wk_fet_thld)
			regmap_update_bits(cs35l41->regmap,
					CS35L41_WKFET_CFG,
					CS35L41_CH_WKFET_THLD_MASK,
					classh->classh_wk_fet_thld <<
					CS35L41_CH_WKFET_THLD_SHIFT);
	}

	if (cs35l41->pdata.shared_boost == SHARED_BOOST_ACTIVE) {
		ret = regmap_multi_reg_write(cs35l41->regmap,
					     cs35l41_active_seq,
					     ARRAY_SIZE(cs35l41_active_seq));
		if (ret < 0)
			dev_err(cs35l41->dev,
				"Active shared boost seq failed %d\n", ret);
	}

	if (cs35l41->pdata.shared_boost == SHARED_BOOST_PASSIVE) {
		ret = regmap_multi_reg_write(cs35l41->regmap,
					     cs35l41_passive_seq,
					     ARRAY_SIZE(cs35l41_passive_seq));
		if (ret < 0)
			dev_err(cs35l41->dev,
				"Passive shared boost seq failed %d\n", ret);
	}

	return 0;
}

static const char * const dapm_names[] = { "SPK", "VP", "VBST", "ISENSE",
	"VSENSE", "TEMP", "AMP Playback", "AMP Capture" };

static void cs35l41_component_ignore_suspend(struct snd_soc_component *component)
{
	struct snd_soc_dapm_context *dapm = snd_soc_component_get_dapm(component);
	int i;

	for (i = 0; i < ARRAY_SIZE(dapm_names); i++) {
		pr_debug("snd_soc_dapm_ignore_suspend dapm name[%s]", dapm_names[i]);
		snd_soc_dapm_ignore_suspend(dapm, dapm_names[i]);
	}
	snd_soc_dapm_sync(dapm);
}

static int cs35l41_component_probe(struct snd_soc_component *component)
{
	struct cs35l41_private *cs35l41 =
		snd_soc_component_get_drvdata(component);
	struct snd_kcontrol_new *kcontrol;
	int ret = 0;

	component->regmap = cs35l41->regmap;

	cs35l41_set_pdata(cs35l41);

	/* These should only run once, not every hibernate cycle */
	if (!(cs35l41->skip_codec_probe)) {
		wm_adsp2_component_probe(&cs35l41->dsp, component);
		cs35l41->skip_codec_probe = true;

		/* Add run-time mixer control for fast use case switch */
		kcontrol = kzalloc(sizeof(*kcontrol), GFP_KERNEL);
		if (!kcontrol) {
			ret = -ENOMEM;
			goto exit;
		}

		kcontrol->name = "Fast Use Case Delta File";
		kcontrol->iface = SNDRV_CTL_ELEM_IFACE_MIXER;
		kcontrol->info = snd_soc_info_enum_double;
		kcontrol->get = cs35l41_fast_switch_file_get;
		kcontrol->put = cs35l41_fast_switch_file_put;
		kcontrol->private_value =
				  (unsigned long)&cs35l41->fast_switch_enum;
		ret = snd_soc_add_component_controls(component, kcontrol, 1);
		if (ret < 0)
			dev_err(cs35l41->dev,
			       "snd_soc_add_codec_controls failed (%d)\n", ret);
		kfree(kcontrol);

		/* Move to the extended standby state */
		regmap_multi_reg_write_bypassed(cs35l41->regmap,
				cs35l41_pdn_patch,
				ARRAY_SIZE(cs35l41_pdn_patch));
	}

	cs35l41_component_ignore_suspend(component);
exit:
	return ret;
}

static int cs35l41_irq_gpio_config(struct cs35l41_private *cs35l41)
{
	struct cs35l41_irq_cfg *irq_gpio_cfg1 = &cs35l41->pdata.irq_config1;
	struct cs35l41_irq_cfg *irq_gpio_cfg2 = &cs35l41->pdata.irq_config2;
	int irq_pol = IRQF_TRIGGER_NONE;

	if (irq_gpio_cfg1->is_present) {
		if (irq_gpio_cfg1->irq_pol_inv)
			regmap_update_bits(cs35l41->regmap,
						CS35L41_GPIO1_CTRL1,
						CS35L41_GPIO_POL_MASK,
						CS35L41_GPIO_POL_MASK);
		if (irq_gpio_cfg1->irq_out_en)
			regmap_update_bits(cs35l41->regmap,
						CS35L41_GPIO1_CTRL1,
						CS35L41_GPIO_DIR_MASK,
						0);
		if (irq_gpio_cfg1->irq_src_sel)
			regmap_update_bits(cs35l41->regmap,
						CS35L41_GPIO_PAD_CONTROL,
						CS35L41_GPIO1_CTRL_MASK,
						irq_gpio_cfg1->irq_src_sel <<
						CS35L41_GPIO1_CTRL_SHIFT);
	}

	if (irq_gpio_cfg2->is_present) {
		if (irq_gpio_cfg2->irq_pol_inv)
			regmap_update_bits(cs35l41->regmap,
						CS35L41_GPIO2_CTRL1,
						CS35L41_GPIO_POL_MASK,
						CS35L41_GPIO_POL_MASK);
		if (irq_gpio_cfg2->irq_out_en)
			regmap_update_bits(cs35l41->regmap,
						CS35L41_GPIO2_CTRL1,
						CS35L41_GPIO_DIR_MASK,
						0);
		if (irq_gpio_cfg2->irq_src_sel)
			regmap_update_bits(cs35l41->regmap,
						CS35L41_GPIO_PAD_CONTROL,
						CS35L41_GPIO2_CTRL_MASK,
						irq_gpio_cfg2->irq_src_sel <<
						CS35L41_GPIO2_CTRL_SHIFT);
	}

	if (irq_gpio_cfg2->irq_src_sel ==
			(CS35L41_GPIO_CTRL_ACTV_LO | CS35L41_VALID_PDATA))
		irq_pol = IRQF_TRIGGER_LOW;
	else if (irq_gpio_cfg2->irq_src_sel ==
			(CS35L41_GPIO_CTRL_ACTV_HI | CS35L41_VALID_PDATA))
		irq_pol = IRQF_TRIGGER_HIGH;

	return irq_pol;
}

static void cs35l41_component_remove(struct snd_soc_component *component)
{
	struct cs35l41_private *cs35l41 =
		snd_soc_component_get_drvdata(component);

	wm_adsp2_component_remove(&cs35l41->dsp, component);
}

static int cs35l41_pcm_startup_nop(struct snd_pcm_substream *substream,
			       struct snd_soc_dai *dai)
{
	pr_warn("%s: enter dai->name = %s\n", __func__, dai->name);
	return 0;
}

static const struct snd_soc_dai_ops cs35l41_ops_nop = {
	.startup = cs35l41_pcm_startup_nop,
};

static struct snd_soc_dai_driver cs35l41_dai_nop[] = {
	{
		.name = "cs35l41-pcm",
		.id = 0,
		.playback = {
			.stream_name = "AMP Playback",
			.channels_min = 1,
			.channels_max = 2,
			.rates = SNDRV_PCM_RATE_KNOT,
			.formats = CS35L41_RX_FORMATS,
		},
		.capture = {
			.stream_name = "AMP Capture",
			.channels_min = 1,
			.channels_max = 8,
			.rates = SNDRV_PCM_RATE_KNOT,
			.formats = CS35L41_TX_FORMATS,
		},
		.ops = &cs35l41_ops_nop,
		.symmetric_rate = 1,
	},
};

static const struct snd_kcontrol_new cs35l41_aud_controls_nop[] = {
	SOC_SINGLE("AMP Disabled", SND_SOC_NOPM, 0, 0, 0),
};

static const struct snd_soc_component_driver soc_component_dev_cs35l41_nop = {
	.controls = cs35l41_aud_controls_nop,
	.num_controls = ARRAY_SIZE(cs35l41_aud_controls_nop),
};

static const struct snd_soc_dai_ops cs35l41_ops = {
	.startup = cs35l41_pcm_startup,
	.set_fmt = cs35l41_set_dai_fmt,
	.hw_params = cs35l41_pcm_hw_params,
	.set_sysclk = cs35l41_dai_set_sysclk,
};

static struct snd_soc_dai_driver cs35l41_dai[] = {
	{
		.name = "cs35l41-pcm",
		.id = 0,
		.playback = {
			.stream_name = "AMP Playback",
			.channels_min = 1,
			.channels_max = 2,
			.rates = SNDRV_PCM_RATE_KNOT,
			.formats = CS35L41_RX_FORMATS,
		},
		.capture = {
			.stream_name = "AMP Capture",
			.channels_min = 1,
			.channels_max = 8,
			.rates = SNDRV_PCM_RATE_KNOT,
			.formats = CS35L41_TX_FORMATS,
		},
		.ops = &cs35l41_ops,
		.symmetric_rate = 1,
	},
};

static const struct snd_soc_component_driver soc_component_dev_cs35l41 = {
	.probe = cs35l41_component_probe,
	.remove = cs35l41_component_remove,

	.dapm_widgets = cs35l41_dapm_widgets,
	.num_dapm_widgets = ARRAY_SIZE(cs35l41_dapm_widgets),
	.dapm_routes = cs35l41_audio_map,
	.num_dapm_routes = ARRAY_SIZE(cs35l41_audio_map),

	.controls = cs35l41_aud_controls,
	.num_controls = ARRAY_SIZE(cs35l41_aud_controls),
	.set_sysclk = cs35l41_component_set_sysclk,
};

static int cs35l41_handle_of_data(struct device *dev,
				  struct cs35l41_platform_data *pdata,
				  struct cs35l41_private *cs35l41)
{
	struct device_node *np = dev->of_node;
	unsigned int val;
	int ret;
	size_t	num_fast_switch;
	struct device_node *sub_node;
	struct cs35l41_classh_cfg *classh_config = &pdata->classh_config;
	struct cs35l41_irq_cfg *irq_gpio1_config = &pdata->irq_config1;
	struct cs35l41_irq_cfg *irq_gpio2_config = &pdata->irq_config2;
	unsigned int i;

	if (!np)
		return 0;

	cs35l41->dt_name = devm_kstrdup_const(cs35l41->dev, np->name,
					      GFP_KERNEL);

	ret = of_property_count_strings(np, "cirrus,fast-switch");
	if (ret < 0) {
		/*
		 * Device tree does not provide file name.
		 * Use default value
		 */
		num_fast_switch = ARRAY_SIZE(cs35l41_fast_switch_text);
		cs35l41->fast_switch_enum.items	=
			ARRAY_SIZE(cs35l41_fast_switch_text);
		cs35l41->fast_switch_enum.texts	= cs35l41_fast_switch_text;
		cs35l41->fast_switch_names = cs35l41_fast_switch_text;
	} else {
		/* Device tree provides file name */
		num_fast_switch = (size_t)ret;
		dev_info(dev, "num_fast_switch:%zu\n", num_fast_switch);
		cs35l41->fast_switch_names =
			devm_kmalloc(dev, num_fast_switch * sizeof(char *),
				     GFP_KERNEL);
		if (!cs35l41->fast_switch_names)
			return -ENOMEM;
		of_property_read_string_array(np, "cirrus,fast-switch",
					      cs35l41->fast_switch_names,
					      num_fast_switch);
		for (i = 0; i < num_fast_switch; i++) {
			dev_info(dev, "%d:%s\n", i,
				 cs35l41->fast_switch_names[i]);
		}
		cs35l41->fast_switch_enum.items	= num_fast_switch;
		cs35l41->fast_switch_enum.texts	= cs35l41->fast_switch_names;
	}

	cs35l41->fast_switch_enum.reg = SND_SOC_NOPM;
	cs35l41->fast_switch_enum.shift_l = 0;
	cs35l41->fast_switch_enum.shift_r = 0;
	cs35l41->fast_switch_enum.mask =
		roundup_pow_of_two(num_fast_switch) - 1;

	pdata->right_channel = of_property_read_bool(np,
					"cirrus,right-channel-amp");
	pdata->sclk_frc = of_property_read_bool(np,
					"cirrus,sclk-force-output");
	pdata->lrclk_frc = of_property_read_bool(np,
					"cirrus,lrclk-force-output");
	pdata->amp_gain_zc = of_property_read_bool(np,
					"cirrus,amp-gain-zc");
	pdata->tuning_has_prefix = of_property_read_bool(np,
					"cirrus,tuning-has-prefix");
	pdata->invert_pcm = of_property_read_bool(np,
					"cirrus,invert-pcm");
	pdata->shared_boost = SHARED_BOOST_DISABLED;
	if (of_property_read_bool(np, "cirrus,shared-boost-active"))
		pdata->shared_boost = SHARED_BOOST_ACTIVE;
	if (of_property_read_bool(np, "cirrus,shared-boost-passive"))
		pdata->shared_boost = SHARED_BOOST_PASSIVE;

	pdata->fwname_use_revid = of_property_read_bool(np,
					"cirrus,fwname-use-revid");

	if (of_property_read_u32(np, "cirrus,temp-warn_threshold", &val) >= 0)
		pdata->temp_warn_thld = val | CS35L41_VALID_PDATA;

	ret = of_property_read_u32(np, "cirrus,boost-ctl-millivolt", &val);
	if (ret >= 0) {
		if (val < 2550 || val > 11000) {
			dev_err(dev,
				"Invalid Boost Voltage %u mV\n", val);
			return -EINVAL;
		}
		pdata->bst_vctrl = ((val - 2550) / 50) + 1;
	}

	ret = of_property_read_u32(np, "cirrus,boost-peak-milliamp", &val);
	if (ret >= 0)
		pdata->bst_ipk = val;

	ret = of_property_read_u32(np, "cirrus,boost-ind-nanohenry", &val);
	if (ret >= 0)
		pdata->bst_ind = val;

	ret = of_property_read_u32(np, "cirrus,boost-cap-microfarad", &val);
	if (ret >= 0)
		pdata->bst_cap = val;

	ret = of_property_read_u32(np, "cirrus,asp-sdout-hiz", &val);
	if (ret >= 0)
		pdata->dout_hiz = val;
	else
		pdata->dout_hiz = -1;

	pdata->dsp_ng_enable = of_property_read_bool(np,
					"cirrus,dsp-noise-gate-enable");
	if (of_property_read_u32(np,
				"cirrus,dsp-noise-gate-threshold", &val) >= 0)
		pdata->dsp_ng_pcm_thld = val | CS35L41_VALID_PDATA;
	if (of_property_read_u32(np, "cirrus,dsp-noise-gate-delay", &val) >= 0)
		pdata->dsp_ng_delay = val | CS35L41_VALID_PDATA;

	if (of_property_read_u32(np, "cirrus,hw-noise-gate-select", &val) >= 0)
		pdata->hw_ng_sel = val | CS35L41_VALID_PDATA;
	if (of_property_read_u32(np,
				"cirrus,hw-noise-gate-threshold", &val) >= 0)
		pdata->hw_ng_thld = val | CS35L41_VALID_PDATA;
	if (of_property_read_u32(np, "cirrus,hw-noise-gate-delay", &val) >= 0)
		pdata->hw_ng_delay = val | CS35L41_VALID_PDATA;

	sub_node = of_get_child_by_name(np, "cirrus,classh-internal-algo");
	classh_config->classh_algo_enable = sub_node ? true : false;

	if (classh_config->classh_algo_enable) {
		classh_config->classh_bst_override =
			of_property_read_bool(sub_node,
				"cirrus,classh-bst-override");

		ret = of_property_read_u32(sub_node,
					   "cirrus,classh-bst-max-limit",
					   &val);
		if (ret >= 0) {
			val |= CS35L41_VALID_PDATA;
			classh_config->classh_bst_max_limit = val;
		}

		ret = of_property_read_u32(sub_node, "cirrus,classh-mem-depth",
					   &val);
		if (ret >= 0) {
			val |= CS35L41_VALID_PDATA;
			classh_config->classh_mem_depth = val;
		}

		ret = of_property_read_u32(sub_node,
					"cirrus,classh-release-rate", &val);
		if (ret >= 0)
			classh_config->classh_release_rate = val;

		ret = of_property_read_u32(sub_node, "cirrus,classh-headroom",
					   &val);
		if (ret >= 0) {
			val |= CS35L41_VALID_PDATA;
			classh_config->classh_headroom = val;
		}

		ret = of_property_read_u32(sub_node,
					"cirrus,classh-wk-fet-delay", &val);
		if (ret >= 0) {
			val |= CS35L41_VALID_PDATA;
			classh_config->classh_wk_fet_delay = val;
		}

		ret = of_property_read_u32(sub_node,
					"cirrus,classh-wk-fet-thld", &val);
		if (ret >= 0)
			classh_config->classh_wk_fet_thld = val;
	}
	of_node_put(sub_node);

	/* GPIO1 Pin Config */
	sub_node = of_get_child_by_name(np, "cirrus,gpio-config1");
	irq_gpio1_config->is_present = sub_node ? true : false;
	if (irq_gpio1_config->is_present) {
		irq_gpio1_config->irq_pol_inv = of_property_read_bool(sub_node,
						"cirrus,gpio-polarity-invert");
		irq_gpio1_config->irq_out_en = of_property_read_bool(sub_node,
						"cirrus,gpio-output-enable");
		ret = of_property_read_u32(sub_node, "cirrus,gpio-src-select",
					&val);
		if (ret >= 0) {
			val |= CS35L41_VALID_PDATA;
			irq_gpio1_config->irq_src_sel = val;
		}
	}
	of_node_put(sub_node);

	/* GPIO2 Pin Config */
	sub_node = of_get_child_by_name(np, "cirrus,gpio-config2");
	irq_gpio2_config->is_present = sub_node ? true : false;
	if (irq_gpio2_config->is_present) {
		irq_gpio2_config->irq_pol_inv = of_property_read_bool(sub_node,
						"cirrus,gpio-polarity-invert");
		irq_gpio2_config->irq_out_en = of_property_read_bool(sub_node,
						"cirrus,gpio-output-enable");
		ret = of_property_read_u32(sub_node, "cirrus,gpio-src-select",
					&val);
		if (ret >= 0) {
			val |= CS35L41_VALID_PDATA;
			irq_gpio2_config->irq_src_sel = val;
		}
	}
	of_node_put(sub_node);

	pdata->hibernate_enable = of_property_read_bool(np,
					"cirrus,hibernate-enable");

	return 0;
}

static const struct reg_sequence cs35l41_reva0_errata_patch[] = {
	{0x00000040,			0x00005555},
	{0x00000040,			0x0000AAAA},
	{0x00003854,			0x05180240},
	{CS35L41_VIMON_SPKMON_RESYNC,	0x00000000},
	{0x00004310,			0x00000000},
	{CS35L41_VPVBST_FS_SEL,		0x00000000},
	{CS35L41_OTP_TRIM_30,		0x9091A1C8},
	{0x00003014,			0x0200EE0E},
	{CS35L41_BSTCVRT_DCM_CTRL,	0x00000051},
	{0x00000054,			0x00000004},
	{CS35L41_IRQ1_DB3,		0x00000000},
	{CS35L41_IRQ2_DB3,		0x00000000},
	{CS35L41_DSP1_YM_ACCEL_PL0_PRI,	0x00000000},
	{CS35L41_DSP1_XM_ACCEL_PL0_PRI,	0x00000000},
	{0x00000040,			0x0000CCCC},
	{0x00000040,			0x00003333},
};

static const struct reg_sequence cs35l41_revb0_errata_patch[] = {
	{0x00000040,			0x00005555},
	{0x00000040,			0x0000AAAA},
	{CS35L41_VIMON_SPKMON_RESYNC,	0x00000000},
	{0x00004310,			0x00000000},
	{CS35L41_VPVBST_FS_SEL,		0x00000000},
	{CS35L41_BSTCVRT_DCM_CTRL,	0x00000051},
	{CS35L41_DSP1_YM_ACCEL_PL0_PRI,	0x00000000},
	{CS35L41_DSP1_XM_ACCEL_PL0_PRI,	0x00000000},
	{0x00000040,			0x0000CCCC},
	{0x00000040,			0x00003333},
};

static const struct reg_sequence cs35l41_revb2_errata_patch[] = {
	{0x00000040,			0x00005555},
	{0x00000040,			0x0000AAAA},
	{CS35L41_VIMON_SPKMON_RESYNC,	0x00000000},
	{0x00004310,			0x00000000},
	{CS35L41_VPVBST_FS_SEL,		0x00000000},
	{CS35L41_BSTCVRT_DCM_CTRL,	0x00000051},
	{CS35L41_DSP1_YM_ACCEL_PL0_PRI,	0x00000000},
	{CS35L41_DSP1_XM_ACCEL_PL0_PRI,	0x00000000},
	{0x00000040,			0x0000CCCC},
	{0x00000040,			0x00003333},
};

static const struct reg_sequence cs35l41_fs_errata_patch[] = {
	{0x02B80080,			0x00000001},
	{0x02B80088,			0x00000001},
	{0x02B80090,			0x00000001},
	{0x02B80098,			0x00000001},
	{0x02B800A0,			0x00000001},
	{0x02B800A8,			0x00000001},
	{0x02B800B0,			0x00000001},
	{0x02B800B8,			0x00000001},
	{0x02B80280,			0x00000001},
	{0x02B80288,			0x00000001},
	{0x02B80290,			0x00000001},
	{0x02B80298,			0x00000001},
	{0x02B802A0,			0x00000001},
	{0x02B802A8,			0x00000001},
	{0x02B802B0,			0x00000001},
	{0x02B802B8,			0x00000001},
};

static int cs35l41_dsp_init(struct cs35l41_private *cs35l41)
{
	struct wm_adsp *dsp;
	int ret;

	dsp = &cs35l41->dsp;
	dsp->num = 1;
	dsp->type = WMFW_HALO;
	dsp->rev = 0;
	dsp->fw = 9; /* 9 is WM_ADSP_FW_SPK_PROT in wm_adsp.c */
	dsp->dev = cs35l41->dev;
	dsp->regmap = cs35l41->regmap;
	dsp->tuning_has_prefix = cs35l41->pdata.tuning_has_prefix;

	if (!cs35l41->pdata.fwname_use_revid)
		dsp->part = "cs35l41";

	dsp->base = CS35L41_DSP1_CTRL_BASE;
	dsp->base_sysinfo = CS35L41_DSP1_SYS_ID;
	dsp->mem = cs35l41_dsp1_regions;
	dsp->num_mems = ARRAY_SIZE(cs35l41_dsp1_regions);
	dsp->lock_regions = 0xFFFFFFFF;

	regmap_multi_reg_write(cs35l41->regmap,
			cs35l41_fs_errata_patch,
			ARRAY_SIZE(cs35l41_fs_errata_patch));

	ret = wm_halo_init(dsp);
	if (ret != 0) {
		dev_err(cs35l41->dev, "wm_halo_init failed\n");
		return ret;
	}

	cs35l41->halo_booted = false;

	ret = regmap_write(cs35l41->regmap, CS35L41_DSP1_RX5_SRC,
					CS35L41_INPUT_SRC_VPMON);
	if (ret < 0) {
		dev_err(cs35l41->dev, "Write INPUT_SRC_VPMON failed\n");
		goto err_dsp;
	}
	ret = regmap_write(cs35l41->regmap, CS35L41_DSP1_RX6_SRC,
					CS35L41_INPUT_SRC_CLASSH);
	if (ret < 0) {
		dev_err(cs35l41->dev, "Write INPUT_SRC_CLASSH failed\n");
		goto err_dsp;
	}
	ret = regmap_write(cs35l41->regmap, CS35L41_DSP1_RX7_SRC,
					CS35L41_INPUT_SRC_TEMPMON);
	if (ret < 0) {
		dev_err(cs35l41->dev, "Write INPUT_SRC_TEMPMON failed\n");
		goto err_dsp;
	}
	ret = regmap_write(cs35l41->regmap, CS35L41_DSP1_RX8_SRC,
					CS35L41_INPUT_SRC_RSVD);
	if (ret < 0) {
		dev_err(cs35l41->dev, "Write INPUT_SRC_RSVD failed\n");
		goto err_dsp;
	}

	return 0;

err_dsp:
	wm_adsp2_remove(dsp);
	return ret;
}

static int cs35l41_enter_hibernate(struct cs35l41_private *cs35l41)
{
	int i;

	dev_info(cs35l41->dev, "%s: hibernate state %d\n",
		__func__, cs35l41->amp_hibernate);

	if (cs35l41->amp_hibernate == CS35L41_HIBERNATE_STANDBY)
		return 0;

	/* read all ctl regs */
	for (i = 0; i < CS35L41_CTRL_CACHE_SIZE; i++)
		regmap_read(cs35l41->regmap, cs35l41_ctl_cache_regs[i],
			    &cs35l41->ctl_cache[i]);

	/* Disable interrupts */
	regmap_write(cs35l41->regmap, CS35L41_IRQ1_MASK1, 0xFFFFFFFF);

	if (cs35l41->pdata.shared_boost == SHARED_BOOST_PASSIVE)
		regmap_write(cs35l41->regmap, CS35L41_IRQ1_MASK3,
			     CS35L41_INT3_MASK_DEFAULT);

	/* Reset DSP sticky bit */
	regmap_write(cs35l41->regmap, CS35L41_IRQ2_STATUS2,
			1 << CS35L41_CSPL_MBOX_CMD_DRV_SHIFT);

	/* Reset AP sticky bit */
	regmap_write(cs35l41->regmap, CS35L41_IRQ1_STATUS2,
			1 << CS35L41_CSPL_MBOX_CMD_FW_SHIFT);

	regmap_write(cs35l41->regmap, CS35L41_WAKESRC_CTL, 0x0088);
	regmap_write(cs35l41->regmap, CS35L41_WAKESRC_CTL, 0x0188);

	regmap_write(cs35l41->regmap, CS35L41_CSPL_MBOX_CMD_DRV,
			CSPL_MBOX_CMD_HIBERNATE);

	regcache_cache_only(cs35l41->regmap, true);

	cs35l41->amp_hibernate = CS35L41_HIBERNATE_STANDBY;
	return 0;
}

static int cs35l41_wait_for_pwrmgt_sts(struct cs35l41_private *cs35l41)
{
	int i, ret = 0;
	unsigned int wrpend_sts = 0x2;

	for (i = 0; (i < 10) && (wrpend_sts & 0x2); i++)
		ret = regmap_read(cs35l41->regmap, CS35L41_PWRMGT_STS,
				  &wrpend_sts);
	return ret;
}

static int cs35l41_exit_hibernate(struct cs35l41_private *cs35l41)
{
	int timeout = 20, ret;
	unsigned int status;
	int retries = 5, i;
	u32 *p_trim_data;

	dev_info(cs35l41->dev, "%s: hibernate state %d\n",
		__func__, cs35l41->amp_hibernate);

	if (cs35l41->amp_hibernate != CS35L41_HIBERNATE_STANDBY)
		return 0;

	/* update any regs that changed while in cache-only mode */
	for (i = 0; i < CS35L41_CTRL_CACHE_SIZE; i++)
		regmap_read(cs35l41->regmap, cs35l41_ctl_cache_regs[i],
			    &cs35l41->ctl_cache[i]);

	regcache_cache_only(cs35l41->regmap, false);

	do {
		do {
			ret = regmap_write(cs35l41->regmap,
					   CS35L41_CSPL_MBOX_CMD_DRV,
					   CSPL_MBOX_CMD_OUT_OF_HIBERNATE);
			if (ret < 0)
				dev_dbg(cs35l41->dev,
					"%s: wakeup write fail\n", __func__);

			usleep_range(100, 200);

			ret = regmap_read(cs35l41->regmap,
					  CS35L41_CSPL_MBOX_STS, &status);
			if (ret < 0)
				dev_err(cs35l41->dev,
					"%s: mbox status read fail\n",
					__func__);

		} while (status != CSPL_MBOX_STS_PAUSED && --timeout > 0);

		if (timeout != 0) {
			dev_dbg(cs35l41->dev, "wake success at cycle %d\n",
				timeout);
			break;
		}

		dev_err(cs35l41->dev, "hibernate wake failed\n");

		cs35l41_wait_for_pwrmgt_sts(cs35l41);
		regmap_write(cs35l41->regmap, CS35L41_WAKESRC_CTL, 0x0088);

		cs35l41_wait_for_pwrmgt_sts(cs35l41);
		regmap_write(cs35l41->regmap, CS35L41_WAKESRC_CTL, 0x0188);

		cs35l41_wait_for_pwrmgt_sts(cs35l41);
		regmap_write(cs35l41->regmap, CS35L41_PWRMGT_CTL, 0x3);

		timeout = 10;

	} while (--retries > 0);

	/* Reset DSP sticky bit */
	regmap_write(cs35l41->regmap, CS35L41_IRQ2_STATUS2,
			1 << CS35L41_CSPL_MBOX_CMD_DRV_SHIFT);

	/* Reset AP sticky bit */
	regmap_write(cs35l41->regmap, CS35L41_IRQ1_STATUS2,
			1 << CS35L41_CSPL_MBOX_CMD_FW_SHIFT);

	cs35l41->amp_hibernate = CS35L41_HIBERNATE_AWAKE;

	/* invalidate all cached values which have now been reset */
	regcache_drop_region(cs35l41->regmap, CS35L41_DEVID,
					CS35L41_MIXER_NGATE_CH2_CFG);

	regmap_write(cs35l41->regmap, CS35L41_TEST_KEY_CTL, 0x00000055);
	regmap_write(cs35l41->regmap, CS35L41_TEST_KEY_CTL, 0x000000AA);

	/* trim with cache values */
	p_trim_data = cs35l41->trim_cache;
	for (i = 0; i < CS35L41_TRIM_CACHE_REGIONS; i++) {
		regmap_raw_write(cs35l41->regmap,
				cs35l41_trim_cache_regs[i].reg,
				p_trim_data, cs35l41_trim_cache_regs[i].size *
				sizeof(u32));
		p_trim_data += cs35l41_trim_cache_regs[i].size;
	}

	regmap_write(cs35l41->regmap, CS35L41_TEST_KEY_CTL, 0x000000CC);
	regmap_write(cs35l41->regmap, CS35L41_TEST_KEY_CTL, 0x00000033);

	/* sync all control regs to cache value */
	for (i = 0; i < CS35L41_CTRL_CACHE_SIZE; i++)
		regmap_write(cs35l41->regmap,
				cs35l41_ctl_cache_regs[i],
				cs35l41->ctl_cache[i]);

	retries = 5;

	do {
		dev_dbg(cs35l41->dev, "cs35l41_restore attempt %d\n",
		 6 - retries);
		ret = cs35l41_restore(cs35l41);
		usleep_range(4000, 5000);
	} while (ret < 0 && --retries > 0);

	if (retries <= 0)
		dev_err(cs35l41->dev, "Failed to exit from hibernate\n");
	else
		dev_dbg(cs35l41->dev, "cs35l41 restored in %d attempts\n",
			6 - retries);

	return ret;
}

/* Restore amp state after hibernate */
static int cs35l41_restore(struct cs35l41_private *cs35l41)
{
	int ret;
	u32 regid, reg_revid, mtl_revid, chipid_match;

	ret = regmap_read(cs35l41->regmap, CS35L41_DEVID, &regid);
	if (ret < 0) {
		dev_err(cs35l41->dev, "%s: Get Device ID fail\n", __func__);
		return -ENODEV;
	}

	ret = regmap_read(cs35l41->regmap, CS35L41_REVID, &reg_revid);
	if (ret < 0) {
		dev_err(cs35l41->dev, "Get Revision ID failed\n");
		return -ENODEV;
	}

	mtl_revid = reg_revid & CS35L41_MTLREVID_MASK;
	chipid_match = (mtl_revid % 2) ? CS35L41R_CHIP_ID : CS35L41_CHIP_ID;
	if (regid != chipid_match) {
		dev_err(cs35l41->dev, "CS35L41 Device ID (%X). Expected ID %X\n",
			regid, chipid_match);
		return -ENODEV;
	}

	cs35l41_irq_gpio_config(cs35l41);

	regmap_write(cs35l41->regmap, CS35L41_IRQ1_MASK1,
		CS35L41_INT1_MASK_DEFAULT);
	if (cs35l41->pdata.shared_boost == SHARED_BOOST_PASSIVE)
		regmap_write(cs35l41->regmap, CS35L41_IRQ1_MASK3,
			     CS35L41_INT3_UNMASK_PLL_LOCK);

	regmap_write(cs35l41->regmap,
		     CS35L41_DSP1_RX5_SRC, CS35L41_INPUT_SRC_VPMON);
	regmap_write(cs35l41->regmap,
		     CS35L41_DSP1_RX6_SRC, CS35L41_INPUT_SRC_CLASSH);
	regmap_write(cs35l41->regmap,
		     CS35L41_DSP1_RX7_SRC, CS35L41_INPUT_SRC_TEMPMON);
	regmap_write(cs35l41->regmap,
		     CS35L41_DSP1_RX8_SRC, CS35L41_INPUT_SRC_RSVD);

	switch (reg_revid) {
	case CS35L41_REVID_A0:
		ret = regmap_multi_reg_write(cs35l41->regmap,
				cs35l41_reva0_errata_patch,
				ARRAY_SIZE(cs35l41_reva0_errata_patch));
		if (ret < 0) {
			dev_err(cs35l41->dev,
				"Failed to apply A0 errata patch %d\n", ret);
		}
		break;
	case CS35L41_REVID_B0:
		ret = regmap_multi_reg_write(cs35l41->regmap,
				cs35l41_revb0_errata_patch,
				ARRAY_SIZE(cs35l41_revb0_errata_patch));
		if (ret < 0) {
			dev_err(cs35l41->dev,
				"Failed to apply B0 errata patch %d\n", ret);
		}
		break;
	case CS35L41_REVID_B2:
		ret = regmap_multi_reg_write(cs35l41->regmap,
				cs35l41_revb2_errata_patch,
				ARRAY_SIZE(cs35l41_revb2_errata_patch));
		if (ret < 0) {
			dev_err(cs35l41->dev,
				"Failed to apply B2 errata patch %d\n", ret);
		}
		break;
	}

	dev_dbg(cs35l41->dev, "Restored CS35L41 (%x), Revision: %02X\n",
		regid, reg_revid);

	cs35l41_set_pdata(cs35l41);

	/* Restore cached values set by ALSA during or before amp reset */
	regmap_update_bits(cs35l41->regmap,
			CS35L41_SP_FRAME_RX_SLOT,
			CS35L41_ASP_RX1_SLOT_MASK,
			((cs35l41->pdata.right_channel) ? 1 : 0)
			<< CS35L41_ASP_RX1_SLOT_SHIFT);
	regmap_update_bits(cs35l41->regmap,
			CS35L41_SP_FRAME_RX_SLOT,
			CS35L41_ASP_RX2_SLOT_MASK,
			((cs35l41->pdata.right_channel) ? 0 : 1)
			<< CS35L41_ASP_RX2_SLOT_SHIFT);

	if (cs35l41->reset_cache.extclk_cfg) {
	/* These values are already cached in cs35l41_private struct */
		if (cs35l41->clksrc == CS35L41_PLLSRC_SCLK)
			regmap_update_bits(cs35l41->regmap,
					   CS35L41_SP_RATE_CTRL, 0x3F,
					   cs35l41->extclk_cfg);

		regmap_update_bits(cs35l41->regmap, CS35L41_PLL_CLK_CTRL,
				CS35L41_PLL_OPENLOOP_MASK,
				1 << CS35L41_PLL_OPENLOOP_SHIFT);
		regmap_update_bits(cs35l41->regmap, CS35L41_PLL_CLK_CTRL,
				CS35L41_REFCLK_FREQ_MASK,
				cs35l41->extclk_cfg <<
				CS35L41_REFCLK_FREQ_SHIFT);
		regmap_update_bits(cs35l41->regmap, CS35L41_PLL_CLK_CTRL,
				CS35L41_PLL_CLK_EN_MASK,
				0 << CS35L41_PLL_CLK_EN_SHIFT);
		regmap_update_bits(cs35l41->regmap, CS35L41_PLL_CLK_CTRL,
				CS35L41_PLL_CLK_SEL_MASK, cs35l41->clksrc);
		regmap_update_bits(cs35l41->regmap, CS35L41_PLL_CLK_CTRL,
				CS35L41_PLL_OPENLOOP_MASK,
				0 << CS35L41_PLL_OPENLOOP_SHIFT);
		regmap_update_bits(cs35l41->regmap, CS35L41_PLL_CLK_CTRL,
				CS35L41_PLL_CLK_EN_MASK,
				1 << CS35L41_PLL_CLK_EN_SHIFT);
	}

	if (cs35l41->reset_cache.asp_width >= 0) {
		regmap_update_bits(cs35l41->regmap, CS35L41_SP_FORMAT,
				CS35L41_ASP_WIDTH_RX_MASK,
				cs35l41->reset_cache.asp_width <<
					CS35L41_ASP_WIDTH_RX_SHIFT);
		regmap_update_bits(cs35l41->regmap, CS35L41_SP_FORMAT,
				CS35L41_ASP_WIDTH_TX_MASK,
				cs35l41->reset_cache.asp_width <<
					CS35L41_ASP_WIDTH_TX_SHIFT);
	}

	if (cs35l41->reset_cache.asp_wl >= 0) {
		regmap_update_bits(cs35l41->regmap, CS35L41_SP_RX_WL,
				CS35L41_ASP_RX_WL_MASK,
				cs35l41->reset_cache.asp_wl <<
					CS35L41_ASP_RX_WL_SHIFT);
		regmap_update_bits(cs35l41->regmap, CS35L41_SP_TX_WL,
				CS35L41_ASP_TX_WL_MASK,
				cs35l41->reset_cache.asp_wl <<
					CS35L41_ASP_TX_WL_SHIFT);
	}

	if (cs35l41->reset_cache.asp_fmt >= 0)
		regmap_update_bits(cs35l41->regmap, CS35L41_SP_FORMAT,
			CS35L41_ASP_FMT_MASK,
			cs35l41->reset_cache.asp_fmt << CS35L41_ASP_FMT_SHIFT);

	if (cs35l41->reset_cache.lrclk_fmt >= 0)
		regmap_update_bits(cs35l41->regmap, CS35L41_SP_FORMAT,
				CS35L41_LRCLK_INV_MASK,
				cs35l41->reset_cache.lrclk_fmt <<
				CS35L41_LRCLK_INV_SHIFT);

	if (cs35l41->reset_cache.sclk_fmt >= 0)
		regmap_update_bits(cs35l41->regmap, CS35L41_SP_FORMAT,
				CS35L41_SCLK_INV_MASK,
				cs35l41->reset_cache.sclk_fmt <<
				CS35L41_SCLK_INV_SHIFT);

	if (cs35l41->reset_cache.clock_mode >= 0) {
		regmap_update_bits(cs35l41->regmap, CS35L41_SP_FORMAT,
			CS35L41_SCLK_MSTR_MASK,
			cs35l41->reset_cache.clock_mode <<
			CS35L41_SCLK_MSTR_SHIFT);
		regmap_update_bits(cs35l41->regmap, CS35L41_SP_FORMAT,
			CS35L41_LRCLK_MSTR_MASK,
			cs35l41->reset_cache.clock_mode <<
			CS35L41_LRCLK_MSTR_SHIFT);
	}

	if (cs35l41->reset_cache.fs_cfg >= 0)
		regmap_update_bits(cs35l41->regmap, CS35L41_GLOBAL_CLK_CTRL,
			CS35L41_GLOBAL_FS_MASK,
			cs35l41->reset_cache.fs_cfg << CS35L41_GLOBAL_FS_SHIFT);

	return 0;
}

#if IS_ENABLED(CONFIG_SND_SOC_CODEC_DETECT)
int cs35l41_misc_init(struct cs35l41_private *cs35l41)
{
	struct cs35l41_misc_priv_type *misc_priv = NULL;
	int ret = 0;

	if (!cs35l41 || !cs35l41->dev)
		return -EINVAL;

	misc_priv = devm_kzalloc(cs35l41->dev, sizeof(*misc_priv), GFP_KERNEL);
	if (!misc_priv)
		return -ENOMEM;

	cs35l41->misc_priv = (void *)misc_priv;
	misc_priv->cs35l41_priv = cs35l41;
	misc_priv->r_channel = (cs35l41->pdata.right_channel) ? 1 : 0;
	mutex_init(&misc_priv->lock);

	return ret;
}

int cs35l41_misc_exit(struct cs35l41_private *cs35l41)
{
	struct cs35l41_misc_priv_type *misc_priv;

	if (!cs35l41)
		return -EINVAL;
	misc_priv = (struct cs35l41_misc_priv_type *) cs35l41->misc_priv;
	mutex_destroy(&misc_priv->lock);
	devm_kfree(cs35l41->dev, misc_priv);
	return 0;
}
#endif

int cs35l41_probe(struct cs35l41_private *cs35l41,
				struct cs35l41_platform_data *pdata)
{
	int ret;
	u32 regid, reg_revid, i, mtl_revid, int_status, chipid_match;
	int timeout = 100;
	int irq_pol = 0;
	u32 *p_trim_data;

	cs35l41->fast_switch_en = false;
	cs35l41->fast_switch_file_idx = 0;
	cs35l41->reload_tuning = false;
	cs35l41->speaker_open_short_status = SPK_STATUS_ALL_CLEAR;
	cs35l41->gpi_global_en = 0;
	cs35l41->enabled = false;

	for (i = 0; i < ARRAY_SIZE(cs35l41_supplies); i++)
		cs35l41->supplies[i].supply = cs35l41_supplies[i];

	cs35l41->num_supplies = ARRAY_SIZE(cs35l41_supplies);

	ret = devm_regulator_bulk_get(cs35l41->dev, cs35l41->num_supplies,
					cs35l41->supplies);
	if (ret != 0) {
		dev_err(cs35l41->dev,
			"Failed to request core supplies: %d\n",
			ret);
		return ret;
	}

	if (pdata) {
		cs35l41->pdata = *pdata;
	} else if (cs35l41->dev->of_node) {
		ret = cs35l41_handle_of_data(cs35l41->dev, &cs35l41->pdata,
					     cs35l41);
		if (ret != 0) {
			ret = -ENODEV;
			goto err;
		}
	} else {
#ifdef CONFIG_ACPI

#else
		ret = -ENODEV;
		goto err;
#endif
	}

	ret = regulator_bulk_enable(cs35l41->num_supplies, cs35l41->supplies);
	if (ret != 0) {
		dev_err(cs35l41->dev,
			"Failed to enable core supplies: %d\n", ret);
		return ret;
	}

	/* returning NULL can be an option if in stereo mode */
	cs35l41->reset_gpio = devm_gpiod_get_optional(cs35l41->dev, "reset",
							GPIOD_OUT_LOW);
	if (IS_ERR(cs35l41->reset_gpio)) {
		ret = PTR_ERR(cs35l41->reset_gpio);
		cs35l41->reset_gpio = NULL;
		if (ret == -EBUSY) {
			dev_info(cs35l41->dev,
				 "Reset line busy, assuming shared reset\n");
		} else {
			dev_err(cs35l41->dev,
				"Failed to get reset GPIO: %d\n", ret);
			goto err;
		}
	}
	if (cs35l41->reset_gpio) {
		/* satisfy minimum reset pulse width spec */
		usleep_range(2000, 2100);
		gpiod_set_value_cansleep(cs35l41->reset_gpio, 1);
	}

	usleep_range(2000, 2100);

	do {
		if (timeout == 0) {
			dev_err(cs35l41->dev,
				"Timeout waiting for OTP_BOOT_DONE\n");
			ret = -EBUSY;
			goto err;
		}
		usleep_range(1000, 1100);
		regmap_read(cs35l41->regmap, CS35L41_IRQ1_STATUS4, &int_status);
		timeout--;
	} while (!(int_status & CS35L41_OTP_BOOT_DONE));

	regmap_read(cs35l41->regmap, CS35L41_IRQ1_STATUS3, &int_status);
	if (int_status & CS35L41_OTP_BOOT_ERR) {
		dev_err(cs35l41->dev, "OTP Boot error\n");
		ret = -EINVAL;
		goto err;
	}

	ret = regmap_read(cs35l41->regmap, CS35L41_DEVID, &regid);
	if (ret < 0) {
		dev_err(cs35l41->dev, "Get Device ID failed\n");
		goto err;
	}

	ret = regmap_read(cs35l41->regmap, CS35L41_REVID, &reg_revid);
	if (ret < 0) {
		dev_err(cs35l41->dev, "Get Revision ID failed\n");
		goto err;
	}

	mtl_revid = reg_revid & CS35L41_MTLREVID_MASK;

	/* CS35L41 will have even MTLREVID
	 * CS35L41R will have odd MTLREVID
	 */
	chipid_match = (mtl_revid % 2) ? CS35L41R_CHIP_ID : CS35L41_CHIP_ID;
	if (regid != chipid_match) {
		dev_err(cs35l41->dev, "CS35L41 Device ID (%X). Expected ID %X\n",
			regid, chipid_match);
		ret = -ENODEV;
		goto err;
	}

	irq_pol = cs35l41_irq_gpio_config(cs35l41);

	mutex_init(&cs35l41->vol_ctl.vol_mutex);
	cs35l41->vol_ctl.dig_vol = 0;
	cs35l41->vol_ctl.ramp_init_att = 0;
	cs35l41->vol_ctl.ramp_knee_att = 0;
	cs35l41->vol_ctl.ramp_knee_time = 0;
	cs35l41->vol_ctl.ramp_end_time = 0;
	atomic_set(&cs35l41->vol_ctl.playback, 0);
	atomic_set(&cs35l41->vol_ctl.vol_ramp, 0);
	atomic_set(&cs35l41->vol_ctl.manual_ramp, 0);
	atomic_set(&cs35l41->vol_ctl.ramp_abort, 0);
	cs35l41->vol_ctl.auto_ramp_timeout = 0;
	cs35l41->vol_ctl.output_dev = CS35L41_OUTPUT_DEV_SPK;
	cs35l41->vol_ctl.prev_active_dev = CS35L41_OUTPUT_DEV_SPK;
	cs35l41->vol_ctl.ramp_wq =
		create_singlethread_workqueue("cs35l41_ramp");
	INIT_WORK(&cs35l41->vol_ctl.ramp_work, cs35l41_vol_ramp);

	ret = devm_request_threaded_irq(cs35l41->dev, cs35l41->irq, NULL,
			cs35l41_irq, IRQF_ONESHOT | IRQF_SHARED | irq_pol,
			"cs35l41", cs35l41);

	/* CS35L41 needs INT for PDN_DONE */
	if (ret != 0) {
		dev_err(cs35l41->dev, "Failed to request IRQ: %d\n", ret);
		ret = -ENODEV;
		goto err;
	}

	/* Set interrupt masks for critical errors */
	regmap_write(cs35l41->regmap, CS35L41_IRQ1_MASK1,
			CS35L41_INT1_MASK_DEFAULT);
	if (cs35l41->pdata.shared_boost == SHARED_BOOST_PASSIVE)
		regmap_write(cs35l41->regmap, CS35L41_IRQ1_MASK3,
			     CS35L41_INT3_UNMASK_PLL_LOCK);

	mutex_init(&cs35l41->force_int_lock);

	if (!cs35l41->pdata.fwname_use_revid)
		cs35l41->dsp.part = cs35l41->dt_name;

	switch (reg_revid) {
	case CS35L41_REVID_A0:
		cs35l41->amp_hibernate = CS35L41_HIBERNATE_INCOMPATIBLE;
		if (cs35l41->pdata.fwname_use_revid)
			cs35l41->dsp.part = devm_kasprintf(cs35l41->dev,
				GFP_KERNEL,
				"%s-%s",
				cs35l41->dt_name, "revA");
		ret = regmap_multi_reg_write(cs35l41->regmap,
				cs35l41_reva0_errata_patch,
				ARRAY_SIZE(cs35l41_reva0_errata_patch));
		if (ret < 0) {
			dev_err(cs35l41->dev,
				"Failed to apply A0 errata patch %d\n", ret);
			goto err;
		}
		break;
	case CS35L41_REVID_B0:
		cs35l41->amp_hibernate = CS35L41_HIBERNATE_INCOMPATIBLE;
		if (cs35l41->pdata.fwname_use_revid)
			cs35l41->dsp.part = devm_kasprintf(cs35l41->dev,
				GFP_KERNEL,
				"%s-%s",
				cs35l41->dt_name, "revB0");
		ret = regmap_multi_reg_write(cs35l41->regmap,
				cs35l41_revb0_errata_patch,
				ARRAY_SIZE(cs35l41_revb0_errata_patch));
		if (ret < 0) {
			dev_err(cs35l41->dev,
				"Failed to apply B0 errata patch %d\n", ret);
			goto err;
		}
		break;
	case CS35L41_REVID_B2:
		if (cs35l41->pdata.fwname_use_revid)
			cs35l41->dsp.part = devm_kasprintf(cs35l41->dev,
				GFP_KERNEL,
				"%s-%s",
				cs35l41->dt_name, "revB2");
		ret = regmap_multi_reg_write(cs35l41->regmap,
				cs35l41_revb2_errata_patch,
				ARRAY_SIZE(cs35l41_revb2_errata_patch));
		if (ret < 0) {
			dev_err(cs35l41->dev,
				"Failed to apply B2 errata patch %d\n", ret);
			goto err;
		}

		if (cs35l41->pdata.hibernate_enable) {
			cs35l41->amp_hibernate = CS35L41_HIBERNATE_NOT_LOADED;
			cs35l41->hibernate_force_wake = 1;
		} else {
			cs35l41->amp_hibernate = CS35L41_HIBERNATE_INCOMPATIBLE;
			cs35l41->hibernate_force_wake = 0;
		}

		cs35l41->reset_cache.extclk_cfg = false;
		cs35l41->reset_cache.asp_wl = -1;
		cs35l41->reset_cache.asp_width = -1;
		cs35l41->reset_cache.asp_fmt = -1;
		cs35l41->reset_cache.sclk_fmt = -1;
		cs35l41->reset_cache.clock_mode = -1;
		cs35l41->reset_cache.lrclk_fmt = -1;
		cs35l41->reset_cache.fs_cfg = -1;
		break;
	}

	ret = cs35l41_otp_unpack(cs35l41);
	if (ret < 0) {
		dev_err(cs35l41->dev, "OTP Unpack failed\n");
		goto err_otp;
	}

	/* read all trim regs */
	p_trim_data = cs35l41->trim_cache;
	for (i = 0; i < CS35L41_TRIM_CACHE_REGIONS; i++) {
		regmap_raw_read(cs35l41->regmap,
				cs35l41_trim_cache_regs[i].reg,
				p_trim_data, cs35l41_trim_cache_regs[i].size *
				sizeof(u32));
		p_trim_data += cs35l41_trim_cache_regs[i].size;
	}

	ret = regmap_write(cs35l41->regmap, CS35L41_DSP1_CCM_CORE_CTRL, 0);
	if (ret < 0) {
		dev_err(cs35l41->dev, "Write CCM_CORE_CTRL failed\n");
		goto err_otp;
	}

	ret = cs35l41_dsp_init(cs35l41);
	if (ret < 0) {
		dev_err(cs35l41->dev, "%s: dsp_init failed\n",
			__func__);
		goto err_otp;
	}

	ret = snd_soc_register_component(cs35l41->dev,
					&soc_component_dev_cs35l41,
					cs35l41_dai, ARRAY_SIZE(cs35l41_dai));
	if (ret < 0) {
		dev_err(cs35l41->dev, "%s: Register codec failed\n", __func__);
		goto err_dsp;
	}

	dev_info(cs35l41->dev, "Cirrus Logic CS35L41 (%x), Revision: %02X\n",
			regid, reg_revid);

	cs35l41->wq = create_singlethread_workqueue("cs35l41");
	if (cs35l41->wq == NULL) {
		ret = -ENOMEM;
		goto err_codec;
	}

	INIT_DELAYED_WORK(&cs35l41->hb_work, cs35l41_hibernate_work);
	mutex_init(&cs35l41->hb_lock);
	mutex_init(&cs35l41->hb_forcewake_lock);
	return 0;
err_codec:
	snd_soc_unregister_component(cs35l41->dev);
err_dsp:
	wm_adsp2_remove(&cs35l41->dsp);
err_otp:
	destroy_workqueue(cs35l41->vol_ctl.ramp_wq);
	mutex_destroy(&cs35l41->force_int_lock);
	mutex_destroy(&cs35l41->vol_ctl.vol_mutex);
err:
	regulator_bulk_disable(cs35l41->num_supplies, cs35l41->supplies);

	/* Register nop dai when probe failed. */
	if (snd_soc_register_component(cs35l41->dev,
			&soc_component_dev_cs35l41_nop,
			cs35l41_dai_nop, ARRAY_SIZE(cs35l41_dai_nop)) < 0) {
		dev_err(cs35l41->dev, "%s: Register codec failed\n", __func__);
	} else {
		dev_info(cs35l41->dev, "%s: Register nop codec\n", __func__);
		ret = 0;
	}

	return ret;
}
EXPORT_SYMBOL_GPL(cs35l41_probe);

void cs35l41_remove(struct cs35l41_private *cs35l41)
{
#if IS_ENABLED(CONFIG_SND_SOC_CODEC_DETECT)
	cs35l41_misc_exit(cs35l41);
#endif
	destroy_workqueue(cs35l41->wq);
	mutex_destroy(&cs35l41->hb_lock);
	mutex_destroy(&cs35l41->hb_forcewake_lock);
	destroy_workqueue(cs35l41->vol_ctl.ramp_wq);
	mutex_destroy(&cs35l41->vol_ctl.vol_mutex);
	regmap_write(cs35l41->regmap, CS35L41_IRQ1_MASK1, 0xFFFFFFFF);
	if (cs35l41->pdata.shared_boost == SHARED_BOOST_PASSIVE)
		regmap_write(cs35l41->regmap, CS35L41_IRQ1_MASK3,
			     CS35L41_INT3_MASK_DEFAULT);
	mutex_destroy(&cs35l41->force_int_lock);
	wm_adsp2_remove(&cs35l41->dsp);
	regulator_bulk_disable(cs35l41->num_supplies, cs35l41->supplies);
	snd_soc_unregister_component(cs35l41->dev);
}
EXPORT_SYMBOL_GPL(cs35l41_remove);

MODULE_DESCRIPTION("ASoC CS35L41 driver");
MODULE_AUTHOR("David Rhodes, Cirrus Logic Inc, <david.rhodes@cirrus.com>");
MODULE_LICENSE("GPL");<|MERGE_RESOLUTION|>--- conflicted
+++ resolved
@@ -47,11 +47,8 @@
 #include "wm_adsp.h"
 #include "cs35l41.h"
 #include "sound/cs35l41-private.h"
-<<<<<<< HEAD
 #include "cs35l41_dsp_events.h"
 
-=======
->>>>>>> 65a56f4a
 #if IS_ENABLED(CONFIG_SND_SOC_CODEC_DETECT)
 #include <linux/codec-misc.h>
 struct cs35l41_misc_priv_type {
@@ -991,10 +988,6 @@
 	}
 }
 
-<<<<<<< HEAD
-static int cs35l41_set_cspl_mbox_cmd(struct cs35l41_private *cs35l41,
-				   enum cs35l41_cspl_mbox_cmd cmd)
-=======
 static void cs35l41_dump_debug_info(struct cs35l41_private *cs35l41)
 {
 	/* Vendor suggest to dump those registers for debugging
@@ -1019,9 +1012,8 @@
 	}
 }
 
-static int cs35l41_set_csplmboxcmd(struct cs35l41_private *cs35l41,
-				   enum cs35l41_cspl_mboxcmd cmd)
->>>>>>> 65a56f4a
+static int cs35l41_set_cspl_mbox_cmd(struct cs35l41_private *cs35l41,
+				   enum cs35l41_cspl_mbox_cmd cmd)
 {
 	int ret = 0;
 	unsigned int sts, i;
