# SPDX-License-Identifier: GPL-2.0
# ==========================================================================
# Building
# ==========================================================================

src := $(obj)

PHONY := __build
__build:

# Init all relevant variables used in kbuild files so
# 1) they have correct type
# 2) they do not inherit any value from the environment
obj-y :=
obj-m :=
lib-y :=
lib-m :=
always-y :=
always-m :=
targets :=
subdir-y :=
subdir-m :=
EXTRA_AFLAGS   :=
EXTRA_CFLAGS   :=
EXTRA_CPPFLAGS :=
EXTRA_LDFLAGS  :=
asflags-y  :=
ccflags-y  :=
cppflags-y :=
ldflags-y  :=

subdir-asflags-y :=
subdir-ccflags-y :=

# Read auto.conf if it exists, otherwise ignore
-include include/config/auto.conf

include $(srctree)/scripts/Kbuild.include
include $(srctree)/scripts/Makefile.compiler

# The filename Kbuild has precedence over Makefile
kbuild-dir := $(if $(filter /%,$(src)),$(src),$(srctree)/$(src))
kbuild-file := $(if $(wildcard $(kbuild-dir)/Kbuild),$(kbuild-dir)/Kbuild,$(kbuild-dir)/Makefile)
include $(kbuild-file)

include $(srctree)/scripts/Makefile.lib

# Do not include hostprogs rules unless needed.
# $(sort ...) is used here to remove duplicated words and excessive spaces.
hostprogs := $(sort $(hostprogs))
ifneq ($(hostprogs),)
include $(srctree)/scripts/Makefile.host
endif

# Do not include userprogs rules unless needed.
# $(sort ...) is used here to remove duplicated words and excessive spaces.
userprogs := $(sort $(userprogs))
ifneq ($(userprogs),)
include $(srctree)/scripts/Makefile.userprogs
endif

# Do not include dtbo rules unless needed
ifneq ($(dtbo-y),)
include scripts/Makefile.dtbo
endif

ifndef obj
$(warning kbuild: Makefile.build is included improperly)
endif

ifeq ($(need-modorder),)
ifneq ($(obj-m),)
$(warning $(patsubst %.o,'%.ko',$(obj-m)) will not be built even though obj-m is specified.)
$(warning You cannot use subdir-y/m to visit a module Makefile. Use obj-y/m instead.)
endif
endif

# ===========================================================================

# subdir-builtin and subdir-modorder may contain duplications. Use $(sort ...)
subdir-builtin := $(sort $(filter %/built-in.a, $(real-obj-y)))
subdir-modorder := $(sort $(filter %/modules.order, $(obj-m)))

targets-for-builtin := $(extra-y)

ifneq ($(strip $(lib-y) $(lib-m) $(lib-)),)
targets-for-builtin += $(obj)/lib.a
endif

ifdef need-builtin
targets-for-builtin += $(obj)/built-in.a
endif

targets-for-modules := $(patsubst %.o, %.mod, $(filter %.o, $(obj-m)))

ifdef need-modorder
targets-for-modules += $(obj)/modules.order
endif

targets += $(targets-for-builtin) $(targets-for-modules)

# Linus' kernel sanity checking tool
ifeq ($(KBUILD_CHECKSRC),1)
  quiet_cmd_checksrc       = CHECK   $<
        cmd_checksrc       = $(CHECK) $(CHECKFLAGS) $(c_flags) $<
else ifeq ($(KBUILD_CHECKSRC),2)
  quiet_cmd_force_checksrc = CHECK   $<
        cmd_force_checksrc = $(CHECK) $(CHECKFLAGS) $(c_flags) $<
endif

ifneq ($(KBUILD_EXTRA_WARN),)
  cmd_checkdoc = $(srctree)/scripts/kernel-doc -none $<
endif

# Compile C sources (.c)
# ---------------------------------------------------------------------------

quiet_cmd_cc_s_c = CC $(quiet_modtag)  $@
      cmd_cc_s_c = $(CC) $(filter-out $(DEBUG_CFLAGS) $(CC_FLAGS_LTO), $(c_flags)) -fverbose-asm -S -o $@ $<

$(obj)/%.s: $(src)/%.c FORCE
	$(call if_changed_dep,cc_s_c)

quiet_cmd_cpp_i_c = CPP $(quiet_modtag) $@
cmd_cpp_i_c       = $(CPP) $(c_flags) -o $@ $<

$(obj)/%.i: $(src)/%.c FORCE
	$(call if_changed_dep,cpp_i_c)

# These mirror gensymtypes_S and co below, keep them in synch.
cmd_gensymtypes_c =                                                         \
    $(CPP) -D__GENKSYMS__ $(c_flags) $< |                                   \
    scripts/genksyms/genksyms $(if $(1), -T $(2))                           \
     $(patsubst y,-R,$(CONFIG_MODULE_REL_CRCS))                             \
     $(if $(KBUILD_PRESERVE),-p)                                            \
     -r $(firstword $(wildcard $(2:.symtypes=.symref) /dev/null))

quiet_cmd_cc_symtypes_c = SYM $(quiet_modtag) $@
cmd_cc_symtypes_c =                                                         \
    $(call cmd_gensymtypes_c,true,$@) >/dev/null;                           \
    test -s $@ || rm -f $@

$(obj)/%.symtypes : $(src)/%.c FORCE
	$(call cmd,cc_symtypes_c)

# LLVM assembly
# Generate .ll files from .c
quiet_cmd_cc_ll_c = CC $(quiet_modtag)  $@
      cmd_cc_ll_c = $(CC) $(c_flags) -emit-llvm -S -o $@ $<

$(obj)/%.ll: $(src)/%.c FORCE
	$(call if_changed_dep,cc_ll_c)

# C (.c) files
# The C file is compiled and updated dependency information is generated.
# (See cmd_cc_o_c + relevant part of rule_cc_o_c)

quiet_cmd_cc_o_c = CC $(quiet_modtag)  $@
      cmd_cc_o_c = $(CC) $(c_flags) -c -o $@ $<

ifdef CONFIG_MODVERSIONS
# When module versioning is enabled the following steps are executed:
# o compile a <file>.o from <file>.c
# o if <file>.o doesn't contain a __ksymtab version, i.e. does
#   not export symbols, it's done.
# o otherwise, we calculate symbol versions using the good old
#   genksyms on the preprocessed source and postprocess them in a way
#   that they are usable as a linker script
# o generate .tmp_<file>.o from <file>.o using the linker to
#   replace the unresolved symbols __crc_exported_symbol with
#   the actual value of the checksum generated by genksyms
# o remove .tmp_<file>.o to <file>.o

ifdef CONFIG_LTO_CLANG
# Generate .o.symversions files for each .o with exported symbols, and link these
# to the kernel and/or modules at the end.
cmd_modversions_c =								\
	if $(NM) $@ 2>/dev/null | grep -q __ksymtab; then			\
		$(call cmd_gensymtypes_c,$(KBUILD_SYMTYPES),$(@:.o=.symtypes))	\
		    > $@.symversions;						\
	fi;
else
cmd_modversions_c =								\
	if $(OBJDUMP) -h $@ | grep -q __ksymtab; then				\
		$(call cmd_gensymtypes_c,$(KBUILD_SYMTYPES),$(@:.o=.symtypes))	\
		    > $(@D)/.tmp_$(@F:.o=.ver);					\
										\
		$(LD) $(KBUILD_LDFLAGS) -r -o $(@D)/.tmp_$(@F) $@ 		\
			-T $(@D)/.tmp_$(@F:.o=.ver);				\
		mv -f $(@D)/.tmp_$(@F) $@;					\
		rm -f $(@D)/.tmp_$(@F:.o=.ver);					\
	fi
endif
endif

ifdef CONFIG_FTRACE_MCOUNT_USE_RECORDMCOUNT
# compiler will not generate __mcount_loc use recordmcount or recordmcount.pl
ifdef BUILD_C_RECORDMCOUNT
ifeq ("$(origin RECORDMCOUNT_WARN)", "command line")
  RECORDMCOUNT_FLAGS = -w
endif
# Due to recursion, we must skip empty.o.
# The empty.o file is created in the make process in order to determine
# the target endianness and word size. It is made before all other C
# files, including recordmcount.
sub_cmd_record_mcount =					\
	if [ $(@) != "scripts/mod/empty.o" ]; then	\
		$(objtree)/scripts/recordmcount $(RECORDMCOUNT_FLAGS) "$(@)";	\
	fi;
recordmcount_source := $(srctree)/scripts/recordmcount.c \
		    $(srctree)/scripts/recordmcount.h
else
sub_cmd_record_mcount = perl $(srctree)/scripts/recordmcount.pl "$(ARCH)" \
	"$(if $(CONFIG_CPU_BIG_ENDIAN),big,little)" \
	"$(if $(CONFIG_64BIT),64,32)" \
	"$(OBJDUMP)" "$(OBJCOPY)" "$(CC) $(KBUILD_CPPFLAGS) $(KBUILD_CFLAGS)" \
	"$(LD) $(KBUILD_LDFLAGS)" "$(NM)" "$(RM)" "$(MV)" \
	"$(if $(part-of-module),1,0)" "$(@)";
recordmcount_source := $(srctree)/scripts/recordmcount.pl
endif # BUILD_C_RECORDMCOUNT
cmd_record_mcount = $(if $(findstring $(strip $(CC_FLAGS_FTRACE)),$(_c_flags)),	\
	$(sub_cmd_record_mcount))
endif # CONFIG_FTRACE_MCOUNT_USE_RECORDMCOUNT

ifdef CONFIG_STACK_VALIDATION
ifndef CONFIG_LTO_CLANG
ifneq ($(SKIP_STACK_VALIDATION),1)

__objtool_obj := $(objtree)/tools/objtool/objtool

# 'OBJECT_FILES_NON_STANDARD := y': skip objtool checking for a directory
# 'OBJECT_FILES_NON_STANDARD_foo.o := 'y': skip objtool checking for a file
# 'OBJECT_FILES_NON_STANDARD_foo.o := 'n': override directory skip for a file
cmd_objtool = $(if $(patsubst y%,, \
	$(OBJECT_FILES_NON_STANDARD_$(basetarget).o)$(OBJECT_FILES_NON_STANDARD)n), \
	$(__objtool_obj) $(objtool_args) $@)
objtool_obj = $(if $(patsubst y%,, \
	$(OBJECT_FILES_NON_STANDARD_$(basetarget).o)$(OBJECT_FILES_NON_STANDARD)n), \
	$(__objtool_obj))

endif # SKIP_STACK_VALIDATION
endif # CONFIG_LTO_CLANG
endif # CONFIG_STACK_VALIDATION

# Rebuild all objects when objtool changes, or is enabled/disabled.
objtool_dep = $(objtool_obj)					\
	      $(wildcard include/config/ORC_UNWINDER		\
			 include/config/STACK_VALIDATION)

ifdef CONFIG_TRIM_UNUSED_KSYMS
cmd_gen_ksymdeps = \
	$(CONFIG_SHELL) $(srctree)/scripts/gen_ksymdeps.sh $@ >> $(dot-target).cmd

# List module undefined symbols
undefined_syms = $(NM) $< | $(AWK) '$$1 == "U" { printf("%s%s", x++ ? " " : "", $$2) }';
endif

define rule_cc_o_c
	$(call cmd_and_fixdep,cc_o_c)
	$(call cmd,gen_ksymdeps)
	$(call cmd,checksrc)
	$(call cmd,checkdoc)
	$(call cmd,objtool)
	$(call cmd,modversions_c)
	$(call cmd,record_mcount)
endef

define rule_as_o_S
	$(call cmd_and_fixdep,as_o_S)
	$(call cmd,gen_ksymdeps)
	$(call cmd,objtool)
	$(call cmd,modversions_S)
endef

# Built-in and composite module parts
.SECONDEXPANSION:
$(obj)/%.o: $(src)/%.c $(recordmcount_source) $$(objtool_dep) FORCE
	$(call if_changed_rule,cc_o_c)
	$(call cmd,force_checksrc)

cmd_mod = { \
	echo $(if $($*-objs)$($*-y)$($*-m), $(addprefix $(obj)/, $($*-objs) $($*-y) $($*-m)), $(@:.mod=.o)); \
	$(undefined_syms) echo; \
	} > $@

$(obj)/%.mod: $(obj)/%.o FORCE
	$(call if_changed,mod)

quiet_cmd_cc_lst_c = MKLST   $@
      cmd_cc_lst_c = $(CC) $(c_flags) -g -c -o $*.o $< && \
		     $(CONFIG_SHELL) $(srctree)/scripts/makelst $*.o \
				     System.map $(OBJDUMP) > $@

$(obj)/%.lst: $(src)/%.c FORCE
	$(call if_changed_dep,cc_lst_c)

# Compile assembler sources (.S)
# ---------------------------------------------------------------------------

# .S file exports must have their C prototypes defined in asm/asm-prototypes.h
# or a file that it includes, in order to get versioned symbols. We build a
# dummy C file that includes asm-prototypes and the EXPORT_SYMBOL lines from
# the .S file (with trailing ';'), and run genksyms on that, to extract vers.
#
# This is convoluted. The .S file must first be preprocessed to run guards and
# expand names, then the resulting exports must be constructed into plain
# EXPORT_SYMBOL(symbol); to build our dummy C file, and that gets preprocessed
# to make the genksyms input.
#
# These mirror gensymtypes_c and co above, keep them in synch.
cmd_gensymtypes_S =                                                         \
   { echo "\#include <linux/kernel.h>" ;                                    \
     echo "\#include <asm/asm-prototypes.h>" ;                              \
    $(CPP) $(a_flags) $< |                                                  \
     grep "\<___EXPORT_SYMBOL\>" |                                          \
     sed 's/.*___EXPORT_SYMBOL[[:space:]]*\([a-zA-Z0-9_]*\)[[:space:]]*,.*/EXPORT_SYMBOL(\1);/' ; } | \
    $(CPP) -D__GENKSYMS__ $(c_flags) -xc - |                                \
    scripts/genksyms/genksyms $(if $(1), -T $(2))                           \
     $(patsubst y,-R,$(CONFIG_MODULE_REL_CRCS))                             \
     $(if $(KBUILD_PRESERVE),-p)                                            \
     -r $(firstword $(wildcard $(2:.symtypes=.symref) /dev/null))

quiet_cmd_cc_symtypes_S = SYM $(quiet_modtag) $@
cmd_cc_symtypes_S =                                                         \
    $(call cmd_gensymtypes_S,true,$@) >/dev/null;                           \
    test -s $@ || rm -f $@

$(obj)/%.symtypes : $(src)/%.S FORCE
	$(call cmd,cc_symtypes_S)


quiet_cmd_cpp_s_S = CPP $(quiet_modtag) $@
cmd_cpp_s_S       = $(CPP) $(a_flags) -o $@ $<

$(obj)/%.s: $(src)/%.S FORCE
	$(call if_changed_dep,cpp_s_S)

quiet_cmd_as_o_S = AS $(quiet_modtag)  $@
      cmd_as_o_S = $(CC) $(a_flags) -c -o $@ $<

ifdef CONFIG_ASM_MODVERSIONS

# versioning matches the C process described above, with difference that
# we parse asm-prototypes.h C header to get function definitions.

cmd_modversions_S =								\
	if $(OBJDUMP) -h $@ | grep -q __ksymtab; then				\
		$(call cmd_gensymtypes_S,$(KBUILD_SYMTYPES),$(@:.o=.symtypes))	\
		    > $(@D)/.tmp_$(@F:.o=.ver);					\
										\
		$(LD) $(KBUILD_LDFLAGS) -r -o $(@D)/.tmp_$(@F) $@ 		\
			-T $(@D)/.tmp_$(@F:.o=.ver);				\
		mv -f $(@D)/.tmp_$(@F) $@;					\
		rm -f $(@D)/.tmp_$(@F:.o=.ver);					\
	fi
endif

$(obj)/%.o: $(src)/%.S $$(objtool_dep) FORCE
	$(call if_changed_rule,as_o_S)

targets += $(filter-out $(subdir-builtin), $(real-obj-y))
targets += $(filter-out $(subdir-modorder), $(real-obj-m))
targets += $(real-dtb-y) $(lib-y) $(always-y) $(MAKECMDGOALS)

# Linker scripts preprocessor (.lds.S -> .lds)
# ---------------------------------------------------------------------------
quiet_cmd_cpp_lds_S = LDS     $@
      cmd_cpp_lds_S = $(CPP) $(cpp_flags) -P -U$(ARCH) \
	                     -D__ASSEMBLY__ -DLINKER_SCRIPT -o $@ $<

$(obj)/%.lds: $(src)/%.lds.S FORCE
	$(call if_changed_dep,cpp_lds_S)

# ASN.1 grammar
# ---------------------------------------------------------------------------
quiet_cmd_asn1_compiler = ASN.1   $(basename $@).[ch]
      cmd_asn1_compiler = $(objtree)/scripts/asn1_compiler $< \
				$(basename $@).c $(basename $@).h

$(obj)/%.asn1.c $(obj)/%.asn1.h: $(src)/%.asn1 $(objtree)/scripts/asn1_compiler
	$(call cmd,asn1_compiler)

# Build the compiled-in targets
# ---------------------------------------------------------------------------

# To build objects in subdirs, we need to descend into the directories
$(subdir-builtin): $(obj)/%/built-in.a: $(obj)/% ;
$(subdir-modorder): $(obj)/%/modules.order: $(obj)/% ;

# combine symversions for later processing
quiet_cmd_update_lto_symversions = SYMVER  $@
ifeq ($(CONFIG_LTO_CLANG) $(CONFIG_MODVERSIONS),y y)
      cmd_update_lto_symversions =					\
	rm -f $@.symversions						\
	$(foreach n, $(filter-out FORCE,$^),				\
<<<<<<< HEAD
		$(if $(wildcard $(n).symversions),			\
=======
		$(if $(shell test -s $(n).symversions && echo y),	\
>>>>>>> 9821c60d
			; cat $(n).symversions >> $@.symversions))
else
      cmd_update_lto_symversions = echo >/dev/null
endif

#
# Rule to compile a set of .o files into one .a file (without symbol table)
#

quiet_cmd_ar_builtin = AR      $@
      cmd_ar_builtin = rm -f $@; $(AR) cDPrST $@ $(real-prereqs)

quiet_cmd_ar_and_symver = AR      $@
      cmd_ar_and_symver = $(cmd_update_lto_symversions); $(cmd_ar_builtin)

$(obj)/built-in.a: $(real-obj-y) FORCE
	$(call if_changed,ar_and_symver)

#
# Rule to create modules.order file
#
# Create commands to either record .ko file or cat modules.order from
# a subdirectory
# Add $(obj-m) as the prerequisite to avoid updating the timestamp of
# modules.order unless contained modules are updated.

cmd_modules_order = { $(foreach m, $(real-prereqs), \
	$(if $(filter %/modules.order, $m), cat $m, echo $(patsubst %.o,%.ko,$m));) :; } \
	| $(AWK) '!x[$$0]++' - > $@

$(obj)/modules.order: $(obj-m) FORCE
	$(call if_changed,modules_order)

#
# Rule to compile a set of .o files into one .a file (with symbol table)
#
quiet_cmd_ar_lib = AR      $@
      cmd_ar_lib = $(cmd_update_lto_symversions); $(cmd_ar)

$(obj)/lib.a: $(lib-y) FORCE
	$(call if_changed,ar_lib)

# NOTE:
# Do not replace $(filter %.o,^) with $(real-prereqs). When a single object
# module is turned into a multi object module, $^ will contain header file
# dependencies recorded in the .*.cmd file.
ifdef CONFIG_LTO_CLANG
quiet_cmd_link_multi-m = AR [M]  $@
cmd_link_multi-m =						\
	$(cmd_update_lto_symversions);				\
	rm -f $@; 						\
<<<<<<< HEAD
	$(AR) cDPrsT $@ $(filter %.o %.a,$^)
=======
	$(AR) cDPrsT $@ $(filter %.o,$^)
>>>>>>> 9821c60d
else
quiet_cmd_link_multi-m = LD [M]  $@
      cmd_link_multi-m = $(LD) $(ld_flags) -r -o $@ $(filter %.o,$^)
endif

$(multi-obj-m): FORCE
	$(call if_changed,link_multi-m)
$(call multi_depend, $(multi-obj-m), .o, -objs -y -m)

targets += $(multi-obj-m)
targets := $(filter-out $(PHONY), $(targets))

# Add intermediate targets:
# When building objects with specific suffix patterns, add intermediate
# targets that the final targets are derived from.
intermediate_targets = $(foreach sfx, $(2), \
				$(patsubst %$(strip $(1)),%$(sfx), \
					$(filter %$(strip $(1)), $(targets))))
# %.asn1.o <- %.asn1.[ch] <- %.asn1
# %.dtb.o <- %.dtb.S <- %.dtb <- %.dts
# %.lex.o <- %.lex.c <- %.l
# %.tab.o <- %.tab.[ch] <- %.y
targets += $(call intermediate_targets, .asn1.o, .asn1.c .asn1.h) \
	   $(call intermediate_targets, .dtb.o, .dtb.S .dtb) \
	   $(call intermediate_targets, .lex.o, .lex.c) \
	   $(call intermediate_targets, .tab.o, .tab.c .tab.h)

# Build
# ---------------------------------------------------------------------------

ifdef single-build

KBUILD_SINGLE_TARGETS := $(filter $(obj)/%, $(KBUILD_SINGLE_TARGETS))

curdir-single := $(sort $(foreach x, $(KBUILD_SINGLE_TARGETS), \
			$(if $(filter $(x) $(basename $(x)).o, $(targets)), $(x))))

# Handle single targets without any rule: show "Nothing to be done for ..." or
# "No rule to make target ..." depending on whether the target exists.
unknown-single := $(filter-out $(addsuffix /%, $(subdir-ym)), \
			$(filter-out $(curdir-single), $(KBUILD_SINGLE_TARGETS)))

single-subdirs := $(foreach d, $(subdir-ym), \
			$(if $(filter $(d)/%, $(KBUILD_SINGLE_TARGETS)), $(d)))

__build: $(curdir-single) $(single-subdirs)
ifneq ($(unknown-single),)
	$(Q)$(MAKE) -f /dev/null $(unknown-single)
endif
	@:

ifeq ($(curdir-single),)
# Nothing to do in this directory. Do not include any .*.cmd file for speed-up
targets :=
else
targets += $(curdir-single)
endif

else

__build: $(if $(KBUILD_BUILTIN), $(targets-for-builtin)) \
	 $(if $(KBUILD_MODULES), $(targets-for-modules)) \
	 $(subdir-ym) $(always-y)
	@:

endif

# Descending
# ---------------------------------------------------------------------------

PHONY += $(subdir-ym)
$(subdir-ym):
	$(Q)$(MAKE) $(build)=$@ \
	$(if $(filter $@/, $(KBUILD_SINGLE_TARGETS)),single-build=) \
	need-builtin=$(if $(filter $@/built-in.a, $(subdir-builtin)),1) \
	need-modorder=$(if $(filter $@/modules.order, $(subdir-modorder)),1)

# Add FORCE to the prequisites of a target to force it to be always rebuilt.
# ---------------------------------------------------------------------------

PHONY += FORCE

FORCE:

# Read all saved command lines and dependencies for the $(targets) we
# may be building above, using $(if_changed{,_dep}). As an
# optimization, we don't need to read them if the target does not
# exist, we will rebuild anyway in that case.

existing-targets := $(wildcard $(sort $(targets)))

-include $(foreach f,$(existing-targets),$(dir $(f)).$(notdir $(f)).cmd)

# Create directories for object files if they do not exist
obj-dirs := $(sort $(patsubst %/,%, $(dir $(targets))))
# If targets exist, their directories apparently exist. Skip mkdir.
existing-dirs := $(sort $(patsubst %/,%, $(dir $(existing-targets))))
obj-dirs := $(strip $(filter-out $(existing-dirs), $(obj-dirs)))
ifneq ($(obj-dirs),)
$(shell mkdir -p $(obj-dirs))
endif

.PHONY: $(PHONY)<|MERGE_RESOLUTION|>--- conflicted
+++ resolved
@@ -393,11 +393,7 @@
       cmd_update_lto_symversions =					\
 	rm -f $@.symversions						\
 	$(foreach n, $(filter-out FORCE,$^),				\
-<<<<<<< HEAD
-		$(if $(wildcard $(n).symversions),			\
-=======
 		$(if $(shell test -s $(n).symversions && echo y),	\
->>>>>>> 9821c60d
 			; cat $(n).symversions >> $@.symversions))
 else
       cmd_update_lto_symversions = echo >/dev/null
@@ -449,11 +445,7 @@
 cmd_link_multi-m =						\
 	$(cmd_update_lto_symversions);				\
 	rm -f $@; 						\
-<<<<<<< HEAD
 	$(AR) cDPrsT $@ $(filter %.o %.a,$^)
-=======
-	$(AR) cDPrsT $@ $(filter %.o,$^)
->>>>>>> 9821c60d
 else
 quiet_cmd_link_multi-m = LD [M]  $@
       cmd_link_multi-m = $(LD) $(ld_flags) -r -o $@ $(filter %.o,$^)
