--- conflicted
+++ resolved
@@ -743,7 +743,6 @@
 	if (chip->hotword_supported) {
 		if (mutex_lock_interruptible(&chip->audio_mutex))
 			return -EINTR;
-<<<<<<< HEAD
 
 		ucontrol->value.integer.value[0] = chip->hotword_tap_enable;
 
@@ -785,55 +784,34 @@
 					       struct snd_ctl_elem_value *ucontrol)
 {
 	struct aoc_chip *chip = snd_kcontrol_chip(kcontrol);
-=======
->>>>>>> 99149e03
-
-		ucontrol->value.integer.value[0] = chip->hotword_tap_enable;
-
-<<<<<<< HEAD
+
+	if (mutex_lock_interruptible(&chip->audio_mutex))
+		return -EINTR;
+
 	ucontrol->value.integer.value[0] = chip->cca_module_loaded;
-=======
-		mutex_unlock(&chip->audio_mutex);
->>>>>>> 99149e03
-
-		return 0;
-	} else {
-		pr_err("WARN:hotword is not supported on this device\n");
-		return 0;
-	}
+
+	mutex_unlock(&chip->audio_mutex);
+
+	return 0;
 }
 
 static int audio_cca_module_load_ctl_set(struct snd_kcontrol *kcontrol,
 					       struct snd_ctl_elem_value *ucontrol)
 {
 	struct aoc_chip *chip = snd_kcontrol_chip(kcontrol);
-	if (chip->hotword_supported) {
-		int err = 0;
-
-		if (mutex_lock_interruptible(&chip->audio_mutex))
-			return -EINTR;
-
-<<<<<<< HEAD
+	int err = 0;
+
+	if (mutex_lock_interruptible(&chip->audio_mutex))
+		return -EINTR;
+
 	chip->cca_module_loaded = ucontrol->value.integer.value[0];
 	err = aoc_load_cca_module(chip, chip->cca_module_loaded);
 	if (err < 0)
 		pr_err("ERR:%d %s CCA fail\n", err,
 		       (chip->cca_module_loaded) ? "Load" : "Unload");
-=======
-		chip->hotword_tap_enable = ucontrol->value.integer.value[0];
-		err = aoc_hotword_tap_enable(chip, chip->hotword_tap_enable);
-		if (err < 0)
-			pr_err("ERR:%d hotword_tap %s fail\n", err,
-				(chip->hotword_tap_enable) ? "Enable" : "Disable");
->>>>>>> 99149e03
-
-		mutex_unlock(&chip->audio_mutex);
-		return err;
-	}
-	 else {
-		pr_err("WARN:hotword is not supported on this device\n");
-		return 0;
-	}
+
+	mutex_unlock(&chip->audio_mutex);
+	return err;
 }
 
 static int audio_enable_cca_on_voip_ctl_get(struct snd_kcontrol *kcontrol,
