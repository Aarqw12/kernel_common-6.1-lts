// SPDX-License-Identifier: GPL-2.0
/*
 * google_bcl_qos.c Google bcl PMQOS driver
 *
 * Copyright (c) 2023, Google LLC. All rights reserved.
 *
 */

#include <linux/cpu.h>
#include <linux/cpufreq.h>
#include <linux/list.h>
#include <linux/module.h>
#include <linux/kernel.h>
#include <linux/platform_device.h>
#if IS_ENABLED(CONFIG_REGULATOR_S2MPG14)
#include <linux/mfd/samsung/s2mpg1415.h>
#include <linux/mfd/samsung/s2mpg1415-register.h>
#endif
#include "bcl.h"

#define CREATE_TRACE_POINTS
#include <trace/events/bcl_exynos.h>


struct qos_data {
	struct list_head list;
	struct bcl_zone *zone;
};

static LIST_HEAD(qos_data_list);

static void trace_qos(bool throttle, const char *devname)
{
#if IS_ENABLED(CONFIG_SOC_ZUMA)
	char buf[64];
	if (!trace_clock_set_rate_enabled())
		return;
	snprintf(buf, sizeof(buf), "BCL_ZONE_%s_QOS", devname);
	trace_clock_set_rate(buf, throttle ? 1 : 0, raw_smp_processor_id());
#endif
}

static void add_qos_request(struct bcl_device *bcl_dev, struct bcl_zone *zone)
{
	struct qos_data *data = kmalloc(sizeof(struct qos_data), GFP_KERNEL);

	if (!data)
		return;

	data->zone = zone;
	if (mutex_lock_interruptible(&bcl_dev->qos_update_lock)) {
		kfree(data);
		return;
	}
	list_add_tail(&data->list, &qos_data_list);
	mutex_unlock(&bcl_dev->qos_update_lock);
}

static void process_qos_request(struct work_struct *work)
{
	struct bcl_device *bcl_dev = container_of(work, struct bcl_device, qos_work.work);
	struct list_head *n, *pos;

	list_for_each_safe(pos, n, &qos_data_list) {
		struct qos_data *data = list_entry(pos, struct qos_data, list);
		struct qos_throttle_limit *qos;

		qos = data->zone->bcl_qos;

		if (bcl_dev->cpu0_cluster_on)
			freq_qos_update_request(&qos->cpu0_max_qos_req, qos->cpu0_freq);
		if (bcl_dev->cpu1_cluster_on)
			freq_qos_update_request(&qos->cpu1_max_qos_req, qos->cpu1_freq);
		if (bcl_dev->cpu2_cluster_on)
			freq_qos_update_request(&qos->cpu2_max_qos_req, qos->cpu2_freq);

		exynos_pm_qos_update_request_async(&qos->tpu_qos_max, qos->tpu_freq);
		exynos_pm_qos_update_request_async(&qos->gpu_qos_max, qos->gpu_freq);
		usleep_range(TIMEOUT_5000US, TIMEOUT_5000US + 100);
		if (mutex_lock_interruptible(&bcl_dev->qos_update_lock))
			continue;
		list_del(&data->list);
		kfree(data);
		mutex_unlock(&bcl_dev->qos_update_lock);
	}

}

void google_bcl_qos_update(struct bcl_zone *zone, bool throttle)
{
	struct bcl_device *bcl_dev;
	int i;
	int cpu0_freq = INT_MAX, cpu1_freq = INT_MAX, cpu2_freq = INT_MAX;
	int tpu_freq = INT_MAX, gpu_freq = INT_MAX;

	if (!zone->bcl_qos)
		return;
	bcl_dev = zone->parent;

	if (zone->throttle == throttle)
		return;
	zone->throttle = throttle;

	for (i = 0; i < TRIGGERED_SOURCE_MAX; i++) {
		if (bcl_dev->zone[i] && bcl_dev->zone[i]->bcl_qos && zone->throttle) {
			cpu0_freq = min(cpu0_freq, bcl_dev->zone[i]->bcl_qos->cpu0_limit);
			cpu1_freq = min(cpu1_freq, bcl_dev->zone[i]->bcl_qos->cpu1_limit);
			cpu2_freq = min(cpu2_freq, bcl_dev->zone[i]->bcl_qos->cpu2_limit);
			tpu_freq = min(tpu_freq, bcl_dev->zone[i]->bcl_qos->tpu_limit);
			gpu_freq = min(gpu_freq, bcl_dev->zone[i]->bcl_qos->gpu_limit);
		}
	}
	zone->bcl_qos->cpu0_freq = cpu0_freq;
	zone->bcl_qos->cpu1_freq = cpu1_freq;
	zone->bcl_qos->cpu2_freq = cpu2_freq;
	zone->bcl_qos->tpu_freq = tpu_freq;
	zone->bcl_qos->gpu_freq = gpu_freq;

	add_qos_request(bcl_dev, zone);

	if (smp_load_acquire(&bcl_dev->enabled))
		schedule_delayed_work(&bcl_dev->qos_work, 0);
	trace_bcl_irq_trigger(zone->idx, zone->throttle, cpu0_freq, cpu1_freq, cpu2_freq,
			      tpu_freq, gpu_freq, zone->bcl_stats.voltage,
			      zone->bcl_stats.capacity);
	trace_qos(zone->throttle, zone->devname);

}

#if IS_ENABLED(CONFIG_REGULATOR_S2MPG14)
static int init_freq_qos(struct bcl_device *bcl_dev, struct qos_throttle_limit *throttle)
{
	struct cpufreq_policy *policy = NULL;
	int ret;

	policy = cpufreq_cpu_get(bcl_dev->cpu0_cluster);
	if (!policy)
		return -EINVAL;

	bcl_dev->cpu0_cluster_on = true;
	ret = freq_qos_add_request(&policy->constraints, &throttle->cpu0_max_qos_req,
				   FREQ_QOS_MAX, INT_MAX);
	cpufreq_cpu_put(policy);
	if (ret < 0)
		return ret;

	policy = cpufreq_cpu_get(bcl_dev->cpu1_cluster);
	if (!policy)
		return ret;

	bcl_dev->cpu1_cluster_on = true;
	ret = freq_qos_add_request(&policy->constraints, &throttle->cpu1_max_qos_req,
				   FREQ_QOS_MAX, INT_MAX);
	cpufreq_cpu_put(policy);
	if (ret < 0)
		goto fail1;

	policy = cpufreq_cpu_get(bcl_dev->cpu2_cluster);
	if (!policy)
		return ret;

	bcl_dev->cpu2_cluster_on = true;
	ret = freq_qos_add_request(&policy->constraints, &throttle->cpu2_max_qos_req,
				   FREQ_QOS_MAX, INT_MAX);
	cpufreq_cpu_put(policy);
	if (ret < 0)
		goto fail2;

	return 0;
fail2:
	freq_qos_remove_request(&throttle->cpu1_max_qos_req);
fail1:
	freq_qos_remove_request(&throttle->cpu0_max_qos_req);
	return ret;
}
#endif

int google_bcl_setup_qos(struct bcl_device *bcl_dev)
{
	int ret = 0;
#if IS_ENABLED(CONFIG_REGULATOR_S2MPG14)
	int i;
	struct bcl_zone *zone;

	for (i = 0; i < TRIGGERED_SOURCE_MAX; i++) {
		zone = bcl_dev->zone[i];
		if ((!zone) || (!zone->bcl_qos))
			continue;

		ret = init_freq_qos(bcl_dev, zone->bcl_qos);
		if (ret < 0) {
			dev_err(bcl_dev->device, "Cannot init pm qos on %d for cpu\n",
				zone->idx);
			goto fail;
		}
		exynos_pm_qos_add_request(&zone->bcl_qos->tpu_qos_max, PM_QOS_TPU_FREQ_MAX,
				  	  INT_MAX);
		exynos_pm_qos_add_request(&zone->bcl_qos->gpu_qos_max, PM_QOS_GPU_FREQ_MAX,
				  	  INT_MAX);
		zone->conf_qos = true;
		zone->throttle = false;
	}
	mutex_init(&bcl_dev->qos_update_lock);
	INIT_DELAYED_WORK(&bcl_dev->qos_work, process_qos_request);
	INIT_LIST_HEAD(&qos_data_list);
	return 0;
fail:
	google_bcl_remove_qos(bcl_dev);
#endif
	return ret;
}

void google_bcl_remove_qos(struct bcl_device *bcl_dev)
{
#if IS_ENABLED(CONFIG_REGULATOR_S2MPG14)
	int i;
	struct bcl_zone *zone;
	struct list_head *n, *pos;

	for (i = 0; i < TRIGGERED_SOURCE_MAX; i++) {
		zone = bcl_dev->zone[i];
		if ((!zone) || (!zone->bcl_qos))
			continue;
		if (zone->conf_qos) {
			if (bcl_dev->cpu0_cluster_on)
				freq_qos_remove_request(&zone->bcl_qos->cpu0_max_qos_req);
			if (bcl_dev->cpu1_cluster_on)
				freq_qos_remove_request(&zone->bcl_qos->cpu1_max_qos_req);
			if (bcl_dev->cpu2_cluster_on)
				freq_qos_remove_request(&zone->bcl_qos->cpu2_max_qos_req);
			exynos_pm_qos_remove_request(&zone->bcl_qos->tpu_qos_max);
			exynos_pm_qos_remove_request(&zone->bcl_qos->gpu_qos_max);
			zone->bcl_qos = NULL;
			zone->conf_qos = false;
		}
	}

	list_for_each_safe(pos, n, &qos_data_list) {
		struct qos_data *data = list_entry(pos, struct qos_data, list);

		list_del(&data->list);
		kfree(data);
	}
	if (bcl_dev->qos_work.work.func != NULL)
		cancel_delayed_work_sync(&bcl_dev->qos_work);

	mutex_destroy(&bcl_dev->qos_update_lock);
<<<<<<< HEAD
#endif
=======

>>>>>>> f3f05c70
}<|MERGE_RESOLUTION|>--- conflicted
+++ resolved
@@ -15,6 +15,9 @@
 #if IS_ENABLED(CONFIG_REGULATOR_S2MPG14)
 #include <linux/mfd/samsung/s2mpg1415.h>
 #include <linux/mfd/samsung/s2mpg1415-register.h>
+#elif IS_ENABLED(CONFIG_REGULATOR_S2MPG12) || IS_ENABLED(CONFIG_REGULATOR_S2MPG10)
+#include <linux/mfd/samsung/s2mpg1x.h>
+#include <linux/mfd/samsung/s2mpg1x-register.h>
 #endif
 #include "bcl.h"
 
@@ -31,13 +34,11 @@
 
 static void trace_qos(bool throttle, const char *devname)
 {
-#if IS_ENABLED(CONFIG_SOC_ZUMA)
 	char buf[64];
 	if (!trace_clock_set_rate_enabled())
 		return;
 	snprintf(buf, sizeof(buf), "BCL_ZONE_%s_QOS", devname);
 	trace_clock_set_rate(buf, throttle ? 1 : 0, raw_smp_processor_id());
-#endif
 }
 
 static void add_qos_request(struct bcl_device *bcl_dev, struct bcl_zone *zone)
@@ -127,7 +128,6 @@
 
 }
 
-#if IS_ENABLED(CONFIG_REGULATOR_S2MPG14)
 static int init_freq_qos(struct bcl_device *bcl_dev, struct qos_throttle_limit *throttle)
 {
 	struct cpufreq_policy *policy = NULL;
@@ -173,12 +173,10 @@
 	freq_qos_remove_request(&throttle->cpu0_max_qos_req);
 	return ret;
 }
-#endif
 
 int google_bcl_setup_qos(struct bcl_device *bcl_dev)
 {
 	int ret = 0;
-#if IS_ENABLED(CONFIG_REGULATOR_S2MPG14)
 	int i;
 	struct bcl_zone *zone;
 
@@ -206,13 +204,11 @@
 	return 0;
 fail:
 	google_bcl_remove_qos(bcl_dev);
-#endif
 	return ret;
 }
 
 void google_bcl_remove_qos(struct bcl_device *bcl_dev)
 {
-#if IS_ENABLED(CONFIG_REGULATOR_S2MPG14)
 	int i;
 	struct bcl_zone *zone;
 	struct list_head *n, *pos;
@@ -245,9 +241,5 @@
 		cancel_delayed_work_sync(&bcl_dev->qos_work);
 
 	mutex_destroy(&bcl_dev->qos_update_lock);
-<<<<<<< HEAD
-#endif
-=======
-
->>>>>>> f3f05c70
+
 }