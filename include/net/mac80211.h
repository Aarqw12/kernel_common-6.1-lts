/*
 * mac80211 <-> driver interface
 *
 * Copyright 2002-2005, Devicescape Software, Inc.
 * Copyright 2006-2007	Jiri Benc <jbenc@suse.cz>
 * Copyright 2007-2010	Johannes Berg <johannes@sipsolutions.net>
 *
 * This program is free software; you can redistribute it and/or modify
 * it under the terms of the GNU General Public License version 2 as
 * published by the Free Software Foundation.
 */

#ifndef MAC80211_H
#define MAC80211_H

#include <linux/bug.h>
#include <linux/kernel.h>
#include <linux/if_ether.h>
#include <linux/skbuff.h>
#include <linux/ieee80211.h>
#include <net/cfg80211.h>
#include <asm/unaligned.h>

/**
 * DOC: Introduction
 *
 * mac80211 is the Linux stack for 802.11 hardware that implements
 * only partial functionality in hard- or firmware. This document
 * defines the interface between mac80211 and low-level hardware
 * drivers.
 */

/**
 * DOC: Calling mac80211 from interrupts
 *
 * Only ieee80211_tx_status_irqsafe() and ieee80211_rx_irqsafe() can be
 * called in hardware interrupt context. The low-level driver must not call any
 * other functions in hardware interrupt context. If there is a need for such
 * call, the low-level driver should first ACK the interrupt and perform the
 * IEEE 802.11 code call after this, e.g. from a scheduled workqueue or even
 * tasklet function.
 *
 * NOTE: If the driver opts to use the _irqsafe() functions, it may not also
 *	 use the non-IRQ-safe functions!
 */

/**
 * DOC: Warning
 *
 * If you're reading this document and not the header file itself, it will
 * be incomplete because not all documentation has been converted yet.
 */

/**
 * DOC: Frame format
 *
 * As a general rule, when frames are passed between mac80211 and the driver,
 * they start with the IEEE 802.11 header and include the same octets that are
 * sent over the air except for the FCS which should be calculated by the
 * hardware.
 *
 * There are, however, various exceptions to this rule for advanced features:
 *
 * The first exception is for hardware encryption and decryption offload
 * where the IV/ICV may or may not be generated in hardware.
 *
 * Secondly, when the hardware handles fragmentation, the frame handed to
 * the driver from mac80211 is the MSDU, not the MPDU.
 *
 * Finally, for received frames, the driver is able to indicate that it has
 * filled a radiotap header and put that in front of the frame; if it does
 * not do so then mac80211 may add this under certain circumstances.
 */

/**
 * DOC: mac80211 workqueue
 *
 * mac80211 provides its own workqueue for drivers and internal mac80211 use.
 * The workqueue is a single threaded workqueue and can only be accessed by
 * helpers for sanity checking. Drivers must ensure all work added onto the
 * mac80211 workqueue should be cancelled on the driver stop() callback.
 *
 * mac80211 will flushed the workqueue upon interface removal and during
 * suspend.
 *
 * All work performed on the mac80211 workqueue must not acquire the RTNL lock.
 *
 */

struct device;

/**
 * enum ieee80211_max_queues - maximum number of queues
 *
 * @IEEE80211_MAX_QUEUES: Maximum number of regular device queues.
 */
enum ieee80211_max_queues {
	IEEE80211_MAX_QUEUES =		16,
};

#define IEEE80211_INVAL_HW_QUEUE	0xff

/**
 * enum ieee80211_ac_numbers - AC numbers as used in mac80211
 * @IEEE80211_AC_VO: voice
 * @IEEE80211_AC_VI: video
 * @IEEE80211_AC_BE: best effort
 * @IEEE80211_AC_BK: background
 */
enum ieee80211_ac_numbers {
	IEEE80211_AC_VO		= 0,
	IEEE80211_AC_VI		= 1,
	IEEE80211_AC_BE		= 2,
	IEEE80211_AC_BK		= 3,
};
#define IEEE80211_NUM_ACS	4

/**
 * struct ieee80211_tx_queue_params - transmit queue configuration
 *
 * The information provided in this structure is required for QoS
 * transmit queue configuration. Cf. IEEE 802.11 7.3.2.29.
 *
 * @aifs: arbitration interframe space [0..255]
 * @cw_min: minimum contention window [a value of the form
 *	2^n-1 in the range 1..32767]
 * @cw_max: maximum contention window [like @cw_min]
 * @txop: maximum burst time in units of 32 usecs, 0 meaning disabled
 * @uapsd: is U-APSD mode enabled for the queue
 */
struct ieee80211_tx_queue_params {
	u16 txop;
	u16 cw_min;
	u16 cw_max;
	u8 aifs;
	bool uapsd;
};

struct ieee80211_low_level_stats {
	unsigned int dot11ACKFailureCount;
	unsigned int dot11RTSFailureCount;
	unsigned int dot11FCSErrorCount;
	unsigned int dot11RTSSuccessCount;
};

/**
 * enum ieee80211_chanctx_change - change flag for channel context
 * @IEEE80211_CHANCTX_CHANGE_WIDTH: The channel width changed
 * @IEEE80211_CHANCTX_CHANGE_RX_CHAINS: The number of RX chains changed
 * @IEEE80211_CHANCTX_CHANGE_RADAR: radar detection flag changed
 */
enum ieee80211_chanctx_change {
	IEEE80211_CHANCTX_CHANGE_WIDTH		= BIT(0),
	IEEE80211_CHANCTX_CHANGE_RX_CHAINS	= BIT(1),
	IEEE80211_CHANCTX_CHANGE_RADAR		= BIT(2),
};

/**
 * struct ieee80211_chanctx_conf - channel context that vifs may be tuned to
 *
 * This is the driver-visible part. The ieee80211_chanctx
 * that contains it is visible in mac80211 only.
 *
 * @def: the channel definition
 * @rx_chains_static: The number of RX chains that must always be
 *	active on the channel to receive MIMO transmissions
 * @rx_chains_dynamic: The number of RX chains that must be enabled
 *	after RTS/CTS handshake to receive SMPS MIMO transmissions;
 *	this will always be >= @rx_chains_static.
 * @radar_enabled: whether radar detection is enabled on this channel.
 * @drv_priv: data area for driver use, will always be aligned to
 *	sizeof(void *), size is determined in hw information.
 */
struct ieee80211_chanctx_conf {
	struct cfg80211_chan_def def;

	u8 rx_chains_static, rx_chains_dynamic;

<<<<<<< HEAD
=======
	bool radar_enabled;

>>>>>>> 9e97d14b
	u8 drv_priv[0] __aligned(sizeof(void *));
};

/**
 * enum ieee80211_bss_change - BSS change notification flags
 *
 * These flags are used with the bss_info_changed() callback
 * to indicate which BSS parameter changed.
 *
 * @BSS_CHANGED_ASSOC: association status changed (associated/disassociated),
 *	also implies a change in the AID.
 * @BSS_CHANGED_ERP_CTS_PROT: CTS protection changed
 * @BSS_CHANGED_ERP_PREAMBLE: preamble changed
 * @BSS_CHANGED_ERP_SLOT: slot timing changed
 * @BSS_CHANGED_HT: 802.11n parameters changed
 * @BSS_CHANGED_BASIC_RATES: Basic rateset changed
 * @BSS_CHANGED_BEACON_INT: Beacon interval changed
 * @BSS_CHANGED_BSSID: BSSID changed, for whatever
 *	reason (IBSS and managed mode)
 * @BSS_CHANGED_BEACON: Beacon data changed, retrieve
 *	new beacon (beaconing modes)
 * @BSS_CHANGED_BEACON_ENABLED: Beaconing should be
 *	enabled/disabled (beaconing modes)
 * @BSS_CHANGED_CQM: Connection quality monitor config changed
 * @BSS_CHANGED_IBSS: IBSS join status changed
 * @BSS_CHANGED_ARP_FILTER: Hardware ARP filter address list or state changed.
 * @BSS_CHANGED_QOS: QoS for this association was enabled/disabled. Note
 *	that it is only ever disabled for station mode.
 * @BSS_CHANGED_IDLE: Idle changed for this BSS/interface.
 * @BSS_CHANGED_SSID: SSID changed for this BSS (AP mode)
 * @BSS_CHANGED_AP_PROBE_RESP: Probe Response changed for this BSS (AP mode)
 * @BSS_CHANGED_PS: PS changed for this BSS (STA mode)
 * @BSS_CHANGED_TXPOWER: TX power setting changed for this interface
 * @BSS_CHANGED_P2P_PS: P2P powersave settings (CTWindow, opportunistic PS)
 *	changed (currently only in P2P client mode, GO mode will be later)
 * @BSS_CHANGED_DTIM_PERIOD: the DTIM period value was changed (set when
 *	it becomes valid, managed mode only)
 * @BSS_CHANGED_BANDWIDTH: The bandwidth used by this interface changed,
 *	note that this is only called when it changes after the channel
 *	context had been assigned.
 */
enum ieee80211_bss_change {
	BSS_CHANGED_ASSOC		= 1<<0,
	BSS_CHANGED_ERP_CTS_PROT	= 1<<1,
	BSS_CHANGED_ERP_PREAMBLE	= 1<<2,
	BSS_CHANGED_ERP_SLOT		= 1<<3,
	BSS_CHANGED_HT			= 1<<4,
	BSS_CHANGED_BASIC_RATES		= 1<<5,
	BSS_CHANGED_BEACON_INT		= 1<<6,
	BSS_CHANGED_BSSID		= 1<<7,
	BSS_CHANGED_BEACON		= 1<<8,
	BSS_CHANGED_BEACON_ENABLED	= 1<<9,
	BSS_CHANGED_CQM			= 1<<10,
	BSS_CHANGED_IBSS		= 1<<11,
	BSS_CHANGED_ARP_FILTER		= 1<<12,
	BSS_CHANGED_QOS			= 1<<13,
	BSS_CHANGED_IDLE		= 1<<14,
	BSS_CHANGED_SSID		= 1<<15,
	BSS_CHANGED_AP_PROBE_RESP	= 1<<16,
	BSS_CHANGED_PS			= 1<<17,
	BSS_CHANGED_TXPOWER		= 1<<18,
	BSS_CHANGED_P2P_PS		= 1<<19,
	BSS_CHANGED_DTIM_PERIOD		= 1<<20,
	BSS_CHANGED_BANDWIDTH		= 1<<21,

	/* when adding here, make sure to change ieee80211_reconfig */
};

/*
 * The maximum number of IPv4 addresses listed for ARP filtering. If the number
 * of addresses for an interface increase beyond this value, hardware ARP
 * filtering will be disabled.
 */
#define IEEE80211_BSS_ARP_ADDR_LIST_LEN 4

/**
 * enum ieee80211_rssi_event - RSSI threshold event
 * An indicator for when RSSI goes below/above a certain threshold.
 * @RSSI_EVENT_HIGH: AP's rssi crossed the high threshold set by the driver.
 * @RSSI_EVENT_LOW: AP's rssi crossed the low threshold set by the driver.
 */
enum ieee80211_rssi_event {
	RSSI_EVENT_HIGH,
	RSSI_EVENT_LOW,
};

/**
 * struct ieee80211_bss_conf - holds the BSS's changing parameters
 *
 * This structure keeps information about a BSS (and an association
 * to that BSS) that can change during the lifetime of the BSS.
 *
 * @assoc: association status
 * @ibss_joined: indicates whether this station is part of an IBSS
 *	or not
 * @ibss_creator: indicates if a new IBSS network is being created
 * @aid: association ID number, valid only when @assoc is true
 * @use_cts_prot: use CTS protection
 * @use_short_preamble: use 802.11b short preamble;
 *	if the hardware cannot handle this it must set the
 *	IEEE80211_HW_2GHZ_SHORT_PREAMBLE_INCAPABLE hardware flag
 * @use_short_slot: use short slot time (only relevant for ERP);
 *	if the hardware cannot handle this it must set the
 *	IEEE80211_HW_2GHZ_SHORT_SLOT_INCAPABLE hardware flag
 * @dtim_period: num of beacons before the next DTIM, for beaconing,
 *	valid in station mode only if after the driver was notified
 *	with the %BSS_CHANGED_DTIM_PERIOD flag, will be non-zero then.
 * @sync_tsf: last beacon's/probe response's TSF timestamp (could be old
 *	as it may have been received during scanning long ago). If the
 *	HW flag %IEEE80211_HW_TIMING_BEACON_ONLY is set, then this can
 *	only come from a beacon, but might not become valid until after
 *	association when a beacon is received (which is notified with the
 *	%BSS_CHANGED_DTIM flag.)
 * @sync_device_ts: the device timestamp corresponding to the sync_tsf,
 *	the driver/device can use this to calculate synchronisation
 *	(see @sync_tsf)
 * @sync_dtim_count: Only valid when %IEEE80211_HW_TIMING_BEACON_ONLY
 *	is requested, see @sync_tsf/@sync_device_ts.
 * @beacon_int: beacon interval
 * @assoc_capability: capabilities taken from assoc resp
 * @basic_rates: bitmap of basic rates, each bit stands for an
 *	index into the rate table configured by the driver in
 *	the current band.
 * @mcast_rate: per-band multicast rate index + 1 (0: disabled)
 * @bssid: The BSSID for this BSS
 * @enable_beacon: whether beaconing should be enabled or not
 * @chandef: Channel definition for this BSS -- the hardware might be
 *	configured a higher bandwidth than this BSS uses, for example.
 * @ht_operation_mode: HT operation mode like in &struct ieee80211_ht_operation.
 *	This field is only valid when the channel type is one of the HT types.
 * @cqm_rssi_thold: Connection quality monitor RSSI threshold, a zero value
 *	implies disabled
 * @cqm_rssi_hyst: Connection quality monitor RSSI hysteresis
 * @arp_addr_list: List of IPv4 addresses for hardware ARP filtering. The
 *	may filter ARP queries targeted for other addresses than listed here.
 *	The driver must allow ARP queries targeted for all address listed here
 *	to pass through. An empty list implies no ARP queries need to pass.
 * @arp_addr_cnt: Number of addresses currently on the list. Note that this
 *	may be larger than %IEEE80211_BSS_ARP_ADDR_LIST_LEN (the arp_addr_list
 *	array size), it's up to the driver what to do in that case.
 * @qos: This is a QoS-enabled BSS.
 * @idle: This interface is idle. There's also a global idle flag in the
 *	hardware config which may be more appropriate depending on what
 *	your driver/device needs to do.
 * @ps: power-save mode (STA only). This flag is NOT affected by
 *	offchannel/dynamic_ps operations.
 * @ssid: The SSID of the current vif. Only valid in AP-mode.
 * @ssid_len: Length of SSID given in @ssid.
 * @hidden_ssid: The SSID of the current vif is hidden. Only valid in AP-mode.
 * @txpower: TX power in dBm
 * @p2p_ctwindow: P2P CTWindow, only for P2P client interfaces
 * @p2p_oppps: P2P opportunistic PS is enabled
 */
struct ieee80211_bss_conf {
	const u8 *bssid;
	/* association related data */
	bool assoc, ibss_joined;
	bool ibss_creator;
	u16 aid;
	/* erp related data */
	bool use_cts_prot;
	bool use_short_preamble;
	bool use_short_slot;
	bool enable_beacon;
	u8 dtim_period;
	u16 beacon_int;
	u16 assoc_capability;
	u64 sync_tsf;
	u32 sync_device_ts;
	u8 sync_dtim_count;
	u32 basic_rates;
	int mcast_rate[IEEE80211_NUM_BANDS];
	u16 ht_operation_mode;
	s32 cqm_rssi_thold;
	u32 cqm_rssi_hyst;
	struct cfg80211_chan_def chandef;
	__be32 arp_addr_list[IEEE80211_BSS_ARP_ADDR_LIST_LEN];
	int arp_addr_cnt;
	bool qos;
	bool idle;
	bool ps;
	u8 ssid[IEEE80211_MAX_SSID_LEN];
	size_t ssid_len;
	bool hidden_ssid;
	int txpower;
	u8 p2p_ctwindow;
	bool p2p_oppps;
};

/**
 * enum mac80211_tx_control_flags - flags to describe transmission information/status
 *
 * These flags are used with the @flags member of &ieee80211_tx_info.
 *
 * @IEEE80211_TX_CTL_REQ_TX_STATUS: require TX status callback for this frame.
 * @IEEE80211_TX_CTL_ASSIGN_SEQ: The driver has to assign a sequence
 *	number to this frame, taking care of not overwriting the fragment
 *	number and increasing the sequence number only when the
 *	IEEE80211_TX_CTL_FIRST_FRAGMENT flag is set. mac80211 will properly
 *	assign sequence numbers to QoS-data frames but cannot do so correctly
 *	for non-QoS-data and management frames because beacons need them from
 *	that counter as well and mac80211 cannot guarantee proper sequencing.
 *	If this flag is set, the driver should instruct the hardware to
 *	assign a sequence number to the frame or assign one itself. Cf. IEEE
 *	802.11-2007 7.1.3.4.1 paragraph 3. This flag will always be set for
 *	beacons and always be clear for frames without a sequence number field.
 * @IEEE80211_TX_CTL_NO_ACK: tell the low level not to wait for an ack
 * @IEEE80211_TX_CTL_CLEAR_PS_FILT: clear powersave filter for destination
 *	station
 * @IEEE80211_TX_CTL_FIRST_FRAGMENT: this is a first fragment of the frame
 * @IEEE80211_TX_CTL_SEND_AFTER_DTIM: send this frame after DTIM beacon
 * @IEEE80211_TX_CTL_AMPDU: this frame should be sent as part of an A-MPDU
 * @IEEE80211_TX_CTL_INJECTED: Frame was injected, internal to mac80211.
 * @IEEE80211_TX_STAT_TX_FILTERED: The frame was not transmitted
 *	because the destination STA was in powersave mode. Note that to
 *	avoid race conditions, the filter must be set by the hardware or
 *	firmware upon receiving a frame that indicates that the station
 *	went to sleep (must be done on device to filter frames already on
 *	the queue) and may only be unset after mac80211 gives the OK for
 *	that by setting the IEEE80211_TX_CTL_CLEAR_PS_FILT (see above),
 *	since only then is it guaranteed that no more frames are in the
 *	hardware queue.
 * @IEEE80211_TX_STAT_ACK: Frame was acknowledged
 * @IEEE80211_TX_STAT_AMPDU: The frame was aggregated, so status
 * 	is for the whole aggregation.
 * @IEEE80211_TX_STAT_AMPDU_NO_BACK: no block ack was returned,
 * 	so consider using block ack request (BAR).
 * @IEEE80211_TX_CTL_RATE_CTRL_PROBE: internal to mac80211, can be
 *	set by rate control algorithms to indicate probe rate, will
 *	be cleared for fragmented frames (except on the last fragment)
 * @IEEE80211_TX_INTFL_OFFCHAN_TX_OK: Internal to mac80211. Used to indicate
 *	that a frame can be transmitted while the queues are stopped for
 *	off-channel operation.
 * @IEEE80211_TX_INTFL_NEED_TXPROCESSING: completely internal to mac80211,
 *	used to indicate that a pending frame requires TX processing before
 *	it can be sent out.
 * @IEEE80211_TX_INTFL_RETRIED: completely internal to mac80211,
 *	used to indicate that a frame was already retried due to PS
 * @IEEE80211_TX_INTFL_DONT_ENCRYPT: completely internal to mac80211,
 *	used to indicate frame should not be encrypted
 * @IEEE80211_TX_CTL_NO_PS_BUFFER: This frame is a response to a poll
 *	frame (PS-Poll or uAPSD) or a non-bufferable MMPDU and must
 *	be sent although the station is in powersave mode.
 * @IEEE80211_TX_CTL_MORE_FRAMES: More frames will be passed to the
 *	transmit function after the current frame, this can be used
 *	by drivers to kick the DMA queue only if unset or when the
 *	queue gets full.
 * @IEEE80211_TX_INTFL_RETRANSMISSION: This frame is being retransmitted
 *	after TX status because the destination was asleep, it must not
 *	be modified again (no seqno assignment, crypto, etc.)
 * @IEEE80211_TX_INTFL_MLME_CONN_TX: This frame was transmitted by the MLME
 *	code for connection establishment, this indicates that its status
 *	should kick the MLME state machine.
 * @IEEE80211_TX_INTFL_NL80211_FRAME_TX: Frame was requested through nl80211
 *	MLME command (internal to mac80211 to figure out whether to send TX
 *	status to user space)
 * @IEEE80211_TX_CTL_LDPC: tells the driver to use LDPC for this frame
 * @IEEE80211_TX_CTL_STBC: Enables Space-Time Block Coding (STBC) for this
 *	frame and selects the maximum number of streams that it can use.
 * @IEEE80211_TX_CTL_TX_OFFCHAN: Marks this packet to be transmitted on
 *	the off-channel channel when a remain-on-channel offload is done
 *	in hardware -- normal packets still flow and are expected to be
 *	handled properly by the device.
 * @IEEE80211_TX_INTFL_TKIP_MIC_FAILURE: Marks this packet to be used for TKIP
 *	testing. It will be sent out with incorrect Michael MIC key to allow
 *	TKIP countermeasures to be tested.
 * @IEEE80211_TX_CTL_NO_CCK_RATE: This frame will be sent at non CCK rate.
 *	This flag is actually used for management frame especially for P2P
 *	frames not being sent at CCK rate in 2GHz band.
 * @IEEE80211_TX_STATUS_EOSP: This packet marks the end of service period,
 *	when its status is reported the service period ends. For frames in
 *	an SP that mac80211 transmits, it is already set; for driver frames
 *	the driver may set this flag. It is also used to do the same for
 *	PS-Poll responses.
 * @IEEE80211_TX_CTL_USE_MINRATE: This frame will be sent at lowest rate.
 *	This flag is used to send nullfunc frame at minimum rate when
 *	the nullfunc is used for connection monitoring purpose.
 * @IEEE80211_TX_CTL_DONTFRAG: Don't fragment this packet even if it
 *	would be fragmented by size (this is optional, only used for
 *	monitor injection).
 *
 * Note: If you have to add new flags to the enumeration, then don't
 *	 forget to update %IEEE80211_TX_TEMPORARY_FLAGS when necessary.
 */
enum mac80211_tx_control_flags {
	IEEE80211_TX_CTL_REQ_TX_STATUS		= BIT(0),
	IEEE80211_TX_CTL_ASSIGN_SEQ		= BIT(1),
	IEEE80211_TX_CTL_NO_ACK			= BIT(2),
	IEEE80211_TX_CTL_CLEAR_PS_FILT		= BIT(3),
	IEEE80211_TX_CTL_FIRST_FRAGMENT		= BIT(4),
	IEEE80211_TX_CTL_SEND_AFTER_DTIM	= BIT(5),
	IEEE80211_TX_CTL_AMPDU			= BIT(6),
	IEEE80211_TX_CTL_INJECTED		= BIT(7),
	IEEE80211_TX_STAT_TX_FILTERED		= BIT(8),
	IEEE80211_TX_STAT_ACK			= BIT(9),
	IEEE80211_TX_STAT_AMPDU			= BIT(10),
	IEEE80211_TX_STAT_AMPDU_NO_BACK		= BIT(11),
	IEEE80211_TX_CTL_RATE_CTRL_PROBE	= BIT(12),
	IEEE80211_TX_INTFL_OFFCHAN_TX_OK	= BIT(13),
	IEEE80211_TX_INTFL_NEED_TXPROCESSING	= BIT(14),
	IEEE80211_TX_INTFL_RETRIED		= BIT(15),
	IEEE80211_TX_INTFL_DONT_ENCRYPT		= BIT(16),
	IEEE80211_TX_CTL_NO_PS_BUFFER		= BIT(17),
	IEEE80211_TX_CTL_MORE_FRAMES		= BIT(18),
	IEEE80211_TX_INTFL_RETRANSMISSION	= BIT(19),
	IEEE80211_TX_INTFL_MLME_CONN_TX		= BIT(20),
	IEEE80211_TX_INTFL_NL80211_FRAME_TX	= BIT(21),
	IEEE80211_TX_CTL_LDPC			= BIT(22),
	IEEE80211_TX_CTL_STBC			= BIT(23) | BIT(24),
	IEEE80211_TX_CTL_TX_OFFCHAN		= BIT(25),
	IEEE80211_TX_INTFL_TKIP_MIC_FAILURE	= BIT(26),
	IEEE80211_TX_CTL_NO_CCK_RATE		= BIT(27),
	IEEE80211_TX_STATUS_EOSP		= BIT(28),
	IEEE80211_TX_CTL_USE_MINRATE		= BIT(29),
	IEEE80211_TX_CTL_DONTFRAG		= BIT(30),
};

#define IEEE80211_TX_CTL_STBC_SHIFT		23

/*
 * This definition is used as a mask to clear all temporary flags, which are
 * set by the tx handlers for each transmission attempt by the mac80211 stack.
 */
#define IEEE80211_TX_TEMPORARY_FLAGS (IEEE80211_TX_CTL_NO_ACK |		      \
	IEEE80211_TX_CTL_CLEAR_PS_FILT | IEEE80211_TX_CTL_FIRST_FRAGMENT |    \
	IEEE80211_TX_CTL_SEND_AFTER_DTIM | IEEE80211_TX_CTL_AMPDU |	      \
	IEEE80211_TX_STAT_TX_FILTERED |	IEEE80211_TX_STAT_ACK |		      \
	IEEE80211_TX_STAT_AMPDU | IEEE80211_TX_STAT_AMPDU_NO_BACK |	      \
	IEEE80211_TX_CTL_RATE_CTRL_PROBE | IEEE80211_TX_CTL_NO_PS_BUFFER |    \
	IEEE80211_TX_CTL_MORE_FRAMES | IEEE80211_TX_CTL_LDPC |		      \
	IEEE80211_TX_CTL_STBC | IEEE80211_TX_STATUS_EOSP)

/**
 * enum mac80211_rate_control_flags - per-rate flags set by the
 *	Rate Control algorithm.
 *
 * These flags are set by the Rate control algorithm for each rate during tx,
 * in the @flags member of struct ieee80211_tx_rate.
 *
 * @IEEE80211_TX_RC_USE_RTS_CTS: Use RTS/CTS exchange for this rate.
 * @IEEE80211_TX_RC_USE_CTS_PROTECT: CTS-to-self protection is required.
 *	This is set if the current BSS requires ERP protection.
 * @IEEE80211_TX_RC_USE_SHORT_PREAMBLE: Use short preamble.
 * @IEEE80211_TX_RC_MCS: HT rate.
 * @IEEE80211_TX_RC_VHT_MCS: VHT MCS rate, in this case the idx field is split
 *	into a higher 4 bits (Nss) and lower 4 bits (MCS number)
 * @IEEE80211_TX_RC_GREEN_FIELD: Indicates whether this rate should be used in
 *	Greenfield mode.
 * @IEEE80211_TX_RC_40_MHZ_WIDTH: Indicates if the Channel Width should be 40 MHz.
 * @IEEE80211_TX_RC_80_MHZ_WIDTH: Indicates 80 MHz transmission
 * @IEEE80211_TX_RC_160_MHZ_WIDTH: Indicates 160 MHz transmission
 *	(80+80 isn't supported yet)
 * @IEEE80211_TX_RC_DUP_DATA: The frame should be transmitted on both of the
 *	adjacent 20 MHz channels, if the current channel type is
 *	NL80211_CHAN_HT40MINUS or NL80211_CHAN_HT40PLUS.
 * @IEEE80211_TX_RC_SHORT_GI: Short Guard interval should be used for this rate.
 */
enum mac80211_rate_control_flags {
	IEEE80211_TX_RC_USE_RTS_CTS		= BIT(0),
	IEEE80211_TX_RC_USE_CTS_PROTECT		= BIT(1),
	IEEE80211_TX_RC_USE_SHORT_PREAMBLE	= BIT(2),

	/* rate index is an HT/VHT MCS instead of an index */
	IEEE80211_TX_RC_MCS			= BIT(3),
	IEEE80211_TX_RC_GREEN_FIELD		= BIT(4),
	IEEE80211_TX_RC_40_MHZ_WIDTH		= BIT(5),
	IEEE80211_TX_RC_DUP_DATA		= BIT(6),
	IEEE80211_TX_RC_SHORT_GI		= BIT(7),
	IEEE80211_TX_RC_VHT_MCS			= BIT(8),
	IEEE80211_TX_RC_80_MHZ_WIDTH		= BIT(9),
	IEEE80211_TX_RC_160_MHZ_WIDTH		= BIT(10),
};


/* there are 40 bytes if you don't need the rateset to be kept */
#define IEEE80211_TX_INFO_DRIVER_DATA_SIZE 40

/* if you do need the rateset, then you have less space */
#define IEEE80211_TX_INFO_RATE_DRIVER_DATA_SIZE 24

/* maximum number of rate stages */
#define IEEE80211_TX_MAX_RATES	4

/**
 * struct ieee80211_tx_rate - rate selection/status
 *
 * @idx: rate index to attempt to send with
 * @flags: rate control flags (&enum mac80211_rate_control_flags)
 * @count: number of tries in this rate before going to the next rate
 *
 * A value of -1 for @idx indicates an invalid rate and, if used
 * in an array of retry rates, that no more rates should be tried.
 *
 * When used for transmit status reporting, the driver should
 * always report the rate along with the flags it used.
 *
 * &struct ieee80211_tx_info contains an array of these structs
 * in the control information, and it will be filled by the rate
 * control algorithm according to what should be sent. For example,
 * if this array contains, in the format { <idx>, <count> } the
 * information
 *    { 3, 2 }, { 2, 2 }, { 1, 4 }, { -1, 0 }, { -1, 0 }
 * then this means that the frame should be transmitted
 * up to twice at rate 3, up to twice at rate 2, and up to four
 * times at rate 1 if it doesn't get acknowledged. Say it gets
 * acknowledged by the peer after the fifth attempt, the status
 * information should then contain
 *   { 3, 2 }, { 2, 2 }, { 1, 1 }, { -1, 0 } ...
 * since it was transmitted twice at rate 3, twice at rate 2
 * and once at rate 1 after which we received an acknowledgement.
 */
struct ieee80211_tx_rate {
	s8 idx;
	u16 count:5,
	    flags:11;
} __packed;

#define IEEE80211_MAX_TX_RETRY		31

static inline void ieee80211_rate_set_vht(struct ieee80211_tx_rate *rate,
					  u8 mcs, u8 nss)
{
	WARN_ON(mcs & ~0xF);
	WARN_ON(nss & ~0x7);
	rate->idx = (nss << 4) | mcs;
}

static inline u8
ieee80211_rate_get_vht_mcs(const struct ieee80211_tx_rate *rate)
{
	return rate->idx & 0xF;
}

static inline u8
ieee80211_rate_get_vht_nss(const struct ieee80211_tx_rate *rate)
{
	return rate->idx >> 4;
}

/**
 * struct ieee80211_tx_info - skb transmit information
 *
 * This structure is placed in skb->cb for three uses:
 *  (1) mac80211 TX control - mac80211 tells the driver what to do
 *  (2) driver internal use (if applicable)
 *  (3) TX status information - driver tells mac80211 what happened
 *
 * @flags: transmit info flags, defined above
 * @band: the band to transmit on (use for checking for races)
 * @hw_queue: HW queue to put the frame on, skb_get_queue_mapping() gives the AC
 * @ack_frame_id: internal frame ID for TX status, used internally
 * @control: union for control data
 * @status: union for status data
 * @driver_data: array of driver_data pointers
 * @ampdu_ack_len: number of acked aggregated frames.
 * 	relevant only if IEEE80211_TX_STAT_AMPDU was set.
 * @ampdu_len: number of aggregated frames.
 * 	relevant only if IEEE80211_TX_STAT_AMPDU was set.
 * @ack_signal: signal strength of the ACK frame
 */
struct ieee80211_tx_info {
	/* common information */
	u32 flags;
	u8 band;

	u8 hw_queue;

	u16 ack_frame_id;

	union {
		struct {
			union {
				/* rate control */
				struct {
					struct ieee80211_tx_rate rates[
						IEEE80211_TX_MAX_RATES];
					s8 rts_cts_rate_idx;
					/* 3 bytes free */
				};
				/* only needed before rate control */
				unsigned long jiffies;
			};
			/* NB: vif can be NULL for injected frames */
			struct ieee80211_vif *vif;
			struct ieee80211_key_conf *hw_key;
			/* 8 bytes free */
		} control;
		struct {
			struct ieee80211_tx_rate rates[IEEE80211_TX_MAX_RATES];
			int ack_signal;
			u8 ampdu_ack_len;
			u8 ampdu_len;
			u8 antenna;
			/* 21 bytes free */
		} status;
		struct {
			struct ieee80211_tx_rate driver_rates[
				IEEE80211_TX_MAX_RATES];
			void *rate_driver_data[
				IEEE80211_TX_INFO_RATE_DRIVER_DATA_SIZE / sizeof(void *)];
		};
		void *driver_data[
			IEEE80211_TX_INFO_DRIVER_DATA_SIZE / sizeof(void *)];
	};
};

/**
 * struct ieee80211_sched_scan_ies - scheduled scan IEs
 *
 * This structure is used to pass the appropriate IEs to be used in scheduled
 * scans for all bands.  It contains both the IEs passed from the userspace
 * and the ones generated by mac80211.
 *
 * @ie: array with the IEs for each supported band
 * @len: array with the total length of the IEs for each band
 */
struct ieee80211_sched_scan_ies {
	u8 *ie[IEEE80211_NUM_BANDS];
	size_t len[IEEE80211_NUM_BANDS];
};

static inline struct ieee80211_tx_info *IEEE80211_SKB_CB(struct sk_buff *skb)
{
	return (struct ieee80211_tx_info *)skb->cb;
}

static inline struct ieee80211_rx_status *IEEE80211_SKB_RXCB(struct sk_buff *skb)
{
	return (struct ieee80211_rx_status *)skb->cb;
}

/**
 * ieee80211_tx_info_clear_status - clear TX status
 *
 * @info: The &struct ieee80211_tx_info to be cleared.
 *
 * When the driver passes an skb back to mac80211, it must report
 * a number of things in TX status. This function clears everything
 * in the TX status but the rate control information (it does clear
 * the count since you need to fill that in anyway).
 *
 * NOTE: You can only use this function if you do NOT use
 *	 info->driver_data! Use info->rate_driver_data
 *	 instead if you need only the less space that allows.
 */
static inline void
ieee80211_tx_info_clear_status(struct ieee80211_tx_info *info)
{
	int i;

	BUILD_BUG_ON(offsetof(struct ieee80211_tx_info, status.rates) !=
		     offsetof(struct ieee80211_tx_info, control.rates));
	BUILD_BUG_ON(offsetof(struct ieee80211_tx_info, status.rates) !=
		     offsetof(struct ieee80211_tx_info, driver_rates));
	BUILD_BUG_ON(offsetof(struct ieee80211_tx_info, status.rates) != 8);
	/* clear the rate counts */
	for (i = 0; i < IEEE80211_TX_MAX_RATES; i++)
		info->status.rates[i].count = 0;

	BUILD_BUG_ON(
	    offsetof(struct ieee80211_tx_info, status.ack_signal) != 20);
	memset(&info->status.ampdu_ack_len, 0,
	       sizeof(struct ieee80211_tx_info) -
	       offsetof(struct ieee80211_tx_info, status.ampdu_ack_len));
}


/**
 * enum mac80211_rx_flags - receive flags
 *
 * These flags are used with the @flag member of &struct ieee80211_rx_status.
 * @RX_FLAG_MMIC_ERROR: Michael MIC error was reported on this frame.
 *	Use together with %RX_FLAG_MMIC_STRIPPED.
 * @RX_FLAG_DECRYPTED: This frame was decrypted in hardware.
 * @RX_FLAG_MMIC_STRIPPED: the Michael MIC is stripped off this frame,
 *	verification has been done by the hardware.
 * @RX_FLAG_IV_STRIPPED: The IV/ICV are stripped from this frame.
 *	If this flag is set, the stack cannot do any replay detection
 *	hence the driver or hardware will have to do that.
 * @RX_FLAG_FAILED_FCS_CRC: Set this flag if the FCS check failed on
 *	the frame.
 * @RX_FLAG_FAILED_PLCP_CRC: Set this flag if the PCLP check failed on
 *	the frame.
 * @RX_FLAG_MACTIME_START: The timestamp passed in the RX status (@mactime
 *	field) is valid and contains the time the first symbol of the MPDU
 *	was received. This is useful in monitor mode and for proper IBSS
 *	merging.
 * @RX_FLAG_MACTIME_END: The timestamp passed in the RX status (@mactime
 *	field) is valid and contains the time the last symbol of the MPDU
 *	(including FCS) was received.
 * @RX_FLAG_SHORTPRE: Short preamble was used for this frame
 * @RX_FLAG_HT: HT MCS was used and rate_idx is MCS index
 * @RX_FLAG_VHT: VHT MCS was used and rate_index is MCS index
 * @RX_FLAG_40MHZ: HT40 (40 MHz) was used
 * @RX_FLAG_80MHZ: 80 MHz was used
 * @RX_FLAG_80P80MHZ: 80+80 MHz was used
 * @RX_FLAG_160MHZ: 160 MHz was used
 * @RX_FLAG_SHORT_GI: Short guard interval was used
 * @RX_FLAG_NO_SIGNAL_VAL: The signal strength value is not present.
 *	Valid only for data frames (mainly A-MPDU)
 * @RX_FLAG_HT_GF: This frame was received in a HT-greenfield transmission, if
 *	the driver fills this value it should add %IEEE80211_RADIOTAP_MCS_HAVE_FMT
 *	to hw.radiotap_mcs_details to advertise that fact
 * @RX_FLAG_AMPDU_DETAILS: A-MPDU details are known, in particular the reference
 *	number (@ampdu_reference) must be populated and be a distinct number for
 *	each A-MPDU
 * @RX_FLAG_AMPDU_REPORT_ZEROLEN: driver reports 0-length subframes
 * @RX_FLAG_AMPDU_IS_ZEROLEN: This is a zero-length subframe, for
 *	monitoring purposes only
 * @RX_FLAG_AMPDU_LAST_KNOWN: last subframe is known, should be set on all
 *	subframes of a single A-MPDU
 * @RX_FLAG_AMPDU_IS_LAST: this subframe is the last subframe of the A-MPDU
 * @RX_FLAG_AMPDU_DELIM_CRC_ERROR: A delimiter CRC error has been detected
 *	on this subframe
 * @RX_FLAG_AMPDU_DELIM_CRC_KNOWN: The delimiter CRC field is known (the CRC
 *	is stored in the @ampdu_delimiter_crc field)
 */
enum mac80211_rx_flags {
	RX_FLAG_MMIC_ERROR		= BIT(0),
	RX_FLAG_DECRYPTED		= BIT(1),
	RX_FLAG_MMIC_STRIPPED		= BIT(3),
	RX_FLAG_IV_STRIPPED		= BIT(4),
	RX_FLAG_FAILED_FCS_CRC		= BIT(5),
	RX_FLAG_FAILED_PLCP_CRC 	= BIT(6),
	RX_FLAG_MACTIME_START		= BIT(7),
	RX_FLAG_SHORTPRE		= BIT(8),
	RX_FLAG_HT			= BIT(9),
	RX_FLAG_40MHZ			= BIT(10),
	RX_FLAG_SHORT_GI		= BIT(11),
	RX_FLAG_NO_SIGNAL_VAL		= BIT(12),
	RX_FLAG_HT_GF			= BIT(13),
	RX_FLAG_AMPDU_DETAILS		= BIT(14),
	RX_FLAG_AMPDU_REPORT_ZEROLEN	= BIT(15),
	RX_FLAG_AMPDU_IS_ZEROLEN	= BIT(16),
	RX_FLAG_AMPDU_LAST_KNOWN	= BIT(17),
	RX_FLAG_AMPDU_IS_LAST		= BIT(18),
	RX_FLAG_AMPDU_DELIM_CRC_ERROR	= BIT(19),
	RX_FLAG_AMPDU_DELIM_CRC_KNOWN	= BIT(20),
	RX_FLAG_MACTIME_END		= BIT(21),
	RX_FLAG_VHT			= BIT(22),
	RX_FLAG_80MHZ			= BIT(23),
	RX_FLAG_80P80MHZ		= BIT(24),
	RX_FLAG_160MHZ			= BIT(25),
};

/**
 * struct ieee80211_rx_status - receive status
 *
 * The low-level driver should provide this information (the subset
 * supported by hardware) to the 802.11 code with each received
 * frame, in the skb's control buffer (cb).
 *
 * @mactime: value in microseconds of the 64-bit Time Synchronization Function
 * 	(TSF) timer when the first data symbol (MPDU) arrived at the hardware.
 * @device_timestamp: arbitrary timestamp for the device, mac80211 doesn't use
 *	it but can store it and pass it back to the driver for synchronisation
 * @band: the active band when this frame was received
 * @freq: frequency the radio was tuned to when receiving this frame, in MHz
 * @signal: signal strength when receiving this frame, either in dBm, in dB or
 *	unspecified depending on the hardware capabilities flags
 *	@IEEE80211_HW_SIGNAL_*
 * @antenna: antenna used
 * @rate_idx: index of data rate into band's supported rates or MCS index if
 *	HT or VHT is used (%RX_FLAG_HT/%RX_FLAG_VHT)
 * @vht_nss: number of streams (VHT only)
 * @flag: %RX_FLAG_*
 * @rx_flags: internal RX flags for mac80211
 * @ampdu_reference: A-MPDU reference number, must be a different value for
 *	each A-MPDU but the same for each subframe within one A-MPDU
 * @ampdu_delimiter_crc: A-MPDU delimiter CRC
 * @vendor_radiotap_bitmap: radiotap vendor namespace presence bitmap
 * @vendor_radiotap_len: radiotap vendor namespace length
 * @vendor_radiotap_align: radiotap vendor namespace alignment. Note
 *	that the actual data must be at the start of the SKB data
 *	already.
 * @vendor_radiotap_oui: radiotap vendor namespace OUI
 * @vendor_radiotap_subns: radiotap vendor sub namespace
 */
struct ieee80211_rx_status {
	u64 mactime;
	u32 device_timestamp;
	u32 ampdu_reference;
	u32 flag;
	u32 vendor_radiotap_bitmap;
	u16 vendor_radiotap_len;
	u16 freq;
	u8 rate_idx;
	u8 vht_nss;
	u8 rx_flags;
	u8 band;
	u8 antenna;
	s8 signal;
	u8 ampdu_delimiter_crc;
	u8 vendor_radiotap_align;
	u8 vendor_radiotap_oui[3];
	u8 vendor_radiotap_subns;
};

/**
 * enum ieee80211_conf_flags - configuration flags
 *
 * Flags to define PHY configuration options
 *
 * @IEEE80211_CONF_MONITOR: there's a monitor interface present -- use this
 *	to determine for example whether to calculate timestamps for packets
 *	or not, do not use instead of filter flags!
 * @IEEE80211_CONF_PS: Enable 802.11 power save mode (managed mode only).
 *	This is the power save mode defined by IEEE 802.11-2007 section 11.2,
 *	meaning that the hardware still wakes up for beacons, is able to
 *	transmit frames and receive the possible acknowledgment frames.
 *	Not to be confused with hardware specific wakeup/sleep states,
 *	driver is responsible for that. See the section "Powersave support"
 *	for more.
 * @IEEE80211_CONF_IDLE: The device is running, but idle; if the flag is set
 *	the driver should be prepared to handle configuration requests but
 *	may turn the device off as much as possible. Typically, this flag will
 *	be set when an interface is set UP but not associated or scanning, but
 *	it can also be unset in that case when monitor interfaces are active.
 * @IEEE80211_CONF_OFFCHANNEL: The device is currently not on its main
 *	operating channel.
 */
enum ieee80211_conf_flags {
	IEEE80211_CONF_MONITOR		= (1<<0),
	IEEE80211_CONF_PS		= (1<<1),
	IEEE80211_CONF_IDLE		= (1<<2),
	IEEE80211_CONF_OFFCHANNEL	= (1<<3),
};


/**
 * enum ieee80211_conf_changed - denotes which configuration changed
 *
 * @IEEE80211_CONF_CHANGE_LISTEN_INTERVAL: the listen interval changed
 * @IEEE80211_CONF_CHANGE_MONITOR: the monitor flag changed
 * @IEEE80211_CONF_CHANGE_PS: the PS flag or dynamic PS timeout changed
 * @IEEE80211_CONF_CHANGE_POWER: the TX power changed
 * @IEEE80211_CONF_CHANGE_CHANNEL: the channel/channel_type changed
 * @IEEE80211_CONF_CHANGE_RETRY_LIMITS: retry limits changed
 * @IEEE80211_CONF_CHANGE_IDLE: Idle flag changed
 * @IEEE80211_CONF_CHANGE_SMPS: Spatial multiplexing powersave mode changed
 *	Note that this is only valid if channel contexts are not used,
 *	otherwise each channel context has the number of chains listed.
 */
enum ieee80211_conf_changed {
	IEEE80211_CONF_CHANGE_SMPS		= BIT(1),
	IEEE80211_CONF_CHANGE_LISTEN_INTERVAL	= BIT(2),
	IEEE80211_CONF_CHANGE_MONITOR		= BIT(3),
	IEEE80211_CONF_CHANGE_PS		= BIT(4),
	IEEE80211_CONF_CHANGE_POWER		= BIT(5),
	IEEE80211_CONF_CHANGE_CHANNEL		= BIT(6),
	IEEE80211_CONF_CHANGE_RETRY_LIMITS	= BIT(7),
	IEEE80211_CONF_CHANGE_IDLE		= BIT(8),
};

/**
 * enum ieee80211_smps_mode - spatial multiplexing power save mode
 *
 * @IEEE80211_SMPS_AUTOMATIC: automatic
 * @IEEE80211_SMPS_OFF: off
 * @IEEE80211_SMPS_STATIC: static
 * @IEEE80211_SMPS_DYNAMIC: dynamic
 * @IEEE80211_SMPS_NUM_MODES: internal, don't use
 */
enum ieee80211_smps_mode {
	IEEE80211_SMPS_AUTOMATIC,
	IEEE80211_SMPS_OFF,
	IEEE80211_SMPS_STATIC,
	IEEE80211_SMPS_DYNAMIC,

	/* keep last */
	IEEE80211_SMPS_NUM_MODES,
};

/**
 * struct ieee80211_conf - configuration of the device
 *
 * This struct indicates how the driver shall configure the hardware.
 *
 * @flags: configuration flags defined above
 *
 * @listen_interval: listen interval in units of beacon interval
 * @max_sleep_period: the maximum number of beacon intervals to sleep for
 *	before checking the beacon for a TIM bit (managed mode only); this
 *	value will be only achievable between DTIM frames, the hardware
 *	needs to check for the multicast traffic bit in DTIM beacons.
 *	This variable is valid only when the CONF_PS flag is set.
 * @ps_dtim_period: The DTIM period of the AP we're connected to, for use
 *	in power saving. Power saving will not be enabled until a beacon
 *	has been received and the DTIM period is known.
 * @dynamic_ps_timeout: The dynamic powersave timeout (in ms), see the
 *	powersave documentation below. This variable is valid only when
 *	the CONF_PS flag is set.
 *
 * @power_level: requested transmit power (in dBm), backward compatibility
 *	value only that is set to the minimum of all interfaces
 *
 * @channel: the channel to tune to
 * @channel_type: the channel (HT) type
 * @radar_enabled: whether radar detection is enabled
 *
 * @long_frame_max_tx_count: Maximum number of transmissions for a "long" frame
 *    (a frame not RTS protected), called "dot11LongRetryLimit" in 802.11,
 *    but actually means the number of transmissions not the number of retries
 * @short_frame_max_tx_count: Maximum number of transmissions for a "short"
 *    frame, called "dot11ShortRetryLimit" in 802.11, but actually means the
 *    number of transmissions not the number of retries
 *
 * @smps_mode: spatial multiplexing powersave mode; note that
 *	%IEEE80211_SMPS_STATIC is used when the device is not
 *	configured for an HT channel.
 *	Note that this is only valid if channel contexts are not used,
 *	otherwise each channel context has the number of chains listed.
 */
struct ieee80211_conf {
	u32 flags;
	int power_level, dynamic_ps_timeout;
	int max_sleep_period;

	u16 listen_interval;
	u8 ps_dtim_period;

	u8 long_frame_max_tx_count, short_frame_max_tx_count;

	struct ieee80211_channel *channel;
	enum nl80211_channel_type channel_type;
	bool radar_enabled;
	enum ieee80211_smps_mode smps_mode;
};

/**
 * struct ieee80211_channel_switch - holds the channel switch data
 *
 * The information provided in this structure is required for channel switch
 * operation.
 *
 * @timestamp: value in microseconds of the 64-bit Time Synchronization
 *	Function (TSF) timer when the frame containing the channel switch
 *	announcement was received. This is simply the rx.mactime parameter
 *	the driver passed into mac80211.
 * @block_tx: Indicates whether transmission must be blocked before the
 *	scheduled channel switch, as indicated by the AP.
 * @channel: the new channel to switch to
 * @count: the number of TBTT's until the channel switch event
 */
struct ieee80211_channel_switch {
	u64 timestamp;
	bool block_tx;
	struct ieee80211_channel *channel;
	u8 count;
};

/**
 * enum ieee80211_vif_flags - virtual interface flags
 *
 * @IEEE80211_VIF_BEACON_FILTER: the device performs beacon filtering
 *	on this virtual interface to avoid unnecessary CPU wakeups
 * @IEEE80211_VIF_SUPPORTS_CQM_RSSI: the device can do connection quality
 *	monitoring on this virtual interface -- i.e. it can monitor
 *	connection quality related parameters, such as the RSSI level and
 *	provide notifications if configured trigger levels are reached.
 */
enum ieee80211_vif_flags {
	IEEE80211_VIF_BEACON_FILTER		= BIT(0),
	IEEE80211_VIF_SUPPORTS_CQM_RSSI		= BIT(1),
};

/**
 * struct ieee80211_vif - per-interface data
 *
 * Data in this structure is continually present for driver
 * use during the life of a virtual interface.
 *
 * @type: type of this virtual interface
 * @bss_conf: BSS configuration for this interface, either our own
 *	or the BSS we're associated to
 * @addr: address of this interface
 * @p2p: indicates whether this AP or STA interface is a p2p
 *	interface, i.e. a GO or p2p-sta respectively
 * @driver_flags: flags/capabilities the driver has for this interface,
 *	these need to be set (or cleared) when the interface is added
 *	or, if supported by the driver, the interface type is changed
 *	at runtime, mac80211 will never touch this field
 * @hw_queue: hardware queue for each AC
 * @cab_queue: content-after-beacon (DTIM beacon really) queue, AP mode only
 * @chanctx_conf: The channel context this interface is assigned to, or %NULL
 *	when it is not assigned. This pointer is RCU-protected due to the TX
 *	path needing to access it; even though the netdev carrier will always
 *	be off when it is %NULL there can still be races and packets could be
 *	processed after it switches back to %NULL.
 * @drv_priv: data area for driver use, will always be aligned to
 *	sizeof(void *).
 */
struct ieee80211_vif {
	enum nl80211_iftype type;
	struct ieee80211_bss_conf bss_conf;
	u8 addr[ETH_ALEN];
	bool p2p;

	u8 cab_queue;
	u8 hw_queue[IEEE80211_NUM_ACS];

	struct ieee80211_chanctx_conf __rcu *chanctx_conf;

	u32 driver_flags;

	/* must be last */
	u8 drv_priv[0] __aligned(sizeof(void *));
};

static inline bool ieee80211_vif_is_mesh(struct ieee80211_vif *vif)
{
#ifdef CONFIG_MAC80211_MESH
	return vif->type == NL80211_IFTYPE_MESH_POINT;
#endif
	return false;
}

/**
 * enum ieee80211_key_flags - key flags
 *
 * These flags are used for communication about keys between the driver
 * and mac80211, with the @flags parameter of &struct ieee80211_key_conf.
 *
 * @IEEE80211_KEY_FLAG_WMM_STA: Set by mac80211, this flag indicates
 *	that the STA this key will be used with could be using QoS.
 * @IEEE80211_KEY_FLAG_GENERATE_IV: This flag should be set by the
 *	driver to indicate that it requires IV generation for this
 *	particular key.
 * @IEEE80211_KEY_FLAG_GENERATE_MMIC: This flag should be set by
 *	the driver for a TKIP key if it requires Michael MIC
 *	generation in software.
 * @IEEE80211_KEY_FLAG_PAIRWISE: Set by mac80211, this flag indicates
 *	that the key is pairwise rather then a shared key.
 * @IEEE80211_KEY_FLAG_SW_MGMT_TX: This flag should be set by the driver for a
 *	CCMP key if it requires CCMP encryption of management frames (MFP) to
 *	be done in software.
 * @IEEE80211_KEY_FLAG_PUT_IV_SPACE: This flag should be set by the driver
 *	if space should be prepared for the IV, but the IV
 *	itself should not be generated. Do not set together with
 *	@IEEE80211_KEY_FLAG_GENERATE_IV on the same key.
 * @IEEE80211_KEY_FLAG_RX_MGMT: This key will be used to decrypt received
 *	management frames. The flag can help drivers that have a hardware
 *	crypto implementation that doesn't deal with management frames
 *	properly by allowing them to not upload the keys to hardware and
 *	fall back to software crypto. Note that this flag deals only with
 *	RX, if your crypto engine can't deal with TX you can also set the
 *	%IEEE80211_KEY_FLAG_SW_MGMT_TX flag to encrypt such frames in SW.
 */
enum ieee80211_key_flags {
	IEEE80211_KEY_FLAG_WMM_STA	= 1<<0,
	IEEE80211_KEY_FLAG_GENERATE_IV	= 1<<1,
	IEEE80211_KEY_FLAG_GENERATE_MMIC= 1<<2,
	IEEE80211_KEY_FLAG_PAIRWISE	= 1<<3,
	IEEE80211_KEY_FLAG_SW_MGMT_TX	= 1<<4,
	IEEE80211_KEY_FLAG_PUT_IV_SPACE = 1<<5,
	IEEE80211_KEY_FLAG_RX_MGMT	= 1<<6,
};

/**
 * struct ieee80211_key_conf - key information
 *
 * This key information is given by mac80211 to the driver by
 * the set_key() callback in &struct ieee80211_ops.
 *
 * @hw_key_idx: To be set by the driver, this is the key index the driver
 *	wants to be given when a frame is transmitted and needs to be
 *	encrypted in hardware.
 * @cipher: The key's cipher suite selector.
 * @flags: key flags, see &enum ieee80211_key_flags.
 * @keyidx: the key index (0-3)
 * @keylen: key material length
 * @key: key material. For ALG_TKIP the key is encoded as a 256-bit (32 byte)
 * 	data block:
 * 	- Temporal Encryption Key (128 bits)
 * 	- Temporal Authenticator Tx MIC Key (64 bits)
 * 	- Temporal Authenticator Rx MIC Key (64 bits)
 * @icv_len: The ICV length for this key type
 * @iv_len: The IV length for this key type
 */
struct ieee80211_key_conf {
	u32 cipher;
	u8 icv_len;
	u8 iv_len;
	u8 hw_key_idx;
	u8 flags;
	s8 keyidx;
	u8 keylen;
	u8 key[0];
};

/**
 * enum set_key_cmd - key command
 *
 * Used with the set_key() callback in &struct ieee80211_ops, this
 * indicates whether a key is being removed or added.
 *
 * @SET_KEY: a key is set
 * @DISABLE_KEY: a key must be disabled
 */
enum set_key_cmd {
	SET_KEY, DISABLE_KEY,
};

/**
 * enum ieee80211_sta_state - station state
 *
 * @IEEE80211_STA_NOTEXIST: station doesn't exist at all,
 *	this is a special state for add/remove transitions
 * @IEEE80211_STA_NONE: station exists without special state
 * @IEEE80211_STA_AUTH: station is authenticated
 * @IEEE80211_STA_ASSOC: station is associated
 * @IEEE80211_STA_AUTHORIZED: station is authorized (802.1X)
 */
enum ieee80211_sta_state {
	/* NOTE: These need to be ordered correctly! */
	IEEE80211_STA_NOTEXIST,
	IEEE80211_STA_NONE,
	IEEE80211_STA_AUTH,
	IEEE80211_STA_ASSOC,
	IEEE80211_STA_AUTHORIZED,
};

/**
 * enum ieee80211_sta_rx_bandwidth - station RX bandwidth
 * @IEEE80211_STA_RX_BW_20: station can only receive 20 MHz
 * @IEEE80211_STA_RX_BW_40: station can receive up to 40 MHz
 * @IEEE80211_STA_RX_BW_80: station can receive up to 80 MHz
 * @IEEE80211_STA_RX_BW_160: station can receive up to 160 MHz
 *	(including 80+80 MHz)
 *
 * Implementation note: 20 must be zero to be initialized
 *	correctly, the values must be sorted.
 */
enum ieee80211_sta_rx_bandwidth {
	IEEE80211_STA_RX_BW_20 = 0,
	IEEE80211_STA_RX_BW_40,
	IEEE80211_STA_RX_BW_80,
	IEEE80211_STA_RX_BW_160,
};

/**
 * struct ieee80211_sta - station table entry
 *
 * A station table entry represents a station we are possibly
 * communicating with. Since stations are RCU-managed in
 * mac80211, any ieee80211_sta pointer you get access to must
 * either be protected by rcu_read_lock() explicitly or implicitly,
 * or you must take good care to not use such a pointer after a
 * call to your sta_remove callback that removed it.
 *
 * @addr: MAC address
 * @aid: AID we assigned to the station if we're an AP
 * @supp_rates: Bitmap of supported rates (per band)
 * @ht_cap: HT capabilities of this STA; restricted to our own TX capabilities
 * @vht_cap: VHT capabilities of this STA; Not restricting any capabilities
 * 	of remote STA. Taking as is.
 * @wme: indicates whether the STA supports WME. Only valid during AP-mode.
 * @drv_priv: data area for driver use, will always be aligned to
 *	sizeof(void *), size is determined in hw information.
 * @uapsd_queues: bitmap of queues configured for uapsd. Only valid
 *	if wme is supported.
 * @max_sp: max Service Period. Only valid if wme is supported.
 * @bandwidth: current bandwidth the station can receive with
 * @rx_nss: in HT/VHT, the maximum number of spatial streams the
 *	station can receive at the moment, changed by operating mode
 *	notifications and capabilities. The value is only valid after
 *	the station moves to associated state.
 * @smps_mode: current SMPS mode (off, static or dynamic)
 */
struct ieee80211_sta {
	u32 supp_rates[IEEE80211_NUM_BANDS];
	u8 addr[ETH_ALEN];
	u16 aid;
	struct ieee80211_sta_ht_cap ht_cap;
	struct ieee80211_sta_vht_cap vht_cap;
	bool wme;
	u8 uapsd_queues;
	u8 max_sp;
	u8 rx_nss;
	enum ieee80211_sta_rx_bandwidth bandwidth;
	enum ieee80211_smps_mode smps_mode;

	/* must be last */
	u8 drv_priv[0] __aligned(sizeof(void *));
};

/**
 * enum sta_notify_cmd - sta notify command
 *
 * Used with the sta_notify() callback in &struct ieee80211_ops, this
 * indicates if an associated station made a power state transition.
 *
 * @STA_NOTIFY_SLEEP: a station is now sleeping
 * @STA_NOTIFY_AWAKE: a sleeping station woke up
 */
enum sta_notify_cmd {
	STA_NOTIFY_SLEEP, STA_NOTIFY_AWAKE,
};

/**
 * struct ieee80211_tx_control - TX control data
 *
 * @sta: station table entry, this sta pointer may be NULL and
 * 	it is not allowed to copy the pointer, due to RCU.
 */
struct ieee80211_tx_control {
	struct ieee80211_sta *sta;
};

/**
 * enum ieee80211_hw_flags - hardware flags
 *
 * These flags are used to indicate hardware capabilities to
 * the stack. Generally, flags here should have their meaning
 * done in a way that the simplest hardware doesn't need setting
 * any particular flags. There are some exceptions to this rule,
 * however, so you are advised to review these flags carefully.
 *
 * @IEEE80211_HW_HAS_RATE_CONTROL:
 *	The hardware or firmware includes rate control, and cannot be
 *	controlled by the stack. As such, no rate control algorithm
 *	should be instantiated, and the TX rate reported to userspace
 *	will be taken from the TX status instead of the rate control
 *	algorithm.
 *	Note that this requires that the driver implement a number of
 *	callbacks so it has the correct information, it needs to have
 *	the @set_rts_threshold callback and must look at the BSS config
 *	@use_cts_prot for G/N protection, @use_short_slot for slot
 *	timing in 2.4 GHz and @use_short_preamble for preambles for
 *	CCK frames.
 *
 * @IEEE80211_HW_RX_INCLUDES_FCS:
 *	Indicates that received frames passed to the stack include
 *	the FCS at the end.
 *
 * @IEEE80211_HW_HOST_BROADCAST_PS_BUFFERING:
 *	Some wireless LAN chipsets buffer broadcast/multicast frames
 *	for power saving stations in the hardware/firmware and others
 *	rely on the host system for such buffering. This option is used
 *	to configure the IEEE 802.11 upper layer to buffer broadcast and
 *	multicast frames when there are power saving stations so that
 *	the driver can fetch them with ieee80211_get_buffered_bc().
 *
 * @IEEE80211_HW_2GHZ_SHORT_SLOT_INCAPABLE:
 *	Hardware is not capable of short slot operation on the 2.4 GHz band.
 *
 * @IEEE80211_HW_2GHZ_SHORT_PREAMBLE_INCAPABLE:
 *	Hardware is not capable of receiving frames with short preamble on
 *	the 2.4 GHz band.
 *
 * @IEEE80211_HW_SIGNAL_UNSPEC:
 *	Hardware can provide signal values but we don't know its units. We
 *	expect values between 0 and @max_signal.
 *	If possible please provide dB or dBm instead.
 *
 * @IEEE80211_HW_SIGNAL_DBM:
 *	Hardware gives signal values in dBm, decibel difference from
 *	one milliwatt. This is the preferred method since it is standardized
 *	between different devices. @max_signal does not need to be set.
 *
 * @IEEE80211_HW_SPECTRUM_MGMT:
 * 	Hardware supports spectrum management defined in 802.11h
 * 	Measurement, Channel Switch, Quieting, TPC
 *
 * @IEEE80211_HW_AMPDU_AGGREGATION:
 *	Hardware supports 11n A-MPDU aggregation.
 *
 * @IEEE80211_HW_SUPPORTS_PS:
 *	Hardware has power save support (i.e. can go to sleep).
 *
 * @IEEE80211_HW_PS_NULLFUNC_STACK:
 *	Hardware requires nullfunc frame handling in stack, implies
 *	stack support for dynamic PS.
 *
 * @IEEE80211_HW_SUPPORTS_DYNAMIC_PS:
 *	Hardware has support for dynamic PS.
 *
 * @IEEE80211_HW_MFP_CAPABLE:
 *	Hardware supports management frame protection (MFP, IEEE 802.11w).
 *
 * @IEEE80211_HW_SUPPORTS_STATIC_SMPS:
 *	Hardware supports static spatial multiplexing powersave,
 *	ie. can turn off all but one chain even on HT connections
 *	that should be using more chains.
 *
 * @IEEE80211_HW_SUPPORTS_DYNAMIC_SMPS:
 *	Hardware supports dynamic spatial multiplexing powersave,
 *	ie. can turn off all but one chain and then wake the rest
 *	up as required after, for example, rts/cts handshake.
 *
 * @IEEE80211_HW_SUPPORTS_UAPSD:
 *	Hardware supports Unscheduled Automatic Power Save Delivery
 *	(U-APSD) in managed mode. The mode is configured with
 *	conf_tx() operation.
 *
 * @IEEE80211_HW_REPORTS_TX_ACK_STATUS:
 *	Hardware can provide ack status reports of Tx frames to
 *	the stack.
 *
 * @IEEE80211_HW_CONNECTION_MONITOR:
 *      The hardware performs its own connection monitoring, including
 *      periodic keep-alives to the AP and probing the AP on beacon loss.
 *      When this flag is set, signaling beacon-loss will cause an immediate
 *      change to disassociated state.
 *
 * @IEEE80211_HW_NEED_DTIM_BEFORE_ASSOC:
 *	This device needs to get data from beacon before association (i.e.
 *	dtim_period).
 *
 * @IEEE80211_HW_SUPPORTS_PER_STA_GTK: The device's crypto engine supports
 *	per-station GTKs as used by IBSS RSN or during fast transition. If
 *	the device doesn't support per-station GTKs, but can be asked not
 *	to decrypt group addressed frames, then IBSS RSN support is still
 *	possible but software crypto will be used. Advertise the wiphy flag
 *	only in that case.
 *
 * @IEEE80211_HW_AP_LINK_PS: When operating in AP mode the device
 *	autonomously manages the PS status of connected stations. When
 *	this flag is set mac80211 will not trigger PS mode for connected
 *	stations based on the PM bit of incoming frames.
 *	Use ieee80211_start_ps()/ieee8021_end_ps() to manually configure
 *	the PS mode of connected stations.
 *
 * @IEEE80211_HW_TX_AMPDU_SETUP_IN_HW: The device handles TX A-MPDU session
 *	setup strictly in HW. mac80211 should not attempt to do this in
 *	software.
 *
 * @IEEE80211_HW_WANT_MONITOR_VIF: The driver would like to be informed of
 *	a virtual monitor interface when monitor interfaces are the only
 *	active interfaces.
 *
 * @IEEE80211_HW_QUEUE_CONTROL: The driver wants to control per-interface
 *	queue mapping in order to use different queues (not just one per AC)
 *	for different virtual interfaces. See the doc section on HW queue
 *	control for more details.
 *
 * @IEEE80211_HW_P2P_DEV_ADDR_FOR_INTF: Use the P2P Device address for any
 *	P2P Interface. This will be honoured even if more than one interface
 *	is supported.
 *
 * @IEEE80211_HW_TIMING_BEACON_ONLY: Use sync timing from beacon frames
 *	only, to allow getting TBTT of a DTIM beacon.
 */
enum ieee80211_hw_flags {
	IEEE80211_HW_HAS_RATE_CONTROL			= 1<<0,
	IEEE80211_HW_RX_INCLUDES_FCS			= 1<<1,
	IEEE80211_HW_HOST_BROADCAST_PS_BUFFERING	= 1<<2,
	IEEE80211_HW_2GHZ_SHORT_SLOT_INCAPABLE		= 1<<3,
	IEEE80211_HW_2GHZ_SHORT_PREAMBLE_INCAPABLE	= 1<<4,
	IEEE80211_HW_SIGNAL_UNSPEC			= 1<<5,
	IEEE80211_HW_SIGNAL_DBM				= 1<<6,
	IEEE80211_HW_NEED_DTIM_BEFORE_ASSOC		= 1<<7,
	IEEE80211_HW_SPECTRUM_MGMT			= 1<<8,
	IEEE80211_HW_AMPDU_AGGREGATION			= 1<<9,
	IEEE80211_HW_SUPPORTS_PS			= 1<<10,
	IEEE80211_HW_PS_NULLFUNC_STACK			= 1<<11,
	IEEE80211_HW_SUPPORTS_DYNAMIC_PS		= 1<<12,
	IEEE80211_HW_MFP_CAPABLE			= 1<<13,
	IEEE80211_HW_WANT_MONITOR_VIF			= 1<<14,
	IEEE80211_HW_SUPPORTS_STATIC_SMPS		= 1<<15,
	IEEE80211_HW_SUPPORTS_DYNAMIC_SMPS		= 1<<16,
	IEEE80211_HW_SUPPORTS_UAPSD			= 1<<17,
	IEEE80211_HW_REPORTS_TX_ACK_STATUS		= 1<<18,
	IEEE80211_HW_CONNECTION_MONITOR			= 1<<19,
	IEEE80211_HW_QUEUE_CONTROL			= 1<<20,
	IEEE80211_HW_SUPPORTS_PER_STA_GTK		= 1<<21,
	IEEE80211_HW_AP_LINK_PS				= 1<<22,
	IEEE80211_HW_TX_AMPDU_SETUP_IN_HW		= 1<<23,
	IEEE80211_HW_P2P_DEV_ADDR_FOR_INTF		= 1<<25,
	IEEE80211_HW_TIMING_BEACON_ONLY			= 1<<26,
};

/**
 * struct ieee80211_hw - hardware information and state
 *
 * This structure contains the configuration and hardware
 * information for an 802.11 PHY.
 *
 * @wiphy: This points to the &struct wiphy allocated for this
 *	802.11 PHY. You must fill in the @perm_addr and @dev
 *	members of this structure using SET_IEEE80211_DEV()
 *	and SET_IEEE80211_PERM_ADDR(). Additionally, all supported
 *	bands (with channels, bitrates) are registered here.
 *
 * @conf: &struct ieee80211_conf, device configuration, don't use.
 *
 * @priv: pointer to private area that was allocated for driver use
 *	along with this structure.
 *
 * @flags: hardware flags, see &enum ieee80211_hw_flags.
 *
 * @extra_tx_headroom: headroom to reserve in each transmit skb
 *	for use by the driver (e.g. for transmit headers.)
 *
 * @channel_change_time: time (in microseconds) it takes to change channels.
 *
 * @max_signal: Maximum value for signal (rssi) in RX information, used
 *     only when @IEEE80211_HW_SIGNAL_UNSPEC or @IEEE80211_HW_SIGNAL_DB
 *
 * @max_listen_interval: max listen interval in units of beacon interval
 *     that HW supports
 *
 * @queues: number of available hardware transmit queues for
 *	data packets. WMM/QoS requires at least four, these
 *	queues need to have configurable access parameters.
 *
 * @rate_control_algorithm: rate control algorithm for this hardware.
 *	If unset (NULL), the default algorithm will be used. Must be
 *	set before calling ieee80211_register_hw().
 *
 * @vif_data_size: size (in bytes) of the drv_priv data area
 *	within &struct ieee80211_vif.
 * @sta_data_size: size (in bytes) of the drv_priv data area
 *	within &struct ieee80211_sta.
 * @chanctx_data_size: size (in bytes) of the drv_priv data area
 *	within &struct ieee80211_chanctx_conf.
 *
 * @max_rates: maximum number of alternate rate retry stages the hw
 *	can handle.
 * @max_report_rates: maximum number of alternate rate retry stages
 *	the hw can report back.
 * @max_rate_tries: maximum number of tries for each stage
 *
 * @napi_weight: weight used for NAPI polling.  You must specify an
 *	appropriate value here if a napi_poll operation is provided
 *	by your driver.
 *
 * @max_rx_aggregation_subframes: maximum buffer size (number of
 *	sub-frames) to be used for A-MPDU block ack receiver
 *	aggregation.
 *	This is only relevant if the device has restrictions on the
 *	number of subframes, if it relies on mac80211 to do reordering
 *	it shouldn't be set.
 *
 * @max_tx_aggregation_subframes: maximum number of subframes in an
 *	aggregate an HT driver will transmit, used by the peer as a
 *	hint to size its reorder buffer.
 *
 * @offchannel_tx_hw_queue: HW queue ID to use for offchannel TX
 *	(if %IEEE80211_HW_QUEUE_CONTROL is set)
 *
 * @radiotap_mcs_details: lists which MCS information can the HW
 *	reports, by default it is set to _MCS, _GI and _BW but doesn't
 *	include _FMT. Use %IEEE80211_RADIOTAP_MCS_HAVE_* values, only
 *	adding _BW is supported today.
 *
 * @radiotap_vht_details: lists which VHT MCS information the HW reports,
 *	the default is _GI | _BANDWIDTH.
 *	Use the %IEEE80211_RADIOTAP_VHT_KNOWN_* values.
 *
 * @netdev_features: netdev features to be set in each netdev created
 *	from this HW. Note only HW checksum features are currently
 *	compatible with mac80211. Other feature bits will be rejected.
 */
struct ieee80211_hw {
	struct ieee80211_conf conf;
	struct wiphy *wiphy;
	const char *rate_control_algorithm;
	void *priv;
	u32 flags;
	unsigned int extra_tx_headroom;
	int channel_change_time;
	int vif_data_size;
	int sta_data_size;
	int chanctx_data_size;
	int napi_weight;
	u16 queues;
	u16 max_listen_interval;
	s8 max_signal;
	u8 max_rates;
	u8 max_report_rates;
	u8 max_rate_tries;
	u8 max_rx_aggregation_subframes;
	u8 max_tx_aggregation_subframes;
	u8 offchannel_tx_hw_queue;
	u8 radiotap_mcs_details;
	u16 radiotap_vht_details;
	netdev_features_t netdev_features;
};

/**
 * wiphy_to_ieee80211_hw - return a mac80211 driver hw struct from a wiphy
 *
 * @wiphy: the &struct wiphy which we want to query
 *
 * mac80211 drivers can use this to get to their respective
 * &struct ieee80211_hw. Drivers wishing to get to their own private
 * structure can then access it via hw->priv. Note that mac802111 drivers should
 * not use wiphy_priv() to try to get their private driver structure as this
 * is already used internally by mac80211.
 *
 * Return: The mac80211 driver hw struct of @wiphy.
 */
struct ieee80211_hw *wiphy_to_ieee80211_hw(struct wiphy *wiphy);

/**
 * SET_IEEE80211_DEV - set device for 802.11 hardware
 *
 * @hw: the &struct ieee80211_hw to set the device for
 * @dev: the &struct device of this 802.11 device
 */
static inline void SET_IEEE80211_DEV(struct ieee80211_hw *hw, struct device *dev)
{
	set_wiphy_dev(hw->wiphy, dev);
}

/**
 * SET_IEEE80211_PERM_ADDR - set the permanent MAC address for 802.11 hardware
 *
 * @hw: the &struct ieee80211_hw to set the MAC address for
 * @addr: the address to set
 */
static inline void SET_IEEE80211_PERM_ADDR(struct ieee80211_hw *hw, u8 *addr)
{
	memcpy(hw->wiphy->perm_addr, addr, ETH_ALEN);
}

static inline struct ieee80211_rate *
ieee80211_get_tx_rate(const struct ieee80211_hw *hw,
		      const struct ieee80211_tx_info *c)
{
	if (WARN_ON_ONCE(c->control.rates[0].idx < 0))
		return NULL;
	return &hw->wiphy->bands[c->band]->bitrates[c->control.rates[0].idx];
}

static inline struct ieee80211_rate *
ieee80211_get_rts_cts_rate(const struct ieee80211_hw *hw,
			   const struct ieee80211_tx_info *c)
{
	if (c->control.rts_cts_rate_idx < 0)
		return NULL;
	return &hw->wiphy->bands[c->band]->bitrates[c->control.rts_cts_rate_idx];
}

static inline struct ieee80211_rate *
ieee80211_get_alt_retry_rate(const struct ieee80211_hw *hw,
			     const struct ieee80211_tx_info *c, int idx)
{
	if (c->control.rates[idx + 1].idx < 0)
		return NULL;
	return &hw->wiphy->bands[c->band]->bitrates[c->control.rates[idx + 1].idx];
}

/**
 * ieee80211_free_txskb - free TX skb
 * @hw: the hardware
 * @skb: the skb
 *
 * Free a transmit skb. Use this funtion when some failure
 * to transmit happened and thus status cannot be reported.
 */
void ieee80211_free_txskb(struct ieee80211_hw *hw, struct sk_buff *skb);

/**
 * DOC: Hardware crypto acceleration
 *
 * mac80211 is capable of taking advantage of many hardware
 * acceleration designs for encryption and decryption operations.
 *
 * The set_key() callback in the &struct ieee80211_ops for a given
 * device is called to enable hardware acceleration of encryption and
 * decryption. The callback takes a @sta parameter that will be NULL
 * for default keys or keys used for transmission only, or point to
 * the station information for the peer for individual keys.
 * Multiple transmission keys with the same key index may be used when
 * VLANs are configured for an access point.
 *
 * When transmitting, the TX control data will use the @hw_key_idx
 * selected by the driver by modifying the &struct ieee80211_key_conf
 * pointed to by the @key parameter to the set_key() function.
 *
 * The set_key() call for the %SET_KEY command should return 0 if
 * the key is now in use, -%EOPNOTSUPP or -%ENOSPC if it couldn't be
 * added; if you return 0 then hw_key_idx must be assigned to the
 * hardware key index, you are free to use the full u8 range.
 *
 * When the cmd is %DISABLE_KEY then it must succeed.
 *
 * Note that it is permissible to not decrypt a frame even if a key
 * for it has been uploaded to hardware, the stack will not make any
 * decision based on whether a key has been uploaded or not but rather
 * based on the receive flags.
 *
 * The &struct ieee80211_key_conf structure pointed to by the @key
 * parameter is guaranteed to be valid until another call to set_key()
 * removes it, but it can only be used as a cookie to differentiate
 * keys.
 *
 * In TKIP some HW need to be provided a phase 1 key, for RX decryption
 * acceleration (i.e. iwlwifi). Those drivers should provide update_tkip_key
 * handler.
 * The update_tkip_key() call updates the driver with the new phase 1 key.
 * This happens every time the iv16 wraps around (every 65536 packets). The
 * set_key() call will happen only once for each key (unless the AP did
 * rekeying), it will not include a valid phase 1 key. The valid phase 1 key is
 * provided by update_tkip_key only. The trigger that makes mac80211 call this
 * handler is software decryption with wrap around of iv16.
 *
 * The set_default_unicast_key() call updates the default WEP key index
 * configured to the hardware for WEP encryption type. This is required
 * for devices that support offload of data packets (e.g. ARP responses).
 */

/**
 * DOC: Powersave support
 *
 * mac80211 has support for various powersave implementations.
 *
 * First, it can support hardware that handles all powersaving by itself,
 * such hardware should simply set the %IEEE80211_HW_SUPPORTS_PS hardware
 * flag. In that case, it will be told about the desired powersave mode
 * with the %IEEE80211_CONF_PS flag depending on the association status.
 * The hardware must take care of sending nullfunc frames when necessary,
 * i.e. when entering and leaving powersave mode. The hardware is required
 * to look at the AID in beacons and signal to the AP that it woke up when
 * it finds traffic directed to it.
 *
 * %IEEE80211_CONF_PS flag enabled means that the powersave mode defined in
 * IEEE 802.11-2007 section 11.2 is enabled. This is not to be confused
 * with hardware wakeup and sleep states. Driver is responsible for waking
 * up the hardware before issuing commands to the hardware and putting it
 * back to sleep at appropriate times.
 *
 * When PS is enabled, hardware needs to wakeup for beacons and receive the
 * buffered multicast/broadcast frames after the beacon. Also it must be
 * possible to send frames and receive the acknowledment frame.
 *
 * Other hardware designs cannot send nullfunc frames by themselves and also
 * need software support for parsing the TIM bitmap. This is also supported
 * by mac80211 by combining the %IEEE80211_HW_SUPPORTS_PS and
 * %IEEE80211_HW_PS_NULLFUNC_STACK flags. The hardware is of course still
 * required to pass up beacons. The hardware is still required to handle
 * waking up for multicast traffic; if it cannot the driver must handle that
 * as best as it can, mac80211 is too slow to do that.
 *
 * Dynamic powersave is an extension to normal powersave in which the
 * hardware stays awake for a user-specified period of time after sending a
 * frame so that reply frames need not be buffered and therefore delayed to
 * the next wakeup. It's compromise of getting good enough latency when
 * there's data traffic and still saving significantly power in idle
 * periods.
 *
 * Dynamic powersave is simply supported by mac80211 enabling and disabling
 * PS based on traffic. Driver needs to only set %IEEE80211_HW_SUPPORTS_PS
 * flag and mac80211 will handle everything automatically. Additionally,
 * hardware having support for the dynamic PS feature may set the
 * %IEEE80211_HW_SUPPORTS_DYNAMIC_PS flag to indicate that it can support
 * dynamic PS mode itself. The driver needs to look at the
 * @dynamic_ps_timeout hardware configuration value and use it that value
 * whenever %IEEE80211_CONF_PS is set. In this case mac80211 will disable
 * dynamic PS feature in stack and will just keep %IEEE80211_CONF_PS
 * enabled whenever user has enabled powersave.
 *
 * Driver informs U-APSD client support by enabling
 * %IEEE80211_HW_SUPPORTS_UAPSD flag. The mode is configured through the
 * uapsd paramater in conf_tx() operation. Hardware needs to send the QoS
 * Nullfunc frames and stay awake until the service period has ended. To
 * utilize U-APSD, dynamic powersave is disabled for voip AC and all frames
 * from that AC are transmitted with powersave enabled.
 *
 * Note: U-APSD client mode is not yet supported with
 * %IEEE80211_HW_PS_NULLFUNC_STACK.
 */

/**
 * DOC: Beacon filter support
 *
 * Some hardware have beacon filter support to reduce host cpu wakeups
 * which will reduce system power consumption. It usually works so that
 * the firmware creates a checksum of the beacon but omits all constantly
 * changing elements (TSF, TIM etc). Whenever the checksum changes the
 * beacon is forwarded to the host, otherwise it will be just dropped. That
 * way the host will only receive beacons where some relevant information
 * (for example ERP protection or WMM settings) have changed.
 *
 * Beacon filter support is advertised with the %IEEE80211_VIF_BEACON_FILTER
 * interface capability. The driver needs to enable beacon filter support
 * whenever power save is enabled, that is %IEEE80211_CONF_PS is set. When
 * power save is enabled, the stack will not check for beacon loss and the
 * driver needs to notify about loss of beacons with ieee80211_beacon_loss().
 *
 * The time (or number of beacons missed) until the firmware notifies the
 * driver of a beacon loss event (which in turn causes the driver to call
 * ieee80211_beacon_loss()) should be configurable and will be controlled
 * by mac80211 and the roaming algorithm in the future.
 *
 * Since there may be constantly changing information elements that nothing
 * in the software stack cares about, we will, in the future, have mac80211
 * tell the driver which information elements are interesting in the sense
 * that we want to see changes in them. This will include
 *  - a list of information element IDs
 *  - a list of OUIs for the vendor information element
 *
 * Ideally, the hardware would filter out any beacons without changes in the
 * requested elements, but if it cannot support that it may, at the expense
 * of some efficiency, filter out only a subset. For example, if the device
 * doesn't support checking for OUIs it should pass up all changes in all
 * vendor information elements.
 *
 * Note that change, for the sake of simplification, also includes information
 * elements appearing or disappearing from the beacon.
 *
 * Some hardware supports an "ignore list" instead, just make sure nothing
 * that was requested is on the ignore list, and include commonly changing
 * information element IDs in the ignore list, for example 11 (BSS load) and
 * the various vendor-assigned IEs with unknown contents (128, 129, 133-136,
 * 149, 150, 155, 156, 173, 176, 178, 179, 219); for forward compatibility
 * it could also include some currently unused IDs.
 *
 *
 * In addition to these capabilities, hardware should support notifying the
 * host of changes in the beacon RSSI. This is relevant to implement roaming
 * when no traffic is flowing (when traffic is flowing we see the RSSI of
 * the received data packets). This can consist in notifying the host when
 * the RSSI changes significantly or when it drops below or rises above
 * configurable thresholds. In the future these thresholds will also be
 * configured by mac80211 (which gets them from userspace) to implement
 * them as the roaming algorithm requires.
 *
 * If the hardware cannot implement this, the driver should ask it to
 * periodically pass beacon frames to the host so that software can do the
 * signal strength threshold checking.
 */

/**
 * DOC: Spatial multiplexing power save
 *
 * SMPS (Spatial multiplexing power save) is a mechanism to conserve
 * power in an 802.11n implementation. For details on the mechanism
 * and rationale, please refer to 802.11 (as amended by 802.11n-2009)
 * "11.2.3 SM power save".
 *
 * The mac80211 implementation is capable of sending action frames
 * to update the AP about the station's SMPS mode, and will instruct
 * the driver to enter the specific mode. It will also announce the
 * requested SMPS mode during the association handshake. Hardware
 * support for this feature is required, and can be indicated by
 * hardware flags.
 *
 * The default mode will be "automatic", which nl80211/cfg80211
 * defines to be dynamic SMPS in (regular) powersave, and SMPS
 * turned off otherwise.
 *
 * To support this feature, the driver must set the appropriate
 * hardware support flags, and handle the SMPS flag to the config()
 * operation. It will then with this mechanism be instructed to
 * enter the requested SMPS mode while associated to an HT AP.
 */

/**
 * DOC: Frame filtering
 *
 * mac80211 requires to see many management frames for proper
 * operation, and users may want to see many more frames when
 * in monitor mode. However, for best CPU usage and power consumption,
 * having as few frames as possible percolate through the stack is
 * desirable. Hence, the hardware should filter as much as possible.
 *
 * To achieve this, mac80211 uses filter flags (see below) to tell
 * the driver's configure_filter() function which frames should be
 * passed to mac80211 and which should be filtered out.
 *
 * Before configure_filter() is invoked, the prepare_multicast()
 * callback is invoked with the parameters @mc_count and @mc_list
 * for the combined multicast address list of all virtual interfaces.
 * It's use is optional, and it returns a u64 that is passed to
 * configure_filter(). Additionally, configure_filter() has the
 * arguments @changed_flags telling which flags were changed and
 * @total_flags with the new flag states.
 *
 * If your device has no multicast address filters your driver will
 * need to check both the %FIF_ALLMULTI flag and the @mc_count
 * parameter to see whether multicast frames should be accepted
 * or dropped.
 *
 * All unsupported flags in @total_flags must be cleared.
 * Hardware does not support a flag if it is incapable of _passing_
 * the frame to the stack. Otherwise the driver must ignore
 * the flag, but not clear it.
 * You must _only_ clear the flag (announce no support for the
 * flag to mac80211) if you are not able to pass the packet type
 * to the stack (so the hardware always filters it).
 * So for example, you should clear @FIF_CONTROL, if your hardware
 * always filters control frames. If your hardware always passes
 * control frames to the kernel and is incapable of filtering them,
 * you do _not_ clear the @FIF_CONTROL flag.
 * This rule applies to all other FIF flags as well.
 */

/**
 * DOC: AP support for powersaving clients
 *
 * In order to implement AP and P2P GO modes, mac80211 has support for
 * client powersaving, both "legacy" PS (PS-Poll/null data) and uAPSD.
 * There currently is no support for sAPSD.
 *
 * There is one assumption that mac80211 makes, namely that a client
 * will not poll with PS-Poll and trigger with uAPSD at the same time.
 * Both are supported, and both can be used by the same client, but
 * they can't be used concurrently by the same client. This simplifies
 * the driver code.
 *
 * The first thing to keep in mind is that there is a flag for complete
 * driver implementation: %IEEE80211_HW_AP_LINK_PS. If this flag is set,
 * mac80211 expects the driver to handle most of the state machine for
 * powersaving clients and will ignore the PM bit in incoming frames.
 * Drivers then use ieee80211_sta_ps_transition() to inform mac80211 of
 * stations' powersave transitions. In this mode, mac80211 also doesn't
 * handle PS-Poll/uAPSD.
 *
 * In the mode without %IEEE80211_HW_AP_LINK_PS, mac80211 will check the
 * PM bit in incoming frames for client powersave transitions. When a
 * station goes to sleep, we will stop transmitting to it. There is,
 * however, a race condition: a station might go to sleep while there is
 * data buffered on hardware queues. If the device has support for this
 * it will reject frames, and the driver should give the frames back to
 * mac80211 with the %IEEE80211_TX_STAT_TX_FILTERED flag set which will
 * cause mac80211 to retry the frame when the station wakes up. The
 * driver is also notified of powersave transitions by calling its
 * @sta_notify callback.
 *
 * When the station is asleep, it has three choices: it can wake up,
 * it can PS-Poll, or it can possibly start a uAPSD service period.
 * Waking up is implemented by simply transmitting all buffered (and
 * filtered) frames to the station. This is the easiest case. When
 * the station sends a PS-Poll or a uAPSD trigger frame, mac80211
 * will inform the driver of this with the @allow_buffered_frames
 * callback; this callback is optional. mac80211 will then transmit
 * the frames as usual and set the %IEEE80211_TX_CTL_NO_PS_BUFFER
 * on each frame. The last frame in the service period (or the only
 * response to a PS-Poll) also has %IEEE80211_TX_STATUS_EOSP set to
 * indicate that it ends the service period; as this frame must have
 * TX status report it also sets %IEEE80211_TX_CTL_REQ_TX_STATUS.
 * When TX status is reported for this frame, the service period is
 * marked has having ended and a new one can be started by the peer.
 *
 * Additionally, non-bufferable MMPDUs can also be transmitted by
 * mac80211 with the %IEEE80211_TX_CTL_NO_PS_BUFFER set in them.
 *
 * Another race condition can happen on some devices like iwlwifi
 * when there are frames queued for the station and it wakes up
 * or polls; the frames that are already queued could end up being
 * transmitted first instead, causing reordering and/or wrong
 * processing of the EOSP. The cause is that allowing frames to be
 * transmitted to a certain station is out-of-band communication to
 * the device. To allow this problem to be solved, the driver can
 * call ieee80211_sta_block_awake() if frames are buffered when it
 * is notified that the station went to sleep. When all these frames
 * have been filtered (see above), it must call the function again
 * to indicate that the station is no longer blocked.
 *
 * If the driver buffers frames in the driver for aggregation in any
 * way, it must use the ieee80211_sta_set_buffered() call when it is
 * notified of the station going to sleep to inform mac80211 of any
 * TIDs that have frames buffered. Note that when a station wakes up
 * this information is reset (hence the requirement to call it when
 * informed of the station going to sleep). Then, when a service
 * period starts for any reason, @release_buffered_frames is called
 * with the number of frames to be released and which TIDs they are
 * to come from. In this case, the driver is responsible for setting
 * the EOSP (for uAPSD) and MORE_DATA bits in the released frames,
 * to help the @more_data paramter is passed to tell the driver if
 * there is more data on other TIDs -- the TIDs to release frames
 * from are ignored since mac80211 doesn't know how many frames the
 * buffers for those TIDs contain.
 *
 * If the driver also implement GO mode, where absence periods may
 * shorten service periods (or abort PS-Poll responses), it must
 * filter those response frames except in the case of frames that
 * are buffered in the driver -- those must remain buffered to avoid
 * reordering. Because it is possible that no frames are released
 * in this case, the driver must call ieee80211_sta_eosp_irqsafe()
 * to indicate to mac80211 that the service period ended anyway.
 *
 * Finally, if frames from multiple TIDs are released from mac80211
 * but the driver might reorder them, it must clear & set the flags
 * appropriately (only the last frame may have %IEEE80211_TX_STATUS_EOSP)
 * and also take care of the EOSP and MORE_DATA bits in the frame.
 * The driver may also use ieee80211_sta_eosp_irqsafe() in this case.
 */

/**
 * DOC: HW queue control
 *
 * Before HW queue control was introduced, mac80211 only had a single static
 * assignment of per-interface AC software queues to hardware queues. This
 * was problematic for a few reasons:
 * 1) off-channel transmissions might get stuck behind other frames
 * 2) multiple virtual interfaces couldn't be handled correctly
 * 3) after-DTIM frames could get stuck behind other frames
 *
 * To solve this, hardware typically uses multiple different queues for all
 * the different usages, and this needs to be propagated into mac80211 so it
 * won't have the same problem with the software queues.
 *
 * Therefore, mac80211 now offers the %IEEE80211_HW_QUEUE_CONTROL capability
 * flag that tells it that the driver implements its own queue control. To do
 * so, the driver will set up the various queues in each &struct ieee80211_vif
 * and the offchannel queue in &struct ieee80211_hw. In response, mac80211 will
 * use those queue IDs in the hw_queue field of &struct ieee80211_tx_info and
 * if necessary will queue the frame on the right software queue that mirrors
 * the hardware queue.
 * Additionally, the driver has to then use these HW queue IDs for the queue
 * management functions (ieee80211_stop_queue() et al.)
 *
 * The driver is free to set up the queue mappings as needed, multiple virtual
 * interfaces may map to the same hardware queues if needed. The setup has to
 * happen during add_interface or change_interface callbacks. For example, a
 * driver supporting station+station and station+AP modes might decide to have
 * 10 hardware queues to handle different scenarios:
 *
 * 4 AC HW queues for 1st vif: 0, 1, 2, 3
 * 4 AC HW queues for 2nd vif: 4, 5, 6, 7
 * after-DTIM queue for AP:   8
 * off-channel queue:         9
 *
 * It would then set up the hardware like this:
 *   hw.offchannel_tx_hw_queue = 9
 *
 * and the first virtual interface that is added as follows:
 *   vif.hw_queue[IEEE80211_AC_VO] = 0
 *   vif.hw_queue[IEEE80211_AC_VI] = 1
 *   vif.hw_queue[IEEE80211_AC_BE] = 2
 *   vif.hw_queue[IEEE80211_AC_BK] = 3
 *   vif.cab_queue = 8 // if AP mode, otherwise %IEEE80211_INVAL_HW_QUEUE
 * and the second virtual interface with 4-7.
 *
 * If queue 6 gets full, for example, mac80211 would only stop the second
 * virtual interface's BE queue since virtual interface queues are per AC.
 *
 * Note that the vif.cab_queue value should be set to %IEEE80211_INVAL_HW_QUEUE
 * whenever the queue is not used (i.e. the interface is not in AP mode) if the
 * queue could potentially be shared since mac80211 will look at cab_queue when
 * a queue is stopped/woken even if the interface is not in AP mode.
 */

/**
 * enum ieee80211_filter_flags - hardware filter flags
 *
 * These flags determine what the filter in hardware should be
 * programmed to let through and what should not be passed to the
 * stack. It is always safe to pass more frames than requested,
 * but this has negative impact on power consumption.
 *
 * @FIF_PROMISC_IN_BSS: promiscuous mode within your BSS,
 *	think of the BSS as your network segment and then this corresponds
 *	to the regular ethernet device promiscuous mode.
 *
 * @FIF_ALLMULTI: pass all multicast frames, this is used if requested
 *	by the user or if the hardware is not capable of filtering by
 *	multicast address.
 *
 * @FIF_FCSFAIL: pass frames with failed FCS (but you need to set the
 *	%RX_FLAG_FAILED_FCS_CRC for them)
 *
 * @FIF_PLCPFAIL: pass frames with failed PLCP CRC (but you need to set
 *	the %RX_FLAG_FAILED_PLCP_CRC for them
 *
 * @FIF_BCN_PRBRESP_PROMISC: This flag is set during scanning to indicate
 *	to the hardware that it should not filter beacons or probe responses
 *	by BSSID. Filtering them can greatly reduce the amount of processing
 *	mac80211 needs to do and the amount of CPU wakeups, so you should
 *	honour this flag if possible.
 *
 * @FIF_CONTROL: pass control frames (except for PS Poll), if PROMISC_IN_BSS
 * 	is not set then only those addressed to this station.
 *
 * @FIF_OTHER_BSS: pass frames destined to other BSSes
 *
 * @FIF_PSPOLL: pass PS Poll frames, if PROMISC_IN_BSS is not set then only
 * 	those addressed to this station.
 *
 * @FIF_PROBE_REQ: pass probe request frames
 */
enum ieee80211_filter_flags {
	FIF_PROMISC_IN_BSS	= 1<<0,
	FIF_ALLMULTI		= 1<<1,
	FIF_FCSFAIL		= 1<<2,
	FIF_PLCPFAIL		= 1<<3,
	FIF_BCN_PRBRESP_PROMISC	= 1<<4,
	FIF_CONTROL		= 1<<5,
	FIF_OTHER_BSS		= 1<<6,
	FIF_PSPOLL		= 1<<7,
	FIF_PROBE_REQ		= 1<<8,
};

/**
 * enum ieee80211_ampdu_mlme_action - A-MPDU actions
 *
 * These flags are used with the ampdu_action() callback in
 * &struct ieee80211_ops to indicate which action is needed.
 *
 * Note that drivers MUST be able to deal with a TX aggregation
 * session being stopped even before they OK'ed starting it by
 * calling ieee80211_start_tx_ba_cb_irqsafe, because the peer
 * might receive the addBA frame and send a delBA right away!
 *
 * @IEEE80211_AMPDU_RX_START: start RX aggregation
 * @IEEE80211_AMPDU_RX_STOP: stop RX aggregation
 * @IEEE80211_AMPDU_TX_START: start TX aggregation
 * @IEEE80211_AMPDU_TX_OPERATIONAL: TX aggregation has become operational
 * @IEEE80211_AMPDU_TX_STOP_CONT: stop TX aggregation but continue transmitting
 *	queued packets, now unaggregated. After all packets are transmitted the
 *	driver has to call ieee80211_stop_tx_ba_cb_irqsafe().
 * @IEEE80211_AMPDU_TX_STOP_FLUSH: stop TX aggregation and flush all packets,
 *	called when the station is removed. There's no need or reason to call
 *	ieee80211_stop_tx_ba_cb_irqsafe() in this case as mac80211 assumes the
 *	session is gone and removes the station.
 * @IEEE80211_AMPDU_TX_STOP_FLUSH_CONT: called when TX aggregation is stopped
 *	but the driver hasn't called ieee80211_stop_tx_ba_cb_irqsafe() yet and
 *	now the connection is dropped and the station will be removed. Drivers
 *	should clean up and drop remaining packets when this is called.
 */
enum ieee80211_ampdu_mlme_action {
	IEEE80211_AMPDU_RX_START,
	IEEE80211_AMPDU_RX_STOP,
	IEEE80211_AMPDU_TX_START,
	IEEE80211_AMPDU_TX_STOP_CONT,
	IEEE80211_AMPDU_TX_STOP_FLUSH,
	IEEE80211_AMPDU_TX_STOP_FLUSH_CONT,
	IEEE80211_AMPDU_TX_OPERATIONAL,
};

/**
 * enum ieee80211_frame_release_type - frame release reason
 * @IEEE80211_FRAME_RELEASE_PSPOLL: frame released for PS-Poll
 * @IEEE80211_FRAME_RELEASE_UAPSD: frame(s) released due to
 *	frame received on trigger-enabled AC
 */
enum ieee80211_frame_release_type {
	IEEE80211_FRAME_RELEASE_PSPOLL,
	IEEE80211_FRAME_RELEASE_UAPSD,
};

/**
 * enum ieee80211_rate_control_changed - flags to indicate what changed
 *
 * @IEEE80211_RC_BW_CHANGED: The bandwidth that can be used to transmit
 *	to this station changed. The actual bandwidth is in the station
 *	information -- for HT20/40 the IEEE80211_HT_CAP_SUP_WIDTH_20_40
 *	flag changes, for HT and VHT the bandwidth field changes.
 * @IEEE80211_RC_SMPS_CHANGED: The SMPS state of the station changed.
 * @IEEE80211_RC_SUPP_RATES_CHANGED: The supported rate set of this peer
 *	changed (in IBSS mode) due to discovering more information about
 *	the peer.
 * @IEEE80211_RC_NSS_CHANGED: N_SS (number of spatial streams) was changed
 *	by the peer
 */
enum ieee80211_rate_control_changed {
	IEEE80211_RC_BW_CHANGED		= BIT(0),
	IEEE80211_RC_SMPS_CHANGED	= BIT(1),
	IEEE80211_RC_SUPP_RATES_CHANGED	= BIT(2),
	IEEE80211_RC_NSS_CHANGED	= BIT(3),
};

/**
 * struct ieee80211_ops - callbacks from mac80211 to the driver
 *
 * This structure contains various callbacks that the driver may
 * handle or, in some cases, must handle, for example to configure
 * the hardware to a new channel or to transmit a frame.
 *
 * @tx: Handler that 802.11 module calls for each transmitted frame.
 *	skb contains the buffer starting from the IEEE 802.11 header.
 *	The low-level driver should send the frame out based on
 *	configuration in the TX control data. This handler should,
 *	preferably, never fail and stop queues appropriately.
 *	Must be atomic.
 *
 * @start: Called before the first netdevice attached to the hardware
 *	is enabled. This should turn on the hardware and must turn on
 *	frame reception (for possibly enabled monitor interfaces.)
 *	Returns negative error codes, these may be seen in userspace,
 *	or zero.
 *	When the device is started it should not have a MAC address
 *	to avoid acknowledging frames before a non-monitor device
 *	is added.
 *	Must be implemented and can sleep.
 *
 * @stop: Called after last netdevice attached to the hardware
 *	is disabled. This should turn off the hardware (at least
 *	it must turn off frame reception.)
 *	May be called right after add_interface if that rejects
 *	an interface. If you added any work onto the mac80211 workqueue
 *	you should ensure to cancel it on this callback.
 *	Must be implemented and can sleep.
 *
 * @suspend: Suspend the device; mac80211 itself will quiesce before and
 *	stop transmitting and doing any other configuration, and then
 *	ask the device to suspend. This is only invoked when WoWLAN is
 *	configured, otherwise the device is deconfigured completely and
 *	reconfigured at resume time.
 *	The driver may also impose special conditions under which it
 *	wants to use the "normal" suspend (deconfigure), say if it only
 *	supports WoWLAN when the device is associated. In this case, it
 *	must return 1 from this function.
 *
 * @resume: If WoWLAN was configured, this indicates that mac80211 is
 *	now resuming its operation, after this the device must be fully
 *	functional again. If this returns an error, the only way out is
 *	to also unregister the device. If it returns 1, then mac80211
 *	will also go through the regular complete restart on resume.
 *
 * @set_wakeup: Enable or disable wakeup when WoWLAN configuration is
 *	modified. The reason is that device_set_wakeup_enable() is
 *	supposed to be called when the configuration changes, not only
 *	in suspend().
 *
 * @add_interface: Called when a netdevice attached to the hardware is
 *	enabled. Because it is not called for monitor mode devices, @start
 *	and @stop must be implemented.
 *	The driver should perform any initialization it needs before
 *	the device can be enabled. The initial configuration for the
 *	interface is given in the conf parameter.
 *	The callback may refuse to add an interface by returning a
 *	negative error code (which will be seen in userspace.)
 *	Must be implemented and can sleep.
 *
 * @change_interface: Called when a netdevice changes type. This callback
 *	is optional, but only if it is supported can interface types be
 *	switched while the interface is UP. The callback may sleep.
 *	Note that while an interface is being switched, it will not be
 *	found by the interface iteration callbacks.
 *
 * @remove_interface: Notifies a driver that an interface is going down.
 *	The @stop callback is called after this if it is the last interface
 *	and no monitor interfaces are present.
 *	When all interfaces are removed, the MAC address in the hardware
 *	must be cleared so the device no longer acknowledges packets,
 *	the mac_addr member of the conf structure is, however, set to the
 *	MAC address of the device going away.
 *	Hence, this callback must be implemented. It can sleep.
 *
 * @add_interface_debugfs: Drivers can use this callback to add debugfs files
 *	when a vif is added to mac80211. This callback and
 *	@remove_interface_debugfs should be within a CONFIG_MAC80211_DEBUGFS
 *	conditional. @remove_interface_debugfs must be provided for cleanup.
 *	This callback can sleep.
 *
 * @remove_interface_debugfs: Remove the debugfs files which were added using
 *	@add_interface_debugfs. This callback must remove all debugfs entries
 *	that were added because mac80211 only removes interface debugfs when the
 *	interface is destroyed, not when it is removed from the driver.
 *	This callback can sleep.
 *
 * @config: Handler for configuration requests. IEEE 802.11 code calls this
 *	function to change hardware configuration, e.g., channel.
 *	This function should never fail but returns a negative error code
 *	if it does. The callback can sleep.
 *
 * @bss_info_changed: Handler for configuration requests related to BSS
 *	parameters that may vary during BSS's lifespan, and may affect low
 *	level driver (e.g. assoc/disassoc status, erp parameters).
 *	This function should not be used if no BSS has been set, unless
 *	for association indication. The @changed parameter indicates which
 *	of the bss parameters has changed when a call is made. The callback
 *	can sleep.
 *
 * @prepare_multicast: Prepare for multicast filter configuration.
 *	This callback is optional, and its return value is passed
 *	to configure_filter(). This callback must be atomic.
 *
 * @configure_filter: Configure the device's RX filter.
 *	See the section "Frame filtering" for more information.
 *	This callback must be implemented and can sleep.
 *
 * @set_tim: Set TIM bit. mac80211 calls this function when a TIM bit
 * 	must be set or cleared for a given STA. Must be atomic.
 *
 * @set_key: See the section "Hardware crypto acceleration"
 *	This callback is only called between add_interface and
 *	remove_interface calls, i.e. while the given virtual interface
 *	is enabled.
 *	Returns a negative error code if the key can't be added.
 *	The callback can sleep.
 *
 * @update_tkip_key: See the section "Hardware crypto acceleration"
 * 	This callback will be called in the context of Rx. Called for drivers
 * 	which set IEEE80211_KEY_FLAG_TKIP_REQ_RX_P1_KEY.
 *	The callback must be atomic.
 *
 * @set_rekey_data: If the device supports GTK rekeying, for example while the
 *	host is suspended, it can assign this callback to retrieve the data
 *	necessary to do GTK rekeying, this is the KEK, KCK and replay counter.
 *	After rekeying was done it should (for example during resume) notify
 *	userspace of the new replay counter using ieee80211_gtk_rekey_notify().
 *
 * @set_default_unicast_key: Set the default (unicast) key index, useful for
 *	WEP when the device sends data packets autonomously, e.g. for ARP
 *	offloading. The index can be 0-3, or -1 for unsetting it.
 *
 * @hw_scan: Ask the hardware to service the scan request, no need to start
 *	the scan state machine in stack. The scan must honour the channel
 *	configuration done by the regulatory agent in the wiphy's
 *	registered bands. The hardware (or the driver) needs to make sure
 *	that power save is disabled.
 *	The @req ie/ie_len members are rewritten by mac80211 to contain the
 *	entire IEs after the SSID, so that drivers need not look at these
 *	at all but just send them after the SSID -- mac80211 includes the
 *	(extended) supported rates and HT information (where applicable).
 *	When the scan finishes, ieee80211_scan_completed() must be called;
 *	note that it also must be called when the scan cannot finish due to
 *	any error unless this callback returned a negative error code.
 *	The callback can sleep.
 *
 * @cancel_hw_scan: Ask the low-level tp cancel the active hw scan.
 *	The driver should ask the hardware to cancel the scan (if possible),
 *	but the scan will be completed only after the driver will call
 *	ieee80211_scan_completed().
 *	This callback is needed for wowlan, to prevent enqueueing a new
 *	scan_work after the low-level driver was already suspended.
 *	The callback can sleep.
 *
 * @sched_scan_start: Ask the hardware to start scanning repeatedly at
 *	specific intervals.  The driver must call the
 *	ieee80211_sched_scan_results() function whenever it finds results.
 *	This process will continue until sched_scan_stop is called.
 *
 * @sched_scan_stop: Tell the hardware to stop an ongoing scheduled scan.
 *
 * @sw_scan_start: Notifier function that is called just before a software scan
 *	is started. Can be NULL, if the driver doesn't need this notification.
 *	The callback can sleep.
 *
 * @sw_scan_complete: Notifier function that is called just after a
 *	software scan finished. Can be NULL, if the driver doesn't need
 *	this notification.
 *	The callback can sleep.
 *
 * @get_stats: Return low-level statistics.
 * 	Returns zero if statistics are available.
 *	The callback can sleep.
 *
 * @get_tkip_seq: If your device implements TKIP encryption in hardware this
 *	callback should be provided to read the TKIP transmit IVs (both IV32
 *	and IV16) for the given key from hardware.
 *	The callback must be atomic.
 *
 * @set_frag_threshold: Configuration of fragmentation threshold. Assign this
 *	if the device does fragmentation by itself; if this callback is
 *	implemented then the stack will not do fragmentation.
 *	The callback can sleep.
 *
 * @set_rts_threshold: Configuration of RTS threshold (if device needs it)
 *	The callback can sleep.
 *
 * @sta_add: Notifies low level driver about addition of an associated station,
 *	AP, IBSS/WDS/mesh peer etc. This callback can sleep.
 *
 * @sta_remove: Notifies low level driver about removal of an associated
 *	station, AP, IBSS/WDS/mesh peer etc. This callback can sleep.
 *
 * @sta_add_debugfs: Drivers can use this callback to add debugfs files
 *	when a station is added to mac80211's station list. This callback
 *	and @sta_remove_debugfs should be within a CONFIG_MAC80211_DEBUGFS
 *	conditional. This callback can sleep.
 *
 * @sta_remove_debugfs: Remove the debugfs files which were added using
 *	@sta_add_debugfs. This callback can sleep.
 *
 * @sta_notify: Notifies low level driver about power state transition of an
 *	associated station, AP,  IBSS/WDS/mesh peer etc. For a VIF operating
 *	in AP mode, this callback will not be called when the flag
 *	%IEEE80211_HW_AP_LINK_PS is set. Must be atomic.
 *
 * @sta_state: Notifies low level driver about state transition of a
 *	station (which can be the AP, a client, IBSS/WDS/mesh peer etc.)
 *	This callback is mutually exclusive with @sta_add/@sta_remove.
 *	It must not fail for down transitions but may fail for transitions
 *	up the list of states.
 *	The callback can sleep.
 *
 * @sta_rc_update: Notifies the driver of changes to the bitrates that can be
 *	used to transmit to the station. The changes are advertised with bits
 *	from &enum ieee80211_rate_control_changed and the values are reflected
 *	in the station data. This callback should only be used when the driver
 *	uses hardware rate control (%IEEE80211_HW_HAS_RATE_CONTROL) since
 *	otherwise the rate control algorithm is notified directly.
 *	Must be atomic.
 *
 * @conf_tx: Configure TX queue parameters (EDCF (aifs, cw_min, cw_max),
 *	bursting) for a hardware TX queue.
 *	Returns a negative error code on failure.
 *	The callback can sleep.
 *
 * @get_tsf: Get the current TSF timer value from firmware/hardware. Currently,
 *	this is only used for IBSS mode BSSID merging and debugging. Is not a
 *	required function.
 *	The callback can sleep.
 *
 * @set_tsf: Set the TSF timer to the specified value in the firmware/hardware.
 *      Currently, this is only used for IBSS mode debugging. Is not a
 *	required function.
 *	The callback can sleep.
 *
 * @reset_tsf: Reset the TSF timer and allow firmware/hardware to synchronize
 *	with other STAs in the IBSS. This is only used in IBSS mode. This
 *	function is optional if the firmware/hardware takes full care of
 *	TSF synchronization.
 *	The callback can sleep.
 *
 * @tx_last_beacon: Determine whether the last IBSS beacon was sent by us.
 *	This is needed only for IBSS mode and the result of this function is
 *	used to determine whether to reply to Probe Requests.
 *	Returns non-zero if this device sent the last beacon.
 *	The callback can sleep.
 *
 * @ampdu_action: Perform a certain A-MPDU action
 * 	The RA/TID combination determines the destination and TID we want
 * 	the ampdu action to be performed for. The action is defined through
 * 	ieee80211_ampdu_mlme_action. Starting sequence number (@ssn)
 * 	is the first frame we expect to perform the action on. Notice
 * 	that TX/RX_STOP can pass NULL for this parameter.
 *	The @buf_size parameter is only valid when the action is set to
 *	%IEEE80211_AMPDU_TX_OPERATIONAL and indicates the peer's reorder
 *	buffer size (number of subframes) for this session -- the driver
 *	may neither send aggregates containing more subframes than this
 *	nor send aggregates in a way that lost frames would exceed the
 *	buffer size. If just limiting the aggregate size, this would be
 *	possible with a buf_size of 8:
 *	 - TX: 1.....7
 *	 - RX:  2....7 (lost frame #1)
 *	 - TX:        8..1...
 *	which is invalid since #1 was now re-transmitted well past the
 *	buffer size of 8. Correct ways to retransmit #1 would be:
 *	 - TX:       1 or 18 or 81
 *	Even "189" would be wrong since 1 could be lost again.
 *
 *	Returns a negative error code on failure.
 *	The callback can sleep.
 *
 * @get_survey: Return per-channel survey information
 *
 * @rfkill_poll: Poll rfkill hardware state. If you need this, you also
 *	need to set wiphy->rfkill_poll to %true before registration,
 *	and need to call wiphy_rfkill_set_hw_state() in the callback.
 *	The callback can sleep.
 *
 * @set_coverage_class: Set slot time for given coverage class as specified
 *	in IEEE 802.11-2007 section 17.3.8.6 and modify ACK timeout
 *	accordingly. This callback is not required and may sleep.
 *
 * @testmode_cmd: Implement a cfg80211 test mode command.
 *	The callback can sleep.
 * @testmode_dump: Implement a cfg80211 test mode dump. The callback can sleep.
 *
 * @flush: Flush all pending frames from the hardware queue, making sure
 *	that the hardware queues are empty. If the parameter @drop is set
 *	to %true, pending frames may be dropped. The callback can sleep.
 *
 * @channel_switch: Drivers that need (or want) to offload the channel
 *	switch operation for CSAs received from the AP may implement this
 *	callback. They must then call ieee80211_chswitch_done() to indicate
 *	completion of the channel switch.
 *
 * @napi_poll: Poll Rx queue for incoming data frames.
 *
 * @set_antenna: Set antenna configuration (tx_ant, rx_ant) on the device.
 *	Parameters are bitmaps of allowed antennas to use for TX/RX. Drivers may
 *	reject TX/RX mask combinations they cannot support by returning -EINVAL
 *	(also see nl80211.h @NL80211_ATTR_WIPHY_ANTENNA_TX).
 *
 * @get_antenna: Get current antenna configuration from device (tx_ant, rx_ant).
 *
 * @remain_on_channel: Starts an off-channel period on the given channel, must
 *	call back to ieee80211_ready_on_channel() when on that channel. Note
 *	that normal channel traffic is not stopped as this is intended for hw
 *	offload. Frames to transmit on the off-channel channel are transmitted
 *	normally except for the %IEEE80211_TX_CTL_TX_OFFCHAN flag. When the
 *	duration (which will always be non-zero) expires, the driver must call
 *	ieee80211_remain_on_channel_expired().
 *	Note that this callback may be called while the device is in IDLE and
 *	must be accepted in this case.
 *	This callback may sleep.
 * @cancel_remain_on_channel: Requests that an ongoing off-channel period is
 *	aborted before it expires. This callback may sleep.
 *
 * @set_ringparam: Set tx and rx ring sizes.
 *
 * @get_ringparam: Get tx and rx ring current and maximum sizes.
 *
 * @tx_frames_pending: Check if there is any pending frame in the hardware
 *	queues before entering power save.
 *
 * @set_bitrate_mask: Set a mask of rates to be used for rate control selection
 *	when transmitting a frame. Currently only legacy rates are handled.
 *	The callback can sleep.
 * @rssi_callback: Notify driver when the average RSSI goes above/below
 *	thresholds that were registered previously. The callback can sleep.
 *
 * @release_buffered_frames: Release buffered frames according to the given
 *	parameters. In the case where the driver buffers some frames for
 *	sleeping stations mac80211 will use this callback to tell the driver
 *	to release some frames, either for PS-poll or uAPSD.
 *	Note that if the @more_data paramter is %false the driver must check
 *	if there are more frames on the given TIDs, and if there are more than
 *	the frames being released then it must still set the more-data bit in
 *	the frame. If the @more_data parameter is %true, then of course the
 *	more-data bit must always be set.
 *	The @tids parameter tells the driver which TIDs to release frames
 *	from, for PS-poll it will always have only a single bit set.
 *	In the case this is used for a PS-poll initiated release, the
 *	@num_frames parameter will always be 1 so code can be shared. In
 *	this case the driver must also set %IEEE80211_TX_STATUS_EOSP flag
 *	on the TX status (and must report TX status) so that the PS-poll
 *	period is properly ended. This is used to avoid sending multiple
 *	responses for a retried PS-poll frame.
 *	In the case this is used for uAPSD, the @num_frames parameter may be
 *	bigger than one, but the driver may send fewer frames (it must send
 *	at least one, however). In this case it is also responsible for
 *	setting the EOSP flag in the QoS header of the frames. Also, when the
 *	service period ends, the driver must set %IEEE80211_TX_STATUS_EOSP
 *	on the last frame in the SP. Alternatively, it may call the function
 *	ieee80211_sta_eosp_irqsafe() to inform mac80211 of the end of the SP.
 *	This callback must be atomic.
 * @allow_buffered_frames: Prepare device to allow the given number of frames
 *	to go out to the given station. The frames will be sent by mac80211
 *	via the usual TX path after this call. The TX information for frames
 *	released will also have the %IEEE80211_TX_CTL_NO_PS_BUFFER flag set
 *	and the last one will also have %IEEE80211_TX_STATUS_EOSP set. In case
 *	frames from multiple TIDs are released and the driver might reorder
 *	them between the TIDs, it must set the %IEEE80211_TX_STATUS_EOSP flag
 *	on the last frame and clear it on all others and also handle the EOSP
 *	bit in the QoS header correctly. Alternatively, it can also call the
 *	ieee80211_sta_eosp_irqsafe() function.
 *	The @tids parameter is a bitmap and tells the driver which TIDs the
 *	frames will be on; it will at most have two bits set.
 *	This callback must be atomic.
 *
 * @get_et_sset_count:  Ethtool API to get string-set count.
 *
 * @get_et_stats:  Ethtool API to get a set of u64 stats.
 *
 * @get_et_strings:  Ethtool API to get a set of strings to describe stats
 *	and perhaps other supported types of ethtool data-sets.
 *
 * @get_rssi: Get current signal strength in dBm, the function is optional
 *	and can sleep.
 *
 * @mgd_prepare_tx: Prepare for transmitting a management frame for association
 *	before associated. In multi-channel scenarios, a virtual interface is
 *	bound to a channel before it is associated, but as it isn't associated
 *	yet it need not necessarily be given airtime, in particular since any
 *	transmission to a P2P GO needs to be synchronized against the GO's
 *	powersave state. mac80211 will call this function before transmitting a
 *	management frame prior to having successfully associated to allow the
 *	driver to give it channel time for the transmission, to get a response
 *	and to be able to synchronize with the GO.
 *	The callback will be called before each transmission and upon return
 *	mac80211 will transmit the frame right away.
 *	The callback is optional and can (should!) sleep.
 *
 * @add_chanctx: Notifies device driver about new channel context creation.
 * @remove_chanctx: Notifies device driver about channel context destruction.
 * @change_chanctx: Notifies device driver about channel context changes that
 *	may happen when combining different virtual interfaces on the same
 *	channel context with different settings
 * @assign_vif_chanctx: Notifies device driver about channel context being bound
 *	to vif. Possible use is for hw queue remapping.
 * @unassign_vif_chanctx: Notifies device driver about channel context being
 *	unbound from vif.
 * @start_ap: Start operation on the AP interface, this is called after all the
 *	information in bss_conf is set and beacon can be retrieved. A channel
 *	context is bound before this is called. Note that if the driver uses
 *	software scan or ROC, this (and @stop_ap) isn't called when the AP is
 *	just "paused" for scanning/ROC, which is indicated by the beacon being
 *	disabled/enabled via @bss_info_changed.
 * @stop_ap: Stop operation on the AP interface.
 *
 * @restart_complete: Called after a call to ieee80211_restart_hw(), when the
 *	reconfiguration has completed. This can help the driver implement the
 *	reconfiguration step. Also called when reconfiguring because the
 *	driver's resume function returned 1, as this is just like an "inline"
 *	hardware restart. This callback may sleep.
 *
 * @ipv6_addr_change: IPv6 address assignment on the given interface changed.
 *	Currently, this is only called for managed or P2P client interfaces.
 *	This callback is optional; it must not sleep.
 */
struct ieee80211_ops {
	void (*tx)(struct ieee80211_hw *hw,
		   struct ieee80211_tx_control *control,
		   struct sk_buff *skb);
	int (*start)(struct ieee80211_hw *hw);
	void (*stop)(struct ieee80211_hw *hw);
#ifdef CONFIG_PM
	int (*suspend)(struct ieee80211_hw *hw, struct cfg80211_wowlan *wowlan);
	int (*resume)(struct ieee80211_hw *hw);
	void (*set_wakeup)(struct ieee80211_hw *hw, bool enabled);
#endif
	int (*add_interface)(struct ieee80211_hw *hw,
			     struct ieee80211_vif *vif);
	int (*change_interface)(struct ieee80211_hw *hw,
				struct ieee80211_vif *vif,
				enum nl80211_iftype new_type, bool p2p);
	void (*remove_interface)(struct ieee80211_hw *hw,
				 struct ieee80211_vif *vif);
	int (*config)(struct ieee80211_hw *hw, u32 changed);
	void (*bss_info_changed)(struct ieee80211_hw *hw,
				 struct ieee80211_vif *vif,
				 struct ieee80211_bss_conf *info,
				 u32 changed);

	int (*start_ap)(struct ieee80211_hw *hw, struct ieee80211_vif *vif);
	void (*stop_ap)(struct ieee80211_hw *hw, struct ieee80211_vif *vif);

	u64 (*prepare_multicast)(struct ieee80211_hw *hw,
				 struct netdev_hw_addr_list *mc_list);
	void (*configure_filter)(struct ieee80211_hw *hw,
				 unsigned int changed_flags,
				 unsigned int *total_flags,
				 u64 multicast);
	int (*set_tim)(struct ieee80211_hw *hw, struct ieee80211_sta *sta,
		       bool set);
	int (*set_key)(struct ieee80211_hw *hw, enum set_key_cmd cmd,
		       struct ieee80211_vif *vif, struct ieee80211_sta *sta,
		       struct ieee80211_key_conf *key);
	void (*update_tkip_key)(struct ieee80211_hw *hw,
				struct ieee80211_vif *vif,
				struct ieee80211_key_conf *conf,
				struct ieee80211_sta *sta,
				u32 iv32, u16 *phase1key);
	void (*set_rekey_data)(struct ieee80211_hw *hw,
			       struct ieee80211_vif *vif,
			       struct cfg80211_gtk_rekey_data *data);
	void (*set_default_unicast_key)(struct ieee80211_hw *hw,
					struct ieee80211_vif *vif, int idx);
	int (*hw_scan)(struct ieee80211_hw *hw, struct ieee80211_vif *vif,
		       struct cfg80211_scan_request *req);
	void (*cancel_hw_scan)(struct ieee80211_hw *hw,
			       struct ieee80211_vif *vif);
	int (*sched_scan_start)(struct ieee80211_hw *hw,
				struct ieee80211_vif *vif,
				struct cfg80211_sched_scan_request *req,
				struct ieee80211_sched_scan_ies *ies);
	void (*sched_scan_stop)(struct ieee80211_hw *hw,
			       struct ieee80211_vif *vif);
	void (*sw_scan_start)(struct ieee80211_hw *hw);
	void (*sw_scan_complete)(struct ieee80211_hw *hw);
	int (*get_stats)(struct ieee80211_hw *hw,
			 struct ieee80211_low_level_stats *stats);
	void (*get_tkip_seq)(struct ieee80211_hw *hw, u8 hw_key_idx,
			     u32 *iv32, u16 *iv16);
	int (*set_frag_threshold)(struct ieee80211_hw *hw, u32 value);
	int (*set_rts_threshold)(struct ieee80211_hw *hw, u32 value);
	int (*sta_add)(struct ieee80211_hw *hw, struct ieee80211_vif *vif,
		       struct ieee80211_sta *sta);
	int (*sta_remove)(struct ieee80211_hw *hw, struct ieee80211_vif *vif,
			  struct ieee80211_sta *sta);
#ifdef CONFIG_MAC80211_DEBUGFS
	void (*sta_add_debugfs)(struct ieee80211_hw *hw,
				struct ieee80211_vif *vif,
				struct ieee80211_sta *sta,
				struct dentry *dir);
	void (*sta_remove_debugfs)(struct ieee80211_hw *hw,
				   struct ieee80211_vif *vif,
				   struct ieee80211_sta *sta,
				   struct dentry *dir);
	void (*add_interface_debugfs)(struct ieee80211_hw *hw,
				      struct ieee80211_vif *vif,
				      struct dentry *dir);
	void (*remove_interface_debugfs)(struct ieee80211_hw *hw,
					 struct ieee80211_vif *vif,
					 struct dentry *dir);
#endif
	void (*sta_notify)(struct ieee80211_hw *hw, struct ieee80211_vif *vif,
			enum sta_notify_cmd, struct ieee80211_sta *sta);
	int (*sta_state)(struct ieee80211_hw *hw, struct ieee80211_vif *vif,
			 struct ieee80211_sta *sta,
			 enum ieee80211_sta_state old_state,
			 enum ieee80211_sta_state new_state);
	void (*sta_rc_update)(struct ieee80211_hw *hw,
			      struct ieee80211_vif *vif,
			      struct ieee80211_sta *sta,
			      u32 changed);
	int (*conf_tx)(struct ieee80211_hw *hw,
		       struct ieee80211_vif *vif, u16 ac,
		       const struct ieee80211_tx_queue_params *params);
	u64 (*get_tsf)(struct ieee80211_hw *hw, struct ieee80211_vif *vif);
	void (*set_tsf)(struct ieee80211_hw *hw, struct ieee80211_vif *vif,
			u64 tsf);
	void (*reset_tsf)(struct ieee80211_hw *hw, struct ieee80211_vif *vif);
	int (*tx_last_beacon)(struct ieee80211_hw *hw);
	int (*ampdu_action)(struct ieee80211_hw *hw,
			    struct ieee80211_vif *vif,
			    enum ieee80211_ampdu_mlme_action action,
			    struct ieee80211_sta *sta, u16 tid, u16 *ssn,
			    u8 buf_size);
	int (*get_survey)(struct ieee80211_hw *hw, int idx,
		struct survey_info *survey);
	void (*rfkill_poll)(struct ieee80211_hw *hw);
	void (*set_coverage_class)(struct ieee80211_hw *hw, u8 coverage_class);
#ifdef CONFIG_NL80211_TESTMODE
	int (*testmode_cmd)(struct ieee80211_hw *hw, void *data, int len);
	int (*testmode_dump)(struct ieee80211_hw *hw, struct sk_buff *skb,
			     struct netlink_callback *cb,
			     void *data, int len);
#endif
	void (*flush)(struct ieee80211_hw *hw, bool drop);
	void (*channel_switch)(struct ieee80211_hw *hw,
			       struct ieee80211_channel_switch *ch_switch);
	int (*napi_poll)(struct ieee80211_hw *hw, int budget);
	int (*set_antenna)(struct ieee80211_hw *hw, u32 tx_ant, u32 rx_ant);
	int (*get_antenna)(struct ieee80211_hw *hw, u32 *tx_ant, u32 *rx_ant);

	int (*remain_on_channel)(struct ieee80211_hw *hw,
				 struct ieee80211_vif *vif,
				 struct ieee80211_channel *chan,
				 int duration);
	int (*cancel_remain_on_channel)(struct ieee80211_hw *hw);
	int (*set_ringparam)(struct ieee80211_hw *hw, u32 tx, u32 rx);
	void (*get_ringparam)(struct ieee80211_hw *hw,
			      u32 *tx, u32 *tx_max, u32 *rx, u32 *rx_max);
	bool (*tx_frames_pending)(struct ieee80211_hw *hw);
	int (*set_bitrate_mask)(struct ieee80211_hw *hw, struct ieee80211_vif *vif,
				const struct cfg80211_bitrate_mask *mask);
	void (*rssi_callback)(struct ieee80211_hw *hw,
			      struct ieee80211_vif *vif,
			      enum ieee80211_rssi_event rssi_event);

	void (*allow_buffered_frames)(struct ieee80211_hw *hw,
				      struct ieee80211_sta *sta,
				      u16 tids, int num_frames,
				      enum ieee80211_frame_release_type reason,
				      bool more_data);
	void (*release_buffered_frames)(struct ieee80211_hw *hw,
					struct ieee80211_sta *sta,
					u16 tids, int num_frames,
					enum ieee80211_frame_release_type reason,
					bool more_data);

	int	(*get_et_sset_count)(struct ieee80211_hw *hw,
				     struct ieee80211_vif *vif, int sset);
	void	(*get_et_stats)(struct ieee80211_hw *hw,
				struct ieee80211_vif *vif,
				struct ethtool_stats *stats, u64 *data);
	void	(*get_et_strings)(struct ieee80211_hw *hw,
				  struct ieee80211_vif *vif,
				  u32 sset, u8 *data);
	int	(*get_rssi)(struct ieee80211_hw *hw, struct ieee80211_vif *vif,
			    struct ieee80211_sta *sta, s8 *rssi_dbm);

	void	(*mgd_prepare_tx)(struct ieee80211_hw *hw,
				  struct ieee80211_vif *vif);

	int (*add_chanctx)(struct ieee80211_hw *hw,
			   struct ieee80211_chanctx_conf *ctx);
	void (*remove_chanctx)(struct ieee80211_hw *hw,
			       struct ieee80211_chanctx_conf *ctx);
	void (*change_chanctx)(struct ieee80211_hw *hw,
			       struct ieee80211_chanctx_conf *ctx,
			       u32 changed);
	int (*assign_vif_chanctx)(struct ieee80211_hw *hw,
				  struct ieee80211_vif *vif,
				  struct ieee80211_chanctx_conf *ctx);
	void (*unassign_vif_chanctx)(struct ieee80211_hw *hw,
				     struct ieee80211_vif *vif,
				     struct ieee80211_chanctx_conf *ctx);

	void (*restart_complete)(struct ieee80211_hw *hw);

#if IS_ENABLED(CONFIG_IPV6)
	void (*ipv6_addr_change)(struct ieee80211_hw *hw,
				 struct ieee80211_vif *vif,
				 struct inet6_dev *idev);
#endif
};

/**
 * ieee80211_alloc_hw -  Allocate a new hardware device
 *
 * This must be called once for each hardware device. The returned pointer
 * must be used to refer to this device when calling other functions.
 * mac80211 allocates a private data area for the driver pointed to by
 * @priv in &struct ieee80211_hw, the size of this area is given as
 * @priv_data_len.
 *
 * @priv_data_len: length of private data
 * @ops: callbacks for this device
 *
 * Return: A pointer to the new hardware device, or %NULL on error.
 */
struct ieee80211_hw *ieee80211_alloc_hw(size_t priv_data_len,
					const struct ieee80211_ops *ops);

/**
 * ieee80211_register_hw - Register hardware device
 *
 * You must call this function before any other functions in
 * mac80211. Note that before a hardware can be registered, you
 * need to fill the contained wiphy's information.
 *
 * @hw: the device to register as returned by ieee80211_alloc_hw()
 *
 * Return: 0 on success. An error code otherwise.
 */
int ieee80211_register_hw(struct ieee80211_hw *hw);

/**
 * struct ieee80211_tpt_blink - throughput blink description
 * @throughput: throughput in Kbit/sec
 * @blink_time: blink time in milliseconds
 *	(full cycle, ie. one off + one on period)
 */
struct ieee80211_tpt_blink {
	int throughput;
	int blink_time;
};

/**
 * enum ieee80211_tpt_led_trigger_flags - throughput trigger flags
 * @IEEE80211_TPT_LEDTRIG_FL_RADIO: enable blinking with radio
 * @IEEE80211_TPT_LEDTRIG_FL_WORK: enable blinking when working
 * @IEEE80211_TPT_LEDTRIG_FL_CONNECTED: enable blinking when at least one
 *	interface is connected in some way, including being an AP
 */
enum ieee80211_tpt_led_trigger_flags {
	IEEE80211_TPT_LEDTRIG_FL_RADIO		= BIT(0),
	IEEE80211_TPT_LEDTRIG_FL_WORK		= BIT(1),
	IEEE80211_TPT_LEDTRIG_FL_CONNECTED	= BIT(2),
};

#ifdef CONFIG_MAC80211_LEDS
extern char *__ieee80211_get_tx_led_name(struct ieee80211_hw *hw);
extern char *__ieee80211_get_rx_led_name(struct ieee80211_hw *hw);
extern char *__ieee80211_get_assoc_led_name(struct ieee80211_hw *hw);
extern char *__ieee80211_get_radio_led_name(struct ieee80211_hw *hw);
extern char *__ieee80211_create_tpt_led_trigger(
				struct ieee80211_hw *hw, unsigned int flags,
				const struct ieee80211_tpt_blink *blink_table,
				unsigned int blink_table_len);
#endif
/**
 * ieee80211_get_tx_led_name - get name of TX LED
 *
 * mac80211 creates a transmit LED trigger for each wireless hardware
 * that can be used to drive LEDs if your driver registers a LED device.
 * This function returns the name (or %NULL if not configured for LEDs)
 * of the trigger so you can automatically link the LED device.
 *
 * @hw: the hardware to get the LED trigger name for
 *
 * Return: The name of the LED trigger. %NULL if not configured for LEDs.
 */
static inline char *ieee80211_get_tx_led_name(struct ieee80211_hw *hw)
{
#ifdef CONFIG_MAC80211_LEDS
	return __ieee80211_get_tx_led_name(hw);
#else
	return NULL;
#endif
}

/**
 * ieee80211_get_rx_led_name - get name of RX LED
 *
 * mac80211 creates a receive LED trigger for each wireless hardware
 * that can be used to drive LEDs if your driver registers a LED device.
 * This function returns the name (or %NULL if not configured for LEDs)
 * of the trigger so you can automatically link the LED device.
 *
 * @hw: the hardware to get the LED trigger name for
 *
 * Return: The name of the LED trigger. %NULL if not configured for LEDs.
 */
static inline char *ieee80211_get_rx_led_name(struct ieee80211_hw *hw)
{
#ifdef CONFIG_MAC80211_LEDS
	return __ieee80211_get_rx_led_name(hw);
#else
	return NULL;
#endif
}

/**
 * ieee80211_get_assoc_led_name - get name of association LED
 *
 * mac80211 creates a association LED trigger for each wireless hardware
 * that can be used to drive LEDs if your driver registers a LED device.
 * This function returns the name (or %NULL if not configured for LEDs)
 * of the trigger so you can automatically link the LED device.
 *
 * @hw: the hardware to get the LED trigger name for
 *
 * Return: The name of the LED trigger. %NULL if not configured for LEDs.
 */
static inline char *ieee80211_get_assoc_led_name(struct ieee80211_hw *hw)
{
#ifdef CONFIG_MAC80211_LEDS
	return __ieee80211_get_assoc_led_name(hw);
#else
	return NULL;
#endif
}

/**
 * ieee80211_get_radio_led_name - get name of radio LED
 *
 * mac80211 creates a radio change LED trigger for each wireless hardware
 * that can be used to drive LEDs if your driver registers a LED device.
 * This function returns the name (or %NULL if not configured for LEDs)
 * of the trigger so you can automatically link the LED device.
 *
 * @hw: the hardware to get the LED trigger name for
 *
 * Return: The name of the LED trigger. %NULL if not configured for LEDs.
 */
static inline char *ieee80211_get_radio_led_name(struct ieee80211_hw *hw)
{
#ifdef CONFIG_MAC80211_LEDS
	return __ieee80211_get_radio_led_name(hw);
#else
	return NULL;
#endif
}

/**
 * ieee80211_create_tpt_led_trigger - create throughput LED trigger
 * @hw: the hardware to create the trigger for
 * @flags: trigger flags, see &enum ieee80211_tpt_led_trigger_flags
 * @blink_table: the blink table -- needs to be ordered by throughput
 * @blink_table_len: size of the blink table
 *
 * Return: %NULL (in case of error, or if no LED triggers are
 * configured) or the name of the new trigger.
 *
 * Note: This function must be called before ieee80211_register_hw().
 */
static inline char *
ieee80211_create_tpt_led_trigger(struct ieee80211_hw *hw, unsigned int flags,
				 const struct ieee80211_tpt_blink *blink_table,
				 unsigned int blink_table_len)
{
#ifdef CONFIG_MAC80211_LEDS
	return __ieee80211_create_tpt_led_trigger(hw, flags, blink_table,
						  blink_table_len);
#else
	return NULL;
#endif
}

/**
 * ieee80211_unregister_hw - Unregister a hardware device
 *
 * This function instructs mac80211 to free allocated resources
 * and unregister netdevices from the networking subsystem.
 *
 * @hw: the hardware to unregister
 */
void ieee80211_unregister_hw(struct ieee80211_hw *hw);

/**
 * ieee80211_free_hw - free hardware descriptor
 *
 * This function frees everything that was allocated, including the
 * private data for the driver. You must call ieee80211_unregister_hw()
 * before calling this function.
 *
 * @hw: the hardware to free
 */
void ieee80211_free_hw(struct ieee80211_hw *hw);

/**
 * ieee80211_restart_hw - restart hardware completely
 *
 * Call this function when the hardware was restarted for some reason
 * (hardware error, ...) and the driver is unable to restore its state
 * by itself. mac80211 assumes that at this point the driver/hardware
 * is completely uninitialised and stopped, it starts the process by
 * calling the ->start() operation. The driver will need to reset all
 * internal state that it has prior to calling this function.
 *
 * @hw: the hardware to restart
 */
void ieee80211_restart_hw(struct ieee80211_hw *hw);

/** ieee80211_napi_schedule - schedule NAPI poll
 *
 * Use this function to schedule NAPI polling on a device.
 *
 * @hw: the hardware to start polling
 */
void ieee80211_napi_schedule(struct ieee80211_hw *hw);

/** ieee80211_napi_complete - complete NAPI polling
 *
 * Use this function to finish NAPI polling on a device.
 *
 * @hw: the hardware to stop polling
 */
void ieee80211_napi_complete(struct ieee80211_hw *hw);

/**
 * ieee80211_rx - receive frame
 *
 * Use this function to hand received frames to mac80211. The receive
 * buffer in @skb must start with an IEEE 802.11 header. In case of a
 * paged @skb is used, the driver is recommended to put the ieee80211
 * header of the frame on the linear part of the @skb to avoid memory
 * allocation and/or memcpy by the stack.
 *
 * This function may not be called in IRQ context. Calls to this function
 * for a single hardware must be synchronized against each other. Calls to
 * this function, ieee80211_rx_ni() and ieee80211_rx_irqsafe() may not be
 * mixed for a single hardware.
 *
 * In process context use instead ieee80211_rx_ni().
 *
 * @hw: the hardware this frame came in on
 * @skb: the buffer to receive, owned by mac80211 after this call
 */
void ieee80211_rx(struct ieee80211_hw *hw, struct sk_buff *skb);

/**
 * ieee80211_rx_irqsafe - receive frame
 *
 * Like ieee80211_rx() but can be called in IRQ context
 * (internally defers to a tasklet.)
 *
 * Calls to this function, ieee80211_rx() or ieee80211_rx_ni() may not
 * be mixed for a single hardware.
 *
 * @hw: the hardware this frame came in on
 * @skb: the buffer to receive, owned by mac80211 after this call
 */
void ieee80211_rx_irqsafe(struct ieee80211_hw *hw, struct sk_buff *skb);

/**
 * ieee80211_rx_ni - receive frame (in process context)
 *
 * Like ieee80211_rx() but can be called in process context
 * (internally disables bottom halves).
 *
 * Calls to this function, ieee80211_rx() and ieee80211_rx_irqsafe() may
 * not be mixed for a single hardware.
 *
 * @hw: the hardware this frame came in on
 * @skb: the buffer to receive, owned by mac80211 after this call
 */
static inline void ieee80211_rx_ni(struct ieee80211_hw *hw,
				   struct sk_buff *skb)
{
	local_bh_disable();
	ieee80211_rx(hw, skb);
	local_bh_enable();
}

/**
 * ieee80211_sta_ps_transition - PS transition for connected sta
 *
 * When operating in AP mode with the %IEEE80211_HW_AP_LINK_PS
 * flag set, use this function to inform mac80211 about a connected station
 * entering/leaving PS mode.
 *
 * This function may not be called in IRQ context or with softirqs enabled.
 *
 * Calls to this function for a single hardware must be synchronized against
 * each other.
 *
 * @sta: currently connected sta
 * @start: start or stop PS
 *
 * Return: 0 on success. -EINVAL when the requested PS mode is already set.
 */
int ieee80211_sta_ps_transition(struct ieee80211_sta *sta, bool start);

/**
 * ieee80211_sta_ps_transition_ni - PS transition for connected sta
 *                                  (in process context)
 *
 * Like ieee80211_sta_ps_transition() but can be called in process context
 * (internally disables bottom halves). Concurrent call restriction still
 * applies.
 *
 * @sta: currently connected sta
 * @start: start or stop PS
 *
 * Return: Like ieee80211_sta_ps_transition().
 */
static inline int ieee80211_sta_ps_transition_ni(struct ieee80211_sta *sta,
						  bool start)
{
	int ret;

	local_bh_disable();
	ret = ieee80211_sta_ps_transition(sta, start);
	local_bh_enable();

	return ret;
}

/*
 * The TX headroom reserved by mac80211 for its own tx_status functions.
 * This is enough for the radiotap header.
 */
#define IEEE80211_TX_STATUS_HEADROOM	14

/**
 * ieee80211_sta_set_buffered - inform mac80211 about driver-buffered frames
 * @sta: &struct ieee80211_sta pointer for the sleeping station
 * @tid: the TID that has buffered frames
 * @buffered: indicates whether or not frames are buffered for this TID
 *
 * If a driver buffers frames for a powersave station instead of passing
 * them back to mac80211 for retransmission, the station may still need
 * to be told that there are buffered frames via the TIM bit.
 *
 * This function informs mac80211 whether or not there are frames that are
 * buffered in the driver for a given TID; mac80211 can then use this data
 * to set the TIM bit (NOTE: This may call back into the driver's set_tim
 * call! Beware of the locking!)
 *
 * If all frames are released to the station (due to PS-poll or uAPSD)
 * then the driver needs to inform mac80211 that there no longer are
 * frames buffered. However, when the station wakes up mac80211 assumes
 * that all buffered frames will be transmitted and clears this data,
 * drivers need to make sure they inform mac80211 about all buffered
 * frames on the sleep transition (sta_notify() with %STA_NOTIFY_SLEEP).
 *
 * Note that technically mac80211 only needs to know this per AC, not per
 * TID, but since driver buffering will inevitably happen per TID (since
 * it is related to aggregation) it is easier to make mac80211 map the
 * TID to the AC as required instead of keeping track in all drivers that
 * use this API.
 */
void ieee80211_sta_set_buffered(struct ieee80211_sta *sta,
				u8 tid, bool buffered);

/**
 * ieee80211_tx_status - transmit status callback
 *
 * Call this function for all transmitted frames after they have been
 * transmitted. It is permissible to not call this function for
 * multicast frames but this can affect statistics.
 *
 * This function may not be called in IRQ context. Calls to this function
 * for a single hardware must be synchronized against each other. Calls
 * to this function, ieee80211_tx_status_ni() and ieee80211_tx_status_irqsafe()
 * may not be mixed for a single hardware.
 *
 * @hw: the hardware the frame was transmitted by
 * @skb: the frame that was transmitted, owned by mac80211 after this call
 */
void ieee80211_tx_status(struct ieee80211_hw *hw,
			 struct sk_buff *skb);

/**
 * ieee80211_tx_status_ni - transmit status callback (in process context)
 *
 * Like ieee80211_tx_status() but can be called in process context.
 *
 * Calls to this function, ieee80211_tx_status() and
 * ieee80211_tx_status_irqsafe() may not be mixed
 * for a single hardware.
 *
 * @hw: the hardware the frame was transmitted by
 * @skb: the frame that was transmitted, owned by mac80211 after this call
 */
static inline void ieee80211_tx_status_ni(struct ieee80211_hw *hw,
					  struct sk_buff *skb)
{
	local_bh_disable();
	ieee80211_tx_status(hw, skb);
	local_bh_enable();
}

/**
 * ieee80211_tx_status_irqsafe - IRQ-safe transmit status callback
 *
 * Like ieee80211_tx_status() but can be called in IRQ context
 * (internally defers to a tasklet.)
 *
 * Calls to this function, ieee80211_tx_status() and
 * ieee80211_tx_status_ni() may not be mixed for a single hardware.
 *
 * @hw: the hardware the frame was transmitted by
 * @skb: the frame that was transmitted, owned by mac80211 after this call
 */
void ieee80211_tx_status_irqsafe(struct ieee80211_hw *hw,
				 struct sk_buff *skb);

/**
 * ieee80211_report_low_ack - report non-responding station
 *
 * When operating in AP-mode, call this function to report a non-responding
 * connected STA.
 *
 * @sta: the non-responding connected sta
 * @num_packets: number of packets sent to @sta without a response
 */
void ieee80211_report_low_ack(struct ieee80211_sta *sta, u32 num_packets);

/**
 * ieee80211_beacon_get_tim - beacon generation function
 * @hw: pointer obtained from ieee80211_alloc_hw().
 * @vif: &struct ieee80211_vif pointer from the add_interface callback.
 * @tim_offset: pointer to variable that will receive the TIM IE offset.
 *	Set to 0 if invalid (in non-AP modes).
 * @tim_length: pointer to variable that will receive the TIM IE length,
 *	(including the ID and length bytes!).
 *	Set to 0 if invalid (in non-AP modes).
 *
 * If the driver implements beaconing modes, it must use this function to
 * obtain the beacon frame/template.
 *
 * If the beacon frames are generated by the host system (i.e., not in
 * hardware/firmware), the driver uses this function to get each beacon
 * frame from mac80211 -- it is responsible for calling this function
 * before the beacon is needed (e.g. based on hardware interrupt).
 *
 * If the beacon frames are generated by the device, then the driver
 * must use the returned beacon as the template and change the TIM IE
 * according to the current DTIM parameters/TIM bitmap.
 *
 * The driver is responsible for freeing the returned skb.
 *
 * Return: The beacon template. %NULL on error.
 */
struct sk_buff *ieee80211_beacon_get_tim(struct ieee80211_hw *hw,
					 struct ieee80211_vif *vif,
					 u16 *tim_offset, u16 *tim_length);

/**
 * ieee80211_beacon_get - beacon generation function
 * @hw: pointer obtained from ieee80211_alloc_hw().
 * @vif: &struct ieee80211_vif pointer from the add_interface callback.
 *
 * See ieee80211_beacon_get_tim().
 *
 * Return: See ieee80211_beacon_get_tim().
 */
static inline struct sk_buff *ieee80211_beacon_get(struct ieee80211_hw *hw,
						   struct ieee80211_vif *vif)
{
	return ieee80211_beacon_get_tim(hw, vif, NULL, NULL);
}

/**
 * ieee80211_proberesp_get - retrieve a Probe Response template
 * @hw: pointer obtained from ieee80211_alloc_hw().
 * @vif: &struct ieee80211_vif pointer from the add_interface callback.
 *
 * Creates a Probe Response template which can, for example, be uploaded to
 * hardware. The destination address should be set by the caller.
 *
 * Can only be called in AP mode.
 *
 * Return: The Probe Response template. %NULL on error.
 */
struct sk_buff *ieee80211_proberesp_get(struct ieee80211_hw *hw,
					struct ieee80211_vif *vif);

/**
 * ieee80211_pspoll_get - retrieve a PS Poll template
 * @hw: pointer obtained from ieee80211_alloc_hw().
 * @vif: &struct ieee80211_vif pointer from the add_interface callback.
 *
 * Creates a PS Poll a template which can, for example, uploaded to
 * hardware. The template must be updated after association so that correct
 * AID, BSSID and MAC address is used.
 *
 * Note: Caller (or hardware) is responsible for setting the
 * &IEEE80211_FCTL_PM bit.
 *
 * Return: The PS Poll template. %NULL on error.
 */
struct sk_buff *ieee80211_pspoll_get(struct ieee80211_hw *hw,
				     struct ieee80211_vif *vif);

/**
 * ieee80211_nullfunc_get - retrieve a nullfunc template
 * @hw: pointer obtained from ieee80211_alloc_hw().
 * @vif: &struct ieee80211_vif pointer from the add_interface callback.
 *
 * Creates a Nullfunc template which can, for example, uploaded to
 * hardware. The template must be updated after association so that correct
 * BSSID and address is used.
 *
 * Note: Caller (or hardware) is responsible for setting the
 * &IEEE80211_FCTL_PM bit as well as Duration and Sequence Control fields.
 *
 * Return: The nullfunc template. %NULL on error.
 */
struct sk_buff *ieee80211_nullfunc_get(struct ieee80211_hw *hw,
				       struct ieee80211_vif *vif);

/**
 * ieee80211_probereq_get - retrieve a Probe Request template
 * @hw: pointer obtained from ieee80211_alloc_hw().
 * @vif: &struct ieee80211_vif pointer from the add_interface callback.
 * @ssid: SSID buffer
 * @ssid_len: length of SSID
 * @tailroom: tailroom to reserve at end of SKB for IEs
 *
 * Creates a Probe Request template which can, for example, be uploaded to
 * hardware.
 *
 * Return: The Probe Request template. %NULL on error.
 */
struct sk_buff *ieee80211_probereq_get(struct ieee80211_hw *hw,
				       struct ieee80211_vif *vif,
				       const u8 *ssid, size_t ssid_len,
				       size_t tailroom);

/**
 * ieee80211_rts_get - RTS frame generation function
 * @hw: pointer obtained from ieee80211_alloc_hw().
 * @vif: &struct ieee80211_vif pointer from the add_interface callback.
 * @frame: pointer to the frame that is going to be protected by the RTS.
 * @frame_len: the frame length (in octets).
 * @frame_txctl: &struct ieee80211_tx_info of the frame.
 * @rts: The buffer where to store the RTS frame.
 *
 * If the RTS frames are generated by the host system (i.e., not in
 * hardware/firmware), the low-level driver uses this function to receive
 * the next RTS frame from the 802.11 code. The low-level is responsible
 * for calling this function before and RTS frame is needed.
 */
void ieee80211_rts_get(struct ieee80211_hw *hw, struct ieee80211_vif *vif,
		       const void *frame, size_t frame_len,
		       const struct ieee80211_tx_info *frame_txctl,
		       struct ieee80211_rts *rts);

/**
 * ieee80211_rts_duration - Get the duration field for an RTS frame
 * @hw: pointer obtained from ieee80211_alloc_hw().
 * @vif: &struct ieee80211_vif pointer from the add_interface callback.
 * @frame_len: the length of the frame that is going to be protected by the RTS.
 * @frame_txctl: &struct ieee80211_tx_info of the frame.
 *
 * If the RTS is generated in firmware, but the host system must provide
 * the duration field, the low-level driver uses this function to receive
 * the duration field value in little-endian byteorder.
 *
 * Return: The duration.
 */
__le16 ieee80211_rts_duration(struct ieee80211_hw *hw,
			      struct ieee80211_vif *vif, size_t frame_len,
			      const struct ieee80211_tx_info *frame_txctl);

/**
 * ieee80211_ctstoself_get - CTS-to-self frame generation function
 * @hw: pointer obtained from ieee80211_alloc_hw().
 * @vif: &struct ieee80211_vif pointer from the add_interface callback.
 * @frame: pointer to the frame that is going to be protected by the CTS-to-self.
 * @frame_len: the frame length (in octets).
 * @frame_txctl: &struct ieee80211_tx_info of the frame.
 * @cts: The buffer where to store the CTS-to-self frame.
 *
 * If the CTS-to-self frames are generated by the host system (i.e., not in
 * hardware/firmware), the low-level driver uses this function to receive
 * the next CTS-to-self frame from the 802.11 code. The low-level is responsible
 * for calling this function before and CTS-to-self frame is needed.
 */
void ieee80211_ctstoself_get(struct ieee80211_hw *hw,
			     struct ieee80211_vif *vif,
			     const void *frame, size_t frame_len,
			     const struct ieee80211_tx_info *frame_txctl,
			     struct ieee80211_cts *cts);

/**
 * ieee80211_ctstoself_duration - Get the duration field for a CTS-to-self frame
 * @hw: pointer obtained from ieee80211_alloc_hw().
 * @vif: &struct ieee80211_vif pointer from the add_interface callback.
 * @frame_len: the length of the frame that is going to be protected by the CTS-to-self.
 * @frame_txctl: &struct ieee80211_tx_info of the frame.
 *
 * If the CTS-to-self is generated in firmware, but the host system must provide
 * the duration field, the low-level driver uses this function to receive
 * the duration field value in little-endian byteorder.
 *
 * Return: The duration.
 */
__le16 ieee80211_ctstoself_duration(struct ieee80211_hw *hw,
				    struct ieee80211_vif *vif,
				    size_t frame_len,
				    const struct ieee80211_tx_info *frame_txctl);

/**
 * ieee80211_generic_frame_duration - Calculate the duration field for a frame
 * @hw: pointer obtained from ieee80211_alloc_hw().
 * @vif: &struct ieee80211_vif pointer from the add_interface callback.
 * @band: the band to calculate the frame duration on
 * @frame_len: the length of the frame.
 * @rate: the rate at which the frame is going to be transmitted.
 *
 * Calculate the duration field of some generic frame, given its
 * length and transmission rate (in 100kbps).
 *
 * Return: The duration.
 */
__le16 ieee80211_generic_frame_duration(struct ieee80211_hw *hw,
					struct ieee80211_vif *vif,
					enum ieee80211_band band,
					size_t frame_len,
					struct ieee80211_rate *rate);

/**
 * ieee80211_get_buffered_bc - accessing buffered broadcast and multicast frames
 * @hw: pointer as obtained from ieee80211_alloc_hw().
 * @vif: &struct ieee80211_vif pointer from the add_interface callback.
 *
 * Function for accessing buffered broadcast and multicast frames. If
 * hardware/firmware does not implement buffering of broadcast/multicast
 * frames when power saving is used, 802.11 code buffers them in the host
 * memory. The low-level driver uses this function to fetch next buffered
 * frame. In most cases, this is used when generating beacon frame.
 *
 * Return: A pointer to the next buffered skb or NULL if no more buffered
 * frames are available.
 *
 * Note: buffered frames are returned only after DTIM beacon frame was
 * generated with ieee80211_beacon_get() and the low-level driver must thus
 * call ieee80211_beacon_get() first. ieee80211_get_buffered_bc() returns
 * NULL if the previous generated beacon was not DTIM, so the low-level driver
 * does not need to check for DTIM beacons separately and should be able to
 * use common code for all beacons.
 */
struct sk_buff *
ieee80211_get_buffered_bc(struct ieee80211_hw *hw, struct ieee80211_vif *vif);

/**
 * ieee80211_get_tkip_p1k_iv - get a TKIP phase 1 key for IV32
 *
 * This function returns the TKIP phase 1 key for the given IV32.
 *
 * @keyconf: the parameter passed with the set key
 * @iv32: IV32 to get the P1K for
 * @p1k: a buffer to which the key will be written, as 5 u16 values
 */
void ieee80211_get_tkip_p1k_iv(struct ieee80211_key_conf *keyconf,
			       u32 iv32, u16 *p1k);

/**
 * ieee80211_get_tkip_p1k - get a TKIP phase 1 key
 *
 * This function returns the TKIP phase 1 key for the IV32 taken
 * from the given packet.
 *
 * @keyconf: the parameter passed with the set key
 * @skb: the packet to take the IV32 value from that will be encrypted
 *	with this P1K
 * @p1k: a buffer to which the key will be written, as 5 u16 values
 */
static inline void ieee80211_get_tkip_p1k(struct ieee80211_key_conf *keyconf,
					  struct sk_buff *skb, u16 *p1k)
{
	struct ieee80211_hdr *hdr = (struct ieee80211_hdr *)skb->data;
	const u8 *data = (u8 *)hdr + ieee80211_hdrlen(hdr->frame_control);
	u32 iv32 = get_unaligned_le32(&data[4]);

	ieee80211_get_tkip_p1k_iv(keyconf, iv32, p1k);
}

/**
 * ieee80211_get_tkip_rx_p1k - get a TKIP phase 1 key for RX
 *
 * This function returns the TKIP phase 1 key for the given IV32
 * and transmitter address.
 *
 * @keyconf: the parameter passed with the set key
 * @ta: TA that will be used with the key
 * @iv32: IV32 to get the P1K for
 * @p1k: a buffer to which the key will be written, as 5 u16 values
 */
void ieee80211_get_tkip_rx_p1k(struct ieee80211_key_conf *keyconf,
			       const u8 *ta, u32 iv32, u16 *p1k);

/**
 * ieee80211_get_tkip_p2k - get a TKIP phase 2 key
 *
 * This function computes the TKIP RC4 key for the IV values
 * in the packet.
 *
 * @keyconf: the parameter passed with the set key
 * @skb: the packet to take the IV32/IV16 values from that will be
 *	encrypted with this key
 * @p2k: a buffer to which the key will be written, 16 bytes
 */
void ieee80211_get_tkip_p2k(struct ieee80211_key_conf *keyconf,
			    struct sk_buff *skb, u8 *p2k);

/**
 * ieee80211_aes_cmac_calculate_k1_k2 - calculate the AES-CMAC sub keys
 *
 * This function computes the two AES-CMAC sub-keys, based on the
 * previously installed master key.
 *
 * @keyconf: the parameter passed with the set key
 * @k1: a buffer to be filled with the 1st sub-key
 * @k2: a buffer to be filled with the 2nd sub-key
 */
void ieee80211_aes_cmac_calculate_k1_k2(struct ieee80211_key_conf *keyconf,
					u8 *k1, u8 *k2);

/**
 * struct ieee80211_key_seq - key sequence counter
 *
 * @tkip: TKIP data, containing IV32 and IV16 in host byte order
 * @ccmp: PN data, most significant byte first (big endian,
 *	reverse order than in packet)
 * @aes_cmac: PN data, most significant byte first (big endian,
 *	reverse order than in packet)
 */
struct ieee80211_key_seq {
	union {
		struct {
			u32 iv32;
			u16 iv16;
		} tkip;
		struct {
			u8 pn[6];
		} ccmp;
		struct {
			u8 pn[6];
		} aes_cmac;
	};
};

/**
 * ieee80211_get_key_tx_seq - get key TX sequence counter
 *
 * @keyconf: the parameter passed with the set key
 * @seq: buffer to receive the sequence data
 *
 * This function allows a driver to retrieve the current TX IV/PN
 * for the given key. It must not be called if IV generation is
 * offloaded to the device.
 *
 * Note that this function may only be called when no TX processing
 * can be done concurrently, for example when queues are stopped
 * and the stop has been synchronized.
 */
void ieee80211_get_key_tx_seq(struct ieee80211_key_conf *keyconf,
			      struct ieee80211_key_seq *seq);

/**
 * ieee80211_get_key_rx_seq - get key RX sequence counter
 *
 * @keyconf: the parameter passed with the set key
 * @tid: The TID, or -1 for the management frame value (CCMP only);
 *	the value on TID 0 is also used for non-QoS frames. For
 *	CMAC, only TID 0 is valid.
 * @seq: buffer to receive the sequence data
 *
 * This function allows a driver to retrieve the current RX IV/PNs
 * for the given key. It must not be called if IV checking is done
 * by the device and not by mac80211.
 *
 * Note that this function may only be called when no RX processing
 * can be done concurrently.
 */
void ieee80211_get_key_rx_seq(struct ieee80211_key_conf *keyconf,
			      int tid, struct ieee80211_key_seq *seq);

/**
 * ieee80211_gtk_rekey_notify - notify userspace supplicant of rekeying
 * @vif: virtual interface the rekeying was done on
 * @bssid: The BSSID of the AP, for checking association
 * @replay_ctr: the new replay counter after GTK rekeying
 * @gfp: allocation flags
 */
void ieee80211_gtk_rekey_notify(struct ieee80211_vif *vif, const u8 *bssid,
				const u8 *replay_ctr, gfp_t gfp);

/**
 * ieee80211_wake_queue - wake specific queue
 * @hw: pointer as obtained from ieee80211_alloc_hw().
 * @queue: queue number (counted from zero).
 *
 * Drivers should use this function instead of netif_wake_queue.
 */
void ieee80211_wake_queue(struct ieee80211_hw *hw, int queue);

/**
 * ieee80211_stop_queue - stop specific queue
 * @hw: pointer as obtained from ieee80211_alloc_hw().
 * @queue: queue number (counted from zero).
 *
 * Drivers should use this function instead of netif_stop_queue.
 */
void ieee80211_stop_queue(struct ieee80211_hw *hw, int queue);

/**
 * ieee80211_queue_stopped - test status of the queue
 * @hw: pointer as obtained from ieee80211_alloc_hw().
 * @queue: queue number (counted from zero).
 *
 * Drivers should use this function instead of netif_stop_queue.
 *
 * Return: %true if the queue is stopped. %false otherwise.
 */

int ieee80211_queue_stopped(struct ieee80211_hw *hw, int queue);

/**
 * ieee80211_stop_queues - stop all queues
 * @hw: pointer as obtained from ieee80211_alloc_hw().
 *
 * Drivers should use this function instead of netif_stop_queue.
 */
void ieee80211_stop_queues(struct ieee80211_hw *hw);

/**
 * ieee80211_wake_queues - wake all queues
 * @hw: pointer as obtained from ieee80211_alloc_hw().
 *
 * Drivers should use this function instead of netif_wake_queue.
 */
void ieee80211_wake_queues(struct ieee80211_hw *hw);

/**
 * ieee80211_scan_completed - completed hardware scan
 *
 * When hardware scan offload is used (i.e. the hw_scan() callback is
 * assigned) this function needs to be called by the driver to notify
 * mac80211 that the scan finished. This function can be called from
 * any context, including hardirq context.
 *
 * @hw: the hardware that finished the scan
 * @aborted: set to true if scan was aborted
 */
void ieee80211_scan_completed(struct ieee80211_hw *hw, bool aborted);

/**
 * ieee80211_sched_scan_results - got results from scheduled scan
 *
 * When a scheduled scan is running, this function needs to be called by the
 * driver whenever there are new scan results available.
 *
 * @hw: the hardware that is performing scheduled scans
 */
void ieee80211_sched_scan_results(struct ieee80211_hw *hw);

/**
 * ieee80211_sched_scan_stopped - inform that the scheduled scan has stopped
 *
 * When a scheduled scan is running, this function can be called by
 * the driver if it needs to stop the scan to perform another task.
 * Usual scenarios are drivers that cannot continue the scheduled scan
 * while associating, for instance.
 *
 * @hw: the hardware that is performing scheduled scans
 */
void ieee80211_sched_scan_stopped(struct ieee80211_hw *hw);

/**
 * enum ieee80211_interface_iteration_flags - interface iteration flags
 * @IEEE80211_IFACE_ITER_NORMAL: Iterate over all interfaces that have
 *	been added to the driver; However, note that during hardware
 *	reconfiguration (after restart_hw) it will iterate over a new
 *	interface and over all the existing interfaces even if they
 *	haven't been re-added to the driver yet.
 * @IEEE80211_IFACE_ITER_RESUME_ALL: During resume, iterate over all
 *	interfaces, even if they haven't been re-added to the driver yet.
 */
enum ieee80211_interface_iteration_flags {
	IEEE80211_IFACE_ITER_NORMAL	= 0,
	IEEE80211_IFACE_ITER_RESUME_ALL	= BIT(0),
};

/**
 * ieee80211_iterate_active_interfaces - iterate active interfaces
 *
 * This function iterates over the interfaces associated with a given
 * hardware that are currently active and calls the callback for them.
 * This function allows the iterator function to sleep, when the iterator
 * function is atomic @ieee80211_iterate_active_interfaces_atomic can
 * be used.
 * Does not iterate over a new interface during add_interface().
 *
 * @hw: the hardware struct of which the interfaces should be iterated over
 * @iter_flags: iteration flags, see &enum ieee80211_interface_iteration_flags
 * @iterator: the iterator function to call
 * @data: first argument of the iterator function
 */
void ieee80211_iterate_active_interfaces(struct ieee80211_hw *hw,
					 u32 iter_flags,
					 void (*iterator)(void *data, u8 *mac,
						struct ieee80211_vif *vif),
					 void *data);

/**
 * ieee80211_iterate_active_interfaces_atomic - iterate active interfaces
 *
 * This function iterates over the interfaces associated with a given
 * hardware that are currently active and calls the callback for them.
 * This function requires the iterator callback function to be atomic,
 * if that is not desired, use @ieee80211_iterate_active_interfaces instead.
 * Does not iterate over a new interface during add_interface().
 *
 * @hw: the hardware struct of which the interfaces should be iterated over
 * @iter_flags: iteration flags, see &enum ieee80211_interface_iteration_flags
 * @iterator: the iterator function to call, cannot sleep
 * @data: first argument of the iterator function
 */
void ieee80211_iterate_active_interfaces_atomic(struct ieee80211_hw *hw,
						u32 iter_flags,
						void (*iterator)(void *data,
						    u8 *mac,
						    struct ieee80211_vif *vif),
						void *data);

/**
 * ieee80211_queue_work - add work onto the mac80211 workqueue
 *
 * Drivers and mac80211 use this to add work onto the mac80211 workqueue.
 * This helper ensures drivers are not queueing work when they should not be.
 *
 * @hw: the hardware struct for the interface we are adding work for
 * @work: the work we want to add onto the mac80211 workqueue
 */
void ieee80211_queue_work(struct ieee80211_hw *hw, struct work_struct *work);

/**
 * ieee80211_queue_delayed_work - add work onto the mac80211 workqueue
 *
 * Drivers and mac80211 use this to queue delayed work onto the mac80211
 * workqueue.
 *
 * @hw: the hardware struct for the interface we are adding work for
 * @dwork: delayable work to queue onto the mac80211 workqueue
 * @delay: number of jiffies to wait before queueing
 */
void ieee80211_queue_delayed_work(struct ieee80211_hw *hw,
				  struct delayed_work *dwork,
				  unsigned long delay);

/**
 * ieee80211_start_tx_ba_session - Start a tx Block Ack session.
 * @sta: the station for which to start a BA session
 * @tid: the TID to BA on.
 * @timeout: session timeout value (in TUs)
 *
 * Return: success if addBA request was sent, failure otherwise
 *
 * Although mac80211/low level driver/user space application can estimate
 * the need to start aggregation on a certain RA/TID, the session level
 * will be managed by the mac80211.
 */
int ieee80211_start_tx_ba_session(struct ieee80211_sta *sta, u16 tid,
				  u16 timeout);

/**
 * ieee80211_start_tx_ba_cb_irqsafe - low level driver ready to aggregate.
 * @vif: &struct ieee80211_vif pointer from the add_interface callback
 * @ra: receiver address of the BA session recipient.
 * @tid: the TID to BA on.
 *
 * This function must be called by low level driver once it has
 * finished with preparations for the BA session. It can be called
 * from any context.
 */
void ieee80211_start_tx_ba_cb_irqsafe(struct ieee80211_vif *vif, const u8 *ra,
				      u16 tid);

/**
 * ieee80211_stop_tx_ba_session - Stop a Block Ack session.
 * @sta: the station whose BA session to stop
 * @tid: the TID to stop BA.
 *
 * Return: negative error if the TID is invalid, or no aggregation active
 *
 * Although mac80211/low level driver/user space application can estimate
 * the need to stop aggregation on a certain RA/TID, the session level
 * will be managed by the mac80211.
 */
int ieee80211_stop_tx_ba_session(struct ieee80211_sta *sta, u16 tid);

/**
 * ieee80211_stop_tx_ba_cb_irqsafe - low level driver ready to stop aggregate.
 * @vif: &struct ieee80211_vif pointer from the add_interface callback
 * @ra: receiver address of the BA session recipient.
 * @tid: the desired TID to BA on.
 *
 * This function must be called by low level driver once it has
 * finished with preparations for the BA session tear down. It
 * can be called from any context.
 */
void ieee80211_stop_tx_ba_cb_irqsafe(struct ieee80211_vif *vif, const u8 *ra,
				     u16 tid);

/**
 * ieee80211_find_sta - find a station
 *
 * @vif: virtual interface to look for station on
 * @addr: station's address
 *
 * Return: The station, if found. %NULL otherwise.
 *
 * Note: This function must be called under RCU lock and the
 * resulting pointer is only valid under RCU lock as well.
 */
struct ieee80211_sta *ieee80211_find_sta(struct ieee80211_vif *vif,
					 const u8 *addr);

/**
 * ieee80211_find_sta_by_ifaddr - find a station on hardware
 *
 * @hw: pointer as obtained from ieee80211_alloc_hw()
 * @addr: remote station's address
 * @localaddr: local address (vif->sdata->vif.addr). Use NULL for 'any'.
 *
 * Return: The station, if found. %NULL otherwise.
 *
 * Note: This function must be called under RCU lock and the
 * resulting pointer is only valid under RCU lock as well.
 *
 * NOTE: You may pass NULL for localaddr, but then you will just get
 *      the first STA that matches the remote address 'addr'.
 *      We can have multiple STA associated with multiple
 *      logical stations (e.g. consider a station connecting to another
 *      BSSID on the same AP hardware without disconnecting first).
 *      In this case, the result of this method with localaddr NULL
 *      is not reliable.
 *
 * DO NOT USE THIS FUNCTION with localaddr NULL if at all possible.
 */
struct ieee80211_sta *ieee80211_find_sta_by_ifaddr(struct ieee80211_hw *hw,
					       const u8 *addr,
					       const u8 *localaddr);

/**
 * ieee80211_sta_block_awake - block station from waking up
 * @hw: the hardware
 * @pubsta: the station
 * @block: whether to block or unblock
 *
 * Some devices require that all frames that are on the queues
 * for a specific station that went to sleep are flushed before
 * a poll response or frames after the station woke up can be
 * delivered to that it. Note that such frames must be rejected
 * by the driver as filtered, with the appropriate status flag.
 *
 * This function allows implementing this mode in a race-free
 * manner.
 *
 * To do this, a driver must keep track of the number of frames
 * still enqueued for a specific station. If this number is not
 * zero when the station goes to sleep, the driver must call
 * this function to force mac80211 to consider the station to
 * be asleep regardless of the station's actual state. Once the
 * number of outstanding frames reaches zero, the driver must
 * call this function again to unblock the station. That will
 * cause mac80211 to be able to send ps-poll responses, and if
 * the station queried in the meantime then frames will also
 * be sent out as a result of this. Additionally, the driver
 * will be notified that the station woke up some time after
 * it is unblocked, regardless of whether the station actually
 * woke up while blocked or not.
 */
void ieee80211_sta_block_awake(struct ieee80211_hw *hw,
			       struct ieee80211_sta *pubsta, bool block);

/**
 * ieee80211_sta_eosp - notify mac80211 about end of SP
 * @pubsta: the station
 *
 * When a device transmits frames in a way that it can't tell
 * mac80211 in the TX status about the EOSP, it must clear the
 * %IEEE80211_TX_STATUS_EOSP bit and call this function instead.
 * This applies for PS-Poll as well as uAPSD.
 *
 * Note that there is no non-_irqsafe version right now as
 * it wasn't needed, but just like _tx_status() and _rx()
 * must not be mixed in irqsafe/non-irqsafe versions, this
 * function must not be mixed with those either. Use the
 * all irqsafe, or all non-irqsafe, don't mix! If you need
 * the non-irqsafe version of this, you need to add it.
 */
void ieee80211_sta_eosp_irqsafe(struct ieee80211_sta *pubsta);

/**
 * ieee80211_iter_keys - iterate keys programmed into the device
 * @hw: pointer obtained from ieee80211_alloc_hw()
 * @vif: virtual interface to iterate, may be %NULL for all
 * @iter: iterator function that will be called for each key
 * @iter_data: custom data to pass to the iterator function
 *
 * This function can be used to iterate all the keys known to
 * mac80211, even those that weren't previously programmed into
 * the device. This is intended for use in WoWLAN if the device
 * needs reprogramming of the keys during suspend. Note that due
 * to locking reasons, it is also only safe to call this at few
 * spots since it must hold the RTNL and be able to sleep.
 *
 * The order in which the keys are iterated matches the order
 * in which they were originally installed and handed to the
 * set_key callback.
 */
void ieee80211_iter_keys(struct ieee80211_hw *hw,
			 struct ieee80211_vif *vif,
			 void (*iter)(struct ieee80211_hw *hw,
				      struct ieee80211_vif *vif,
				      struct ieee80211_sta *sta,
				      struct ieee80211_key_conf *key,
				      void *data),
			 void *iter_data);

/**
 * ieee80211_iter_chan_contexts_atomic - iterate channel contexts
 * @hw: pointre obtained from ieee80211_alloc_hw().
 * @iter: iterator function
 * @iter_data: data passed to iterator function
 *
 * Iterate all active channel contexts. This function is atomic and
 * doesn't acquire any locks internally that might be held in other
 * places while calling into the driver.
 *
 * The iterator will not find a context that's being added (during
 * the driver callback to add it) but will find it while it's being
 * removed.
 *
 * Note that during hardware restart, all contexts that existed
 * before the restart are considered already present so will be
 * found while iterating, whether they've been re-added already
 * or not.
 */
void ieee80211_iter_chan_contexts_atomic(
	struct ieee80211_hw *hw,
	void (*iter)(struct ieee80211_hw *hw,
		     struct ieee80211_chanctx_conf *chanctx_conf,
		     void *data),
	void *iter_data);

/**
 * ieee80211_ap_probereq_get - retrieve a Probe Request template
 * @hw: pointer obtained from ieee80211_alloc_hw().
 * @vif: &struct ieee80211_vif pointer from the add_interface callback.
 *
 * Creates a Probe Request template which can, for example, be uploaded to
 * hardware. The template is filled with bssid, ssid and supported rate
 * information. This function must only be called from within the
 * .bss_info_changed callback function and only in managed mode. The function
 * is only useful when the interface is associated, otherwise it will return
 * %NULL.
 *
 * Return: The Probe Request template. %NULL on error.
 */
struct sk_buff *ieee80211_ap_probereq_get(struct ieee80211_hw *hw,
					  struct ieee80211_vif *vif);

/**
 * ieee80211_beacon_loss - inform hardware does not receive beacons
 *
 * @vif: &struct ieee80211_vif pointer from the add_interface callback.
 *
 * When beacon filtering is enabled with %IEEE80211_VIF_BEACON_FILTER and
 * %IEEE80211_CONF_PS is set, the driver needs to inform whenever the
 * hardware is not receiving beacons with this function.
 */
void ieee80211_beacon_loss(struct ieee80211_vif *vif);

/**
 * ieee80211_connection_loss - inform hardware has lost connection to the AP
 *
 * @vif: &struct ieee80211_vif pointer from the add_interface callback.
 *
 * When beacon filtering is enabled with %IEEE80211_VIF_BEACON_FILTER, and
 * %IEEE80211_CONF_PS and %IEEE80211_HW_CONNECTION_MONITOR are set, the driver
 * needs to inform if the connection to the AP has been lost.
 * The function may also be called if the connection needs to be terminated
 * for some other reason, even if %IEEE80211_HW_CONNECTION_MONITOR isn't set.
 *
 * This function will cause immediate change to disassociated state,
 * without connection recovery attempts.
 */
void ieee80211_connection_loss(struct ieee80211_vif *vif);

/**
 * ieee80211_resume_disconnect - disconnect from AP after resume
 *
 * @vif: &struct ieee80211_vif pointer from the add_interface callback.
 *
 * Instructs mac80211 to disconnect from the AP after resume.
 * Drivers can use this after WoWLAN if they know that the
 * connection cannot be kept up, for example because keys were
 * used while the device was asleep but the replay counters or
 * similar cannot be retrieved from the device during resume.
 *
 * Note that due to implementation issues, if the driver uses
 * the reconfiguration functionality during resume the interface
 * will still be added as associated first during resume and then
 * disconnect normally later.
 *
 * This function can only be called from the resume callback and
 * the driver must not be holding any of its own locks while it
 * calls this function, or at least not any locks it needs in the
 * key configuration paths (if it supports HW crypto).
 */
void ieee80211_resume_disconnect(struct ieee80211_vif *vif);

/**
 * ieee80211_cqm_rssi_notify - inform a configured connection quality monitoring
 *	rssi threshold triggered
 *
 * @vif: &struct ieee80211_vif pointer from the add_interface callback.
 * @rssi_event: the RSSI trigger event type
 * @gfp: context flags
 *
 * When the %IEEE80211_VIF_SUPPORTS_CQM_RSSI is set, and a connection quality
 * monitoring is configured with an rssi threshold, the driver will inform
 * whenever the rssi level reaches the threshold.
 */
void ieee80211_cqm_rssi_notify(struct ieee80211_vif *vif,
			       enum nl80211_cqm_rssi_threshold_event rssi_event,
			       gfp_t gfp);

/**
 * ieee80211_radar_detected - inform that a radar was detected
 *
 * @hw: pointer as obtained from ieee80211_alloc_hw()
 */
void ieee80211_radar_detected(struct ieee80211_hw *hw);

/**
 * ieee80211_chswitch_done - Complete channel switch process
 * @vif: &struct ieee80211_vif pointer from the add_interface callback.
 * @success: make the channel switch successful or not
 *
 * Complete the channel switch post-process: set the new operational channel
 * and wake up the suspended queues.
 */
void ieee80211_chswitch_done(struct ieee80211_vif *vif, bool success);

/**
 * ieee80211_request_smps - request SM PS transition
 * @vif: &struct ieee80211_vif pointer from the add_interface callback.
 * @smps_mode: new SM PS mode
 *
 * This allows the driver to request an SM PS transition in managed
 * mode. This is useful when the driver has more information than
 * the stack about possible interference, for example by bluetooth.
 */
void ieee80211_request_smps(struct ieee80211_vif *vif,
			    enum ieee80211_smps_mode smps_mode);

/**
 * ieee80211_ready_on_channel - notification of remain-on-channel start
 * @hw: pointer as obtained from ieee80211_alloc_hw()
 */
void ieee80211_ready_on_channel(struct ieee80211_hw *hw);

/**
 * ieee80211_remain_on_channel_expired - remain_on_channel duration expired
 * @hw: pointer as obtained from ieee80211_alloc_hw()
 */
void ieee80211_remain_on_channel_expired(struct ieee80211_hw *hw);

/**
 * ieee80211_stop_rx_ba_session - callback to stop existing BA sessions
 *
 * in order not to harm the system performance and user experience, the device
 * may request not to allow any rx ba session and tear down existing rx ba
 * sessions based on system constraints such as periodic BT activity that needs
 * to limit wlan activity (eg.sco or a2dp)."
 * in such cases, the intention is to limit the duration of the rx ppdu and
 * therefore prevent the peer device to use a-mpdu aggregation.
 *
 * @vif: &struct ieee80211_vif pointer from the add_interface callback.
 * @ba_rx_bitmap: Bit map of open rx ba per tid
 * @addr: & to bssid mac address
 */
void ieee80211_stop_rx_ba_session(struct ieee80211_vif *vif, u16 ba_rx_bitmap,
				  const u8 *addr);

/**
 * ieee80211_send_bar - send a BlockAckReq frame
 *
 * can be used to flush pending frames from the peer's aggregation reorder
 * buffer.
 *
 * @vif: &struct ieee80211_vif pointer from the add_interface callback.
 * @ra: the peer's destination address
 * @tid: the TID of the aggregation session
 * @ssn: the new starting sequence number for the receiver
 */
void ieee80211_send_bar(struct ieee80211_vif *vif, u8 *ra, u16 tid, u16 ssn);

/* Rate control API */

/**
 * struct ieee80211_tx_rate_control - rate control information for/from RC algo
 *
 * @hw: The hardware the algorithm is invoked for.
 * @sband: The band this frame is being transmitted on.
 * @bss_conf: the current BSS configuration
 * @skb: the skb that will be transmitted, the control information in it needs
 *	to be filled in
 * @reported_rate: The rate control algorithm can fill this in to indicate
 *	which rate should be reported to userspace as the current rate and
 *	used for rate calculations in the mesh network.
 * @rts: whether RTS will be used for this frame because it is longer than the
 *	RTS threshold
 * @short_preamble: whether mac80211 will request short-preamble transmission
 *	if the selected rate supports it
 * @max_rate_idx: user-requested maximum (legacy) rate
 *	(deprecated; this will be removed once drivers get updated to use
 *	rate_idx_mask)
 * @rate_idx_mask: user-requested (legacy) rate mask
 * @rate_idx_mcs_mask: user-requested MCS rate mask
 * @bss: whether this frame is sent out in AP or IBSS mode
 */
struct ieee80211_tx_rate_control {
	struct ieee80211_hw *hw;
	struct ieee80211_supported_band *sband;
	struct ieee80211_bss_conf *bss_conf;
	struct sk_buff *skb;
	struct ieee80211_tx_rate reported_rate;
	bool rts, short_preamble;
	u8 max_rate_idx;
	u32 rate_idx_mask;
	u8 rate_idx_mcs_mask[IEEE80211_HT_MCS_MASK_LEN];
	bool bss;
};

struct rate_control_ops {
	struct module *module;
	const char *name;
	void *(*alloc)(struct ieee80211_hw *hw, struct dentry *debugfsdir);
	void (*free)(void *priv);

	void *(*alloc_sta)(void *priv, struct ieee80211_sta *sta, gfp_t gfp);
	void (*rate_init)(void *priv, struct ieee80211_supported_band *sband,
			  struct ieee80211_sta *sta, void *priv_sta);
	void (*rate_update)(void *priv, struct ieee80211_supported_band *sband,
			    struct ieee80211_sta *sta, void *priv_sta,
			    u32 changed);
	void (*free_sta)(void *priv, struct ieee80211_sta *sta,
			 void *priv_sta);

	void (*tx_status)(void *priv, struct ieee80211_supported_band *sband,
			  struct ieee80211_sta *sta, void *priv_sta,
			  struct sk_buff *skb);
	void (*get_rate)(void *priv, struct ieee80211_sta *sta, void *priv_sta,
			 struct ieee80211_tx_rate_control *txrc);

	void (*add_sta_debugfs)(void *priv, void *priv_sta,
				struct dentry *dir);
	void (*remove_sta_debugfs)(void *priv, void *priv_sta);
};

static inline int rate_supported(struct ieee80211_sta *sta,
				 enum ieee80211_band band,
				 int index)
{
	return (sta == NULL || sta->supp_rates[band] & BIT(index));
}

/**
 * rate_control_send_low - helper for drivers for management/no-ack frames
 *
 * Rate control algorithms that agree to use the lowest rate to
 * send management frames and NO_ACK data with the respective hw
 * retries should use this in the beginning of their mac80211 get_rate
 * callback. If true is returned the rate control can simply return.
 * If false is returned we guarantee that sta and sta and priv_sta is
 * not null.
 *
 * Rate control algorithms wishing to do more intelligent selection of
 * rate for multicast/broadcast frames may choose to not use this.
 *
 * @sta: &struct ieee80211_sta pointer to the target destination. Note
 * 	that this may be null.
 * @priv_sta: private rate control structure. This may be null.
 * @txrc: rate control information we sholud populate for mac80211.
 */
bool rate_control_send_low(struct ieee80211_sta *sta,
			   void *priv_sta,
			   struct ieee80211_tx_rate_control *txrc);


static inline s8
rate_lowest_index(struct ieee80211_supported_band *sband,
		  struct ieee80211_sta *sta)
{
	int i;

	for (i = 0; i < sband->n_bitrates; i++)
		if (rate_supported(sta, sband->band, i))
			return i;

	/* warn when we cannot find a rate. */
	WARN_ON_ONCE(1);

	/* and return 0 (the lowest index) */
	return 0;
}

static inline
bool rate_usable_index_exists(struct ieee80211_supported_band *sband,
			      struct ieee80211_sta *sta)
{
	unsigned int i;

	for (i = 0; i < sband->n_bitrates; i++)
		if (rate_supported(sta, sband->band, i))
			return true;
	return false;
}

int ieee80211_rate_control_register(struct rate_control_ops *ops);
void ieee80211_rate_control_unregister(struct rate_control_ops *ops);

static inline bool
conf_is_ht20(struct ieee80211_conf *conf)
{
	return conf->channel_type == NL80211_CHAN_HT20;
}

static inline bool
conf_is_ht40_minus(struct ieee80211_conf *conf)
{
	return conf->channel_type == NL80211_CHAN_HT40MINUS;
}

static inline bool
conf_is_ht40_plus(struct ieee80211_conf *conf)
{
	return conf->channel_type == NL80211_CHAN_HT40PLUS;
}

static inline bool
conf_is_ht40(struct ieee80211_conf *conf)
{
	return conf_is_ht40_minus(conf) || conf_is_ht40_plus(conf);
}

static inline bool
conf_is_ht(struct ieee80211_conf *conf)
{
	return conf->channel_type != NL80211_CHAN_NO_HT;
}

static inline enum nl80211_iftype
ieee80211_iftype_p2p(enum nl80211_iftype type, bool p2p)
{
	if (p2p) {
		switch (type) {
		case NL80211_IFTYPE_STATION:
			return NL80211_IFTYPE_P2P_CLIENT;
		case NL80211_IFTYPE_AP:
			return NL80211_IFTYPE_P2P_GO;
		default:
			break;
		}
	}
	return type;
}

static inline enum nl80211_iftype
ieee80211_vif_type_p2p(struct ieee80211_vif *vif)
{
	return ieee80211_iftype_p2p(vif->type, vif->p2p);
}

void ieee80211_enable_rssi_reports(struct ieee80211_vif *vif,
				   int rssi_min_thold,
				   int rssi_max_thold);

void ieee80211_disable_rssi_reports(struct ieee80211_vif *vif);

/**
 * ieee80211_ave_rssi - report the average RSSI for the specified interface
 *
 * @vif: the specified virtual interface
 *
 * Note: This function assumes that the given vif is valid.
 *
 * Return: The average RSSI value for the requested interface, or 0 if not
 * applicable.
 */
int ieee80211_ave_rssi(struct ieee80211_vif *vif);

/**
 * ieee80211_report_wowlan_wakeup - report WoWLAN wakeup
 * @vif: virtual interface
 * @wakeup: wakeup reason(s)
 * @gfp: allocation flags
 *
 * See cfg80211_report_wowlan_wakeup().
 */
void ieee80211_report_wowlan_wakeup(struct ieee80211_vif *vif,
				    struct cfg80211_wowlan_wakeup *wakeup,
				    gfp_t gfp);

#endif /* MAC80211_H */<|MERGE_RESOLUTION|>--- conflicted
+++ resolved
@@ -176,11 +176,8 @@
 
 	u8 rx_chains_static, rx_chains_dynamic;
 
-<<<<<<< HEAD
-=======
 	bool radar_enabled;
 
->>>>>>> 9e97d14b
 	u8 drv_priv[0] __aligned(sizeof(void *));
 };
 
