/* SPDX-License-Identifier: GPL-2.0-or-later */
/*
 * INET		An implementation of the TCP/IP protocol suite for the LINUX
 *		operating system.  INET is implemented using the  BSD Socket
 *		interface as the means of communication with the user level.
 *
 *		Definitions for the TCP module.
 *
 * Version:	@(#)tcp.h	1.0.5	05/23/93
 *
 * Authors:	Ross Biro
 *		Fred N. van Kempen, <waltje@uWalt.NL.Mugnet.ORG>
 */
#ifndef _TCP_H
#define _TCP_H

#define FASTRETRANS_DEBUG 1

#include <linux/list.h>
#include <linux/tcp.h>
#include <linux/bug.h>
#include <linux/slab.h>
#include <linux/cache.h>
#include <linux/percpu.h>
#include <linux/skbuff.h>
#include <linux/kref.h>
#include <linux/ktime.h>
#include <linux/indirect_call_wrapper.h>

#include <net/inet_connection_sock.h>
#include <net/inet_timewait_sock.h>
#include <net/inet_hashtables.h>
#include <net/checksum.h>
#include <net/request_sock.h>
#include <net/sock_reuseport.h>
#include <net/sock.h>
#include <net/snmp.h>
#include <net/ip.h>
#include <net/tcp_states.h>
#include <net/inet_ecn.h>
#include <net/dst.h>
#include <net/mptcp.h>

#include <linux/seq_file.h>
#include <linux/memcontrol.h>
#include <linux/bpf-cgroup.h>
#include <linux/siphash.h>

extern struct inet_hashinfo tcp_hashinfo;

DECLARE_PER_CPU(unsigned int, tcp_orphan_count);
int tcp_orphan_count_sum(void);

void tcp_time_wait(struct sock *sk, int state, int timeo);

#define MAX_TCP_HEADER	L1_CACHE_ALIGN(128 + MAX_HEADER)
#define MAX_TCP_OPTION_SPACE 40
#define TCP_MIN_SND_MSS		48
#define TCP_MIN_GSO_SIZE	(TCP_MIN_SND_MSS - MAX_TCP_OPTION_SPACE)

/*
 * Never offer a window over 32767 without using window scaling. Some
 * poor stacks do signed 16bit maths!
 */
#define MAX_TCP_WINDOW		32767U

/* Minimal accepted MSS. It is (60+60+8) - (20+20). */
#define TCP_MIN_MSS		88U

/* The initial MTU to use for probing */
#define TCP_BASE_MSS		1024

/* probing interval, default to 10 minutes as per RFC4821 */
#define TCP_PROBE_INTERVAL	600

/* Specify interval when tcp mtu probing will stop */
#define TCP_PROBE_THRESHOLD	8

/* After receiving this amount of duplicate ACKs fast retransmit starts. */
#define TCP_FASTRETRANS_THRESH 3

/* Maximal number of ACKs sent quickly to accelerate slow-start. */
#define TCP_MAX_QUICKACKS	16U

/* Maximal number of window scale according to RFC1323 */
#define TCP_MAX_WSCALE		14U

/* urg_data states */
#define TCP_URG_VALID	0x0100
#define TCP_URG_NOTYET	0x0200
#define TCP_URG_READ	0x0400

#define TCP_RETR1	3	/*
				 * This is how many retries it does before it
				 * tries to figure out if the gateway is
				 * down. Minimal RFC value is 3; it corresponds
				 * to ~3sec-8min depending on RTO.
				 */

#define TCP_RETR2	15	/*
				 * This should take at least
				 * 90 minutes to time out.
				 * RFC1122 says that the limit is 100 sec.
				 * 15 is ~13-30min depending on RTO.
				 */

#define TCP_SYN_RETRIES	 6	/* This is how many retries are done
				 * when active opening a connection.
				 * RFC1122 says the minimum retry MUST
				 * be at least 180secs.  Nevertheless
				 * this value is corresponding to
				 * 63secs of retransmission with the
				 * current initial RTO.
				 */

#define TCP_SYNACK_RETRIES 5	/* This is how may retries are done
				 * when passive opening a connection.
				 * This is corresponding to 31secs of
				 * retransmission with the current
				 * initial RTO.
				 */

#define TCP_TIMEWAIT_LEN (60*HZ) /* how long to wait to destroy TIME-WAIT
				  * state, about 60 seconds	*/
#define TCP_FIN_TIMEOUT	TCP_TIMEWAIT_LEN
                                 /* BSD style FIN_WAIT2 deadlock breaker.
				  * It used to be 3min, new value is 60sec,
				  * to combine FIN-WAIT-2 timeout with
				  * TIME-WAIT timer.
				  */
#define TCP_FIN_TIMEOUT_MAX (120 * HZ) /* max TCP_LINGER2 value (two minutes) */

#define TCP_DELACK_MAX	((unsigned)(HZ/5))	/* maximal time to delay before sending an ACK */
#if HZ >= 100
#define TCP_DELACK_MIN	((unsigned)(HZ/25))	/* minimal time to delay before sending an ACK */
#define TCP_ATO_MIN	((unsigned)(HZ/25))
#else
#define TCP_DELACK_MIN	4U
#define TCP_ATO_MIN	4U
#endif
#define TCP_RTO_MAX	((unsigned)(120*HZ))
#define TCP_RTO_MIN	((unsigned)(HZ/5))
#define TCP_TIMEOUT_MIN	(2U) /* Min timeout for TCP timers in jiffies */
#define TCP_TIMEOUT_INIT ((unsigned)(1*HZ))	/* RFC6298 2.1 initial RTO value	*/
#define TCP_TIMEOUT_FALLBACK ((unsigned)(3*HZ))	/* RFC 1122 initial RTO value, now
						 * used as a fallback RTO for the
						 * initial data transmission if no
						 * valid RTT sample has been acquired,
						 * most likely due to retrans in 3WHS.
						 */

#define TCP_RESOURCE_PROBE_INTERVAL ((unsigned)(HZ/2U)) /* Maximal interval between probes
					                 * for local resources.
					                 */
#define TCP_KEEPALIVE_TIME	(120*60*HZ)	/* two hours */
#define TCP_KEEPALIVE_PROBES	9		/* Max of 9 keepalive probes	*/
#define TCP_KEEPALIVE_INTVL	(75*HZ)

#define MAX_TCP_KEEPIDLE	32767
#define MAX_TCP_KEEPINTVL	32767
#define MAX_TCP_KEEPCNT		127
#define MAX_TCP_SYNCNT		127

#define TCP_SYNQ_INTERVAL	(HZ/5)	/* Period of SYNACK timer */

#define TCP_PAWS_24DAYS	(60 * 60 * 24 * 24)
#define TCP_PAWS_MSL	60		/* Per-host timestamps are invalidated
					 * after this time. It should be equal
					 * (or greater than) TCP_TIMEWAIT_LEN
					 * to provide reliability equal to one
					 * provided by timewait state.
					 */
#define TCP_PAWS_WINDOW	1		/* Replay window for per-host
					 * timestamps. It must be less than
					 * minimal timewait lifetime.
					 */
/*
 *	TCP option
 */

#define TCPOPT_NOP		1	/* Padding */
#define TCPOPT_EOL		0	/* End of options */
#define TCPOPT_MSS		2	/* Segment size negotiating */
#define TCPOPT_WINDOW		3	/* Window scaling */
#define TCPOPT_SACK_PERM        4       /* SACK Permitted */
#define TCPOPT_SACK             5       /* SACK Block */
#define TCPOPT_TIMESTAMP	8	/* Better RTT estimations/PAWS */
#define TCPOPT_MD5SIG		19	/* MD5 Signature (RFC2385) */
#define TCPOPT_MPTCP		30	/* Multipath TCP (RFC6824) */
#define TCPOPT_FASTOPEN		34	/* Fast open (RFC7413) */
#define TCPOPT_EXP		254	/* Experimental */
/* Magic number to be after the option value for sharing TCP
 * experimental options. See draft-ietf-tcpm-experimental-options-00.txt
 */
#define TCPOPT_FASTOPEN_MAGIC	0xF989
#define TCPOPT_SMC_MAGIC	0xE2D4C3D9

/*
 *     TCP option lengths
 */

#define TCPOLEN_MSS            4
#define TCPOLEN_WINDOW         3
#define TCPOLEN_SACK_PERM      2
#define TCPOLEN_TIMESTAMP      10
#define TCPOLEN_MD5SIG         18
#define TCPOLEN_FASTOPEN_BASE  2
#define TCPOLEN_EXP_FASTOPEN_BASE  4
#define TCPOLEN_EXP_SMC_BASE   6

/* But this is what stacks really send out. */
#define TCPOLEN_TSTAMP_ALIGNED		12
#define TCPOLEN_WSCALE_ALIGNED		4
#define TCPOLEN_SACKPERM_ALIGNED	4
#define TCPOLEN_SACK_BASE		2
#define TCPOLEN_SACK_BASE_ALIGNED	4
#define TCPOLEN_SACK_PERBLOCK		8
#define TCPOLEN_MD5SIG_ALIGNED		20
#define TCPOLEN_MSS_ALIGNED		4
#define TCPOLEN_EXP_SMC_BASE_ALIGNED	8

/* Flags in tp->nonagle */
#define TCP_NAGLE_OFF		1	/* Nagle's algo is disabled */
#define TCP_NAGLE_CORK		2	/* Socket is corked	    */
#define TCP_NAGLE_PUSH		4	/* Cork is overridden for already queued data */

/* TCP thin-stream limits */
#define TCP_THIN_LINEAR_RETRIES 6       /* After 6 linear retries, do exp. backoff */

/* TCP initial congestion window as per rfc6928 */
#define TCP_INIT_CWND		10

/* Bit Flags for sysctl_tcp_fastopen */
#define	TFO_CLIENT_ENABLE	1
#define	TFO_SERVER_ENABLE	2
#define	TFO_CLIENT_NO_COOKIE	4	/* Data in SYN w/o cookie option */

/* Accept SYN data w/o any cookie option */
#define	TFO_SERVER_COOKIE_NOT_REQD	0x200

/* Force enable TFO on all listeners, i.e., not requiring the
 * TCP_FASTOPEN socket option.
 */
#define	TFO_SERVER_WO_SOCKOPT1	0x400


/* sysctl variables for tcp */
extern int sysctl_tcp_max_orphans;
extern long sysctl_tcp_mem[3];

#define TCP_RACK_LOSS_DETECTION  0x1 /* Use RACK to detect losses */
#define TCP_RACK_STATIC_REO_WND  0x2 /* Use static RACK reo wnd */
#define TCP_RACK_NO_DUPTHRESH    0x4 /* Do not use DUPACK threshold in RACK */

extern atomic_long_t tcp_memory_allocated;
extern struct percpu_counter tcp_sockets_allocated;
extern unsigned long tcp_memory_pressure;

/* optimized version of sk_under_memory_pressure() for TCP sockets */
static inline bool tcp_under_memory_pressure(const struct sock *sk)
{
	if (mem_cgroup_sockets_enabled && sk->sk_memcg &&
	    mem_cgroup_under_socket_pressure(sk->sk_memcg))
		return true;

	return READ_ONCE(tcp_memory_pressure);
}
/*
 * The next routines deal with comparing 32 bit unsigned ints
 * and worry about wraparound (automatic with unsigned arithmetic).
 */

static inline bool before(__u32 seq1, __u32 seq2)
{
        return (__s32)(seq1-seq2) < 0;
}
#define after(seq2, seq1) 	before(seq1, seq2)

/* is s2<=s1<=s3 ? */
static inline bool between(__u32 seq1, __u32 seq2, __u32 seq3)
{
	return seq3 - seq2 >= seq1 - seq2;
}

static inline bool tcp_out_of_memory(struct sock *sk)
{
	if (sk->sk_wmem_queued > SOCK_MIN_SNDBUF &&
	    sk_memory_allocated(sk) > sk_prot_mem_limits(sk, 2))
		return true;
	return false;
}

static inline void tcp_wmem_free_skb(struct sock *sk, struct sk_buff *skb)
{
	sk_wmem_queued_add(sk, -skb->truesize);
<<<<<<< HEAD
	if (!skb_zcopy_pure(skb))
		sk_mem_uncharge(sk, skb->truesize);
	else
		sk_mem_uncharge(sk, SKB_TRUESIZE(MAX_TCP_HEADER));
=======
	sk_mem_uncharge(sk, skb->truesize);
>>>>>>> fc02cb2b
	__kfree_skb(skb);
}

void sk_forced_mem_schedule(struct sock *sk, int size);

bool tcp_check_oom(struct sock *sk, int shift);


extern struct proto tcp_prot;

#define TCP_INC_STATS(net, field)	SNMP_INC_STATS((net)->mib.tcp_statistics, field)
#define __TCP_INC_STATS(net, field)	__SNMP_INC_STATS((net)->mib.tcp_statistics, field)
#define TCP_DEC_STATS(net, field)	SNMP_DEC_STATS((net)->mib.tcp_statistics, field)
#define TCP_ADD_STATS(net, field, val)	SNMP_ADD_STATS((net)->mib.tcp_statistics, field, val)

void tcp_tasklet_init(void);

int tcp_v4_err(struct sk_buff *skb, u32);

void tcp_shutdown(struct sock *sk, int how);

int tcp_v4_early_demux(struct sk_buff *skb);
int tcp_v4_rcv(struct sk_buff *skb);

void tcp_remove_empty_skb(struct sock *sk);
int tcp_v4_tw_remember_stamp(struct inet_timewait_sock *tw);
int tcp_sendmsg(struct sock *sk, struct msghdr *msg, size_t size);
int tcp_sendmsg_locked(struct sock *sk, struct msghdr *msg, size_t size);
int tcp_sendpage(struct sock *sk, struct page *page, int offset, size_t size,
		 int flags);
int tcp_sendpage_locked(struct sock *sk, struct page *page, int offset,
			size_t size, int flags);
ssize_t do_tcp_sendpages(struct sock *sk, struct page *page, int offset,
		 size_t size, int flags);
int tcp_send_mss(struct sock *sk, int *size_goal, int flags);
void tcp_push(struct sock *sk, int flags, int mss_now, int nonagle,
	      int size_goal);
void tcp_release_cb(struct sock *sk);
void tcp_wfree(struct sk_buff *skb);
void tcp_write_timer_handler(struct sock *sk);
void tcp_delack_timer_handler(struct sock *sk);
int tcp_ioctl(struct sock *sk, int cmd, unsigned long arg);
int tcp_rcv_state_process(struct sock *sk, struct sk_buff *skb);
void tcp_rcv_established(struct sock *sk, struct sk_buff *skb);
void tcp_rcv_space_adjust(struct sock *sk);
int tcp_twsk_unique(struct sock *sk, struct sock *sktw, void *twp);
void tcp_twsk_destructor(struct sock *sk);
ssize_t tcp_splice_read(struct socket *sk, loff_t *ppos,
			struct pipe_inode_info *pipe, size_t len,
			unsigned int flags);
struct sk_buff *tcp_stream_alloc_skb(struct sock *sk, int size, gfp_t gfp,
				     bool force_schedule);

void tcp_enter_quickack_mode(struct sock *sk, unsigned int max_quickacks);
static inline void tcp_dec_quickack_mode(struct sock *sk,
					 const unsigned int pkts)
{
	struct inet_connection_sock *icsk = inet_csk(sk);

	if (icsk->icsk_ack.quick) {
		if (pkts >= icsk->icsk_ack.quick) {
			icsk->icsk_ack.quick = 0;
			/* Leaving quickack mode we deflate ATO. */
			icsk->icsk_ack.ato   = TCP_ATO_MIN;
		} else
			icsk->icsk_ack.quick -= pkts;
	}
}

#define	TCP_ECN_OK		1
#define	TCP_ECN_QUEUE_CWR	2
#define	TCP_ECN_DEMAND_CWR	4
#define	TCP_ECN_SEEN		8

enum tcp_tw_status {
	TCP_TW_SUCCESS = 0,
	TCP_TW_RST = 1,
	TCP_TW_ACK = 2,
	TCP_TW_SYN = 3
};


enum tcp_tw_status tcp_timewait_state_process(struct inet_timewait_sock *tw,
					      struct sk_buff *skb,
					      const struct tcphdr *th);
struct sock *tcp_check_req(struct sock *sk, struct sk_buff *skb,
			   struct request_sock *req, bool fastopen,
			   bool *lost_race);
int tcp_child_process(struct sock *parent, struct sock *child,
		      struct sk_buff *skb);
void tcp_enter_loss(struct sock *sk);
void tcp_cwnd_reduction(struct sock *sk, int newly_acked_sacked, int newly_lost, int flag);
void tcp_clear_retrans(struct tcp_sock *tp);
void tcp_update_metrics(struct sock *sk);
void tcp_init_metrics(struct sock *sk);
void tcp_metrics_init(void);
bool tcp_peer_is_proven(struct request_sock *req, struct dst_entry *dst);
void __tcp_close(struct sock *sk, long timeout);
void tcp_close(struct sock *sk, long timeout);
void tcp_init_sock(struct sock *sk);
void tcp_init_transfer(struct sock *sk, int bpf_op, struct sk_buff *skb);
__poll_t tcp_poll(struct file *file, struct socket *sock,
		      struct poll_table_struct *wait);
int tcp_getsockopt(struct sock *sk, int level, int optname,
		   char __user *optval, int __user *optlen);
bool tcp_bpf_bypass_getsockopt(int level, int optname);
int tcp_setsockopt(struct sock *sk, int level, int optname, sockptr_t optval,
		   unsigned int optlen);
void tcp_set_keepalive(struct sock *sk, int val);
void tcp_syn_ack_timeout(const struct request_sock *req);
int tcp_recvmsg(struct sock *sk, struct msghdr *msg, size_t len, int nonblock,
		int flags, int *addr_len);
int tcp_set_rcvlowat(struct sock *sk, int val);
int tcp_set_window_clamp(struct sock *sk, int val);
void tcp_update_recv_tstamps(struct sk_buff *skb,
			     struct scm_timestamping_internal *tss);
void tcp_recv_timestamp(struct msghdr *msg, const struct sock *sk,
			struct scm_timestamping_internal *tss);
void tcp_data_ready(struct sock *sk);
#ifdef CONFIG_MMU
int tcp_mmap(struct file *file, struct socket *sock,
	     struct vm_area_struct *vma);
#endif
void tcp_parse_options(const struct net *net, const struct sk_buff *skb,
		       struct tcp_options_received *opt_rx,
		       int estab, struct tcp_fastopen_cookie *foc);
const u8 *tcp_parse_md5sig_option(const struct tcphdr *th);

/*
 *	BPF SKB-less helpers
 */
u16 tcp_v4_get_syncookie(struct sock *sk, struct iphdr *iph,
			 struct tcphdr *th, u32 *cookie);
u16 tcp_v6_get_syncookie(struct sock *sk, struct ipv6hdr *iph,
			 struct tcphdr *th, u32 *cookie);
u16 tcp_get_syncookie_mss(struct request_sock_ops *rsk_ops,
			  const struct tcp_request_sock_ops *af_ops,
			  struct sock *sk, struct tcphdr *th);
/*
 *	TCP v4 functions exported for the inet6 API
 */

void tcp_v4_send_check(struct sock *sk, struct sk_buff *skb);
void tcp_v4_mtu_reduced(struct sock *sk);
void tcp_req_err(struct sock *sk, u32 seq, bool abort);
void tcp_ld_RTO_revert(struct sock *sk, u32 seq);
int tcp_v4_conn_request(struct sock *sk, struct sk_buff *skb);
struct sock *tcp_create_openreq_child(const struct sock *sk,
				      struct request_sock *req,
				      struct sk_buff *skb);
void tcp_ca_openreq_child(struct sock *sk, const struct dst_entry *dst);
struct sock *tcp_v4_syn_recv_sock(const struct sock *sk, struct sk_buff *skb,
				  struct request_sock *req,
				  struct dst_entry *dst,
				  struct request_sock *req_unhash,
				  bool *own_req);
int tcp_v4_do_rcv(struct sock *sk, struct sk_buff *skb);
int tcp_v4_connect(struct sock *sk, struct sockaddr *uaddr, int addr_len);
int tcp_connect(struct sock *sk);
enum tcp_synack_type {
	TCP_SYNACK_NORMAL,
	TCP_SYNACK_FASTOPEN,
	TCP_SYNACK_COOKIE,
};
struct sk_buff *tcp_make_synack(const struct sock *sk, struct dst_entry *dst,
				struct request_sock *req,
				struct tcp_fastopen_cookie *foc,
				enum tcp_synack_type synack_type,
				struct sk_buff *syn_skb);
int tcp_disconnect(struct sock *sk, int flags);

void tcp_finish_connect(struct sock *sk, struct sk_buff *skb);
int tcp_send_rcvq(struct sock *sk, struct msghdr *msg, size_t size);
void inet_sk_rx_dst_set(struct sock *sk, const struct sk_buff *skb);

/* From syncookies.c */
struct sock *tcp_get_cookie_sock(struct sock *sk, struct sk_buff *skb,
				 struct request_sock *req,
				 struct dst_entry *dst, u32 tsoff);
int __cookie_v4_check(const struct iphdr *iph, const struct tcphdr *th,
		      u32 cookie);
struct sock *cookie_v4_check(struct sock *sk, struct sk_buff *skb);
struct request_sock *cookie_tcp_reqsk_alloc(const struct request_sock_ops *ops,
					    struct sock *sk, struct sk_buff *skb);
#ifdef CONFIG_SYN_COOKIES

/* Syncookies use a monotonic timer which increments every 60 seconds.
 * This counter is used both as a hash input and partially encoded into
 * the cookie value.  A cookie is only validated further if the delta
 * between the current counter value and the encoded one is less than this,
 * i.e. a sent cookie is valid only at most for 2*60 seconds (or less if
 * the counter advances immediately after a cookie is generated).
 */
#define MAX_SYNCOOKIE_AGE	2
#define TCP_SYNCOOKIE_PERIOD	(60 * HZ)
#define TCP_SYNCOOKIE_VALID	(MAX_SYNCOOKIE_AGE * TCP_SYNCOOKIE_PERIOD)

/* syncookies: remember time of last synqueue overflow
 * But do not dirty this field too often (once per second is enough)
 * It is racy as we do not hold a lock, but race is very minor.
 */
static inline void tcp_synq_overflow(const struct sock *sk)
{
	unsigned int last_overflow;
	unsigned int now = jiffies;

	if (sk->sk_reuseport) {
		struct sock_reuseport *reuse;

		reuse = rcu_dereference(sk->sk_reuseport_cb);
		if (likely(reuse)) {
			last_overflow = READ_ONCE(reuse->synq_overflow_ts);
			if (!time_between32(now, last_overflow,
					    last_overflow + HZ))
				WRITE_ONCE(reuse->synq_overflow_ts, now);
			return;
		}
	}

	last_overflow = READ_ONCE(tcp_sk(sk)->rx_opt.ts_recent_stamp);
	if (!time_between32(now, last_overflow, last_overflow + HZ))
		WRITE_ONCE(tcp_sk(sk)->rx_opt.ts_recent_stamp, now);
}

/* syncookies: no recent synqueue overflow on this listening socket? */
static inline bool tcp_synq_no_recent_overflow(const struct sock *sk)
{
	unsigned int last_overflow;
	unsigned int now = jiffies;

	if (sk->sk_reuseport) {
		struct sock_reuseport *reuse;

		reuse = rcu_dereference(sk->sk_reuseport_cb);
		if (likely(reuse)) {
			last_overflow = READ_ONCE(reuse->synq_overflow_ts);
			return !time_between32(now, last_overflow - HZ,
					       last_overflow +
					       TCP_SYNCOOKIE_VALID);
		}
	}

	last_overflow = READ_ONCE(tcp_sk(sk)->rx_opt.ts_recent_stamp);

	/* If last_overflow <= jiffies <= last_overflow + TCP_SYNCOOKIE_VALID,
	 * then we're under synflood. However, we have to use
	 * 'last_overflow - HZ' as lower bound. That's because a concurrent
	 * tcp_synq_overflow() could update .ts_recent_stamp after we read
	 * jiffies but before we store .ts_recent_stamp into last_overflow,
	 * which could lead to rejecting a valid syncookie.
	 */
	return !time_between32(now, last_overflow - HZ,
			       last_overflow + TCP_SYNCOOKIE_VALID);
}

static inline u32 tcp_cookie_time(void)
{
	u64 val = get_jiffies_64();

	do_div(val, TCP_SYNCOOKIE_PERIOD);
	return val;
}

u32 __cookie_v4_init_sequence(const struct iphdr *iph, const struct tcphdr *th,
			      u16 *mssp);
__u32 cookie_v4_init_sequence(const struct sk_buff *skb, __u16 *mss);
u64 cookie_init_timestamp(struct request_sock *req, u64 now);
bool cookie_timestamp_decode(const struct net *net,
			     struct tcp_options_received *opt);
bool cookie_ecn_ok(const struct tcp_options_received *opt,
		   const struct net *net, const struct dst_entry *dst);

/* From net/ipv6/syncookies.c */
int __cookie_v6_check(const struct ipv6hdr *iph, const struct tcphdr *th,
		      u32 cookie);
struct sock *cookie_v6_check(struct sock *sk, struct sk_buff *skb);

u32 __cookie_v6_init_sequence(const struct ipv6hdr *iph,
			      const struct tcphdr *th, u16 *mssp);
__u32 cookie_v6_init_sequence(const struct sk_buff *skb, __u16 *mss);
#endif
/* tcp_output.c */

void tcp_skb_entail(struct sock *sk, struct sk_buff *skb);
void tcp_mark_push(struct tcp_sock *tp, struct sk_buff *skb);
void __tcp_push_pending_frames(struct sock *sk, unsigned int cur_mss,
			       int nonagle);
int __tcp_retransmit_skb(struct sock *sk, struct sk_buff *skb, int segs);
int tcp_retransmit_skb(struct sock *sk, struct sk_buff *skb, int segs);
void tcp_retransmit_timer(struct sock *sk);
void tcp_xmit_retransmit_queue(struct sock *);
void tcp_simple_retransmit(struct sock *);
void tcp_enter_recovery(struct sock *sk, bool ece_ack);
int tcp_trim_head(struct sock *, struct sk_buff *, u32);
enum tcp_queue {
	TCP_FRAG_IN_WRITE_QUEUE,
	TCP_FRAG_IN_RTX_QUEUE,
};
int tcp_fragment(struct sock *sk, enum tcp_queue tcp_queue,
		 struct sk_buff *skb, u32 len,
		 unsigned int mss_now, gfp_t gfp);

void tcp_send_probe0(struct sock *);
void tcp_send_partial(struct sock *);
int tcp_write_wakeup(struct sock *, int mib);
void tcp_send_fin(struct sock *sk);
void tcp_send_active_reset(struct sock *sk, gfp_t priority);
int tcp_send_synack(struct sock *);
void tcp_push_one(struct sock *, unsigned int mss_now);
void __tcp_send_ack(struct sock *sk, u32 rcv_nxt);
void tcp_send_ack(struct sock *sk);
void tcp_send_delayed_ack(struct sock *sk);
void tcp_send_loss_probe(struct sock *sk);
bool tcp_schedule_loss_probe(struct sock *sk, bool advancing_rto);
void tcp_skb_collapse_tstamp(struct sk_buff *skb,
			     const struct sk_buff *next_skb);

/* tcp_input.c */
void tcp_rearm_rto(struct sock *sk);
void tcp_synack_rtt_meas(struct sock *sk, struct request_sock *req);
void tcp_reset(struct sock *sk, struct sk_buff *skb);
void tcp_skb_mark_lost_uncond_verify(struct tcp_sock *tp, struct sk_buff *skb);
void tcp_fin(struct sock *sk);

/* tcp_timer.c */
void tcp_init_xmit_timers(struct sock *);
static inline void tcp_clear_xmit_timers(struct sock *sk)
{
	if (hrtimer_try_to_cancel(&tcp_sk(sk)->pacing_timer) == 1)
		__sock_put(sk);

	if (hrtimer_try_to_cancel(&tcp_sk(sk)->compressed_ack_timer) == 1)
		__sock_put(sk);

	inet_csk_clear_xmit_timers(sk);
}

unsigned int tcp_sync_mss(struct sock *sk, u32 pmtu);
unsigned int tcp_current_mss(struct sock *sk);
u32 tcp_clamp_probe0_to_user_timeout(const struct sock *sk, u32 when);

/* Bound MSS / TSO packet size with the half of the window */
static inline int tcp_bound_to_half_wnd(struct tcp_sock *tp, int pktsize)
{
	int cutoff;

	/* When peer uses tiny windows, there is no use in packetizing
	 * to sub-MSS pieces for the sake of SWS or making sure there
	 * are enough packets in the pipe for fast recovery.
	 *
	 * On the other hand, for extremely large MSS devices, handling
	 * smaller than MSS windows in this way does make sense.
	 */
	if (tp->max_window > TCP_MSS_DEFAULT)
		cutoff = (tp->max_window >> 1);
	else
		cutoff = tp->max_window;

	if (cutoff && pktsize > cutoff)
		return max_t(int, cutoff, 68U - tp->tcp_header_len);
	else
		return pktsize;
}

/* tcp.c */
void tcp_get_info(struct sock *, struct tcp_info *);

/* Read 'sendfile()'-style from a TCP socket */
int tcp_read_sock(struct sock *sk, read_descriptor_t *desc,
		  sk_read_actor_t recv_actor);

void tcp_initialize_rcv_mss(struct sock *sk);

int tcp_mtu_to_mss(struct sock *sk, int pmtu);
int tcp_mss_to_mtu(struct sock *sk, int mss);
void tcp_mtup_init(struct sock *sk);

static inline void tcp_bound_rto(const struct sock *sk)
{
	if (inet_csk(sk)->icsk_rto > TCP_RTO_MAX)
		inet_csk(sk)->icsk_rto = TCP_RTO_MAX;
}

static inline u32 __tcp_set_rto(const struct tcp_sock *tp)
{
	return usecs_to_jiffies((tp->srtt_us >> 3) + tp->rttvar_us);
}

static inline void __tcp_fast_path_on(struct tcp_sock *tp, u32 snd_wnd)
{
	/* mptcp hooks are only on the slow path */
	if (sk_is_mptcp((struct sock *)tp))
		return;

	tp->pred_flags = htonl((tp->tcp_header_len << 26) |
			       ntohl(TCP_FLAG_ACK) |
			       snd_wnd);
}

static inline void tcp_fast_path_on(struct tcp_sock *tp)
{
	__tcp_fast_path_on(tp, tp->snd_wnd >> tp->rx_opt.snd_wscale);
}

static inline void tcp_fast_path_check(struct sock *sk)
{
	struct tcp_sock *tp = tcp_sk(sk);

	if (RB_EMPTY_ROOT(&tp->out_of_order_queue) &&
	    tp->rcv_wnd &&
	    atomic_read(&sk->sk_rmem_alloc) < sk->sk_rcvbuf &&
	    !tp->urg_data)
		tcp_fast_path_on(tp);
}

/* Compute the actual rto_min value */
static inline u32 tcp_rto_min(struct sock *sk)
{
	const struct dst_entry *dst = __sk_dst_get(sk);
	u32 rto_min = inet_csk(sk)->icsk_rto_min;

	if (dst && dst_metric_locked(dst, RTAX_RTO_MIN))
		rto_min = dst_metric_rtt(dst, RTAX_RTO_MIN);
	return rto_min;
}

static inline u32 tcp_rto_min_us(struct sock *sk)
{
	return jiffies_to_usecs(tcp_rto_min(sk));
}

static inline bool tcp_ca_dst_locked(const struct dst_entry *dst)
{
	return dst_metric_locked(dst, RTAX_CC_ALGO);
}

/* Minimum RTT in usec. ~0 means not available. */
static inline u32 tcp_min_rtt(const struct tcp_sock *tp)
{
	return minmax_get(&tp->rtt_min);
}

/* Compute the actual receive window we are currently advertising.
 * Rcv_nxt can be after the window if our peer push more data
 * than the offered window.
 */
static inline u32 tcp_receive_window(const struct tcp_sock *tp)
{
	s32 win = tp->rcv_wup + tp->rcv_wnd - tp->rcv_nxt;

	if (win < 0)
		win = 0;
	return (u32) win;
}

/* Choose a new window, without checks for shrinking, and without
 * scaling applied to the result.  The caller does these things
 * if necessary.  This is a "raw" window selection.
 */
u32 __tcp_select_window(struct sock *sk);

void tcp_send_window_probe(struct sock *sk);

/* TCP uses 32bit jiffies to save some space.
 * Note that this is different from tcp_time_stamp, which
 * historically has been the same until linux-4.13.
 */
#define tcp_jiffies32 ((u32)jiffies)

/*
 * Deliver a 32bit value for TCP timestamp option (RFC 7323)
 * It is no longer tied to jiffies, but to 1 ms clock.
 * Note: double check if you want to use tcp_jiffies32 instead of this.
 */
#define TCP_TS_HZ	1000

static inline u64 tcp_clock_ns(void)
{
	return ktime_get_ns();
}

static inline u64 tcp_clock_us(void)
{
	return div_u64(tcp_clock_ns(), NSEC_PER_USEC);
}

/* This should only be used in contexts where tp->tcp_mstamp is up to date */
static inline u32 tcp_time_stamp(const struct tcp_sock *tp)
{
	return div_u64(tp->tcp_mstamp, USEC_PER_SEC / TCP_TS_HZ);
}

/* Convert a nsec timestamp into TCP TSval timestamp (ms based currently) */
static inline u32 tcp_ns_to_ts(u64 ns)
{
	return div_u64(ns, NSEC_PER_SEC / TCP_TS_HZ);
}

/* Could use tcp_clock_us() / 1000, but this version uses a single divide */
static inline u32 tcp_time_stamp_raw(void)
{
	return tcp_ns_to_ts(tcp_clock_ns());
}

void tcp_mstamp_refresh(struct tcp_sock *tp);

static inline u32 tcp_stamp_us_delta(u64 t1, u64 t0)
{
	return max_t(s64, t1 - t0, 0);
}

static inline u32 tcp_skb_timestamp(const struct sk_buff *skb)
{
	return tcp_ns_to_ts(skb->skb_mstamp_ns);
}

/* provide the departure time in us unit */
static inline u64 tcp_skb_timestamp_us(const struct sk_buff *skb)
{
	return div_u64(skb->skb_mstamp_ns, NSEC_PER_USEC);
}


#define tcp_flag_byte(th) (((u_int8_t *)th)[13])

#define TCPHDR_FIN 0x01
#define TCPHDR_SYN 0x02
#define TCPHDR_RST 0x04
#define TCPHDR_PSH 0x08
#define TCPHDR_ACK 0x10
#define TCPHDR_URG 0x20
#define TCPHDR_ECE 0x40
#define TCPHDR_CWR 0x80

#define TCPHDR_SYN_ECN	(TCPHDR_SYN | TCPHDR_ECE | TCPHDR_CWR)

/* This is what the send packet queuing engine uses to pass
 * TCP per-packet control information to the transmission code.
 * We also store the host-order sequence numbers in here too.
 * This is 44 bytes if IPV6 is enabled.
 * If this grows please adjust skbuff.h:skbuff->cb[xxx] size appropriately.
 */
struct tcp_skb_cb {
	__u32		seq;		/* Starting sequence number	*/
	__u32		end_seq;	/* SEQ + FIN + SYN + datalen	*/
	union {
		/* Note : tcp_tw_isn is used in input path only
		 *	  (isn chosen by tcp_timewait_state_process())
		 *
		 * 	  tcp_gso_segs/size are used in write queue only,
		 *	  cf tcp_skb_pcount()/tcp_skb_mss()
		 */
		__u32		tcp_tw_isn;
		struct {
			u16	tcp_gso_segs;
			u16	tcp_gso_size;
		};
	};
	__u8		tcp_flags;	/* TCP header flags. (tcp[13])	*/

	__u8		sacked;		/* State flags for SACK.	*/
#define TCPCB_SACKED_ACKED	0x01	/* SKB ACK'd by a SACK block	*/
#define TCPCB_SACKED_RETRANS	0x02	/* SKB retransmitted		*/
#define TCPCB_LOST		0x04	/* SKB is lost			*/
#define TCPCB_TAGBITS		0x07	/* All tag bits			*/
#define TCPCB_REPAIRED		0x10	/* SKB repaired (no skb_mstamp_ns)	*/
#define TCPCB_EVER_RETRANS	0x80	/* Ever retransmitted frame	*/
#define TCPCB_RETRANS		(TCPCB_SACKED_RETRANS|TCPCB_EVER_RETRANS| \
				TCPCB_REPAIRED)

	__u8		ip_dsfield;	/* IPv4 tos or IPv6 dsfield	*/
	__u8		txstamp_ack:1,	/* Record TX timestamp for ack? */
			eor:1,		/* Is skb MSG_EOR marked? */
			has_rxtstamp:1,	/* SKB has a RX timestamp	*/
			unused:5;
	__u32		ack_seq;	/* Sequence number ACK'd	*/
	union {
		struct {
#define TCPCB_DELIVERED_CE_MASK ((1U<<20) - 1)
			/* There is space for up to 24 bytes */
			__u32 is_app_limited:1, /* cwnd not fully used? */
			      delivered_ce:20,
			      unused:11;
			/* pkts S/ACKed so far upon tx of skb, incl retrans: */
			__u32 delivered;
			/* start of send pipeline phase */
			u64 first_tx_mstamp;
			/* when we reached the "delivered" count */
			u64 delivered_mstamp;
		} tx;   /* only used for outgoing skbs */
		union {
			struct inet_skb_parm	h4;
#if IS_ENABLED(CONFIG_IPV6)
			struct inet6_skb_parm	h6;
#endif
		} header;	/* For incoming skbs */
	};
};

#define TCP_SKB_CB(__skb)	((struct tcp_skb_cb *)&((__skb)->cb[0]))

extern const struct inet_connection_sock_af_ops ipv4_specific;

#if IS_ENABLED(CONFIG_IPV6)
/* This is the variant of inet6_iif() that must be used by TCP,
 * as TCP moves IP6CB into a different location in skb->cb[]
 */
static inline int tcp_v6_iif(const struct sk_buff *skb)
{
	return TCP_SKB_CB(skb)->header.h6.iif;
}

static inline int tcp_v6_iif_l3_slave(const struct sk_buff *skb)
{
	bool l3_slave = ipv6_l3mdev_skb(TCP_SKB_CB(skb)->header.h6.flags);

	return l3_slave ? skb->skb_iif : TCP_SKB_CB(skb)->header.h6.iif;
}

/* TCP_SKB_CB reference means this can not be used from early demux */
static inline int tcp_v6_sdif(const struct sk_buff *skb)
{
#if IS_ENABLED(CONFIG_NET_L3_MASTER_DEV)
	if (skb && ipv6_l3mdev_skb(TCP_SKB_CB(skb)->header.h6.flags))
		return TCP_SKB_CB(skb)->header.h6.iif;
#endif
	return 0;
}

extern const struct inet_connection_sock_af_ops ipv6_specific;

INDIRECT_CALLABLE_DECLARE(void tcp_v6_send_check(struct sock *sk, struct sk_buff *skb));
INDIRECT_CALLABLE_DECLARE(int tcp_v6_rcv(struct sk_buff *skb));
INDIRECT_CALLABLE_DECLARE(void tcp_v6_early_demux(struct sk_buff *skb));

#endif

/* TCP_SKB_CB reference means this can not be used from early demux */
static inline int tcp_v4_sdif(struct sk_buff *skb)
{
#if IS_ENABLED(CONFIG_NET_L3_MASTER_DEV)
	if (skb && ipv4_l3mdev_skb(TCP_SKB_CB(skb)->header.h4.flags))
		return TCP_SKB_CB(skb)->header.h4.iif;
#endif
	return 0;
}

/* Due to TSO, an SKB can be composed of multiple actual
 * packets.  To keep these tracked properly, we use this.
 */
static inline int tcp_skb_pcount(const struct sk_buff *skb)
{
	return TCP_SKB_CB(skb)->tcp_gso_segs;
}

static inline void tcp_skb_pcount_set(struct sk_buff *skb, int segs)
{
	TCP_SKB_CB(skb)->tcp_gso_segs = segs;
}

static inline void tcp_skb_pcount_add(struct sk_buff *skb, int segs)
{
	TCP_SKB_CB(skb)->tcp_gso_segs += segs;
}

/* This is valid iff skb is in write queue and tcp_skb_pcount() > 1. */
static inline int tcp_skb_mss(const struct sk_buff *skb)
{
	return TCP_SKB_CB(skb)->tcp_gso_size;
}

static inline bool tcp_skb_can_collapse_to(const struct sk_buff *skb)
{
	return likely(!TCP_SKB_CB(skb)->eor);
}

static inline bool tcp_skb_can_collapse(const struct sk_buff *to,
					const struct sk_buff *from)
{
	return likely(tcp_skb_can_collapse_to(to) &&
		      mptcp_skb_can_collapse(to, from) &&
		      skb_pure_zcopy_same(to, from));
}

/* Events passed to congestion control interface */
enum tcp_ca_event {
	CA_EVENT_TX_START,	/* first transmit when no packets in flight */
	CA_EVENT_CWND_RESTART,	/* congestion window restart */
	CA_EVENT_COMPLETE_CWR,	/* end of congestion recovery */
	CA_EVENT_LOSS,		/* loss timeout */
	CA_EVENT_ECN_NO_CE,	/* ECT set, but not CE marked */
	CA_EVENT_ECN_IS_CE,	/* received CE marked IP packet */
};

/* Information about inbound ACK, passed to cong_ops->in_ack_event() */
enum tcp_ca_ack_event_flags {
	CA_ACK_SLOWPATH		= (1 << 0),	/* In slow path processing */
	CA_ACK_WIN_UPDATE	= (1 << 1),	/* ACK updated window */
	CA_ACK_ECE		= (1 << 2),	/* ECE bit is set on ack */
};

/*
 * Interface for adding new TCP congestion control handlers
 */
#define TCP_CA_NAME_MAX	16
#define TCP_CA_MAX	128
#define TCP_CA_BUF_MAX	(TCP_CA_NAME_MAX*TCP_CA_MAX)

#define TCP_CA_UNSPEC	0

/* Algorithm can be set on socket without CAP_NET_ADMIN privileges */
#define TCP_CONG_NON_RESTRICTED 0x1
/* Requires ECN/ECT set on all packets */
#define TCP_CONG_NEEDS_ECN	0x2
#define TCP_CONG_MASK	(TCP_CONG_NON_RESTRICTED | TCP_CONG_NEEDS_ECN)

union tcp_cc_info;

struct ack_sample {
	u32 pkts_acked;
	s32 rtt_us;
	u32 in_flight;
};

/* A rate sample measures the number of (original/retransmitted) data
 * packets delivered "delivered" over an interval of time "interval_us".
 * The tcp_rate.c code fills in the rate sample, and congestion
 * control modules that define a cong_control function to run at the end
 * of ACK processing can optionally chose to consult this sample when
 * setting cwnd and pacing rate.
 * A sample is invalid if "delivered" or "interval_us" is negative.
 */
struct rate_sample {
	u64  prior_mstamp; /* starting timestamp for interval */
	u32  prior_delivered;	/* tp->delivered at "prior_mstamp" */
	u32  prior_delivered_ce;/* tp->delivered_ce at "prior_mstamp" */
	s32  delivered;		/* number of packets delivered over interval */
	s32  delivered_ce;	/* number of packets delivered w/ CE marks*/
	long interval_us;	/* time for tp->delivered to incr "delivered" */
	u32 snd_interval_us;	/* snd interval for delivered packets */
	u32 rcv_interval_us;	/* rcv interval for delivered packets */
	long rtt_us;		/* RTT of last (S)ACKed packet (or -1) */
	int  losses;		/* number of packets marked lost upon ACK */
	u32  acked_sacked;	/* number of packets newly (S)ACKed upon ACK */
	u32  prior_in_flight;	/* in flight before this ACK */
	bool is_app_limited;	/* is sample from packet with bubble in pipe? */
	bool is_retrans;	/* is sample from retransmission? */
	bool is_ack_delayed;	/* is this (likely) a delayed ACK? */
};

struct tcp_congestion_ops {
/* fast path fields are put first to fill one cache line */

	/* return slow start threshold (required) */
	u32 (*ssthresh)(struct sock *sk);

	/* do new cwnd calculation (required) */
	void (*cong_avoid)(struct sock *sk, u32 ack, u32 acked);

	/* call before changing ca_state (optional) */
	void (*set_state)(struct sock *sk, u8 new_state);

	/* call when cwnd event occurs (optional) */
	void (*cwnd_event)(struct sock *sk, enum tcp_ca_event ev);

	/* call when ack arrives (optional) */
	void (*in_ack_event)(struct sock *sk, u32 flags);

	/* hook for packet ack accounting (optional) */
	void (*pkts_acked)(struct sock *sk, const struct ack_sample *sample);

	/* override sysctl_tcp_min_tso_segs */
	u32 (*min_tso_segs)(struct sock *sk);

	/* call when packets are delivered to update cwnd and pacing rate,
	 * after all the ca_state processing. (optional)
	 */
	void (*cong_control)(struct sock *sk, const struct rate_sample *rs);


	/* new value of cwnd after loss (required) */
	u32  (*undo_cwnd)(struct sock *sk);
	/* returns the multiplier used in tcp_sndbuf_expand (optional) */
	u32 (*sndbuf_expand)(struct sock *sk);

/* control/slow paths put last */
	/* get info for inet_diag (optional) */
	size_t (*get_info)(struct sock *sk, u32 ext, int *attr,
			   union tcp_cc_info *info);

	char 			name[TCP_CA_NAME_MAX];
	struct module		*owner;
	struct list_head	list;
	u32			key;
	u32			flags;

	/* initialize private data (optional) */
	void (*init)(struct sock *sk);
	/* cleanup private data  (optional) */
	void (*release)(struct sock *sk);
} ____cacheline_aligned_in_smp;

int tcp_register_congestion_control(struct tcp_congestion_ops *type);
void tcp_unregister_congestion_control(struct tcp_congestion_ops *type);

void tcp_assign_congestion_control(struct sock *sk);
void tcp_init_congestion_control(struct sock *sk);
void tcp_cleanup_congestion_control(struct sock *sk);
int tcp_set_default_congestion_control(struct net *net, const char *name);
void tcp_get_default_congestion_control(struct net *net, char *name);
void tcp_get_available_congestion_control(char *buf, size_t len);
void tcp_get_allowed_congestion_control(char *buf, size_t len);
int tcp_set_allowed_congestion_control(char *allowed);
int tcp_set_congestion_control(struct sock *sk, const char *name, bool load,
			       bool cap_net_admin);
u32 tcp_slow_start(struct tcp_sock *tp, u32 acked);
void tcp_cong_avoid_ai(struct tcp_sock *tp, u32 w, u32 acked);

u32 tcp_reno_ssthresh(struct sock *sk);
u32 tcp_reno_undo_cwnd(struct sock *sk);
void tcp_reno_cong_avoid(struct sock *sk, u32 ack, u32 acked);
extern struct tcp_congestion_ops tcp_reno;

struct tcp_congestion_ops *tcp_ca_find(const char *name);
struct tcp_congestion_ops *tcp_ca_find_key(u32 key);
u32 tcp_ca_get_key_by_name(struct net *net, const char *name, bool *ecn_ca);
#ifdef CONFIG_INET
char *tcp_ca_get_name_by_key(u32 key, char *buffer);
#else
static inline char *tcp_ca_get_name_by_key(u32 key, char *buffer)
{
	return NULL;
}
#endif

static inline bool tcp_ca_needs_ecn(const struct sock *sk)
{
	const struct inet_connection_sock *icsk = inet_csk(sk);

	return icsk->icsk_ca_ops->flags & TCP_CONG_NEEDS_ECN;
}

static inline void tcp_set_ca_state(struct sock *sk, const u8 ca_state)
{
	struct inet_connection_sock *icsk = inet_csk(sk);

	if (icsk->icsk_ca_ops->set_state)
		icsk->icsk_ca_ops->set_state(sk, ca_state);
	icsk->icsk_ca_state = ca_state;
}

static inline void tcp_ca_event(struct sock *sk, const enum tcp_ca_event event)
{
	const struct inet_connection_sock *icsk = inet_csk(sk);

	if (icsk->icsk_ca_ops->cwnd_event)
		icsk->icsk_ca_ops->cwnd_event(sk, event);
}

/* From tcp_rate.c */
void tcp_rate_skb_sent(struct sock *sk, struct sk_buff *skb);
void tcp_rate_skb_delivered(struct sock *sk, struct sk_buff *skb,
			    struct rate_sample *rs);
void tcp_rate_gen(struct sock *sk, u32 delivered, u32 lost,
		  bool is_sack_reneg, struct rate_sample *rs);
void tcp_rate_check_app_limited(struct sock *sk);

/* These functions determine how the current flow behaves in respect of SACK
 * handling. SACK is negotiated with the peer, and therefore it can vary
 * between different flows.
 *
 * tcp_is_sack - SACK enabled
 * tcp_is_reno - No SACK
 */
static inline int tcp_is_sack(const struct tcp_sock *tp)
{
	return likely(tp->rx_opt.sack_ok);
}

static inline bool tcp_is_reno(const struct tcp_sock *tp)
{
	return !tcp_is_sack(tp);
}

static inline unsigned int tcp_left_out(const struct tcp_sock *tp)
{
	return tp->sacked_out + tp->lost_out;
}

/* This determines how many packets are "in the network" to the best
 * of our knowledge.  In many cases it is conservative, but where
 * detailed information is available from the receiver (via SACK
 * blocks etc.) we can make more aggressive calculations.
 *
 * Use this for decisions involving congestion control, use just
 * tp->packets_out to determine if the send queue is empty or not.
 *
 * Read this equation as:
 *
 *	"Packets sent once on transmission queue" MINUS
 *	"Packets left network, but not honestly ACKed yet" PLUS
 *	"Packets fast retransmitted"
 */
static inline unsigned int tcp_packets_in_flight(const struct tcp_sock *tp)
{
	return tp->packets_out - tcp_left_out(tp) + tp->retrans_out;
}

#define TCP_INFINITE_SSTHRESH	0x7fffffff

static inline bool tcp_in_slow_start(const struct tcp_sock *tp)
{
	return tp->snd_cwnd < tp->snd_ssthresh;
}

static inline bool tcp_in_initial_slowstart(const struct tcp_sock *tp)
{
	return tp->snd_ssthresh >= TCP_INFINITE_SSTHRESH;
}

static inline bool tcp_in_cwnd_reduction(const struct sock *sk)
{
	return (TCPF_CA_CWR | TCPF_CA_Recovery) &
	       (1 << inet_csk(sk)->icsk_ca_state);
}

/* If cwnd > ssthresh, we may raise ssthresh to be half-way to cwnd.
 * The exception is cwnd reduction phase, when cwnd is decreasing towards
 * ssthresh.
 */
static inline __u32 tcp_current_ssthresh(const struct sock *sk)
{
	const struct tcp_sock *tp = tcp_sk(sk);

	if (tcp_in_cwnd_reduction(sk))
		return tp->snd_ssthresh;
	else
		return max(tp->snd_ssthresh,
			   ((tp->snd_cwnd >> 1) +
			    (tp->snd_cwnd >> 2)));
}

/* Use define here intentionally to get WARN_ON location shown at the caller */
#define tcp_verify_left_out(tp)	WARN_ON(tcp_left_out(tp) > tp->packets_out)

void tcp_enter_cwr(struct sock *sk);
__u32 tcp_init_cwnd(const struct tcp_sock *tp, const struct dst_entry *dst);

/* The maximum number of MSS of available cwnd for which TSO defers
 * sending if not using sysctl_tcp_tso_win_divisor.
 */
static inline __u32 tcp_max_tso_deferred_mss(const struct tcp_sock *tp)
{
	return 3;
}

/* Returns end sequence number of the receiver's advertised window */
static inline u32 tcp_wnd_end(const struct tcp_sock *tp)
{
	return tp->snd_una + tp->snd_wnd;
}

/* We follow the spirit of RFC2861 to validate cwnd but implement a more
 * flexible approach. The RFC suggests cwnd should not be raised unless
 * it was fully used previously. And that's exactly what we do in
 * congestion avoidance mode. But in slow start we allow cwnd to grow
 * as long as the application has used half the cwnd.
 * Example :
 *    cwnd is 10 (IW10), but application sends 9 frames.
 *    We allow cwnd to reach 18 when all frames are ACKed.
 * This check is safe because it's as aggressive as slow start which already
 * risks 100% overshoot. The advantage is that we discourage application to
 * either send more filler packets or data to artificially blow up the cwnd
 * usage, and allow application-limited process to probe bw more aggressively.
 */
static inline bool tcp_is_cwnd_limited(const struct sock *sk)
{
	const struct tcp_sock *tp = tcp_sk(sk);

	/* If in slow start, ensure cwnd grows to twice what was ACKed. */
	if (tcp_in_slow_start(tp))
		return tp->snd_cwnd < 2 * tp->max_packets_out;

	return tp->is_cwnd_limited;
}

/* BBR congestion control needs pacing.
 * Same remark for SO_MAX_PACING_RATE.
 * sch_fq packet scheduler is efficiently handling pacing,
 * but is not always installed/used.
 * Return true if TCP stack should pace packets itself.
 */
static inline bool tcp_needs_internal_pacing(const struct sock *sk)
{
	return smp_load_acquire(&sk->sk_pacing_status) == SK_PACING_NEEDED;
}

/* Estimates in how many jiffies next packet for this flow can be sent.
 * Scheduling a retransmit timer too early would be silly.
 */
static inline unsigned long tcp_pacing_delay(const struct sock *sk)
{
	s64 delay = tcp_sk(sk)->tcp_wstamp_ns - tcp_sk(sk)->tcp_clock_cache;

	return delay > 0 ? nsecs_to_jiffies(delay) : 0;
}

static inline void tcp_reset_xmit_timer(struct sock *sk,
					const int what,
					unsigned long when,
					const unsigned long max_when)
{
	inet_csk_reset_xmit_timer(sk, what, when + tcp_pacing_delay(sk),
				  max_when);
}

/* Something is really bad, we could not queue an additional packet,
 * because qdisc is full or receiver sent a 0 window, or we are paced.
 * We do not want to add fuel to the fire, or abort too early,
 * so make sure the timer we arm now is at least 200ms in the future,
 * regardless of current icsk_rto value (as it could be ~2ms)
 */
static inline unsigned long tcp_probe0_base(const struct sock *sk)
{
	return max_t(unsigned long, inet_csk(sk)->icsk_rto, TCP_RTO_MIN);
}

/* Variant of inet_csk_rto_backoff() used for zero window probes */
static inline unsigned long tcp_probe0_when(const struct sock *sk,
					    unsigned long max_when)
{
	u8 backoff = min_t(u8, ilog2(TCP_RTO_MAX / TCP_RTO_MIN) + 1,
			   inet_csk(sk)->icsk_backoff);
	u64 when = (u64)tcp_probe0_base(sk) << backoff;

	return (unsigned long)min_t(u64, when, max_when);
}

static inline void tcp_check_probe_timer(struct sock *sk)
{
	if (!tcp_sk(sk)->packets_out && !inet_csk(sk)->icsk_pending)
		tcp_reset_xmit_timer(sk, ICSK_TIME_PROBE0,
				     tcp_probe0_base(sk), TCP_RTO_MAX);
}

static inline void tcp_init_wl(struct tcp_sock *tp, u32 seq)
{
	tp->snd_wl1 = seq;
}

static inline void tcp_update_wl(struct tcp_sock *tp, u32 seq)
{
	tp->snd_wl1 = seq;
}

/*
 * Calculate(/check) TCP checksum
 */
static inline __sum16 tcp_v4_check(int len, __be32 saddr,
				   __be32 daddr, __wsum base)
{
	return csum_tcpudp_magic(saddr, daddr, len, IPPROTO_TCP, base);
}

static inline bool tcp_checksum_complete(struct sk_buff *skb)
{
	return !skb_csum_unnecessary(skb) &&
		__skb_checksum_complete(skb);
}

bool tcp_add_backlog(struct sock *sk, struct sk_buff *skb);
int tcp_filter(struct sock *sk, struct sk_buff *skb);
void tcp_set_state(struct sock *sk, int state);
void tcp_done(struct sock *sk);
int tcp_abort(struct sock *sk, int err);

static inline void tcp_sack_reset(struct tcp_options_received *rx_opt)
{
	rx_opt->dsack = 0;
	rx_opt->num_sacks = 0;
}

void tcp_cwnd_restart(struct sock *sk, s32 delta);

static inline void tcp_slow_start_after_idle_check(struct sock *sk)
{
	const struct tcp_congestion_ops *ca_ops = inet_csk(sk)->icsk_ca_ops;
	struct tcp_sock *tp = tcp_sk(sk);
	s32 delta;

	if (!sock_net(sk)->ipv4.sysctl_tcp_slow_start_after_idle || tp->packets_out ||
	    ca_ops->cong_control)
		return;
	delta = tcp_jiffies32 - tp->lsndtime;
	if (delta > inet_csk(sk)->icsk_rto)
		tcp_cwnd_restart(sk, delta);
}

/* Determine a window scaling and initial window to offer. */
void tcp_select_initial_window(const struct sock *sk, int __space,
			       __u32 mss, __u32 *rcv_wnd,
			       __u32 *window_clamp, int wscale_ok,
			       __u8 *rcv_wscale, __u32 init_rcv_wnd);

static inline int tcp_win_from_space(const struct sock *sk, int space)
{
	int tcp_adv_win_scale = sock_net(sk)->ipv4.sysctl_tcp_adv_win_scale;

	return tcp_adv_win_scale <= 0 ?
		(space>>(-tcp_adv_win_scale)) :
		space - (space>>tcp_adv_win_scale);
}

/* Note: caller must be prepared to deal with negative returns */
static inline int tcp_space(const struct sock *sk)
{
	return tcp_win_from_space(sk, READ_ONCE(sk->sk_rcvbuf) -
				  READ_ONCE(sk->sk_backlog.len) -
				  atomic_read(&sk->sk_rmem_alloc));
}

static inline int tcp_full_space(const struct sock *sk)
{
	return tcp_win_from_space(sk, READ_ONCE(sk->sk_rcvbuf));
}

static inline void tcp_adjust_rcv_ssthresh(struct sock *sk)
{
	int unused_mem = sk_unused_reserved_mem(sk);
	struct tcp_sock *tp = tcp_sk(sk);

	tp->rcv_ssthresh = min(tp->rcv_ssthresh, 4U * tp->advmss);
	if (unused_mem)
		tp->rcv_ssthresh = max_t(u32, tp->rcv_ssthresh,
					 tcp_win_from_space(sk, unused_mem));
}

void tcp_cleanup_rbuf(struct sock *sk, int copied);

/* We provision sk_rcvbuf around 200% of sk_rcvlowat.
 * If 87.5 % (7/8) of the space has been consumed, we want to override
 * SO_RCVLOWAT constraint, since we are receiving skbs with too small
 * len/truesize ratio.
 */
static inline bool tcp_rmem_pressure(const struct sock *sk)
{
	int rcvbuf, threshold;

	if (tcp_under_memory_pressure(sk))
		return true;

	rcvbuf = READ_ONCE(sk->sk_rcvbuf);
	threshold = rcvbuf - (rcvbuf >> 3);

	return atomic_read(&sk->sk_rmem_alloc) > threshold;
}

static inline bool tcp_epollin_ready(const struct sock *sk, int target)
{
	const struct tcp_sock *tp = tcp_sk(sk);
	int avail = READ_ONCE(tp->rcv_nxt) - READ_ONCE(tp->copied_seq);

	if (avail <= 0)
		return false;

	return (avail >= target) || tcp_rmem_pressure(sk) ||
	       (tcp_receive_window(tp) <= inet_csk(sk)->icsk_ack.rcv_mss);
}

extern void tcp_openreq_init_rwin(struct request_sock *req,
				  const struct sock *sk_listener,
				  const struct dst_entry *dst);

void tcp_enter_memory_pressure(struct sock *sk);
void tcp_leave_memory_pressure(struct sock *sk);

static inline int keepalive_intvl_when(const struct tcp_sock *tp)
{
	struct net *net = sock_net((struct sock *)tp);

	return tp->keepalive_intvl ? : net->ipv4.sysctl_tcp_keepalive_intvl;
}

static inline int keepalive_time_when(const struct tcp_sock *tp)
{
	struct net *net = sock_net((struct sock *)tp);

	return tp->keepalive_time ? : net->ipv4.sysctl_tcp_keepalive_time;
}

static inline int keepalive_probes(const struct tcp_sock *tp)
{
	struct net *net = sock_net((struct sock *)tp);

	return tp->keepalive_probes ? : net->ipv4.sysctl_tcp_keepalive_probes;
}

static inline u32 keepalive_time_elapsed(const struct tcp_sock *tp)
{
	const struct inet_connection_sock *icsk = &tp->inet_conn;

	return min_t(u32, tcp_jiffies32 - icsk->icsk_ack.lrcvtime,
			  tcp_jiffies32 - tp->rcv_tstamp);
}

static inline int tcp_fin_time(const struct sock *sk)
{
	int fin_timeout = tcp_sk(sk)->linger2 ? : sock_net(sk)->ipv4.sysctl_tcp_fin_timeout;
	const int rto = inet_csk(sk)->icsk_rto;

	if (fin_timeout < (rto << 2) - (rto >> 1))
		fin_timeout = (rto << 2) - (rto >> 1);

	return fin_timeout;
}

static inline bool tcp_paws_check(const struct tcp_options_received *rx_opt,
				  int paws_win)
{
	if ((s32)(rx_opt->ts_recent - rx_opt->rcv_tsval) <= paws_win)
		return true;
	if (unlikely(!time_before32(ktime_get_seconds(),
				    rx_opt->ts_recent_stamp + TCP_PAWS_24DAYS)))
		return true;
	/*
	 * Some OSes send SYN and SYNACK messages with tsval=0 tsecr=0,
	 * then following tcp messages have valid values. Ignore 0 value,
	 * or else 'negative' tsval might forbid us to accept their packets.
	 */
	if (!rx_opt->ts_recent)
		return true;
	return false;
}

static inline bool tcp_paws_reject(const struct tcp_options_received *rx_opt,
				   int rst)
{
	if (tcp_paws_check(rx_opt, 0))
		return false;

	/* RST segments are not recommended to carry timestamp,
	   and, if they do, it is recommended to ignore PAWS because
	   "their cleanup function should take precedence over timestamps."
	   Certainly, it is mistake. It is necessary to understand the reasons
	   of this constraint to relax it: if peer reboots, clock may go
	   out-of-sync and half-open connections will not be reset.
	   Actually, the problem would be not existing if all
	   the implementations followed draft about maintaining clock
	   via reboots. Linux-2.2 DOES NOT!

	   However, we can relax time bounds for RST segments to MSL.
	 */
	if (rst && !time_before32(ktime_get_seconds(),
				  rx_opt->ts_recent_stamp + TCP_PAWS_MSL))
		return false;
	return true;
}

bool tcp_oow_rate_limited(struct net *net, const struct sk_buff *skb,
			  int mib_idx, u32 *last_oow_ack_time);

static inline void tcp_mib_init(struct net *net)
{
	/* See RFC 2012 */
	TCP_ADD_STATS(net, TCP_MIB_RTOALGORITHM, 1);
	TCP_ADD_STATS(net, TCP_MIB_RTOMIN, TCP_RTO_MIN*1000/HZ);
	TCP_ADD_STATS(net, TCP_MIB_RTOMAX, TCP_RTO_MAX*1000/HZ);
	TCP_ADD_STATS(net, TCP_MIB_MAXCONN, -1);
}

/* from STCP */
static inline void tcp_clear_retrans_hints_partial(struct tcp_sock *tp)
{
	tp->lost_skb_hint = NULL;
}

static inline void tcp_clear_all_retrans_hints(struct tcp_sock *tp)
{
	tcp_clear_retrans_hints_partial(tp);
	tp->retransmit_skb_hint = NULL;
}

union tcp_md5_addr {
	struct in_addr  a4;
#if IS_ENABLED(CONFIG_IPV6)
	struct in6_addr	a6;
#endif
};

/* - key database */
struct tcp_md5sig_key {
	struct hlist_node	node;
	u8			keylen;
	u8			family; /* AF_INET or AF_INET6 */
	u8			prefixlen;
	u8			flags;
	union tcp_md5_addr	addr;
	int			l3index; /* set if key added with L3 scope */
	u8			key[TCP_MD5SIG_MAXKEYLEN];
	struct rcu_head		rcu;
};

/* - sock block */
struct tcp_md5sig_info {
	struct hlist_head	head;
	struct rcu_head		rcu;
};

/* - pseudo header */
struct tcp4_pseudohdr {
	__be32		saddr;
	__be32		daddr;
	__u8		pad;
	__u8		protocol;
	__be16		len;
};

struct tcp6_pseudohdr {
	struct in6_addr	saddr;
	struct in6_addr daddr;
	__be32		len;
	__be32		protocol;	/* including padding */
};

union tcp_md5sum_block {
	struct tcp4_pseudohdr ip4;
#if IS_ENABLED(CONFIG_IPV6)
	struct tcp6_pseudohdr ip6;
#endif
};

/* - pool: digest algorithm, hash description and scratch buffer */
struct tcp_md5sig_pool {
	struct ahash_request	*md5_req;
	void			*scratch;
};

/* - functions */
int tcp_v4_md5_hash_skb(char *md5_hash, const struct tcp_md5sig_key *key,
			const struct sock *sk, const struct sk_buff *skb);
int tcp_md5_do_add(struct sock *sk, const union tcp_md5_addr *addr,
		   int family, u8 prefixlen, int l3index, u8 flags,
		   const u8 *newkey, u8 newkeylen, gfp_t gfp);
int tcp_md5_do_del(struct sock *sk, const union tcp_md5_addr *addr,
		   int family, u8 prefixlen, int l3index, u8 flags);
struct tcp_md5sig_key *tcp_v4_md5_lookup(const struct sock *sk,
					 const struct sock *addr_sk);

#ifdef CONFIG_TCP_MD5SIG
#include <linux/jump_label.h>
extern struct static_key_false tcp_md5_needed;
struct tcp_md5sig_key *__tcp_md5_do_lookup(const struct sock *sk, int l3index,
					   const union tcp_md5_addr *addr,
					   int family);
static inline struct tcp_md5sig_key *
tcp_md5_do_lookup(const struct sock *sk, int l3index,
		  const union tcp_md5_addr *addr, int family)
{
	if (!static_branch_unlikely(&tcp_md5_needed))
		return NULL;
	return __tcp_md5_do_lookup(sk, l3index, addr, family);
}

#define tcp_twsk_md5_key(twsk)	((twsk)->tw_md5_key)
#else
static inline struct tcp_md5sig_key *
tcp_md5_do_lookup(const struct sock *sk, int l3index,
		  const union tcp_md5_addr *addr, int family)
{
	return NULL;
}
#define tcp_twsk_md5_key(twsk)	NULL
#endif

bool tcp_alloc_md5sig_pool(void);

struct tcp_md5sig_pool *tcp_get_md5sig_pool(void);
static inline void tcp_put_md5sig_pool(void)
{
	local_bh_enable();
}

int tcp_md5_hash_skb_data(struct tcp_md5sig_pool *, const struct sk_buff *,
			  unsigned int header_len);
int tcp_md5_hash_key(struct tcp_md5sig_pool *hp,
		     const struct tcp_md5sig_key *key);

/* From tcp_fastopen.c */
void tcp_fastopen_cache_get(struct sock *sk, u16 *mss,
			    struct tcp_fastopen_cookie *cookie);
void tcp_fastopen_cache_set(struct sock *sk, u16 mss,
			    struct tcp_fastopen_cookie *cookie, bool syn_lost,
			    u16 try_exp);
struct tcp_fastopen_request {
	/* Fast Open cookie. Size 0 means a cookie request */
	struct tcp_fastopen_cookie	cookie;
	struct msghdr			*data;  /* data in MSG_FASTOPEN */
	size_t				size;
	int				copied;	/* queued in tcp_connect() */
	struct ubuf_info		*uarg;
};
void tcp_free_fastopen_req(struct tcp_sock *tp);
void tcp_fastopen_destroy_cipher(struct sock *sk);
void tcp_fastopen_ctx_destroy(struct net *net);
int tcp_fastopen_reset_cipher(struct net *net, struct sock *sk,
			      void *primary_key, void *backup_key);
int tcp_fastopen_get_cipher(struct net *net, struct inet_connection_sock *icsk,
			    u64 *key);
void tcp_fastopen_add_skb(struct sock *sk, struct sk_buff *skb);
struct sock *tcp_try_fastopen(struct sock *sk, struct sk_buff *skb,
			      struct request_sock *req,
			      struct tcp_fastopen_cookie *foc,
			      const struct dst_entry *dst);
void tcp_fastopen_init_key_once(struct net *net);
bool tcp_fastopen_cookie_check(struct sock *sk, u16 *mss,
			     struct tcp_fastopen_cookie *cookie);
bool tcp_fastopen_defer_connect(struct sock *sk, int *err);
#define TCP_FASTOPEN_KEY_LENGTH sizeof(siphash_key_t)
#define TCP_FASTOPEN_KEY_MAX 2
#define TCP_FASTOPEN_KEY_BUF_LENGTH \
	(TCP_FASTOPEN_KEY_LENGTH * TCP_FASTOPEN_KEY_MAX)

/* Fastopen key context */
struct tcp_fastopen_context {
	siphash_key_t	key[TCP_FASTOPEN_KEY_MAX];
	int		num;
	struct rcu_head	rcu;
};

void tcp_fastopen_active_disable(struct sock *sk);
bool tcp_fastopen_active_should_disable(struct sock *sk);
void tcp_fastopen_active_disable_ofo_check(struct sock *sk);
void tcp_fastopen_active_detect_blackhole(struct sock *sk, bool expired);

/* Caller needs to wrap with rcu_read_(un)lock() */
static inline
struct tcp_fastopen_context *tcp_fastopen_get_ctx(const struct sock *sk)
{
	struct tcp_fastopen_context *ctx;

	ctx = rcu_dereference(inet_csk(sk)->icsk_accept_queue.fastopenq.ctx);
	if (!ctx)
		ctx = rcu_dereference(sock_net(sk)->ipv4.tcp_fastopen_ctx);
	return ctx;
}

static inline
bool tcp_fastopen_cookie_match(const struct tcp_fastopen_cookie *foc,
			       const struct tcp_fastopen_cookie *orig)
{
	if (orig->len == TCP_FASTOPEN_COOKIE_SIZE &&
	    orig->len == foc->len &&
	    !memcmp(orig->val, foc->val, foc->len))
		return true;
	return false;
}

static inline
int tcp_fastopen_context_len(const struct tcp_fastopen_context *ctx)
{
	return ctx->num;
}

/* Latencies incurred by various limits for a sender. They are
 * chronograph-like stats that are mutually exclusive.
 */
enum tcp_chrono {
	TCP_CHRONO_UNSPEC,
	TCP_CHRONO_BUSY, /* Actively sending data (non-empty write queue) */
	TCP_CHRONO_RWND_LIMITED, /* Stalled by insufficient receive window */
	TCP_CHRONO_SNDBUF_LIMITED, /* Stalled by insufficient send buffer */
	__TCP_CHRONO_MAX,
};

void tcp_chrono_start(struct sock *sk, const enum tcp_chrono type);
void tcp_chrono_stop(struct sock *sk, const enum tcp_chrono type);

/* This helper is needed, because skb->tcp_tsorted_anchor uses
 * the same memory storage than skb->destructor/_skb_refdst
 */
static inline void tcp_skb_tsorted_anchor_cleanup(struct sk_buff *skb)
{
	skb->destructor = NULL;
	skb->_skb_refdst = 0UL;
}

#define tcp_skb_tsorted_save(skb) {		\
	unsigned long _save = skb->_skb_refdst;	\
	skb->_skb_refdst = 0UL;

#define tcp_skb_tsorted_restore(skb)		\
	skb->_skb_refdst = _save;		\
}

void tcp_write_queue_purge(struct sock *sk);

static inline struct sk_buff *tcp_rtx_queue_head(const struct sock *sk)
{
	return skb_rb_first(&sk->tcp_rtx_queue);
}

static inline struct sk_buff *tcp_rtx_queue_tail(const struct sock *sk)
{
	return skb_rb_last(&sk->tcp_rtx_queue);
}

static inline struct sk_buff *tcp_write_queue_head(const struct sock *sk)
{
	return skb_peek(&sk->sk_write_queue);
}

static inline struct sk_buff *tcp_write_queue_tail(const struct sock *sk)
{
	return skb_peek_tail(&sk->sk_write_queue);
}

#define tcp_for_write_queue_from_safe(skb, tmp, sk)			\
	skb_queue_walk_from_safe(&(sk)->sk_write_queue, skb, tmp)

static inline struct sk_buff *tcp_send_head(const struct sock *sk)
{
	return skb_peek(&sk->sk_write_queue);
}

static inline bool tcp_skb_is_last(const struct sock *sk,
				   const struct sk_buff *skb)
{
	return skb_queue_is_last(&sk->sk_write_queue, skb);
}

/**
 * tcp_write_queue_empty - test if any payload (or FIN) is available in write queue
 * @sk: socket
 *
 * Since the write queue can have a temporary empty skb in it,
 * we must not use "return skb_queue_empty(&sk->sk_write_queue)"
 */
static inline bool tcp_write_queue_empty(const struct sock *sk)
{
	const struct tcp_sock *tp = tcp_sk(sk);

	return tp->write_seq == tp->snd_nxt;
}

static inline bool tcp_rtx_queue_empty(const struct sock *sk)
{
	return RB_EMPTY_ROOT(&sk->tcp_rtx_queue);
}

static inline bool tcp_rtx_and_write_queues_empty(const struct sock *sk)
{
	return tcp_rtx_queue_empty(sk) && tcp_write_queue_empty(sk);
}

static inline void tcp_add_write_queue_tail(struct sock *sk, struct sk_buff *skb)
{
	__skb_queue_tail(&sk->sk_write_queue, skb);

	/* Queue it, remembering where we must start sending. */
	if (sk->sk_write_queue.next == skb)
		tcp_chrono_start(sk, TCP_CHRONO_BUSY);
}

/* Insert new before skb on the write queue of sk.  */
static inline void tcp_insert_write_queue_before(struct sk_buff *new,
						  struct sk_buff *skb,
						  struct sock *sk)
{
	__skb_queue_before(&sk->sk_write_queue, skb, new);
}

static inline void tcp_unlink_write_queue(struct sk_buff *skb, struct sock *sk)
{
	tcp_skb_tsorted_anchor_cleanup(skb);
	__skb_unlink(skb, &sk->sk_write_queue);
}

void tcp_rbtree_insert(struct rb_root *root, struct sk_buff *skb);

static inline void tcp_rtx_queue_unlink(struct sk_buff *skb, struct sock *sk)
{
	tcp_skb_tsorted_anchor_cleanup(skb);
	rb_erase(&skb->rbnode, &sk->tcp_rtx_queue);
}

static inline void tcp_rtx_queue_unlink_and_free(struct sk_buff *skb, struct sock *sk)
{
	list_del(&skb->tcp_tsorted_anchor);
	tcp_rtx_queue_unlink(skb, sk);
	tcp_wmem_free_skb(sk, skb);
}

static inline void tcp_push_pending_frames(struct sock *sk)
{
	if (tcp_send_head(sk)) {
		struct tcp_sock *tp = tcp_sk(sk);

		__tcp_push_pending_frames(sk, tcp_current_mss(sk), tp->nonagle);
	}
}

/* Start sequence of the skb just after the highest skb with SACKed
 * bit, valid only if sacked_out > 0 or when the caller has ensured
 * validity by itself.
 */
static inline u32 tcp_highest_sack_seq(struct tcp_sock *tp)
{
	if (!tp->sacked_out)
		return tp->snd_una;

	if (tp->highest_sack == NULL)
		return tp->snd_nxt;

	return TCP_SKB_CB(tp->highest_sack)->seq;
}

static inline void tcp_advance_highest_sack(struct sock *sk, struct sk_buff *skb)
{
	tcp_sk(sk)->highest_sack = skb_rb_next(skb);
}

static inline struct sk_buff *tcp_highest_sack(struct sock *sk)
{
	return tcp_sk(sk)->highest_sack;
}

static inline void tcp_highest_sack_reset(struct sock *sk)
{
	tcp_sk(sk)->highest_sack = tcp_rtx_queue_head(sk);
}

/* Called when old skb is about to be deleted and replaced by new skb */
static inline void tcp_highest_sack_replace(struct sock *sk,
					    struct sk_buff *old,
					    struct sk_buff *new)
{
	if (old == tcp_highest_sack(sk))
		tcp_sk(sk)->highest_sack = new;
}

/* This helper checks if socket has IP_TRANSPARENT set */
static inline bool inet_sk_transparent(const struct sock *sk)
{
	switch (sk->sk_state) {
	case TCP_TIME_WAIT:
		return inet_twsk(sk)->tw_transparent;
	case TCP_NEW_SYN_RECV:
		return inet_rsk(inet_reqsk(sk))->no_srccheck;
	}
	return inet_sk(sk)->transparent;
}

/* Determines whether this is a thin stream (which may suffer from
 * increased latency). Used to trigger latency-reducing mechanisms.
 */
static inline bool tcp_stream_is_thin(struct tcp_sock *tp)
{
	return tp->packets_out < 4 && !tcp_in_initial_slowstart(tp);
}

/* /proc */
enum tcp_seq_states {
	TCP_SEQ_STATE_LISTENING,
	TCP_SEQ_STATE_ESTABLISHED,
};

void *tcp_seq_start(struct seq_file *seq, loff_t *pos);
void *tcp_seq_next(struct seq_file *seq, void *v, loff_t *pos);
void tcp_seq_stop(struct seq_file *seq, void *v);

struct tcp_seq_afinfo {
	sa_family_t			family;
};

struct tcp_iter_state {
	struct seq_net_private	p;
	enum tcp_seq_states	state;
	struct sock		*syn_wait_sk;
	int			bucket, offset, sbucket, num;
	loff_t			last_pos;
};

extern struct request_sock_ops tcp_request_sock_ops;
extern struct request_sock_ops tcp6_request_sock_ops;

void tcp_v4_destroy_sock(struct sock *sk);

struct sk_buff *tcp_gso_segment(struct sk_buff *skb,
				netdev_features_t features);
struct sk_buff *tcp_gro_receive(struct list_head *head, struct sk_buff *skb);
INDIRECT_CALLABLE_DECLARE(int tcp4_gro_complete(struct sk_buff *skb, int thoff));
INDIRECT_CALLABLE_DECLARE(struct sk_buff *tcp4_gro_receive(struct list_head *head, struct sk_buff *skb));
INDIRECT_CALLABLE_DECLARE(int tcp6_gro_complete(struct sk_buff *skb, int thoff));
INDIRECT_CALLABLE_DECLARE(struct sk_buff *tcp6_gro_receive(struct list_head *head, struct sk_buff *skb));
int tcp_gro_complete(struct sk_buff *skb);

void __tcp_v4_send_check(struct sk_buff *skb, __be32 saddr, __be32 daddr);

static inline u32 tcp_notsent_lowat(const struct tcp_sock *tp)
{
	struct net *net = sock_net((struct sock *)tp);
	return tp->notsent_lowat ?: net->ipv4.sysctl_tcp_notsent_lowat;
}

bool tcp_stream_memory_free(const struct sock *sk, int wake);

#ifdef CONFIG_PROC_FS
int tcp4_proc_init(void);
void tcp4_proc_exit(void);
#endif

int tcp_rtx_synack(const struct sock *sk, struct request_sock *req);
int tcp_conn_request(struct request_sock_ops *rsk_ops,
		     const struct tcp_request_sock_ops *af_ops,
		     struct sock *sk, struct sk_buff *skb);

/* TCP af-specific functions */
struct tcp_sock_af_ops {
#ifdef CONFIG_TCP_MD5SIG
	struct tcp_md5sig_key	*(*md5_lookup) (const struct sock *sk,
						const struct sock *addr_sk);
	int		(*calc_md5_hash)(char *location,
					 const struct tcp_md5sig_key *md5,
					 const struct sock *sk,
					 const struct sk_buff *skb);
	int		(*md5_parse)(struct sock *sk,
				     int optname,
				     sockptr_t optval,
				     int optlen);
#endif
};

struct tcp_request_sock_ops {
	u16 mss_clamp;
#ifdef CONFIG_TCP_MD5SIG
	struct tcp_md5sig_key *(*req_md5_lookup)(const struct sock *sk,
						 const struct sock *addr_sk);
	int		(*calc_md5_hash) (char *location,
					  const struct tcp_md5sig_key *md5,
					  const struct sock *sk,
					  const struct sk_buff *skb);
#endif
#ifdef CONFIG_SYN_COOKIES
	__u32 (*cookie_init_seq)(const struct sk_buff *skb,
				 __u16 *mss);
#endif
	struct dst_entry *(*route_req)(const struct sock *sk,
				       struct sk_buff *skb,
				       struct flowi *fl,
				       struct request_sock *req);
	u32 (*init_seq)(const struct sk_buff *skb);
	u32 (*init_ts_off)(const struct net *net, const struct sk_buff *skb);
	int (*send_synack)(const struct sock *sk, struct dst_entry *dst,
			   struct flowi *fl, struct request_sock *req,
			   struct tcp_fastopen_cookie *foc,
			   enum tcp_synack_type synack_type,
			   struct sk_buff *syn_skb);
};

extern const struct tcp_request_sock_ops tcp_request_sock_ipv4_ops;
#if IS_ENABLED(CONFIG_IPV6)
extern const struct tcp_request_sock_ops tcp_request_sock_ipv6_ops;
#endif

#ifdef CONFIG_SYN_COOKIES
static inline __u32 cookie_init_sequence(const struct tcp_request_sock_ops *ops,
					 const struct sock *sk, struct sk_buff *skb,
					 __u16 *mss)
{
	tcp_synq_overflow(sk);
	__NET_INC_STATS(sock_net(sk), LINUX_MIB_SYNCOOKIESSENT);
	return ops->cookie_init_seq(skb, mss);
}
#else
static inline __u32 cookie_init_sequence(const struct tcp_request_sock_ops *ops,
					 const struct sock *sk, struct sk_buff *skb,
					 __u16 *mss)
{
	return 0;
}
#endif

int tcpv4_offload_init(void);

void tcp_v4_init(void);
void tcp_init(void);

/* tcp_recovery.c */
void tcp_mark_skb_lost(struct sock *sk, struct sk_buff *skb);
void tcp_newreno_mark_lost(struct sock *sk, bool snd_una_advanced);
extern s32 tcp_rack_skb_timeout(struct tcp_sock *tp, struct sk_buff *skb,
				u32 reo_wnd);
extern bool tcp_rack_mark_lost(struct sock *sk);
extern void tcp_rack_advance(struct tcp_sock *tp, u8 sacked, u32 end_seq,
			     u64 xmit_time);
extern void tcp_rack_reo_timeout(struct sock *sk);
extern void tcp_rack_update_reo_wnd(struct sock *sk, struct rate_sample *rs);

/* At how many usecs into the future should the RTO fire? */
static inline s64 tcp_rto_delta_us(const struct sock *sk)
{
	const struct sk_buff *skb = tcp_rtx_queue_head(sk);
	u32 rto = inet_csk(sk)->icsk_rto;
	u64 rto_time_stamp_us = tcp_skb_timestamp_us(skb) + jiffies_to_usecs(rto);

	return rto_time_stamp_us - tcp_sk(sk)->tcp_mstamp;
}

/*
 * Save and compile IPv4 options, return a pointer to it
 */
static inline struct ip_options_rcu *tcp_v4_save_options(struct net *net,
							 struct sk_buff *skb)
{
	const struct ip_options *opt = &TCP_SKB_CB(skb)->header.h4.opt;
	struct ip_options_rcu *dopt = NULL;

	if (opt->optlen) {
		int opt_size = sizeof(*dopt) + opt->optlen;

		dopt = kmalloc(opt_size, GFP_ATOMIC);
		if (dopt && __ip_options_echo(net, &dopt->opt, skb, opt)) {
			kfree(dopt);
			dopt = NULL;
		}
	}
	return dopt;
}

/* locally generated TCP pure ACKs have skb->truesize == 2
 * (check tcp_send_ack() in net/ipv4/tcp_output.c )
 * This is much faster than dissecting the packet to find out.
 * (Think of GRE encapsulations, IPv4, IPv6, ...)
 */
static inline bool skb_is_tcp_pure_ack(const struct sk_buff *skb)
{
	return skb->truesize == 2;
}

static inline void skb_set_tcp_pure_ack(struct sk_buff *skb)
{
	skb->truesize = 2;
}

static inline int tcp_inq(struct sock *sk)
{
	struct tcp_sock *tp = tcp_sk(sk);
	int answ;

	if ((1 << sk->sk_state) & (TCPF_SYN_SENT | TCPF_SYN_RECV)) {
		answ = 0;
	} else if (sock_flag(sk, SOCK_URGINLINE) ||
		   !tp->urg_data ||
		   before(tp->urg_seq, tp->copied_seq) ||
		   !before(tp->urg_seq, tp->rcv_nxt)) {

		answ = tp->rcv_nxt - tp->copied_seq;

		/* Subtract 1, if FIN was received */
		if (answ && sock_flag(sk, SOCK_DONE))
			answ--;
	} else {
		answ = tp->urg_seq - tp->copied_seq;
	}

	return answ;
}

int tcp_peek_len(struct socket *sock);

static inline void tcp_segs_in(struct tcp_sock *tp, const struct sk_buff *skb)
{
	u16 segs_in;

	segs_in = max_t(u16, 1, skb_shinfo(skb)->gso_segs);
	tp->segs_in += segs_in;
	if (skb->len > tcp_hdrlen(skb))
		tp->data_segs_in += segs_in;
}

/*
 * TCP listen path runs lockless.
 * We forced "struct sock" to be const qualified to make sure
 * we don't modify one of its field by mistake.
 * Here, we increment sk_drops which is an atomic_t, so we can safely
 * make sock writable again.
 */
static inline void tcp_listendrop(const struct sock *sk)
{
	atomic_inc(&((struct sock *)sk)->sk_drops);
	__NET_INC_STATS(sock_net(sk), LINUX_MIB_LISTENDROPS);
}

enum hrtimer_restart tcp_pace_kick(struct hrtimer *timer);

/*
 * Interface for adding Upper Level Protocols over TCP
 */

#define TCP_ULP_NAME_MAX	16
#define TCP_ULP_MAX		128
#define TCP_ULP_BUF_MAX		(TCP_ULP_NAME_MAX*TCP_ULP_MAX)

struct tcp_ulp_ops {
	struct list_head	list;

	/* initialize ulp */
	int (*init)(struct sock *sk);
	/* update ulp */
	void (*update)(struct sock *sk, struct proto *p,
		       void (*write_space)(struct sock *sk));
	/* cleanup ulp */
	void (*release)(struct sock *sk);
	/* diagnostic */
	int (*get_info)(const struct sock *sk, struct sk_buff *skb);
	size_t (*get_info_size)(const struct sock *sk);
	/* clone ulp */
	void (*clone)(const struct request_sock *req, struct sock *newsk,
		      const gfp_t priority);

	char		name[TCP_ULP_NAME_MAX];
	struct module	*owner;
};
int tcp_register_ulp(struct tcp_ulp_ops *type);
void tcp_unregister_ulp(struct tcp_ulp_ops *type);
int tcp_set_ulp(struct sock *sk, const char *name);
void tcp_get_available_ulp(char *buf, size_t len);
void tcp_cleanup_ulp(struct sock *sk);
void tcp_update_ulp(struct sock *sk, struct proto *p,
		    void (*write_space)(struct sock *sk));

#define MODULE_ALIAS_TCP_ULP(name)				\
	__MODULE_INFO(alias, alias_userspace, name);		\
	__MODULE_INFO(alias, alias_tcp_ulp, "tcp-ulp-" name)

#ifdef CONFIG_NET_SOCK_MSG
struct sk_msg;
struct sk_psock;

#ifdef CONFIG_BPF_SYSCALL
struct proto *tcp_bpf_get_proto(struct sock *sk, struct sk_psock *psock);
int tcp_bpf_update_proto(struct sock *sk, struct sk_psock *psock, bool restore);
void tcp_bpf_clone(const struct sock *sk, struct sock *newsk);
#endif /* CONFIG_BPF_SYSCALL */

int tcp_bpf_sendmsg_redir(struct sock *sk, struct sk_msg *msg, u32 bytes,
			  int flags);
#endif /* CONFIG_NET_SOCK_MSG */

#if !defined(CONFIG_BPF_SYSCALL) || !defined(CONFIG_NET_SOCK_MSG)
static inline void tcp_bpf_clone(const struct sock *sk, struct sock *newsk)
{
}
#endif

#ifdef CONFIG_CGROUP_BPF
static inline void bpf_skops_init_skb(struct bpf_sock_ops_kern *skops,
				      struct sk_buff *skb,
				      unsigned int end_offset)
{
	skops->skb = skb;
	skops->skb_data_end = skb->data + end_offset;
}
#else
static inline void bpf_skops_init_skb(struct bpf_sock_ops_kern *skops,
				      struct sk_buff *skb,
				      unsigned int end_offset)
{
}
#endif

/* Call BPF_SOCK_OPS program that returns an int. If the return value
 * is < 0, then the BPF op failed (for example if the loaded BPF
 * program does not support the chosen operation or there is no BPF
 * program loaded).
 */
#ifdef CONFIG_BPF
static inline int tcp_call_bpf(struct sock *sk, int op, u32 nargs, u32 *args)
{
	struct bpf_sock_ops_kern sock_ops;
	int ret;

	memset(&sock_ops, 0, offsetof(struct bpf_sock_ops_kern, temp));
	if (sk_fullsock(sk)) {
		sock_ops.is_fullsock = 1;
		sock_owned_by_me(sk);
	}

	sock_ops.sk = sk;
	sock_ops.op = op;
	if (nargs > 0)
		memcpy(sock_ops.args, args, nargs * sizeof(*args));

	ret = BPF_CGROUP_RUN_PROG_SOCK_OPS(&sock_ops);
	if (ret == 0)
		ret = sock_ops.reply;
	else
		ret = -1;
	return ret;
}

static inline int tcp_call_bpf_2arg(struct sock *sk, int op, u32 arg1, u32 arg2)
{
	u32 args[2] = {arg1, arg2};

	return tcp_call_bpf(sk, op, 2, args);
}

static inline int tcp_call_bpf_3arg(struct sock *sk, int op, u32 arg1, u32 arg2,
				    u32 arg3)
{
	u32 args[3] = {arg1, arg2, arg3};

	return tcp_call_bpf(sk, op, 3, args);
}

#else
static inline int tcp_call_bpf(struct sock *sk, int op, u32 nargs, u32 *args)
{
	return -EPERM;
}

static inline int tcp_call_bpf_2arg(struct sock *sk, int op, u32 arg1, u32 arg2)
{
	return -EPERM;
}

static inline int tcp_call_bpf_3arg(struct sock *sk, int op, u32 arg1, u32 arg2,
				    u32 arg3)
{
	return -EPERM;
}

#endif

static inline u32 tcp_timeout_init(struct sock *sk)
{
	int timeout;

	timeout = tcp_call_bpf(sk, BPF_SOCK_OPS_TIMEOUT_INIT, 0, NULL);

	if (timeout <= 0)
		timeout = TCP_TIMEOUT_INIT;
	return timeout;
}

static inline u32 tcp_rwnd_init_bpf(struct sock *sk)
{
	int rwnd;

	rwnd = tcp_call_bpf(sk, BPF_SOCK_OPS_RWND_INIT, 0, NULL);

	if (rwnd < 0)
		rwnd = 0;
	return rwnd;
}

static inline bool tcp_bpf_ca_needs_ecn(struct sock *sk)
{
	return (tcp_call_bpf(sk, BPF_SOCK_OPS_NEEDS_ECN, 0, NULL) == 1);
}

static inline void tcp_bpf_rtt(struct sock *sk)
{
	if (BPF_SOCK_OPS_TEST_FLAG(tcp_sk(sk), BPF_SOCK_OPS_RTT_CB_FLAG))
		tcp_call_bpf(sk, BPF_SOCK_OPS_RTT_CB, 0, NULL);
}

#if IS_ENABLED(CONFIG_SMC)
extern struct static_key_false tcp_have_smc;
#endif

#if IS_ENABLED(CONFIG_TLS_DEVICE)
void clean_acked_data_enable(struct inet_connection_sock *icsk,
			     void (*cad)(struct sock *sk, u32 ack_seq));
void clean_acked_data_disable(struct inet_connection_sock *icsk);
void clean_acked_data_flush(void);
#endif

DECLARE_STATIC_KEY_FALSE(tcp_tx_delay_enabled);
static inline void tcp_add_tx_delay(struct sk_buff *skb,
				    const struct tcp_sock *tp)
{
	if (static_branch_unlikely(&tcp_tx_delay_enabled))
		skb->skb_mstamp_ns += (u64)tp->tcp_tx_delay * NSEC_PER_USEC;
}

/* Compute Earliest Departure Time for some control packets
 * like ACK or RST for TIME_WAIT or non ESTABLISHED sockets.
 */
static inline u64 tcp_transmit_time(const struct sock *sk)
{
	if (static_branch_unlikely(&tcp_tx_delay_enabled)) {
		u32 delay = (sk->sk_state == TCP_TIME_WAIT) ?
			tcp_twsk(sk)->tw_tx_delay : tcp_sk(sk)->tcp_tx_delay;

		return tcp_clock_ns() + (u64)delay * NSEC_PER_USEC;
	}
	return 0;
}

#endif	/* _TCP_H */<|MERGE_RESOLUTION|>--- conflicted
+++ resolved
@@ -293,14 +293,7 @@
 static inline void tcp_wmem_free_skb(struct sock *sk, struct sk_buff *skb)
 {
 	sk_wmem_queued_add(sk, -skb->truesize);
-<<<<<<< HEAD
-	if (!skb_zcopy_pure(skb))
-		sk_mem_uncharge(sk, skb->truesize);
-	else
-		sk_mem_uncharge(sk, SKB_TRUESIZE(MAX_TCP_HEADER));
-=======
 	sk_mem_uncharge(sk, skb->truesize);
->>>>>>> fc02cb2b
 	__kfree_skb(skb);
 }
 
@@ -981,8 +974,7 @@
 					const struct sk_buff *from)
 {
 	return likely(tcp_skb_can_collapse_to(to) &&
-		      mptcp_skb_can_collapse(to, from) &&
-		      skb_pure_zcopy_same(to, from));
+		      mptcp_skb_can_collapse(to, from));
 }
 
 /* Events passed to congestion control interface */
