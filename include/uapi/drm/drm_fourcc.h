/*
 * Copyright 2011 Intel Corporation
 *
 * Permission is hereby granted, free of charge, to any person obtaining a
 * copy of this software and associated documentation files (the "Software"),
 * to deal in the Software without restriction, including without limitation
 * the rights to use, copy, modify, merge, publish, distribute, sublicense,
 * and/or sell copies of the Software, and to permit persons to whom the
 * Software is furnished to do so, subject to the following conditions:
 *
 * The above copyright notice and this permission notice (including the next
 * paragraph) shall be included in all copies or substantial portions of the
 * Software.
 *
 * THE SOFTWARE IS PROVIDED "AS IS", WITHOUT WARRANTY OF ANY KIND, EXPRESS OR
 * IMPLIED, INCLUDING BUT NOT LIMITED TO THE WARRANTIES OF MERCHANTABILITY,
 * FITNESS FOR A PARTICULAR PURPOSE AND NONINFRINGEMENT.  IN NO EVENT SHALL
 * VA LINUX SYSTEMS AND/OR ITS SUPPLIERS BE LIABLE FOR ANY CLAIM, DAMAGES OR
 * OTHER LIABILITY, WHETHER IN AN ACTION OF CONTRACT, TORT OR OTHERWISE,
 * ARISING FROM, OUT OF OR IN CONNECTION WITH THE SOFTWARE OR THE USE OR
 * OTHER DEALINGS IN THE SOFTWARE.
 */

#ifndef DRM_FOURCC_H
#define DRM_FOURCC_H

#include "drm.h"

#if defined(__cplusplus)
extern "C" {
#endif

/**
 * DOC: overview
 *
 * In the DRM subsystem, framebuffer pixel formats are described using the
 * fourcc codes defined in `include/uapi/drm/drm_fourcc.h`. In addition to the
 * fourcc code, a Format Modifier may optionally be provided, in order to
 * further describe the buffer's format - for example tiling or compression.
 *
 * Format Modifiers
 * ----------------
 *
 * Format modifiers are used in conjunction with a fourcc code, forming a
 * unique fourcc:modifier pair. This format:modifier pair must fully define the
 * format and data layout of the buffer, and should be the only way to describe
 * that particular buffer.
 *
 * Having multiple fourcc:modifier pairs which describe the same layout should
 * be avoided, as such aliases run the risk of different drivers exposing
 * different names for the same data format, forcing userspace to understand
 * that they are aliases.
 *
 * Format modifiers may change any property of the buffer, including the number
 * of planes and/or the required allocation size. Format modifiers are
 * vendor-namespaced, and as such the relationship between a fourcc code and a
 * modifier is specific to the modifer being used. For example, some modifiers
 * may preserve meaning - such as number of planes - from the fourcc code,
 * whereas others may not.
 *
 * Modifiers must uniquely encode buffer layout. In other words, a buffer must
 * match only a single modifier. A modifier must not be a subset of layouts of
 * another modifier. For instance, it's incorrect to encode pitch alignment in
 * a modifier: a buffer may match a 64-pixel aligned modifier and a 32-pixel
 * aligned modifier. That said, modifiers can have implicit minimal
 * requirements.
 *
 * For modifiers where the combination of fourcc code and modifier can alias,
 * a canonical pair needs to be defined and used by all drivers. Preferred
 * combinations are also encouraged where all combinations might lead to
 * confusion and unnecessarily reduced interoperability. An example for the
 * latter is AFBC, where the ABGR layouts are preferred over ARGB layouts.
 *
 * There are two kinds of modifier users:
 *
 * - Kernel and user-space drivers: for drivers it's important that modifiers
 *   don't alias, otherwise two drivers might support the same format but use
 *   different aliases, preventing them from sharing buffers in an efficient
 *   format.
 * - Higher-level programs interfacing with KMS/GBM/EGL/Vulkan/etc: these users
 *   see modifiers as opaque tokens they can check for equality and intersect.
 *   These users musn't need to know to reason about the modifier value
 *   (i.e. they are not expected to extract information out of the modifier).
 *
 * Vendors should document their modifier usage in as much detail as
 * possible, to ensure maximum compatibility across devices, drivers and
 * applications.
 *
 * The authoritative list of format modifier codes is found in
 * `include/uapi/drm/drm_fourcc.h`
 */

#define fourcc_code(a, b, c, d) ((__u32)(a) | ((__u32)(b) << 8) | \
				 ((__u32)(c) << 16) | ((__u32)(d) << 24))

#define DRM_FORMAT_BIG_ENDIAN (1U<<31) /* format is big endian instead of little endian */

/* Reserve 0 for the invalid format specifier */
#define DRM_FORMAT_INVALID	0

/* color index */
#define DRM_FORMAT_C8		fourcc_code('C', '8', ' ', ' ') /* [7:0] C */

/* 8 bpp Red */
#define DRM_FORMAT_R8		fourcc_code('R', '8', ' ', ' ') /* [7:0] R */

/* 16 bpp Red */
#define DRM_FORMAT_R16		fourcc_code('R', '1', '6', ' ') /* [15:0] R little endian */

/* 16 bpp RG */
#define DRM_FORMAT_RG88		fourcc_code('R', 'G', '8', '8') /* [15:0] R:G 8:8 little endian */
#define DRM_FORMAT_GR88		fourcc_code('G', 'R', '8', '8') /* [15:0] G:R 8:8 little endian */

/* 32 bpp RG */
#define DRM_FORMAT_RG1616	fourcc_code('R', 'G', '3', '2') /* [31:0] R:G 16:16 little endian */
#define DRM_FORMAT_GR1616	fourcc_code('G', 'R', '3', '2') /* [31:0] G:R 16:16 little endian */

/* 8 bpp RGB */
#define DRM_FORMAT_RGB332	fourcc_code('R', 'G', 'B', '8') /* [7:0] R:G:B 3:3:2 */
#define DRM_FORMAT_BGR233	fourcc_code('B', 'G', 'R', '8') /* [7:0] B:G:R 2:3:3 */

/* 16 bpp RGB */
#define DRM_FORMAT_XRGB4444	fourcc_code('X', 'R', '1', '2') /* [15:0] x:R:G:B 4:4:4:4 little endian */
#define DRM_FORMAT_XBGR4444	fourcc_code('X', 'B', '1', '2') /* [15:0] x:B:G:R 4:4:4:4 little endian */
#define DRM_FORMAT_RGBX4444	fourcc_code('R', 'X', '1', '2') /* [15:0] R:G:B:x 4:4:4:4 little endian */
#define DRM_FORMAT_BGRX4444	fourcc_code('B', 'X', '1', '2') /* [15:0] B:G:R:x 4:4:4:4 little endian */

#define DRM_FORMAT_ARGB4444	fourcc_code('A', 'R', '1', '2') /* [15:0] A:R:G:B 4:4:4:4 little endian */
#define DRM_FORMAT_ABGR4444	fourcc_code('A', 'B', '1', '2') /* [15:0] A:B:G:R 4:4:4:4 little endian */
#define DRM_FORMAT_RGBA4444	fourcc_code('R', 'A', '1', '2') /* [15:0] R:G:B:A 4:4:4:4 little endian */
#define DRM_FORMAT_BGRA4444	fourcc_code('B', 'A', '1', '2') /* [15:0] B:G:R:A 4:4:4:4 little endian */

#define DRM_FORMAT_XRGB1555	fourcc_code('X', 'R', '1', '5') /* [15:0] x:R:G:B 1:5:5:5 little endian */
#define DRM_FORMAT_XBGR1555	fourcc_code('X', 'B', '1', '5') /* [15:0] x:B:G:R 1:5:5:5 little endian */
#define DRM_FORMAT_RGBX5551	fourcc_code('R', 'X', '1', '5') /* [15:0] R:G:B:x 5:5:5:1 little endian */
#define DRM_FORMAT_BGRX5551	fourcc_code('B', 'X', '1', '5') /* [15:0] B:G:R:x 5:5:5:1 little endian */

#define DRM_FORMAT_ARGB1555	fourcc_code('A', 'R', '1', '5') /* [15:0] A:R:G:B 1:5:5:5 little endian */
#define DRM_FORMAT_ABGR1555	fourcc_code('A', 'B', '1', '5') /* [15:0] A:B:G:R 1:5:5:5 little endian */
#define DRM_FORMAT_RGBA5551	fourcc_code('R', 'A', '1', '5') /* [15:0] R:G:B:A 5:5:5:1 little endian */
#define DRM_FORMAT_BGRA5551	fourcc_code('B', 'A', '1', '5') /* [15:0] B:G:R:A 5:5:5:1 little endian */

#define DRM_FORMAT_RGB565	fourcc_code('R', 'G', '1', '6') /* [15:0] R:G:B 5:6:5 little endian */
#define DRM_FORMAT_BGR565	fourcc_code('B', 'G', '1', '6') /* [15:0] B:G:R 5:6:5 little endian */

/* 24 bpp RGB */
#define DRM_FORMAT_RGB888	fourcc_code('R', 'G', '2', '4') /* [23:0] R:G:B little endian */
#define DRM_FORMAT_BGR888	fourcc_code('B', 'G', '2', '4') /* [23:0] B:G:R little endian */

/* 32 bpp RGB */
#define DRM_FORMAT_XRGB8888	fourcc_code('X', 'R', '2', '4') /* [31:0] x:R:G:B 8:8:8:8 little endian */
#define DRM_FORMAT_XBGR8888	fourcc_code('X', 'B', '2', '4') /* [31:0] x:B:G:R 8:8:8:8 little endian */
#define DRM_FORMAT_RGBX8888	fourcc_code('R', 'X', '2', '4') /* [31:0] R:G:B:x 8:8:8:8 little endian */
#define DRM_FORMAT_BGRX8888	fourcc_code('B', 'X', '2', '4') /* [31:0] B:G:R:x 8:8:8:8 little endian */

#define DRM_FORMAT_ARGB8888	fourcc_code('A', 'R', '2', '4') /* [31:0] A:R:G:B 8:8:8:8 little endian */
#define DRM_FORMAT_ABGR8888	fourcc_code('A', 'B', '2', '4') /* [31:0] A:B:G:R 8:8:8:8 little endian */
#define DRM_FORMAT_RGBA8888	fourcc_code('R', 'A', '2', '4') /* [31:0] R:G:B:A 8:8:8:8 little endian */
#define DRM_FORMAT_BGRA8888	fourcc_code('B', 'A', '2', '4') /* [31:0] B:G:R:A 8:8:8:8 little endian */

#define DRM_FORMAT_XRGB2101010	fourcc_code('X', 'R', '3', '0') /* [31:0] x:R:G:B 2:10:10:10 little endian */
#define DRM_FORMAT_XBGR2101010	fourcc_code('X', 'B', '3', '0') /* [31:0] x:B:G:R 2:10:10:10 little endian */
#define DRM_FORMAT_RGBX1010102	fourcc_code('R', 'X', '3', '0') /* [31:0] R:G:B:x 10:10:10:2 little endian */
#define DRM_FORMAT_BGRX1010102	fourcc_code('B', 'X', '3', '0') /* [31:0] B:G:R:x 10:10:10:2 little endian */

#define DRM_FORMAT_ARGB2101010	fourcc_code('A', 'R', '3', '0') /* [31:0] A:R:G:B 2:10:10:10 little endian */
#define DRM_FORMAT_ABGR2101010	fourcc_code('A', 'B', '3', '0') /* [31:0] A:B:G:R 2:10:10:10 little endian */
#define DRM_FORMAT_RGBA1010102	fourcc_code('R', 'A', '3', '0') /* [31:0] R:G:B:A 10:10:10:2 little endian */
#define DRM_FORMAT_BGRA1010102	fourcc_code('B', 'A', '3', '0') /* [31:0] B:G:R:A 10:10:10:2 little endian */

/* 64 bpp RGB */
#define DRM_FORMAT_XRGB16161616	fourcc_code('X', 'R', '4', '8') /* [63:0] x:R:G:B 16:16:16:16 little endian */
#define DRM_FORMAT_XBGR16161616	fourcc_code('X', 'B', '4', '8') /* [63:0] x:B:G:R 16:16:16:16 little endian */

#define DRM_FORMAT_ARGB16161616	fourcc_code('A', 'R', '4', '8') /* [63:0] A:R:G:B 16:16:16:16 little endian */
#define DRM_FORMAT_ABGR16161616	fourcc_code('A', 'B', '4', '8') /* [63:0] A:B:G:R 16:16:16:16 little endian */

/*
 * Floating point 64bpp RGB
 * IEEE 754-2008 binary16 half-precision float
 * [15:0] sign:exponent:mantissa 1:5:10
 */
#define DRM_FORMAT_XRGB16161616F fourcc_code('X', 'R', '4', 'H') /* [63:0] x:R:G:B 16:16:16:16 little endian */
#define DRM_FORMAT_XBGR16161616F fourcc_code('X', 'B', '4', 'H') /* [63:0] x:B:G:R 16:16:16:16 little endian */

#define DRM_FORMAT_ARGB16161616F fourcc_code('A', 'R', '4', 'H') /* [63:0] A:R:G:B 16:16:16:16 little endian */
#define DRM_FORMAT_ABGR16161616F fourcc_code('A', 'B', '4', 'H') /* [63:0] A:B:G:R 16:16:16:16 little endian */

/*
 * RGBA format with 10-bit components packed in 64-bit per pixel, with 6 bits
 * of unused padding per component:
 */
#define DRM_FORMAT_AXBXGXRX106106106106 fourcc_code('A', 'B', '1', '0') /* [63:0] A:x:B:x:G:x:R:x 10:6:10:6:10:6:10:6 little endian */

/* packed YCbCr */
#define DRM_FORMAT_YUYV		fourcc_code('Y', 'U', 'Y', 'V') /* [31:0] Cr0:Y1:Cb0:Y0 8:8:8:8 little endian */
#define DRM_FORMAT_YVYU		fourcc_code('Y', 'V', 'Y', 'U') /* [31:0] Cb0:Y1:Cr0:Y0 8:8:8:8 little endian */
#define DRM_FORMAT_UYVY		fourcc_code('U', 'Y', 'V', 'Y') /* [31:0] Y1:Cr0:Y0:Cb0 8:8:8:8 little endian */
#define DRM_FORMAT_VYUY		fourcc_code('V', 'Y', 'U', 'Y') /* [31:0] Y1:Cb0:Y0:Cr0 8:8:8:8 little endian */

#define DRM_FORMAT_AYUV		fourcc_code('A', 'Y', 'U', 'V') /* [31:0] A:Y:Cb:Cr 8:8:8:8 little endian */
#define DRM_FORMAT_XYUV8888	fourcc_code('X', 'Y', 'U', 'V') /* [31:0] X:Y:Cb:Cr 8:8:8:8 little endian */
#define DRM_FORMAT_VUY888	fourcc_code('V', 'U', '2', '4') /* [23:0] Cr:Cb:Y 8:8:8 little endian */
#define DRM_FORMAT_VUY101010	fourcc_code('V', 'U', '3', '0') /* Y followed by U then V, 10:10:10. Non-linear modifier only */

/*
 * packed Y2xx indicate for each component, xx valid data occupy msb
 * 16-xx padding occupy lsb
 */
#define DRM_FORMAT_Y210         fourcc_code('Y', '2', '1', '0') /* [63:0] Cr0:0:Y1:0:Cb0:0:Y0:0 10:6:10:6:10:6:10:6 little endian per 2 Y pixels */
#define DRM_FORMAT_Y212         fourcc_code('Y', '2', '1', '2') /* [63:0] Cr0:0:Y1:0:Cb0:0:Y0:0 12:4:12:4:12:4:12:4 little endian per 2 Y pixels */
#define DRM_FORMAT_Y216         fourcc_code('Y', '2', '1', '6') /* [63:0] Cr0:Y1:Cb0:Y0 16:16:16:16 little endian per 2 Y pixels */

/*
 * packed Y4xx indicate for each component, xx valid data occupy msb
 * 16-xx padding occupy lsb except Y410
 */
#define DRM_FORMAT_Y410         fourcc_code('Y', '4', '1', '0') /* [31:0] A:Cr:Y:Cb 2:10:10:10 little endian */
#define DRM_FORMAT_Y412         fourcc_code('Y', '4', '1', '2') /* [63:0] A:0:Cr:0:Y:0:Cb:0 12:4:12:4:12:4:12:4 little endian */
#define DRM_FORMAT_Y416         fourcc_code('Y', '4', '1', '6') /* [63:0] A:Cr:Y:Cb 16:16:16:16 little endian */

#define DRM_FORMAT_XVYU2101010	fourcc_code('X', 'V', '3', '0') /* [31:0] X:Cr:Y:Cb 2:10:10:10 little endian */
#define DRM_FORMAT_XVYU12_16161616	fourcc_code('X', 'V', '3', '6') /* [63:0] X:0:Cr:0:Y:0:Cb:0 12:4:12:4:12:4:12:4 little endian */
#define DRM_FORMAT_XVYU16161616	fourcc_code('X', 'V', '4', '8') /* [63:0] X:Cr:Y:Cb 16:16:16:16 little endian */

/*
 * packed YCbCr420 2x2 tiled formats
 * first 64 bits will contain Y,Cb,Cr components for a 2x2 tile
 */
/* [63:0]   A3:A2:Y3:0:Cr0:0:Y2:0:A1:A0:Y1:0:Cb0:0:Y0:0  1:1:8:2:8:2:8:2:1:1:8:2:8:2:8:2 little endian */
#define DRM_FORMAT_Y0L0		fourcc_code('Y', '0', 'L', '0')
/* [63:0]   X3:X2:Y3:0:Cr0:0:Y2:0:X1:X0:Y1:0:Cb0:0:Y0:0  1:1:8:2:8:2:8:2:1:1:8:2:8:2:8:2 little endian */
#define DRM_FORMAT_X0L0		fourcc_code('X', '0', 'L', '0')

/* [63:0]   A3:A2:Y3:Cr0:Y2:A1:A0:Y1:Cb0:Y0  1:1:10:10:10:1:1:10:10:10 little endian */
#define DRM_FORMAT_Y0L2		fourcc_code('Y', '0', 'L', '2')
/* [63:0]   X3:X2:Y3:Cr0:Y2:X1:X0:Y1:Cb0:Y0  1:1:10:10:10:1:1:10:10:10 little endian */
#define DRM_FORMAT_X0L2		fourcc_code('X', '0', 'L', '2')

/*
 * 1-plane YUV 4:2:0
 * In these formats, the component ordering is specified (Y, followed by U
 * then V), but the exact Linear layout is undefined.
 * These formats can only be used with a non-Linear modifier.
 */
#define DRM_FORMAT_YUV420_8BIT	fourcc_code('Y', 'U', '0', '8')
#define DRM_FORMAT_YUV420_10BIT	fourcc_code('Y', 'U', '1', '0')

/*
 * 2 plane RGB + A
 * index 0 = RGB plane, same format as the corresponding non _A8 format has
 * index 1 = A plane, [7:0] A
 */
#define DRM_FORMAT_XRGB8888_A8	fourcc_code('X', 'R', 'A', '8')
#define DRM_FORMAT_XBGR8888_A8	fourcc_code('X', 'B', 'A', '8')
#define DRM_FORMAT_RGBX8888_A8	fourcc_code('R', 'X', 'A', '8')
#define DRM_FORMAT_BGRX8888_A8	fourcc_code('B', 'X', 'A', '8')
#define DRM_FORMAT_RGB888_A8	fourcc_code('R', '8', 'A', '8')
#define DRM_FORMAT_BGR888_A8	fourcc_code('B', '8', 'A', '8')
#define DRM_FORMAT_RGB565_A8	fourcc_code('R', '5', 'A', '8')
#define DRM_FORMAT_BGR565_A8	fourcc_code('B', '5', 'A', '8')

/*
 * 2 plane YCbCr
 * index 0 = Y plane, [7:0] Y
 * index 1 = Cr:Cb plane, [15:0] Cr:Cb little endian
 * or
 * index 1 = Cb:Cr plane, [15:0] Cb:Cr little endian
 */
#define DRM_FORMAT_NV12		fourcc_code('N', 'V', '1', '2') /* 2x2 subsampled Cr:Cb plane */
#define DRM_FORMAT_NV21		fourcc_code('N', 'V', '2', '1') /* 2x2 subsampled Cb:Cr plane */
#define DRM_FORMAT_NV16		fourcc_code('N', 'V', '1', '6') /* 2x1 subsampled Cr:Cb plane */
#define DRM_FORMAT_NV61		fourcc_code('N', 'V', '6', '1') /* 2x1 subsampled Cb:Cr plane */
#define DRM_FORMAT_NV24		fourcc_code('N', 'V', '2', '4') /* non-subsampled Cr:Cb plane */
#define DRM_FORMAT_NV42		fourcc_code('N', 'V', '4', '2') /* non-subsampled Cb:Cr plane */
/*
 * 2 plane YCbCr
 * index 0 = Y plane, [39:0] Y3:Y2:Y1:Y0 little endian
 * index 1 = Cr:Cb plane, [39:0] Cr1:Cb1:Cr0:Cb0 little endian
 */
#define DRM_FORMAT_NV15		fourcc_code('N', 'V', '1', '5') /* 2x2 subsampled Cr:Cb plane */

/*
 * 2 plane YCbCr MSB aligned
 * index 0 = Y plane, [15:0] Y:x [10:6] little endian
 * index 1 = Cr:Cb plane, [31:0] Cr:x:Cb:x [10:6:10:6] little endian
 */
#define DRM_FORMAT_P210		fourcc_code('P', '2', '1', '0') /* 2x1 subsampled Cr:Cb plane, 10 bit per channel */

/*
 * 2 plane YCbCr MSB aligned
 * index 0 = Y plane, [15:0] Y:x [10:6] little endian
 * index 1 = Cr:Cb plane, [31:0] Cr:x:Cb:x [10:6:10:6] little endian
 */
#define DRM_FORMAT_P010		fourcc_code('P', '0', '1', '0') /* 2x2 subsampled Cr:Cb plane 10 bits per channel */

/*
 * 2 plane YCbCr MSB aligned
 * index 0 = Y plane, [15:0] Y:x [12:4] little endian
 * index 1 = Cr:Cb plane, [31:0] Cr:x:Cb:x [12:4:12:4] little endian
 */
#define DRM_FORMAT_P012		fourcc_code('P', '0', '1', '2') /* 2x2 subsampled Cr:Cb plane 12 bits per channel */

/*
 * 2 plane YCbCr MSB aligned
 * index 0 = Y plane, [15:0] Y little endian
 * index 1 = Cr:Cb plane, [31:0] Cr:Cb [16:16] little endian
 */
#define DRM_FORMAT_P016		fourcc_code('P', '0', '1', '6') /* 2x2 subsampled Cr:Cb plane 16 bits per channel */

/* 3 plane non-subsampled (444) YCbCr
 * 16 bits per component, but only 10 bits are used and 6 bits are padded
 * index 0: Y plane, [15:0] Y:x [10:6] little endian
 * index 1: Cb plane, [15:0] Cb:x [10:6] little endian
 * index 2: Cr plane, [15:0] Cr:x [10:6] little endian
 */
#define DRM_FORMAT_Q410		fourcc_code('Q', '4', '1', '0')

/* 3 plane non-subsampled (444) YCrCb
 * 16 bits per component, but only 10 bits are used and 6 bits are padded
 * index 0: Y plane, [15:0] Y:x [10:6] little endian
 * index 1: Cr plane, [15:0] Cr:x [10:6] little endian
 * index 2: Cb plane, [15:0] Cb:x [10:6] little endian
 */
#define DRM_FORMAT_Q401		fourcc_code('Q', '4', '0', '1')

/*
 * 2 plane packed YCbCr
 * 2x2 subsampled Cr:Cb plane 10 bits per channel
 * index 0 = Y plane, [9:0] Y [10] little endian
 * index 1 = Cr:Cb plane, [19:0] Cr:Cb [10:10] little endian
 */
#define DRM_FORMAT_Y010		fourcc_code('Y', '0', '1', '0')

/*
 * 3 plane YCbCr
 * index 0: Y plane, [7:0] Y
 * index 1: Cb plane, [7:0] Cb
 * index 2: Cr plane, [7:0] Cr
 * or
 * index 1: Cr plane, [7:0] Cr
 * index 2: Cb plane, [7:0] Cb
 */
#define DRM_FORMAT_YUV410	fourcc_code('Y', 'U', 'V', '9') /* 4x4 subsampled Cb (1) and Cr (2) planes */
#define DRM_FORMAT_YVU410	fourcc_code('Y', 'V', 'U', '9') /* 4x4 subsampled Cr (1) and Cb (2) planes */
#define DRM_FORMAT_YUV411	fourcc_code('Y', 'U', '1', '1') /* 4x1 subsampled Cb (1) and Cr (2) planes */
#define DRM_FORMAT_YVU411	fourcc_code('Y', 'V', '1', '1') /* 4x1 subsampled Cr (1) and Cb (2) planes */
#define DRM_FORMAT_YUV420	fourcc_code('Y', 'U', '1', '2') /* 2x2 subsampled Cb (1) and Cr (2) planes */
#define DRM_FORMAT_YVU420	fourcc_code('Y', 'V', '1', '2') /* 2x2 subsampled Cr (1) and Cb (2) planes */
#define DRM_FORMAT_YUV422	fourcc_code('Y', 'U', '1', '6') /* 2x1 subsampled Cb (1) and Cr (2) planes */
#define DRM_FORMAT_YVU422	fourcc_code('Y', 'V', '1', '6') /* 2x1 subsampled Cr (1) and Cb (2) planes */
#define DRM_FORMAT_YUV444	fourcc_code('Y', 'U', '2', '4') /* non-subsampled Cb (1) and Cr (2) planes */
#define DRM_FORMAT_YVU444	fourcc_code('Y', 'V', '2', '4') /* non-subsampled Cr (1) and Cb (2) planes */


/*
 * Format Modifiers:
 *
 * Format modifiers describe, typically, a re-ordering or modification
 * of the data in a plane of an FB.  This can be used to express tiled/
 * swizzled formats, or compression, or a combination of the two.
 *
 * The upper 8 bits of the format modifier are a vendor-id as assigned
 * below.  The lower 56 bits are assigned as vendor sees fit.
 */

/* Vendor Ids: */
#define DRM_FORMAT_MOD_VENDOR_NONE    0
#define DRM_FORMAT_MOD_VENDOR_INTEL   0x01
#define DRM_FORMAT_MOD_VENDOR_AMD     0x02
#define DRM_FORMAT_MOD_VENDOR_NVIDIA  0x03
#define DRM_FORMAT_MOD_VENDOR_SAMSUNG 0x04
#define DRM_FORMAT_MOD_VENDOR_QCOM    0x05
#define DRM_FORMAT_MOD_VENDOR_VIVANTE 0x06
#define DRM_FORMAT_MOD_VENDOR_BROADCOM 0x07
#define DRM_FORMAT_MOD_VENDOR_ARM     0x08
#define DRM_FORMAT_MOD_VENDOR_ALLWINNER 0x09
#define DRM_FORMAT_MOD_VENDOR_AMLOGIC 0x0a

/* add more to the end as needed */

#define DRM_FORMAT_RESERVED	      ((1ULL << 56) - 1)

#define fourcc_mod_code(vendor, val) \
	((((__u64)DRM_FORMAT_MOD_VENDOR_## vendor) << 56) | ((val) & 0x00ffffffffffffffULL))

/*
 * Format Modifier tokens:
 *
 * When adding a new token please document the layout with a code comment,
 * similar to the fourcc codes above. drm_fourcc.h is considered the
 * authoritative source for all of these.
 *
 * Generic modifier names:
 *
 * DRM_FORMAT_MOD_GENERIC_* definitions are used to provide vendor-neutral names
 * for layouts which are common across multiple vendors. To preserve
 * compatibility, in cases where a vendor-specific definition already exists and
 * a generic name for it is desired, the common name is a purely symbolic alias
 * and must use the same numerical value as the original definition.
 *
 * Note that generic names should only be used for modifiers which describe
 * generic layouts (such as pixel re-ordering), which may have
 * independently-developed support across multiple vendors.
 *
 * In future cases where a generic layout is identified before merging with a
 * vendor-specific modifier, a new 'GENERIC' vendor or modifier using vendor
 * 'NONE' could be considered. This should only be for obvious, exceptional
 * cases to avoid polluting the 'GENERIC' namespace with modifiers which only
 * apply to a single vendor.
 *
 * Generic names should not be used for cases where multiple hardware vendors
 * have implementations of the same standardised compression scheme (such as
 * AFBC). In those cases, all implementations should use the same format
 * modifier(s), reflecting the vendor of the standard.
 */

#define DRM_FORMAT_MOD_GENERIC_16_16_TILE DRM_FORMAT_MOD_SAMSUNG_16_16_TILE

/*
 * Invalid Modifier
 *
 * This modifier can be used as a sentinel to terminate the format modifiers
 * list, or to initialize a variable with an invalid modifier. It might also be
 * used to report an error back to userspace for certain APIs.
 */
#define DRM_FORMAT_MOD_INVALID	fourcc_mod_code(NONE, DRM_FORMAT_RESERVED)

/*
 * Linear Layout
 *
 * Just plain linear layout. Note that this is different from no specifying any
 * modifier (e.g. not setting DRM_MODE_FB_MODIFIERS in the DRM_ADDFB2 ioctl),
 * which tells the driver to also take driver-internal information into account
 * and so might actually result in a tiled framebuffer.
 */
#define DRM_FORMAT_MOD_LINEAR	fourcc_mod_code(NONE, 0)

/*
<<<<<<< HEAD
 * Set to access the secure buffer
 *
 * The secure buffer is used to store DRM(Digital Right Management) contents.
 * DMA needs special authority to access the secure buffer. This modifier can
 * be set to allow the DMA to access the secure buffer. This can be used in
 * combination with another modifier.
 */
#define DRM_FORMAT_MOD_PROTECTION	fourcc_mod_code(NONE, (1ULL << 51))
=======
 * Deprecated: use DRM_FORMAT_MOD_LINEAR instead
 *
 * The "none" format modifier doesn't actually mean that the modifier is
 * implicit, instead it means that the layout is linear. Whether modifiers are
 * used is out-of-band information carried in an API-specific way (e.g. in a
 * flag for drm_mode_fb_cmd2).
 */
#define DRM_FORMAT_MOD_NONE	0
>>>>>>> 9821c60d

/* Intel framebuffer modifiers */

/*
 * Intel X-tiling layout
 *
 * This is a tiled layout using 4Kb tiles (except on gen2 where the tiles 2Kb)
 * in row-major layout. Within the tile bytes are laid out row-major, with
 * a platform-dependent stride. On top of that the memory can apply
 * platform-depending swizzling of some higher address bits into bit6.
 *
 * Note that this layout is only accurate on intel gen 8+ or valleyview chipsets.
 * On earlier platforms the is highly platforms specific and not useful for
 * cross-driver sharing. It exists since on a given platform it does uniquely
 * identify the layout in a simple way for i915-specific userspace, which
 * facilitated conversion of userspace to modifiers. Additionally the exact
 * format on some really old platforms is not known.
 */
#define I915_FORMAT_MOD_X_TILED	fourcc_mod_code(INTEL, 1)

/*
 * Intel Y-tiling layout
 *
 * This is a tiled layout using 4Kb tiles (except on gen2 where the tiles 2Kb)
 * in row-major layout. Within the tile bytes are laid out in OWORD (16 bytes)
 * chunks column-major, with a platform-dependent height. On top of that the
 * memory can apply platform-depending swizzling of some higher address bits
 * into bit6.
 *
 * Note that this layout is only accurate on intel gen 8+ or valleyview chipsets.
 * On earlier platforms the is highly platforms specific and not useful for
 * cross-driver sharing. It exists since on a given platform it does uniquely
 * identify the layout in a simple way for i915-specific userspace, which
 * facilitated conversion of userspace to modifiers. Additionally the exact
 * format on some really old platforms is not known.
 */
#define I915_FORMAT_MOD_Y_TILED	fourcc_mod_code(INTEL, 2)

/*
 * Intel Yf-tiling layout
 *
 * This is a tiled layout using 4Kb tiles in row-major layout.
 * Within the tile pixels are laid out in 16 256 byte units / sub-tiles which
 * are arranged in four groups (two wide, two high) with column-major layout.
 * Each group therefore consits out of four 256 byte units, which are also laid
 * out as 2x2 column-major.
 * 256 byte units are made out of four 64 byte blocks of pixels, producing
 * either a square block or a 2:1 unit.
 * 64 byte blocks of pixels contain four pixel rows of 16 bytes, where the width
 * in pixel depends on the pixel depth.
 */
#define I915_FORMAT_MOD_Yf_TILED fourcc_mod_code(INTEL, 3)

/*
 * Intel color control surface (CCS) for render compression
 *
 * The framebuffer format must be one of the 8:8:8:8 RGB formats.
 * The main surface will be plane index 0 and must be Y/Yf-tiled,
 * the CCS will be plane index 1.
 *
 * Each CCS tile matches a 1024x512 pixel area of the main surface.
 * To match certain aspects of the 3D hardware the CCS is
 * considered to be made up of normal 128Bx32 Y tiles, Thus
 * the CCS pitch must be specified in multiples of 128 bytes.
 *
 * In reality the CCS tile appears to be a 64Bx64 Y tile, composed
 * of QWORD (8 bytes) chunks instead of OWORD (16 bytes) chunks.
 * But that fact is not relevant unless the memory is accessed
 * directly.
 */
#define I915_FORMAT_MOD_Y_TILED_CCS	fourcc_mod_code(INTEL, 4)
#define I915_FORMAT_MOD_Yf_TILED_CCS	fourcc_mod_code(INTEL, 5)

/*
 * Intel color control surfaces (CCS) for Gen-12 render compression.
 *
 * The main surface is Y-tiled and at plane index 0, the CCS is linear and
 * at index 1. A 64B CCS cache line corresponds to an area of 4x1 tiles in
 * main surface. In other words, 4 bits in CCS map to a main surface cache
 * line pair. The main surface pitch is required to be a multiple of four
 * Y-tile widths.
 */
#define I915_FORMAT_MOD_Y_TILED_GEN12_RC_CCS fourcc_mod_code(INTEL, 6)

/*
 * Intel color control surfaces (CCS) for Gen-12 media compression
 *
 * The main surface is Y-tiled and at plane index 0, the CCS is linear and
 * at index 1. A 64B CCS cache line corresponds to an area of 4x1 tiles in
 * main surface. In other words, 4 bits in CCS map to a main surface cache
 * line pair. The main surface pitch is required to be a multiple of four
 * Y-tile widths. For semi-planar formats like NV12, CCS planes follow the
 * Y and UV planes i.e., planes 0 and 1 are used for Y and UV surfaces,
 * planes 2 and 3 for the respective CCS.
 */
#define I915_FORMAT_MOD_Y_TILED_GEN12_MC_CCS fourcc_mod_code(INTEL, 7)

/*
 * Intel Color Control Surface with Clear Color (CCS) for Gen-12 render
 * compression.
 *
 * The main surface is Y-tiled and is at plane index 0 whereas CCS is linear
 * and at index 1. The clear color is stored at index 2, and the pitch should
 * be ignored. The clear color structure is 256 bits. The first 128 bits
 * represents Raw Clear Color Red, Green, Blue and Alpha color each represented
 * by 32 bits. The raw clear color is consumed by the 3d engine and generates
 * the converted clear color of size 64 bits. The first 32 bits store the Lower
 * Converted Clear Color value and the next 32 bits store the Higher Converted
 * Clear Color value when applicable. The Converted Clear Color values are
 * consumed by the DE. The last 64 bits are used to store Color Discard Enable
 * and Depth Clear Value Valid which are ignored by the DE. A CCS cache line
 * corresponds to an area of 4x1 tiles in the main surface. The main surface
 * pitch is required to be a multiple of 4 tile widths.
 */
#define I915_FORMAT_MOD_Y_TILED_GEN12_RC_CCS_CC fourcc_mod_code(INTEL, 8)

/*
 * Tiled, NV12MT, grouped in 64 (pixels) x 32 (lines) -sized macroblocks
 *
 * Macroblocks are laid in a Z-shape, and each pixel data is following the
 * standard NV12 style.
 * As for NV12, an image is the result of two frame buffers: one for Y,
 * one for the interleaved Cb/Cr components (1/2 the height of the Y buffer).
 * Alignment requirements are (for each buffer):
 * - multiple of 128 pixels for the width
 * - multiple of  32 pixels for the height
 *
 * For more information: see https://linuxtv.org/downloads/v4l-dvb-apis/re32.html
 */
#define DRM_FORMAT_MOD_SAMSUNG_64_32_TILE	fourcc_mod_code(SAMSUNG, 1)

/*
 * Tiled, 16 (pixels) x 16 (lines) - sized macroblocks
 *
 * This is a simple tiled layout using tiles of 16x16 pixels in a row-major
 * layout. For YCbCr formats Cb/Cr components are taken in such a way that
 * they correspond to their 16x16 luma block.
 */
#define DRM_FORMAT_MOD_SAMSUNG_16_16_TILE	fourcc_mod_code(SAMSUNG, 2)

/*
 * 4 plane YCbCr 4:2:0 10 bits per channel
 * index 0: Y8 plane, [7:0] Y little endian
 * index 1: Cr8:Cb8 plane, [15:0] CrCb little endian
 * index 2: Y2 plane, [1:0] Y little endian
 * index 3: Cr2:Cb2 plane, [3:0] CrCb little endian
 */
#define DRM_FORMAT_MOD_SAMSUNG_YUV_8_2_SPLIT	fourcc_mod_code(SAMSUNG, 3)

/*
 * The colormap uses the color data generated by hardware instead of reading
 * the data from the memory.
 *
 * It supports only solid color in BGRA8888 format. When it is used as
 * a modifier, BGRA8888 format should be used and color value is passed through
 * first handles[0].
 */
#define DRM_FORMAT_MOD_SAMSUNG_COLORMAP		fourcc_mod_code(SAMSUNG, 4)

/*
 * Samsung Band Width Compression (SBWC) modifier
 *
 * SBWC is a specific lossless or lossy image compression protocol and format.
 * It supports video image (YUV) compression to reduce the amount of data
 * transferred between IP blocks. This modifier is used when to decode data or
 * when to encode data through writeback.
 */
#define SBWC_IDENTIFIER				(1 << 4)
#define SBWC_FORMAT_MOD_BLOCK_SIZE_MASK		(0xfULL << 5)
#define SBWC_BLOCK_SIZE_SET(blk_size)		\
		((blk_size << 5) & SBWC_FORMAT_MOD_BLOCK_SIZE_MASK)
#define SBWC_BLOCK_SIZE_GET(modifier)		\
		(((modifier) & SBWC_FORMAT_MOD_BLOCK_SIZE_MASK) >> 5)
#define SBWC_FORMAT_MOD_BLOCK_SIZE_32x2		(2ULL)
#define SBWC_FORMAT_MOD_BLOCK_SIZE_32x3		(3ULL)
#define SBWC_FORMAT_MOD_BLOCK_SIZE_32x4		(4ULL)
#define SBWC_FORMAT_MOD_BLOCK_SIZE_32x5		(5ULL)
#define SBWC_FORMAT_MOD_BLOCK_SIZE_32x6		(6ULL)

#define DRM_FORMAT_MOD_SAMSUNG_SBWC(blk_size)	\
		fourcc_mod_code(SAMSUNG,	\
		(SBWC_BLOCK_SIZE_SET(blk_size) | SBWC_IDENTIFIER))

/*
 * Qualcomm Compressed Format
 *
 * Refers to a compressed variant of the base format that is compressed.
 * Implementation may be platform and base-format specific.
 *
 * Each macrotile consists of m x n (mostly 4 x 4) tiles.
 * Pixel data pitch/stride is aligned with macrotile width.
 * Pixel data height is aligned with macrotile height.
 * Entire pixel data buffer is aligned with 4k(bytes).
 */
#define DRM_FORMAT_MOD_QCOM_COMPRESSED	fourcc_mod_code(QCOM, 1)

/* Vivante framebuffer modifiers */

/*
 * Vivante 4x4 tiling layout
 *
 * This is a simple tiled layout using tiles of 4x4 pixels in a row-major
 * layout.
 */
#define DRM_FORMAT_MOD_VIVANTE_TILED		fourcc_mod_code(VIVANTE, 1)

/*
 * Vivante 64x64 super-tiling layout
 *
 * This is a tiled layout using 64x64 pixel super-tiles, where each super-tile
 * contains 8x4 groups of 2x4 tiles of 4x4 pixels (like above) each, all in row-
 * major layout.
 *
 * For more information: see
 * https://github.com/etnaviv/etna_viv/blob/master/doc/hardware.md#texture-tiling
 */
#define DRM_FORMAT_MOD_VIVANTE_SUPER_TILED	fourcc_mod_code(VIVANTE, 2)

/*
 * Vivante 4x4 tiling layout for dual-pipe
 *
 * Same as the 4x4 tiling layout, except every second 4x4 pixel tile starts at a
 * different base address. Offsets from the base addresses are therefore halved
 * compared to the non-split tiled layout.
 */
#define DRM_FORMAT_MOD_VIVANTE_SPLIT_TILED	fourcc_mod_code(VIVANTE, 3)

/*
 * Vivante 64x64 super-tiling layout for dual-pipe
 *
 * Same as the 64x64 super-tiling layout, except every second 4x4 pixel tile
 * starts at a different base address. Offsets from the base addresses are
 * therefore halved compared to the non-split super-tiled layout.
 */
#define DRM_FORMAT_MOD_VIVANTE_SPLIT_SUPER_TILED fourcc_mod_code(VIVANTE, 4)

/* NVIDIA frame buffer modifiers */

/*
 * Tegra Tiled Layout, used by Tegra 2, 3 and 4.
 *
 * Pixels are arranged in simple tiles of 16 x 16 bytes.
 */
#define DRM_FORMAT_MOD_NVIDIA_TEGRA_TILED fourcc_mod_code(NVIDIA, 1)

/*
 * Generalized Block Linear layout, used by desktop GPUs starting with NV50/G80,
 * and Tegra GPUs starting with Tegra K1.
 *
 * Pixels are arranged in Groups of Bytes (GOBs).  GOB size and layout varies
 * based on the architecture generation.  GOBs themselves are then arranged in
 * 3D blocks, with the block dimensions (in terms of GOBs) always being a power
 * of two, and hence expressible as their log2 equivalent (E.g., "2" represents
 * a block depth or height of "4").
 *
 * Chapter 20 "Pixel Memory Formats" of the Tegra X1 TRM describes this format
 * in full detail.
 *
 *       Macro
 * Bits  Param Description
 * ----  ----- -----------------------------------------------------------------
 *
 *  3:0  h     log2(height) of each block, in GOBs.  Placed here for
 *             compatibility with the existing
 *             DRM_FORMAT_MOD_NVIDIA_16BX2_BLOCK()-based modifiers.
 *
 *  4:4  -     Must be 1, to indicate block-linear layout.  Necessary for
 *             compatibility with the existing
 *             DRM_FORMAT_MOD_NVIDIA_16BX2_BLOCK()-based modifiers.
 *
 *  8:5  -     Reserved (To support 3D-surfaces with variable log2(depth) block
 *             size).  Must be zero.
 *
 *             Note there is no log2(width) parameter.  Some portions of the
 *             hardware support a block width of two gobs, but it is impractical
 *             to use due to lack of support elsewhere, and has no known
 *             benefits.
 *
 * 11:9  -     Reserved (To support 2D-array textures with variable array stride
 *             in blocks, specified via log2(tile width in blocks)).  Must be
 *             zero.
 *
 * 19:12 k     Page Kind.  This value directly maps to a field in the page
 *             tables of all GPUs >= NV50.  It affects the exact layout of bits
 *             in memory and can be derived from the tuple
 *
 *               (format, GPU model, compression type, samples per pixel)
 *
 *             Where compression type is defined below.  If GPU model were
 *             implied by the format modifier, format, or memory buffer, page
 *             kind would not need to be included in the modifier itself, but
 *             since the modifier should define the layout of the associated
 *             memory buffer independent from any device or other context, it
 *             must be included here.
 *
 * 21:20 g     GOB Height and Page Kind Generation.  The height of a GOB changed
 *             starting with Fermi GPUs.  Additionally, the mapping between page
 *             kind and bit layout has changed at various points.
 *
 *               0 = Gob Height 8, Fermi - Volta, Tegra K1+ Page Kind mapping
 *               1 = Gob Height 4, G80 - GT2XX Page Kind mapping
 *               2 = Gob Height 8, Turing+ Page Kind mapping
 *               3 = Reserved for future use.
 *
 * 22:22 s     Sector layout.  On Tegra GPUs prior to Xavier, there is a further
 *             bit remapping step that occurs at an even lower level than the
 *             page kind and block linear swizzles.  This causes the layout of
 *             surfaces mapped in those SOC's GPUs to be incompatible with the
 *             equivalent mapping on other GPUs in the same system.
 *
 *               0 = Tegra K1 - Tegra Parker/TX2 Layout.
 *               1 = Desktop GPU and Tegra Xavier+ Layout
 *
 * 25:23 c     Lossless Framebuffer Compression type.
 *
 *               0 = none
 *               1 = ROP/3D, layout 1, exact compression format implied by Page
 *                   Kind field
 *               2 = ROP/3D, layout 2, exact compression format implied by Page
 *                   Kind field
 *               3 = CDE horizontal
 *               4 = CDE vertical
 *               5 = Reserved for future use
 *               6 = Reserved for future use
 *               7 = Reserved for future use
 *
 * 55:25 -     Reserved for future use.  Must be zero.
 */
#define DRM_FORMAT_MOD_NVIDIA_BLOCK_LINEAR_2D(c, s, g, k, h) \
	fourcc_mod_code(NVIDIA, (0x10 | \
				 ((h) & 0xf) | \
				 (((k) & 0xff) << 12) | \
				 (((g) & 0x3) << 20) | \
				 (((s) & 0x1) << 22) | \
				 (((c) & 0x7) << 23)))

/* To grandfather in prior block linear format modifiers to the above layout,
 * the page kind "0", which corresponds to "pitch/linear" and hence is unusable
 * with block-linear layouts, is remapped within drivers to the value 0xfe,
 * which corresponds to the "generic" kind used for simple single-sample
 * uncompressed color formats on Fermi - Volta GPUs.
 */
static inline __u64
drm_fourcc_canonicalize_nvidia_format_mod(__u64 modifier)
{
	if (!(modifier & 0x10) || (modifier & (0xff << 12)))
		return modifier;
	else
		return modifier | (0xfe << 12);
}

/*
 * 16Bx2 Block Linear layout, used by Tegra K1 and later
 *
 * Pixels are arranged in 64x8 Groups Of Bytes (GOBs). GOBs are then stacked
 * vertically by a power of 2 (1 to 32 GOBs) to form a block.
 *
 * Within a GOB, data is ordered as 16B x 2 lines sectors laid in Z-shape.
 *
 * Parameter 'v' is the log2 encoding of the number of GOBs stacked vertically.
 * Valid values are:
 *
 * 0 == ONE_GOB
 * 1 == TWO_GOBS
 * 2 == FOUR_GOBS
 * 3 == EIGHT_GOBS
 * 4 == SIXTEEN_GOBS
 * 5 == THIRTYTWO_GOBS
 *
 * Chapter 20 "Pixel Memory Formats" of the Tegra X1 TRM describes this format
 * in full detail.
 */
#define DRM_FORMAT_MOD_NVIDIA_16BX2_BLOCK(v) \
	DRM_FORMAT_MOD_NVIDIA_BLOCK_LINEAR_2D(0, 0, 0, 0, (v))

#define DRM_FORMAT_MOD_NVIDIA_16BX2_BLOCK_ONE_GOB \
	DRM_FORMAT_MOD_NVIDIA_16BX2_BLOCK(0)
#define DRM_FORMAT_MOD_NVIDIA_16BX2_BLOCK_TWO_GOB \
	DRM_FORMAT_MOD_NVIDIA_16BX2_BLOCK(1)
#define DRM_FORMAT_MOD_NVIDIA_16BX2_BLOCK_FOUR_GOB \
	DRM_FORMAT_MOD_NVIDIA_16BX2_BLOCK(2)
#define DRM_FORMAT_MOD_NVIDIA_16BX2_BLOCK_EIGHT_GOB \
	DRM_FORMAT_MOD_NVIDIA_16BX2_BLOCK(3)
#define DRM_FORMAT_MOD_NVIDIA_16BX2_BLOCK_SIXTEEN_GOB \
	DRM_FORMAT_MOD_NVIDIA_16BX2_BLOCK(4)
#define DRM_FORMAT_MOD_NVIDIA_16BX2_BLOCK_THIRTYTWO_GOB \
	DRM_FORMAT_MOD_NVIDIA_16BX2_BLOCK(5)

/*
 * Some Broadcom modifiers take parameters, for example the number of
 * vertical lines in the image. Reserve the lower 32 bits for modifier
 * type, and the next 24 bits for parameters. Top 8 bits are the
 * vendor code.
 */
#define __fourcc_mod_broadcom_param_shift 8
#define __fourcc_mod_broadcom_param_bits 48
#define fourcc_mod_broadcom_code(val, params) \
	fourcc_mod_code(BROADCOM, ((((__u64)params) << __fourcc_mod_broadcom_param_shift) | val))
#define fourcc_mod_broadcom_param(m) \
	((int)(((m) >> __fourcc_mod_broadcom_param_shift) &	\
	       ((1ULL << __fourcc_mod_broadcom_param_bits) - 1)))
#define fourcc_mod_broadcom_mod(m) \
	((m) & ~(((1ULL << __fourcc_mod_broadcom_param_bits) - 1) <<	\
		 __fourcc_mod_broadcom_param_shift))

/*
 * Broadcom VC4 "T" format
 *
 * This is the primary layout that the V3D GPU can texture from (it
 * can't do linear).  The T format has:
 *
 * - 64b utiles of pixels in a raster-order grid according to cpp.  It's 4x4
 *   pixels at 32 bit depth.
 *
 * - 1k subtiles made of a 4x4 raster-order grid of 64b utiles (so usually
 *   16x16 pixels).
 *
 * - 4k tiles made of a 2x2 grid of 1k subtiles (so usually 32x32 pixels).  On
 *   even 4k tile rows, they're arranged as (BL, TL, TR, BR), and on odd rows
 *   they're (TR, BR, BL, TL), where bottom left is start of memory.
 *
 * - an image made of 4k tiles in rows either left-to-right (even rows of 4k
 *   tiles) or right-to-left (odd rows of 4k tiles).
 */
#define DRM_FORMAT_MOD_BROADCOM_VC4_T_TILED fourcc_mod_code(BROADCOM, 1)

/*
 * Broadcom SAND format
 *
 * This is the native format that the H.264 codec block uses.  For VC4
 * HVS, it is only valid for H.264 (NV12/21) and RGBA modes.
 *
 * The image can be considered to be split into columns, and the
 * columns are placed consecutively into memory.  The width of those
 * columns can be either 32, 64, 128, or 256 pixels, but in practice
 * only 128 pixel columns are used.
 *
 * The pitch between the start of each column is set to optimally
 * switch between SDRAM banks. This is passed as the number of lines
 * of column width in the modifier (we can't use the stride value due
 * to various core checks that look at it , so you should set the
 * stride to width*cpp).
 *
 * Note that the column height for this format modifier is the same
 * for all of the planes, assuming that each column contains both Y
 * and UV.  Some SAND-using hardware stores UV in a separate tiled
 * image from Y to reduce the column height, which is not supported
 * with these modifiers.
 */

#define DRM_FORMAT_MOD_BROADCOM_SAND32_COL_HEIGHT(v) \
	fourcc_mod_broadcom_code(2, v)
#define DRM_FORMAT_MOD_BROADCOM_SAND64_COL_HEIGHT(v) \
	fourcc_mod_broadcom_code(3, v)
#define DRM_FORMAT_MOD_BROADCOM_SAND128_COL_HEIGHT(v) \
	fourcc_mod_broadcom_code(4, v)
#define DRM_FORMAT_MOD_BROADCOM_SAND256_COL_HEIGHT(v) \
	fourcc_mod_broadcom_code(5, v)

#define DRM_FORMAT_MOD_BROADCOM_SAND32 \
	DRM_FORMAT_MOD_BROADCOM_SAND32_COL_HEIGHT(0)
#define DRM_FORMAT_MOD_BROADCOM_SAND64 \
	DRM_FORMAT_MOD_BROADCOM_SAND64_COL_HEIGHT(0)
#define DRM_FORMAT_MOD_BROADCOM_SAND128 \
	DRM_FORMAT_MOD_BROADCOM_SAND128_COL_HEIGHT(0)
#define DRM_FORMAT_MOD_BROADCOM_SAND256 \
	DRM_FORMAT_MOD_BROADCOM_SAND256_COL_HEIGHT(0)

/* Broadcom UIF format
 *
 * This is the common format for the current Broadcom multimedia
 * blocks, including V3D 3.x and newer, newer video codecs, and
 * displays.
 *
 * The image consists of utiles (64b blocks), UIF blocks (2x2 utiles),
 * and macroblocks (4x4 UIF blocks).  Those 4x4 UIF block groups are
 * stored in columns, with padding between the columns to ensure that
 * moving from one column to the next doesn't hit the same SDRAM page
 * bank.
 *
 * To calculate the padding, it is assumed that each hardware block
 * and the software driving it knows the platform's SDRAM page size,
 * number of banks, and XOR address, and that it's identical between
 * all blocks using the format.  This tiling modifier will use XOR as
 * necessary to reduce the padding.  If a hardware block can't do XOR,
 * the assumption is that a no-XOR tiling modifier will be created.
 */
#define DRM_FORMAT_MOD_BROADCOM_UIF fourcc_mod_code(BROADCOM, 6)

/*
 * Arm Framebuffer Compression (AFBC) modifiers
 *
 * AFBC is a proprietary lossless image compression protocol and format.
 * It provides fine-grained random access and minimizes the amount of data
 * transferred between IP blocks.
 *
 * AFBC has several features which may be supported and/or used, which are
 * represented using bits in the modifier. Not all combinations are valid,
 * and different devices or use-cases may support different combinations.
 *
 * Further information on the use of AFBC modifiers can be found in
 * Documentation/gpu/afbc.rst
 */

/*
 * The top 4 bits (out of the 56 bits alloted for specifying vendor specific
 * modifiers) denote the category for modifiers. Currently we have only two
 * categories of modifiers ie AFBC and MISC. We can have a maximum of sixteen
 * different categories.
 */
#define DRM_FORMAT_MOD_ARM_CODE(__type, __val) \
	fourcc_mod_code(ARM, ((__u64)(__type) << 52) | ((__val) & 0x000fffffffffffffULL))

#define DRM_FORMAT_MOD_ARM_TYPE_AFBC 0x00
#define DRM_FORMAT_MOD_ARM_TYPE_MISC 0x01

#define DRM_FORMAT_MOD_ARM_AFBC(__afbc_mode) \
	DRM_FORMAT_MOD_ARM_CODE(DRM_FORMAT_MOD_ARM_TYPE_AFBC, __afbc_mode)

/*
 * AFBC superblock size
 *
 * Indicates the superblock size(s) used for the AFBC buffer. The buffer
 * size (in pixels) must be aligned to a multiple of the superblock size.
 * Four lowest significant bits(LSBs) are reserved for block size.
 *
 * Where one superblock size is specified, it applies to all planes of the
 * buffer (e.g. 16x16, 32x8). When multiple superblock sizes are specified,
 * the first applies to the Luma plane and the second applies to the Chroma
 * plane(s). e.g. (32x8_64x4 means 32x8 Luma, with 64x4 Chroma).
 * Multiple superblock sizes are only valid for multi-plane YCbCr formats.
 */
#define AFBC_FORMAT_MOD_BLOCK_SIZE_MASK      0xf
#define AFBC_FORMAT_MOD_BLOCK_SIZE_16x16     (1ULL)
#define AFBC_FORMAT_MOD_BLOCK_SIZE_32x8      (2ULL)
#define AFBC_FORMAT_MOD_BLOCK_SIZE_64x4      (3ULL)
#define AFBC_FORMAT_MOD_BLOCK_SIZE_32x8_64x4 (4ULL)

/*
 * AFBC lossless colorspace transform
 *
 * Indicates that the buffer makes use of the AFBC lossless colorspace
 * transform.
 */
#define AFBC_FORMAT_MOD_YTR     (1ULL <<  4)

/*
 * AFBC block-split
 *
 * Indicates that the payload of each superblock is split. The second
 * half of the payload is positioned at a predefined offset from the start
 * of the superblock payload.
 */
#define AFBC_FORMAT_MOD_SPLIT   (1ULL <<  5)

/*
 * AFBC sparse layout
 *
 * This flag indicates that the payload of each superblock must be stored at a
 * predefined position relative to the other superblocks in the same AFBC
 * buffer. This order is the same order used by the header buffer. In this mode
 * each superblock is given the same amount of space as an uncompressed
 * superblock of the particular format would require, rounding up to the next
 * multiple of 128 bytes in size.
 */
#define AFBC_FORMAT_MOD_SPARSE  (1ULL <<  6)

/*
 * AFBC copy-block restrict
 *
 * Buffers with this flag must obey the copy-block restriction. The restriction
 * is such that there are no copy-blocks referring across the border of 8x8
 * blocks. For the subsampled data the 8x8 limitation is also subsampled.
 */
#define AFBC_FORMAT_MOD_CBR     (1ULL <<  7)

/*
 * AFBC tiled layout
 *
 * The tiled layout groups superblocks in 8x8 or 4x4 tiles, where all
 * superblocks inside a tile are stored together in memory. 8x8 tiles are used
 * for pixel formats up to and including 32 bpp while 4x4 tiles are used for
 * larger bpp formats. The order between the tiles is scan line.
 * When the tiled layout is used, the buffer size (in pixels) must be aligned
 * to the tile size.
 */
#define AFBC_FORMAT_MOD_TILED   (1ULL <<  8)

/*
 * AFBC solid color blocks
 *
 * Indicates that the buffer makes use of solid-color blocks, whereby bandwidth
 * can be reduced if a whole superblock is a single color.
 */
#define AFBC_FORMAT_MOD_SC      (1ULL <<  9)

/*
 * AFBC double-buffer
 *
 * Indicates that the buffer is allocated in a layout safe for front-buffer
 * rendering.
 */
#define AFBC_FORMAT_MOD_DB      (1ULL << 10)

/*
 * AFBC buffer content hints
 *
 * Indicates that the buffer includes per-superblock content hints.
 */
#define AFBC_FORMAT_MOD_BCH     (1ULL << 11)

/* AFBC uncompressed storage mode
 *
 * Indicates that the buffer is using AFBC uncompressed storage mode.
 * In this mode all superblock payloads in the buffer use the uncompressed
 * storage mode, which is usually only used for data which cannot be compressed.
 * The buffer layout is the same as for AFBC buffers without USM set, this only
 * affects the storage mode of the individual superblocks. Note that even a
 * buffer without USM set may use uncompressed storage mode for some or all
 * superblocks, USM just guarantees it for all.
 */
#define AFBC_FORMAT_MOD_USM	(1ULL << 12)

/*
 * Arm 16x16 Block U-Interleaved modifier
 *
 * This is used by Arm Mali Utgard and Midgard GPUs. It divides the image
 * into 16x16 pixel blocks. Blocks are stored linearly in order, but pixels
 * in the block are reordered.
 */
#define DRM_FORMAT_MOD_ARM_16X16_BLOCK_U_INTERLEAVED \
	DRM_FORMAT_MOD_ARM_CODE(DRM_FORMAT_MOD_ARM_TYPE_MISC, 1ULL)

/*
 * Allwinner tiled modifier
 *
 * This tiling mode is implemented by the VPU found on all Allwinner platforms,
 * codenamed sunxi. It is associated with a YUV format that uses either 2 or 3
 * planes.
 *
 * With this tiling, the luminance samples are disposed in tiles representing
 * 32x32 pixels and the chrominance samples in tiles representing 32x64 pixels.
 * The pixel order in each tile is linear and the tiles are disposed linearly,
 * both in row-major order.
 */
#define DRM_FORMAT_MOD_ALLWINNER_TILED fourcc_mod_code(ALLWINNER, 1)

/*
 * Amlogic Video Framebuffer Compression modifiers
 *
 * Amlogic uses a proprietary lossless image compression protocol and format
 * for their hardware video codec accelerators, either video decoders or
 * video input encoders.
 *
 * It considerably reduces memory bandwidth while writing and reading
 * frames in memory.
 *
 * The underlying storage is considered to be 3 components, 8bit or 10-bit
 * per component YCbCr 420, single plane :
 * - DRM_FORMAT_YUV420_8BIT
 * - DRM_FORMAT_YUV420_10BIT
 *
 * The first 8 bits of the mode defines the layout, then the following 8 bits
 * defines the options changing the layout.
 *
 * Not all combinations are valid, and different SoCs may support different
 * combinations of layout and options.
 */
#define __fourcc_mod_amlogic_layout_mask 0xff
#define __fourcc_mod_amlogic_options_shift 8
#define __fourcc_mod_amlogic_options_mask 0xff

#define DRM_FORMAT_MOD_AMLOGIC_FBC(__layout, __options) \
	fourcc_mod_code(AMLOGIC, \
			((__layout) & __fourcc_mod_amlogic_layout_mask) | \
			(((__options) & __fourcc_mod_amlogic_options_mask) \
			 << __fourcc_mod_amlogic_options_shift))

/* Amlogic FBC Layouts */

/*
 * Amlogic FBC Basic Layout
 *
 * The basic layout is composed of:
 * - a body content organized in 64x32 superblocks with 4096 bytes per
 *   superblock in default mode.
 * - a 32 bytes per 128x64 header block
 *
 * This layout is transferrable between Amlogic SoCs supporting this modifier.
 */
#define AMLOGIC_FBC_LAYOUT_BASIC		(1ULL)

/*
 * Amlogic FBC Scatter Memory layout
 *
 * Indicates the header contains IOMMU references to the compressed
 * frames content to optimize memory access and layout.
 *
 * In this mode, only the header memory address is needed, thus the
 * content memory organization is tied to the current producer
 * execution and cannot be saved/dumped neither transferrable between
 * Amlogic SoCs supporting this modifier.
 *
 * Due to the nature of the layout, these buffers are not expected to
 * be accessible by the user-space clients, but only accessible by the
 * hardware producers and consumers.
 *
 * The user-space clients should expect a failure while trying to mmap
 * the DMA-BUF handle returned by the producer.
 */
#define AMLOGIC_FBC_LAYOUT_SCATTER		(2ULL)

/* Amlogic FBC Layout Options Bit Mask */

/*
 * Amlogic FBC Memory Saving mode
 *
 * Indicates the storage is packed when pixel size is multiple of word
 * boudaries, i.e. 8bit should be stored in this mode to save allocation
 * memory.
 *
 * This mode reduces body layout to 3072 bytes per 64x32 superblock with
 * the basic layout and 3200 bytes per 64x32 superblock combined with
 * the scatter layout.
 */
#define AMLOGIC_FBC_OPTION_MEM_SAVING		(1ULL << 0)

<<<<<<< HEAD
/* from 52 to 55 bit are reserved for AFBC encoder source informaton */
#define AFBC_FORMAT_MOD_SOURCE_MASK	(0xfULL << 52)
#define AFBC_FORMAT_MOD_SOURCE_GPU	(1ULL << 52)
#define AFBC_FORMAT_MOD_SOURCE_G2D	(2ULL << 52)
=======
/*
 * AMD modifiers
 *
 * Memory layout:
 *
 * without DCC:
 *   - main surface
 *
 * with DCC & without DCC_RETILE:
 *   - main surface in plane 0
 *   - DCC surface in plane 1 (RB-aligned, pipe-aligned if DCC_PIPE_ALIGN is set)
 *
 * with DCC & DCC_RETILE:
 *   - main surface in plane 0
 *   - displayable DCC surface in plane 1 (not RB-aligned & not pipe-aligned)
 *   - pipe-aligned DCC surface in plane 2 (RB-aligned & pipe-aligned)
 *
 * For multi-plane formats the above surfaces get merged into one plane for
 * each format plane, based on the required alignment only.
 *
 * Bits  Parameter                Notes
 * ----- ------------------------ ---------------------------------------------
 *
 *   7:0 TILE_VERSION             Values are AMD_FMT_MOD_TILE_VER_*
 *  12:8 TILE                     Values are AMD_FMT_MOD_TILE_<version>_*
 *    13 DCC
 *    14 DCC_RETILE
 *    15 DCC_PIPE_ALIGN
 *    16 DCC_INDEPENDENT_64B
 *    17 DCC_INDEPENDENT_128B
 * 19:18 DCC_MAX_COMPRESSED_BLOCK Values are AMD_FMT_MOD_DCC_BLOCK_*
 *    20 DCC_CONSTANT_ENCODE
 * 23:21 PIPE_XOR_BITS            Only for some chips
 * 26:24 BANK_XOR_BITS            Only for some chips
 * 29:27 PACKERS                  Only for some chips
 * 32:30 RB                       Only for some chips
 * 35:33 PIPE                     Only for some chips
 * 55:36 -                        Reserved for future use, must be zero
 */
#define AMD_FMT_MOD fourcc_mod_code(AMD, 0)

#define IS_AMD_FMT_MOD(val) (((val) >> 56) == DRM_FORMAT_MOD_VENDOR_AMD)

/* Reserve 0 for GFX8 and older */
#define AMD_FMT_MOD_TILE_VER_GFX9 1
#define AMD_FMT_MOD_TILE_VER_GFX10 2
#define AMD_FMT_MOD_TILE_VER_GFX10_RBPLUS 3

/*
 * 64K_S is the same for GFX9/GFX10/GFX10_RBPLUS and hence has GFX9 as canonical
 * version.
 */
#define AMD_FMT_MOD_TILE_GFX9_64K_S 9

/*
 * 64K_D for non-32 bpp is the same for GFX9/GFX10/GFX10_RBPLUS and hence has
 * GFX9 as canonical version.
 */
#define AMD_FMT_MOD_TILE_GFX9_64K_D 10
#define AMD_FMT_MOD_TILE_GFX9_64K_S_X 25
#define AMD_FMT_MOD_TILE_GFX9_64K_D_X 26
#define AMD_FMT_MOD_TILE_GFX9_64K_R_X 27

#define AMD_FMT_MOD_DCC_BLOCK_64B 0
#define AMD_FMT_MOD_DCC_BLOCK_128B 1
#define AMD_FMT_MOD_DCC_BLOCK_256B 2

#define AMD_FMT_MOD_TILE_VERSION_SHIFT 0
#define AMD_FMT_MOD_TILE_VERSION_MASK 0xFF
#define AMD_FMT_MOD_TILE_SHIFT 8
#define AMD_FMT_MOD_TILE_MASK 0x1F

/* Whether DCC compression is enabled. */
#define AMD_FMT_MOD_DCC_SHIFT 13
#define AMD_FMT_MOD_DCC_MASK 0x1

/*
 * Whether to include two DCC surfaces, one which is rb & pipe aligned, and
 * one which is not-aligned.
 */
#define AMD_FMT_MOD_DCC_RETILE_SHIFT 14
#define AMD_FMT_MOD_DCC_RETILE_MASK 0x1

/* Only set if DCC_RETILE = false */
#define AMD_FMT_MOD_DCC_PIPE_ALIGN_SHIFT 15
#define AMD_FMT_MOD_DCC_PIPE_ALIGN_MASK 0x1

#define AMD_FMT_MOD_DCC_INDEPENDENT_64B_SHIFT 16
#define AMD_FMT_MOD_DCC_INDEPENDENT_64B_MASK 0x1
#define AMD_FMT_MOD_DCC_INDEPENDENT_128B_SHIFT 17
#define AMD_FMT_MOD_DCC_INDEPENDENT_128B_MASK 0x1
#define AMD_FMT_MOD_DCC_MAX_COMPRESSED_BLOCK_SHIFT 18
#define AMD_FMT_MOD_DCC_MAX_COMPRESSED_BLOCK_MASK 0x3

/*
 * DCC supports embedding some clear colors directly in the DCC surface.
 * However, on older GPUs the rendering HW ignores the embedded clear color
 * and prefers the driver provided color. This necessitates doing a fastclear
 * eliminate operation before a process transfers control.
 *
 * If this bit is set that means the fastclear eliminate is not needed for these
 * embeddable colors.
 */
#define AMD_FMT_MOD_DCC_CONSTANT_ENCODE_SHIFT 20
#define AMD_FMT_MOD_DCC_CONSTANT_ENCODE_MASK 0x1

/*
 * The below fields are for accounting for per GPU differences. These are only
 * relevant for GFX9 and later and if the tile field is *_X/_T.
 *
 * PIPE_XOR_BITS = always needed
 * BANK_XOR_BITS = only for TILE_VER_GFX9
 * PACKERS = only for TILE_VER_GFX10_RBPLUS
 * RB = only for TILE_VER_GFX9 & DCC
 * PIPE = only for TILE_VER_GFX9 & DCC & (DCC_RETILE | DCC_PIPE_ALIGN)
 */
#define AMD_FMT_MOD_PIPE_XOR_BITS_SHIFT 21
#define AMD_FMT_MOD_PIPE_XOR_BITS_MASK 0x7
#define AMD_FMT_MOD_BANK_XOR_BITS_SHIFT 24
#define AMD_FMT_MOD_BANK_XOR_BITS_MASK 0x7
#define AMD_FMT_MOD_PACKERS_SHIFT 27
#define AMD_FMT_MOD_PACKERS_MASK 0x7
#define AMD_FMT_MOD_RB_SHIFT 30
#define AMD_FMT_MOD_RB_MASK 0x7
#define AMD_FMT_MOD_PIPE_SHIFT 33
#define AMD_FMT_MOD_PIPE_MASK 0x7

#define AMD_FMT_MOD_SET(field, value) \
	((uint64_t)(value) << AMD_FMT_MOD_##field##_SHIFT)
#define AMD_FMT_MOD_GET(field, value) \
	(((value) >> AMD_FMT_MOD_##field##_SHIFT) & AMD_FMT_MOD_##field##_MASK)
#define AMD_FMT_MOD_CLEAR(field) \
	(~((uint64_t)AMD_FMT_MOD_##field##_MASK << AMD_FMT_MOD_##field##_SHIFT))
>>>>>>> 9821c60d

#if defined(__cplusplus)
}
#endif

#endif /* DRM_FOURCC_H */<|MERGE_RESOLUTION|>--- conflicted
+++ resolved
@@ -437,7 +437,16 @@
 #define DRM_FORMAT_MOD_LINEAR	fourcc_mod_code(NONE, 0)
 
 /*
-<<<<<<< HEAD
+ * Deprecated: use DRM_FORMAT_MOD_LINEAR instead
+ *
+ * The "none" format modifier doesn't actually mean that the modifier is
+ * implicit, instead it means that the layout is linear. Whether modifiers are
+ * used is out-of-band information carried in an API-specific way (e.g. in a
+ * flag for drm_mode_fb_cmd2).
+ */
+#define DRM_FORMAT_MOD_NONE	0
+
+/*
  * Set to access the secure buffer
  *
  * The secure buffer is used to store DRM(Digital Right Management) contents.
@@ -446,16 +455,6 @@
  * combination with another modifier.
  */
 #define DRM_FORMAT_MOD_PROTECTION	fourcc_mod_code(NONE, (1ULL << 51))
-=======
- * Deprecated: use DRM_FORMAT_MOD_LINEAR instead
- *
- * The "none" format modifier doesn't actually mean that the modifier is
- * implicit, instead it means that the layout is linear. Whether modifiers are
- * used is out-of-band information carried in an API-specific way (e.g. in a
- * flag for drm_mode_fb_cmd2).
- */
-#define DRM_FORMAT_MOD_NONE	0
->>>>>>> 9821c60d
 
 /* Intel framebuffer modifiers */
 
@@ -1183,12 +1182,11 @@
  */
 #define AMLOGIC_FBC_OPTION_MEM_SAVING		(1ULL << 0)
 
-<<<<<<< HEAD
 /* from 52 to 55 bit are reserved for AFBC encoder source informaton */
 #define AFBC_FORMAT_MOD_SOURCE_MASK	(0xfULL << 52)
 #define AFBC_FORMAT_MOD_SOURCE_GPU	(1ULL << 52)
 #define AFBC_FORMAT_MOD_SOURCE_G2D	(2ULL << 52)
-=======
+
 /*
  * AMD modifiers
  *
@@ -1322,7 +1320,6 @@
 	(((value) >> AMD_FMT_MOD_##field##_SHIFT) & AMD_FMT_MOD_##field##_MASK)
 #define AMD_FMT_MOD_CLEAR(field) \
 	(~((uint64_t)AMD_FMT_MOD_##field##_MASK << AMD_FMT_MOD_##field##_SHIFT))
->>>>>>> 9821c60d
 
 #if defined(__cplusplus)
 }
