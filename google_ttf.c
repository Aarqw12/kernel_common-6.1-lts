--- conflicted
+++ resolved
@@ -373,13 +373,9 @@
 
 		ratio = ttf_elap(&elap, stats, ce_data, qnum_toint(soc));
 		if (ratio >= 0)
-<<<<<<< HEAD
-			estimate += ktime_divns((elap * (100 - frac)), 100);
-=======
 			estimate += (elap * (100 - frac)) / 100;
 		if (ratio > max_ratio)
 			max_ratio = ratio;
->>>>>>> 021118f8
 
 		i += 1;
 	}
@@ -407,13 +403,9 @@
 	if (frac) {
 		ratio = ttf_elap(&elap, stats, ce_data, qnum_toint(last));
 		if (ratio >= 0)
-<<<<<<< HEAD
 			estimate += ktime_divns((elap * frac), 100);
-=======
-			estimate += (elap * frac) / 100;
 		if (ratio > max_ratio)
 			max_ratio = ratio;
->>>>>>> 021118f8
 	}
 
 	*res = ktime_divns(estimate, 100);
