/*
 * Linux cfg80211 driver scan related code
 *
 * Copyright (C) 2021, Broadcom.
 *
 *      Unless you and Broadcom execute a separate written software license
 * agreement governing use of this software, this software is licensed to you
 * under the terms of the GNU General Public License version 2 (the "GPL"),
 * available at http://www.broadcom.com/licenses/GPLv2.php, with the
 * following added to such license:
 *
 *      As a special exception, the copyright holders of this software give you
 * permission to link this software with independent modules, and to copy and
 * distribute the resulting executable under terms of your choice, provided that
 * you also meet, for each linked independent module, the terms and conditions of
 * the license of that module.  An independent module is a module which is not
 * derived from this software.  The special exception does not apply to any
 * modifications of the software.
 *
 *
 * <<Broadcom-WL-IPTag/Dual:>>
 */
/* */
#include <typedefs.h>
#include <linuxver.h>
#include <osl.h>
#include <linux/kernel.h>

#include <bcmutils.h>
#include <bcmstdlib_s.h>
#include <bcmwifi_channels.h>
#include <bcmendian.h>
#include <ethernet.h>
#include <802.11.h>
#include <bcmiov.h>
#include <linux/if_arp.h>
#include <asm/uaccess.h>

#include <ethernet.h>
#include <linux/kernel.h>
#include <linux/kthread.h>
#include <linux/netdevice.h>
#include <linux/sched.h>
#include <linux/etherdevice.h>
#include <linux/wireless.h>
#include <linux/ieee80211.h>
#include <linux/wait.h>
#if defined(CONFIG_TIZEN)
#include <linux/net_stat_tizen.h>
#endif /* CONFIG_TIZEN */
#include <net/cfg80211.h>
#include <net/rtnetlink.h>

#include <wlioctl.h>
#include <bcmevent.h>
#include <wldev_common.h>
#include <wl_cfg80211.h>
#include <wl_cfgscan.h>
#include <wl_cfgp2p.h>
#include <wl_cfgvif.h>
#include <bcmdevs.h>

#include <wl_android.h>

#if defined(BCMDONGLEHOST)
#include <dngl_stats.h>
#include <dhd.h>
#include <dhd_linux.h>
#include <dhd_debug.h>
#include <dhdioctl.h>
#include <wlioctl.h>
#include <dhd_cfg80211.h>
#include <dhd_bus.h>
#include <wl_cfgvendor.h>
#endif /* defined(BCMDONGLEHOST) */
#ifdef BCMPCIE
#include <dhd_flowring.h>
#endif
#ifdef PNO_SUPPORT
#include <dhd_pno.h>
#endif /* PNO_SUPPORT */
#ifdef RTT_SUPPORT
#include "dhd_rtt.h"
#endif /* RTT_SUPPORT */
#ifdef WL_CELLULAR_CHAN_AVOID
#include <wl_cfg_cellavoid.h>
#endif /* WL_CELLULAR_CHAN_AVOID */

#define ACTIVE_SCAN 1
#define PASSIVE_SCAN 0

#define MIN_P2P_IE_LEN	8	/* p2p_ie->OUI(3) + p2p_ie->oui_type(1) +
				 * Attribute ID(1) + Length(2) + 1(Mininum length:1)
				 */
#define MAX_P2P_IE_LEN	251	/* Up To 251 */

#define WPS_ATTR_REQ_TYPE 0x103a
#define WPS_REQ_TYPE_ENROLLEE 0x01
#define SCAN_WAKE_LOCK_MARGIN_MS 500

#if defined(WL_CFG80211_P2P_DEV_IF)
#define CFG80211_READY_ON_CHANNEL(cfgdev, cookie, channel, channel_type, duration, flags) \
	cfg80211_ready_on_channel(cfgdev, cookie, channel, duration, GFP_KERNEL);
#else
#define CFG80211_READY_ON_CHANNEL(cfgdev, cookie, channel, channel_type, duration, flags) \
	cfg80211_ready_on_channel(cfgdev, cookie, channel, channel_type, duration, GFP_KERNEL);
#endif /* WL_CFG80211_P2P_DEV_IF */

#if (LINUX_VERSION_CODE >= KERNEL_VERSION(4, 11, 0))
#define CFG80211_SCHED_SCAN_STOPPED(wiphy, schedscan_req) \
	cfg80211_sched_scan_stopped(wiphy, schedscan_req->reqid);
#else
#define CFG80211_SCHED_SCAN_STOPPED(wiphy, schedscan_req) \
	cfg80211_sched_scan_stopped(wiphy);
#endif /* KERNEL > 4.11.0 */

#ifdef DHD_GET_VALID_CHANNELS
#define IS_DFS(chaninfo) ((chaninfo & WL_CHAN_RADAR) || \
	 (chaninfo & WL_CHAN_PASSIVE))
#endif /* DHD_GET_VALID_CHANNELS */

#if defined(USE_INITIAL_2G_SCAN) || defined(USE_INITIAL_SHORT_DWELL_TIME)
#define FIRST_SCAN_ACTIVE_DWELL_TIME_MS 40
bool g_first_broadcast_scan = TRUE;
#endif /* USE_INITIAL_2G_SCAN || USE_INITIAL_SHORT_DWELL_TIME */
#ifdef CUSTOMER_HW4_DEBUG
bool wl_scan_timeout_dbg_enabled = 0;
#endif /* CUSTOMER_HW4_DEBUG */
#ifdef P2P_LISTEN_OFFLOADING
void wl_cfg80211_cancel_p2plo(struct bcm_cfg80211 *cfg);
#endif /* P2P_LISTEN_OFFLOADING */
static void _wl_notify_scan_done(struct bcm_cfg80211 *cfg, bool aborted);
static s32 wl_notify_escan_complete(struct bcm_cfg80211 *cfg,
	struct net_device *ndev, bool aborted);
static void wl_cfgscan_scan_abort(struct bcm_cfg80211 *cfg);
static void _wl_cfgscan_cancel_scan(struct bcm_cfg80211 *cfg);

#ifdef ESCAN_CHANNEL_CACHE
void reset_roam_cache(struct bcm_cfg80211 *cfg);
void add_roam_cache(struct bcm_cfg80211 *cfg, wl_bss_info_t *bi);
int get_roam_channel_list(struct bcm_cfg80211 *cfg, chanspec_t target_chan, chanspec_t *channels,
	int n_channels, const wlc_ssid_t *ssid, int ioctl_ver);
void set_roam_band(int band);
#endif /* ESCAN_CHANNEL_CACHE */

#ifdef WL_SCHED_SCAN
void wl_cfg80211_stop_pno(struct bcm_cfg80211 *cfg, struct net_device *dev);
#endif /* WL_SCHED_SCAN */

#ifdef ROAM_CHANNEL_CACHE
void print_roam_cache(struct bcm_cfg80211 *cfg);
#endif /* ROAM_CHANNEL_CACHE */

extern int passive_channel_skip;

#ifdef DUAL_ESCAN_RESULT_BUFFER
static wl_scan_results_t *
wl_escan_get_buf(struct bcm_cfg80211 *cfg, bool aborted)
{
	u8 index;
	if (aborted) {
		if (cfg->escan_info.escan_type[0] == cfg->escan_info.escan_type[1]) {
			index = (cfg->escan_info.cur_sync_id + 1)%SCAN_BUF_CNT;
		} else {
			index = (cfg->escan_info.cur_sync_id)%SCAN_BUF_CNT;
		}
	} else {
		index = (cfg->escan_info.cur_sync_id)%SCAN_BUF_CNT;
	}

	return (wl_scan_results_t *)cfg->escan_info.escan_buf[index];
}
static int
wl_escan_check_sync_id(struct bcm_cfg80211 *cfg, s32 status, u16 result_id, u16 wl_id)
{
	if (result_id != wl_id) {
		WL_ERR(("ESCAN sync id mismatch :status :%d "
			"cur_sync_id:%d coming sync_id:%d\n",
			status, wl_id, result_id));
#ifdef DHD_SEND_HANG_ESCAN_SYNCID_MISMATCH
		if (cfg->escan_info.prev_escan_aborted == FALSE) {
			wl_cfg80211_handle_hang_event(bcmcfg_to_prmry_ndev(cfg),
				HANG_REASON_ESCAN_SYNCID_MISMATCH, DUMP_TYPE_ESCAN_SYNCID_MISMATCH);
		}
#endif /* DHD_SEND_HANG_ESCAN_SYNCID_MISMATCH */
		return -1;
	} else {
		return 0;
	}
}
#ifdef SYNCID_MISMATCH_DEBUG
#define wl_escan_increment_sync_id(a, b) \
<<<<<<< HEAD
	((u8)((a)->escan_info.cur_sync_id + b) == 0 ? \
	((a)->escan_info.cur_sync_id = 1) : ((a)->escan_info.cur_sync_id += b))
#define wl_escan_init_sync_id(a) ((a)->escan_info.cur_sync_id = 1)
#else
#define wl_escan_increment_sync_id(a, b) ((a)->escan_info.cur_sync_id += b)
=======
	((u8)((a)->escan_info.cur_sync_id + (b)) == 0 ? \
	((a)->escan_info.cur_sync_id = 1) : ((a)->escan_info.cur_sync_id += (b)))
#define wl_escan_init_sync_id(a) ((a)->escan_info.cur_sync_id = 1)
#else
#define wl_escan_increment_sync_id(a, b) ((a)->escan_info.cur_sync_id += (b))
>>>>>>> 94135e58
#define wl_escan_init_sync_id(a) ((a)->escan_info.cur_sync_id = 0)
#endif /* SYNCID_MISMATCH_DEBUG */
#else
#define wl_escan_get_buf(a, b) ((wl_scan_results_t *) (a)->escan_info.escan_buf)
#define wl_escan_check_sync_id(a, b, c, d) 0
#define wl_escan_increment_sync_id(a, b)
#define wl_escan_init_sync_id(a)
#endif /* DUAL_ESCAN_RESULT_BUFFER */

/*
 * information element utilities
 */
static void wl_rst_ie(struct bcm_cfg80211 *cfg)
{
	struct wl_ie *ie = wl_to_ie(cfg);

	ie->offset = 0;
	bzero(ie->buf, sizeof(ie->buf));
}

static void wl_update_hidden_ap_ie(wl_bss_info_t *bi, const u8 *ie_stream, u32 *ie_size,
	bool update_ssid)
{
	u8 *ssidie;
	int32 ssid_len = MIN(bi->SSID_len, DOT11_MAX_SSID_LEN);
	int32 remaining_ie_buf_len, available_buffer_len, unused_buf_len;
	/* cfg80211_find_ie defined in kernel returning const u8 */

	GCC_DIAGNOSTIC_PUSH_SUPPRESS_CAST();
	ssidie = (u8 *)cfg80211_find_ie(WLAN_EID_SSID, ie_stream, *ie_size);
	GCC_DIAGNOSTIC_POP();

	/* ERROR out if
	 * 1. No ssid IE is FOUND or
	 * 2. New ssid length is > what was allocated for existing ssid (as
	 * we do not want to overwrite the rest of the IEs) or
	 * 3. If in case of erroneous buffer input where ssid length doesnt match the space
	 * allocated to it.
	 */
	if (!ssidie) {
		return;
	}
	available_buffer_len = ((int)(*ie_size)) - (ssidie + 2 - ie_stream);
	remaining_ie_buf_len = available_buffer_len - (int)ssidie[1];
	unused_buf_len = WL_EXTRA_BUF_MAX - (4 + bi->length + *ie_size);
	if (ssidie[1] > available_buffer_len) {
		WL_ERR_MEM(("wl_update_hidden_ap_ie: skip wl_update_hidden_ap_ie : overflow\n"));
		return;
	}

	/* ssidie[1] can be different with bi->SSID_len only if roaming status
	 * On scanning the values will be same each other.
	 */

	if (ssidie[1] != ssid_len) {
		if (ssidie[1]) {
			WL_ERR_RLMT(("wl_update_hidden_ap_ie: Wrong SSID len: %d != %d\n",
				ssidie[1], bi->SSID_len));
		}
		/* ssidie[1] is 1 in beacon on CISCO hidden networks. */
		/*
		 * The bss info in firmware gets updated from beacon and probe resp.
		 * In case of hidden network, the bss_info that got updated by beacon,
		 * will not carry SSID and this can result in cfg80211_get_bss not finding a match.
		 * so include the SSID element.
		 */
		if ((update_ssid && (ssid_len > ssidie[1])) && (unused_buf_len > ssid_len)) {
			WL_INFORM_MEM(("Changing the SSID Info.\n"));
			memmove(ssidie + ssid_len + 2,
				(ssidie + 2) + ssidie[1],
				remaining_ie_buf_len);
			memcpy(ssidie + 2, bi->SSID, ssid_len);
			*ie_size = *ie_size + ssid_len - ssidie[1];
			ssidie[1] = ssid_len;
		} else if (ssid_len < ssidie[1]) {
			WL_ERR_MEM(("wl_update_hidden_ap_ie: Invalid SSID len: %d < %d\n",
				bi->SSID_len, ssidie[1]));
		}
		return;
	}
	if (*(ssidie + 2) == '\0')
		 memcpy(ssidie + 2, bi->SSID, ssid_len);
	return;
}

static s32 wl_mrg_ie(struct bcm_cfg80211 *cfg, u8 *ie_stream, u16 ie_size)
{
	struct wl_ie *ie = wl_to_ie(cfg);
	s32 err = 0;

	if (unlikely(ie->offset + ie_size > WL_TLV_INFO_MAX)) {
		WL_ERR(("ei_stream crosses buffer boundary\n"));
		return -ENOSPC;
	}
	memcpy(&ie->buf[ie->offset], ie_stream, ie_size);
	ie->offset += ie_size;

	return err;
}

static s32 wl_cp_ie(struct bcm_cfg80211 *cfg, u8 *dst, u16 dst_size)
{
	struct wl_ie *ie = wl_to_ie(cfg);
	s32 err = 0;

	if (unlikely(ie->offset > dst_size)) {
		WL_ERR(("dst_size is not enough\n"));
		return -ENOSPC;
	}
	memcpy(dst, &ie->buf[0], ie->offset);

	return err;
}

static u32 wl_get_ielen(struct bcm_cfg80211 *cfg)
{
	struct wl_ie *ie = wl_to_ie(cfg);

	return ie->offset;
}

s32 wl_inform_single_bss(struct bcm_cfg80211 *cfg, wl_bss_info_t *bi, bool update_ssid)
{
	struct wiphy *wiphy = bcmcfg_to_wiphy(cfg);
	struct ieee80211_mgmt *mgmt;
	struct ieee80211_channel *channel;
	struct wl_cfg80211_bss_info *notif_bss_info;
	struct wl_scan_req *sr = wl_to_sr(cfg);
	struct beacon_proberesp *beacon_proberesp;
	struct cfg80211_bss *cbss = NULL;
	dhd_pub_t *dhdp = (dhd_pub_t *)(cfg->pub);
	log_conn_event_t *event_data = NULL;
	tlv_log *tlv_data = NULL;
	u32 alloc_len;
	u32 payload_len;
	s32 mgmt_type;
	s32 signal;
	u32 freq;
	s32 err = 0;
	gfp_t aflags;
	u8 tmp_buf[IEEE80211_MAX_SSID_LEN + 1];

	if (unlikely(dtoh32(bi->length) > WL_BSS_INFO_MAX)) {
		WL_DBG(("Beacon is larger than buffer. Discarding\n"));
		return err;
	}

	if (bi->SSID_len > IEEE80211_MAX_SSID_LEN) {
		WL_ERR(("wrong SSID len:%d\n", bi->SSID_len));
		return -EINVAL;
	}

	aflags = (in_atomic()) ? GFP_ATOMIC : GFP_KERNEL;
	notif_bss_info = (struct wl_cfg80211_bss_info *)MALLOCZ(cfg->osh,
		sizeof(*notif_bss_info) + sizeof(*mgmt) - sizeof(u8) + WL_BSS_INFO_MAX);
	if (unlikely(!notif_bss_info)) {
		WL_ERR(("notif_bss_info alloc failed\n"));
		return -ENOMEM;
	}
	/* Check for all currently supported bands */
	if (!(
#ifdef WL_6G_BAND
		CHSPEC_IS6G(bi->chanspec) ||
#endif /* WL_6G_BAND */
		CHSPEC_IS5G(bi->chanspec) || CHSPEC_IS2G(bi->chanspec))) {
		WL_ERR(("No valid band"));
		MFREE(cfg->osh, notif_bss_info, sizeof(*notif_bss_info)
			+ sizeof(*mgmt) - sizeof(u8) + WL_BSS_INFO_MAX);
		return -EINVAL;
	}

	mgmt = (struct ieee80211_mgmt *)notif_bss_info->frame_buf;
	notif_bss_info->channel =
		wf_chspec_ctlchan(wl_chspec_driver_to_host(bi->chanspec));
	notif_bss_info->band = CHSPEC_BAND(bi->chanspec);
	notif_bss_info->rssi = wl_rssi_offset(dtoh16(bi->RSSI));
	memcpy(mgmt->bssid, &bi->BSSID, ETHER_ADDR_LEN);
	mgmt_type = cfg->active_scan ?
		IEEE80211_STYPE_PROBE_RESP : IEEE80211_STYPE_BEACON;
	if (!memcmp(bi->SSID, sr->ssid.SSID, bi->SSID_len)) {
	    mgmt->frame_control = cpu_to_le16(IEEE80211_FTYPE_MGMT | mgmt_type);
	}
	beacon_proberesp = cfg->active_scan ?
		(struct beacon_proberesp *)&mgmt->u.probe_resp :
		(struct beacon_proberesp *)&mgmt->u.beacon;
	beacon_proberesp->timestamp = 0;
	beacon_proberesp->beacon_int = cpu_to_le16(bi->beacon_period);
	beacon_proberesp->capab_info = cpu_to_le16(bi->capability);
	wl_rst_ie(cfg);
	wl_update_hidden_ap_ie(bi, ((u8 *) bi) + bi->ie_offset, &bi->ie_length, update_ssid);
	wl_mrg_ie(cfg, ((u8 *) bi) + bi->ie_offset, bi->ie_length);
	wl_cp_ie(cfg, beacon_proberesp->variable, WL_BSS_INFO_MAX -
		offsetof(struct wl_cfg80211_bss_info, frame_buf));
	notif_bss_info->frame_len = offsetof(struct ieee80211_mgmt,
		u.beacon.variable) + wl_get_ielen(cfg);
	freq = wl_channel_to_frequency(notif_bss_info->channel, notif_bss_info->band);
	if (freq == 0) {
		WL_ERR(("Invalid channel, failed to change channel to freq\n"));
		MFREE(cfg->osh, notif_bss_info, sizeof(*notif_bss_info)
			+ sizeof(*mgmt) - sizeof(u8) + WL_BSS_INFO_MAX);
		return -EINVAL;
	}
	channel = ieee80211_get_channel(wiphy, freq);
	if (unlikely(!channel)) {
		WL_ERR(("ieee80211_get_channel error\n"));
		MFREE(cfg->osh, notif_bss_info, sizeof(*notif_bss_info)
			+ sizeof(*mgmt) - sizeof(u8) + WL_BSS_INFO_MAX);
		return -EINVAL;
	}
	memcpy(tmp_buf, bi->SSID, bi->SSID_len);
	tmp_buf[bi->SSID_len] = '\0';
	WL_DBG(("SSID : \"%s\", rssi %d, channel %d, capability : 0x04%x, bssid %pM"
			"mgmt_type %d frame_len %d\n", tmp_buf,
			notif_bss_info->rssi, notif_bss_info->channel,
			mgmt->u.beacon.capab_info, &bi->BSSID, mgmt_type,
			notif_bss_info->frame_len));

	signal = notif_bss_info->rssi * 100;
	if (!mgmt->u.probe_resp.timestamp) {
#if (LINUX_VERSION_CODE >= KERNEL_VERSION(2, 6, 39))
		struct timespec64 ts;
		ts = ktime_to_timespec64(ktime_get_boottime());
		mgmt->u.probe_resp.timestamp = ((u64)ts.tv_sec*USEC_PER_SEC)
				+ (ts.tv_nsec / NSEC_PER_USEC);
#else
		struct timeval tv;
		ktime_get_real_ts64(&tv);
		mgmt->u.probe_resp.timestamp = ((u64)tv.tv_sec*1000000)
				+ tv.tv_usec;
#endif
	}

	cbss = cfg80211_inform_bss_frame(wiphy, channel, mgmt,
		le16_to_cpu(notif_bss_info->frame_len), signal, aflags);
	if (unlikely(!cbss)) {
		WL_ERR(("cfg80211_inform_bss_frame error bssid " MACDBG " channel %d \n",
			MAC2STRDBG((u8*)(&bi->BSSID)), notif_bss_info->channel));
		err = -EINVAL;
		goto out_err;
	}

	CFG80211_PUT_BSS(wiphy, cbss);

	if (DBG_RING_ACTIVE(dhdp, DHD_EVENT_RING_ID) &&
			(cfg->sched_scan_req && !cfg->scan_request)) {
		alloc_len = sizeof(log_conn_event_t) + (3 * sizeof(tlv_log)) +
			IEEE80211_MAX_SSID_LEN + sizeof(uint16) +
			sizeof(int16);
		event_data = (log_conn_event_t *)MALLOCZ(dhdp->osh, alloc_len);
		if (!event_data) {
			WL_ERR(("%s: failed to allocate the log_conn_event_t with "
				"length(%d)\n", __func__, alloc_len));
			goto out_err;
		}

		payload_len = sizeof(log_conn_event_t);
		event_data->event = WIFI_EVENT_DRIVER_PNO_SCAN_RESULT_FOUND;
		tlv_data = event_data->tlvs;

		/* ssid */
		tlv_data->tag = WIFI_TAG_SSID;
		tlv_data->len = bi->SSID_len;
		memcpy(tlv_data->value, bi->SSID, bi->SSID_len);
		payload_len += TLV_LOG_SIZE(tlv_data);
		tlv_data = TLV_LOG_NEXT(tlv_data);

		/* channel */
		tlv_data->tag = WIFI_TAG_CHANNEL;
		tlv_data->len = sizeof(uint16);
		memcpy(tlv_data->value, &notif_bss_info->channel, sizeof(uint16));
		payload_len += TLV_LOG_SIZE(tlv_data);
		tlv_data = TLV_LOG_NEXT(tlv_data);

		/* rssi */
		tlv_data->tag = WIFI_TAG_RSSI;
		tlv_data->len = sizeof(int16);
		memcpy(tlv_data->value, &notif_bss_info->rssi, sizeof(int16));
		payload_len += TLV_LOG_SIZE(tlv_data);
		tlv_data = TLV_LOG_NEXT(tlv_data);

		dhd_os_push_push_ring_data(dhdp, DHD_EVENT_RING_ID,
			event_data, payload_len);
		MFREE(dhdp->osh, event_data, alloc_len);
	}

out_err:
	MFREE(cfg->osh, notif_bss_info, sizeof(*notif_bss_info)
			+ sizeof(*mgmt) - sizeof(u8) + WL_BSS_INFO_MAX);
	return err;
}

static s32
wl_inform_bss(struct bcm_cfg80211 *cfg)
{
	wl_scan_results_t *bss_list;
	wl_bss_info_t *bi = NULL;	/* must be initialized */
	s32 err = 0;
	s32 i;

	bss_list = cfg->bss_list;
	WL_MEM(("scanned AP count (%d)\n", bss_list->count));
#ifdef ESCAN_CHANNEL_CACHE
	reset_roam_cache(cfg);
#endif /* ESCAN_CHANNEL_CACHE */
	preempt_disable();
	bi = next_bss(bss_list, bi);
	for_each_bss(bss_list, bi, i) {
#ifdef ESCAN_CHANNEL_CACHE
		add_roam_cache(cfg, bi);
#endif /* ESCAN_CHANNEL_CACHE */
		err = wl_inform_single_bss(cfg, bi, false);
		if (unlikely(err)) {
			WL_ERR(("bss inform failed\n"));
		}
	}
	preempt_enable();
	WL_MEM(("cfg80211 scan cache updated\n"));
#ifdef ROAM_CHANNEL_CACHE
	/* print_roam_cache(); */
	update_roam_cache(cfg, ioctl_version);
#endif /* ROAM_CHANNEL_CACHE */
	return err;
}

#ifdef WL11U
static bcm_tlv_t *
wl_cfg80211_find_interworking_ie(const u8 *parse, u32 len)
{
	bcm_tlv_t *ie;

/* unfortunately it's too much work to dispose the const cast - bcm_parse_tlvs
 * is used everywhere and changing its prototype to take const qualifier needs
 * a massive change to all its callers...
 */

	if ((ie = bcm_parse_tlvs(parse, len, DOT11_MNG_INTERWORKING_ID))) {
		return ie;
	}
	return NULL;
}

static s32
wl_cfg80211_clear_iw_ie(struct bcm_cfg80211 *cfg, struct net_device *ndev, s32 bssidx)
{
	ie_setbuf_t ie_setbuf;

	WL_DBG(("clear interworking IE\n"));

	bzero(&ie_setbuf, sizeof(ie_setbuf_t));

	ie_setbuf.ie_buffer.iecount = htod32(1);
	ie_setbuf.ie_buffer.ie_list[0].ie_data.id = DOT11_MNG_INTERWORKING_ID;
	ie_setbuf.ie_buffer.ie_list[0].ie_data.len = 0;

	return wldev_iovar_setbuf_bsscfg(ndev, "ie", &ie_setbuf, sizeof(ie_setbuf),
		cfg->ioctl_buf, WLC_IOCTL_MAXLEN, bssidx, &cfg->ioctl_buf_sync);
}

static s32
wl_cfg80211_add_iw_ie(struct bcm_cfg80211 *cfg, struct net_device *ndev, s32 bssidx, s32 pktflag,
                      uint8 ie_id, uint8 *data, uint8 data_len)
{
	s32 err = BCME_OK;
	s32 buf_len;
	ie_setbuf_t *ie_setbuf;
	ie_getbuf_t ie_getbufp;
	char getbuf[WLC_IOCTL_SMLEN];

	if (ie_id != DOT11_MNG_INTERWORKING_ID) {
		WL_ERR(("unsupported (id=%d)\n", ie_id));
		return BCME_UNSUPPORTED;
	}

	/* access network options (1 octet)  is the mandatory field */
	if (!data || data_len == 0 || data_len > IW_IES_MAX_BUF_LEN) {
		WL_ERR(("wrong interworking IE (len=%d)\n", data_len));
		return BCME_BADARG;
	}

	/* Validate the pktflag parameter */
	if ((pktflag & ~(VNDR_IE_BEACON_FLAG | VNDR_IE_PRBRSP_FLAG |
			VNDR_IE_ASSOCRSP_FLAG | VNDR_IE_AUTHRSP_FLAG |
			VNDR_IE_PRBREQ_FLAG | VNDR_IE_ASSOCREQ_FLAG|
			VNDR_IE_CUSTOM_FLAG))) {
		WL_ERR(("invalid packet flag 0x%x\n", pktflag));
		return BCME_BADARG;
	}

	buf_len = sizeof(ie_setbuf_t) + data_len - 1;

	ie_getbufp.id = DOT11_MNG_INTERWORKING_ID;
	if (wldev_iovar_getbuf_bsscfg(ndev, "ie", (void *)&ie_getbufp,
			sizeof(ie_getbufp), getbuf, WLC_IOCTL_SMLEN, bssidx, &cfg->ioctl_buf_sync)
			== BCME_OK) {
		if (!memcmp(&getbuf[TLV_HDR_LEN], data, data_len)) {
			WL_DBG(("skip to set interworking IE\n"));
			return BCME_OK;
		}
	}

	/* if already set with previous values, delete it first */
	if (cfg->wl11u) {
		if ((err = wl_cfg80211_clear_iw_ie(cfg, ndev, bssidx)) != BCME_OK) {
			return err;
		}
	}

	ie_setbuf = (ie_setbuf_t *)MALLOCZ(cfg->osh, buf_len);
	if (!ie_setbuf) {
		WL_ERR(("Error allocating buffer for IE\n"));
		return -ENOMEM;
	}
	strlcpy(ie_setbuf->cmd, "add", sizeof(ie_setbuf->cmd));

	/* Buffer contains only 1 IE */
	ie_setbuf->ie_buffer.iecount = htod32(1);
	/* use VNDR_IE_CUSTOM_FLAG flags for none vendor IE . currently fixed value */
	ie_setbuf->ie_buffer.ie_list[0].pktflag = htod32(pktflag);

	/* Now, add the IE to the buffer */
	ie_setbuf->ie_buffer.ie_list[0].ie_data.id = DOT11_MNG_INTERWORKING_ID;
	ie_setbuf->ie_buffer.ie_list[0].ie_data.len = data_len;
	/* Returning void here as max data_len can be 8 */
	(void)memcpy_s((uchar *)&ie_setbuf->ie_buffer.ie_list[0].ie_data.data[0], sizeof(uint8),
		data, data_len);

	if ((err = wldev_iovar_setbuf_bsscfg(ndev, "ie", ie_setbuf, buf_len,
			cfg->ioctl_buf, WLC_IOCTL_MAXLEN, bssidx, &cfg->ioctl_buf_sync))
			== BCME_OK) {
		WL_DBG(("set interworking IE\n"));
		cfg->wl11u = TRUE;
		err = wldev_iovar_setint_bsscfg(ndev, "grat_arp", 1, bssidx);
	}

	MFREE(cfg->osh, ie_setbuf, buf_len);
	return err;
}
#endif /* WL11U */

#ifdef WL_BCNRECV
/* Beacon recv results handler sending to upper layer */
static s32
wl_bcnrecv_result_handler(struct bcm_cfg80211 *cfg, bcm_struct_cfgdev *cfgdev,
		wl_bss_info_v109_2_t *bi, uint32 scan_status)
{
	s32 err = BCME_OK;
	struct wiphy *wiphy = NULL;
	wl_bcnrecv_result_t *bcn_recv = NULL;
	struct timespec64 ts;
	if (!bi) {
		WL_ERR(("%s: bi is NULL\n", __func__));
		err = BCME_NORESOURCE;
		goto exit;
	}
	if ((bi->length - bi->ie_length) < sizeof(wl_bss_info_v109_2_t)) {
		WL_ERR(("bi info version doesn't support bcn_recv attributes\n"));
		goto exit;
	}

	if (scan_status == WLC_E_STATUS_RXBCN) {
		wiphy = cfg->wdev->wiphy;
		if (!wiphy) {
			 WL_ERR(("wiphy is NULL\n"));
			 err = BCME_NORESOURCE;
			 goto exit;
		}
		bcn_recv = (wl_bcnrecv_result_t *)MALLOCZ(cfg->osh, sizeof(*bcn_recv));
		if (unlikely(!bcn_recv)) {
			WL_ERR(("Failed to allocate memory\n"));
			return -ENOMEM;
		}
		/* Returning void here as copy size does not exceed dest size of SSID */
		(void)memcpy_s((char *)bcn_recv->SSID, DOT11_MAX_SSID_LEN,
			(char *)bi->SSID, DOT11_MAX_SSID_LEN);
		/* Returning void here as copy size does not exceed dest size of ETH_LEN */
		(void)memcpy_s(&bcn_recv->BSSID, ETHER_ADDR_LEN, &bi->BSSID, ETH_ALEN);
		bcn_recv->channel = wf_chspec_ctlchan(
			wl_chspec_driver_to_host(bi->chanspec));
		bcn_recv->beacon_interval = bi->beacon_period;

		/* kernal timestamp */
		ts = ktime_to_timespec64(ktime_get_boottime());
		bcn_recv->system_time = ((u64)ts.tv_sec*USEC_PER_SEC)
				+ ts.tv_nsec / NSEC_PER_USEC;
		bcn_recv->timestamp[0] = bi->timestamp[0];
		bcn_recv->timestamp[1] = bi->timestamp[1];
		if ((err = wl_android_bcnrecv_event(cfgdev_to_wlc_ndev(cfgdev, cfg),
				BCNRECV_ATTR_BCNINFO, 0, 0,
				(uint8 *)bcn_recv, sizeof(*bcn_recv)))
				!= BCME_OK) {
			WL_ERR(("failed to send bcnrecv event, error:%d\n", err));
		}
	} else {
		WL_DBG(("Ignoring Escan Event:%d \n", scan_status));
	}
exit:
	if (bcn_recv) {
		MFREE(cfg->osh, bcn_recv, sizeof(*bcn_recv));
	}
	return err;
}
#endif /* WL_BCNRECV */

#ifdef ESCAN_BUF_OVERFLOW_MGMT
#ifndef WL_DRV_AVOID_SCANCACHE
#ifdef WL_6G_BAND
#define WL_6G_CMP	30	/* (dBm) 6G Band RSSI compensation */
#define BSSRSSI(b)	\
	(CHSPEC_IS6G((b)->chanspec) ? (((b)->RSSI) + (WL_6G_CMP)) : ((b)->RSSI))
#else
#define BSSRSSI(b)	((b)->RSSI)
#endif /* WL_6G_BAND */

static void
wl_cfg80211_find_removal_candidate(wl_bss_info_t *bss, removal_element_t *candidate)
{
	int idx;
	for (idx = 0; idx < BUF_OVERFLOW_MGMT_COUNT; idx++) {
		int len = BUF_OVERFLOW_MGMT_COUNT - idx - 1;
		if (BSSRSSI(bss) < candidate[idx].RSSI) {
			if (len) {
				/* In the below memcpy operation the candidate array always has the
				* buffer space available to max 'len' calculated in the for loop.
				*/
				(void)memcpy_s(&candidate[idx + 1],
					(sizeof(removal_element_t) * len),
					&candidate[idx], sizeof(removal_element_t) * len);
			}
			candidate[idx].RSSI = BSSRSSI(bss);
			candidate[idx].length = bss->length;
			(void)memcpy_s(&candidate[idx].BSSID, ETHER_ADDR_LEN,
				&bss->BSSID, ETHER_ADDR_LEN);
			return;
		}
	}
}

static void
wl_cfg80211_remove_lowRSSI_info(wl_scan_results_t *list, removal_element_t *candidate,
	wl_bss_info_t *bi)
{
	int idx1, idx2;
	int total_delete_len = 0;
	for (idx1 = 0; idx1 < BUF_OVERFLOW_MGMT_COUNT; idx1++) {
		int cur_len = WL_SCAN_RESULTS_FIXED_SIZE;
		wl_bss_info_t *bss = NULL;
		if (candidate[idx1].RSSI >= BSSRSSI(bi))
			continue;
		for (idx2 = 0; idx2 < list->count; idx2++) {
			bss = bss ? (wl_bss_info_t *)((uintptr)bss + dtoh32(bss->length)) :
				list->bss_info;
			if (!bss) {
				continue;
			}
			if (!bcmp(&candidate[idx1].BSSID, &bss->BSSID, ETHER_ADDR_LEN) &&
				candidate[idx1].RSSI == BSSRSSI(bss) &&
				candidate[idx1].length == dtoh32(bss->length)) {
				u32 delete_len = dtoh32(bss->length);
				WL_DBG(("delete scan info of " MACDBG " to add new AP\n",
					MAC2STRDBG(bss->BSSID.octet)));
				if (idx2 < list->count -1) {
					memmove((u8 *)bss, (u8 *)bss + delete_len,
						list->buflen - cur_len - delete_len);
				}
				list->buflen -= delete_len;
				list->count--;
				total_delete_len += delete_len;
				/* if delete_len is greater than or equal to result length */
				if (total_delete_len >= bi->length) {
					return;
				}
				break;
			}
			cur_len += dtoh32(bss->length);
		}
	}
}
#endif /* WL_DRV_AVOID_SCANCACHE */
#endif /* ESCAN_BUF_OVERFLOW_MGMT */

s32
wl_escan_handler(struct bcm_cfg80211 *cfg, bcm_struct_cfgdev *cfgdev,
	const wl_event_msg_t *e, void *data)
{
	s32 err = BCME_OK;
	s32 status = ntoh32(e->status);
	wl_escan_result_t *escan_result;
	struct net_device *ndev = NULL;
#ifndef WL_DRV_AVOID_SCANCACHE
	wl_bss_info_t *bi;
	u32 bi_length;
	const wifi_p2p_ie_t * p2p_ie;
	const u8 *p2p_dev_addr = NULL;
	wl_scan_results_t *list;
	wl_bss_info_t *bss = NULL;
	u32 i;
#endif /* WL_DRV_AVOID_SCANCACHE */

	WL_DBG((" enter event type : %d, status : %d \n",
		ntoh32(e->event_type), ntoh32(e->status)));

	ndev = cfgdev_to_wlc_ndev(cfgdev, cfg);

	mutex_lock(&cfg->scan_sync);

	if (cfg->loc.in_progress) {
		/* Listen in progress */
		if ((status == WLC_E_STATUS_SUCCESS) || (status == WLC_E_STATUS_ABORT)) {
			if (delayed_work_pending(&cfg->loc.work)) {
				cancel_delayed_work_sync(&cfg->loc.work);
			}
			err = wl_cfgscan_notify_listen_complete(cfg);
			goto exit;
		} else {
			WL_DBG(("Listen in progress. Unknown status. %d\n", status));
		}
	}

	/* P2P SCAN is coming from primary interface */
	if (wl_get_p2p_status(cfg, SCANNING)) {
		if (wl_get_drv_status_all(cfg, SENDING_ACT_FRM))
			ndev = cfg->afx_hdl->dev;
		else
			ndev = cfg->escan_info.ndev;
	}
	escan_result = (wl_escan_result_t *)data;
	if (!escan_result) {
		WL_ERR(("Invalid escan result (NULL data)\n"));
		goto exit;
	}
#ifdef WL_BCNRECV
	if (status == WLC_E_STATUS_RXBCN) {
		if (cfg->bcnrecv_info.bcnrecv_state == BEACON_RECV_STARTED) {
			/* handle beacon recv scan results */
			wl_bss_info_v109_2_t *bi_info;
			bi_info = (wl_bss_info_v109_2_t *)escan_result->bss_info;
			err = wl_bcnrecv_result_handler(cfg, cfgdev, bi_info, status);
		} else {
			WL_ERR(("ignore bcnrx event in disabled state(%d)\n",
				cfg->bcnrecv_info.bcnrecv_state));
		}
		goto exit;
	}
#endif /* WL_BCNRECV */
	if (!ndev || (!wl_get_drv_status(cfg, SCANNING, ndev) && !cfg->sched_scan_running)) {
		WL_ERR_RLMT(("escan is not ready. drv_scan_status 0x%x"
			" e_type %d e_status %d\n",
			wl_get_drv_status(cfg, SCANNING, ndev),
			ntoh32(e->event_type), ntoh32(e->status)));
		goto exit;
	}

#ifndef WL_DRV_AVOID_SCANCACHE
	if (wl_escan_check_sync_id(cfg, status, escan_result->sync_id,
			cfg->escan_info.cur_sync_id) < 0) {
			goto exit;
	}

	if (status == WLC_E_STATUS_PARTIAL) {
		WL_DBG(("WLC_E_STATUS_PARTIAL \n"));
		DBG_EVENT_LOG((dhd_pub_t *)cfg->pub, WIFI_EVENT_DRIVER_SCAN_RESULT_FOUND);
		if ((dtoh32(escan_result->buflen) > (int)ESCAN_BUF_SIZE) ||
		    (dtoh32(escan_result->buflen) < sizeof(wl_escan_result_t))) {
			WL_ERR(("Invalid escan buffer len:%d\n", dtoh32(escan_result->buflen)));
			goto exit;
		}
		if (dtoh16(escan_result->bss_count) != 1) {
			WL_ERR(("Invalid bss_count %d: ignoring\n", escan_result->bss_count));
			goto exit;
		}
		bi = escan_result->bss_info;
		if (!bi) {
			WL_ERR(("Invalid escan bss info (NULL pointer)\n"));
			goto exit;
		}
		bi_length = dtoh32(bi->length);
		if (bi_length != (dtoh32(escan_result->buflen) - WL_ESCAN_RESULTS_FIXED_SIZE)) {
			WL_ERR(("Invalid bss_info length %d: ignoring\n", bi_length));
			goto exit;
		}

		if (!(bcmcfg_to_wiphy(cfg)->interface_modes & BIT(NL80211_IFTYPE_ADHOC))) {
			if (dtoh16(bi->capability) & DOT11_CAP_IBSS) {
				WL_DBG(("Ignoring IBSS result\n"));
				goto exit;
			}
		}

		if (wl_get_drv_status_all(cfg, FINDING_COMMON_CHANNEL)) {
			p2p_dev_addr = wl_cfgp2p_retreive_p2p_dev_addr(bi, bi_length);
			if (p2p_dev_addr && !memcmp(p2p_dev_addr,
				cfg->afx_hdl->tx_dst_addr.octet, ETHER_ADDR_LEN)) {
				s32 channel = wf_chspec_ctlchan(
					wl_chspec_driver_to_host(bi->chanspec));

				if ((channel > MAXCHANNEL) || (channel <= 0))
					channel = WL_INVALID;
				else
					WL_ERR(("ACTION FRAME SCAN : Peer " MACDBG " found,"
						" channel : %d\n",
						MAC2STRDBG(cfg->afx_hdl->tx_dst_addr.octet),
						channel));

				wl_clr_p2p_status(cfg, SCANNING);
				cfg->afx_hdl->peer_chan = channel;
				complete(&cfg->act_frm_scan);
				goto exit;
			}

		} else {
			int cur_len = WL_SCAN_RESULTS_FIXED_SIZE;
#ifdef ESCAN_BUF_OVERFLOW_MGMT
			removal_element_t candidate[BUF_OVERFLOW_MGMT_COUNT];
			int remove_lower_rssi = FALSE;

			bzero(candidate, sizeof(removal_element_t)*BUF_OVERFLOW_MGMT_COUNT);
#endif /* ESCAN_BUF_OVERFLOW_MGMT */

			list = wl_escan_get_buf(cfg, FALSE);
			if (scan_req_match(cfg)) {
#ifdef WL_HOST_BAND_MGMT
				s32 channel_band = 0;
				chanspec_t chspec;
#endif /* WL_HOST_BAND_MGMT */
				/* p2p scan && allow only probe response */
				if ((cfg->p2p->search_state != WL_P2P_DISC_ST_SCAN) &&
					(bi->flags & WL_BSS_FLAGS_FROM_BEACON))
					goto exit;
				if ((p2p_ie = wl_cfgp2p_find_p2pie(((u8 *) bi) + bi->ie_offset,
					bi->ie_length)) == NULL) {
						WL_ERR(("Couldn't find P2PIE in probe"
							" response/beacon\n"));
						goto exit;
				}
#ifdef WL_HOST_BAND_MGMT
				chspec = wl_chspec_driver_to_host(bi->chanspec);
				channel_band = CHSPEC2WLC_BAND(chspec);

				if ((
#ifdef WL_6G_BAND
					(cfg->curr_band == WLC_BAND_6G) ||
#endif /* WL_6G_BAND */
					(cfg->curr_band == WLC_BAND_5G)) &&
					(channel_band == WLC_BAND_2G)) {
					/* Avoid sending the GO results in band conflict */
					if (wl_cfgp2p_retreive_p2pattrib(p2p_ie,
						P2P_SEID_GROUP_ID) != NULL)
						goto exit;
				}
#endif /* WL_HOST_BAND_MGMT */
			}
#ifdef ESCAN_BUF_OVERFLOW_MGMT
			if (bi_length > ESCAN_BUF_SIZE - list->buflen)
				remove_lower_rssi = TRUE;
#endif /* ESCAN_BUF_OVERFLOW_MGMT */

			for (i = 0; i < list->count; i++) {
				bss = bss ? (wl_bss_info_t *)((uintptr)bss + dtoh32(bss->length))
					: list->bss_info;
				if (!bss) {
					WL_ERR(("bss is NULL\n"));
					goto exit;
				}
#ifdef ESCAN_BUF_OVERFLOW_MGMT
				WL_TRACE(("%s("MACDBG"), i=%d bss: RSSI %d list->count %d\n",
					bss->SSID, MAC2STRDBG(bss->BSSID.octet),
					i, bss->RSSI, list->count));

				if (remove_lower_rssi)
					wl_cfg80211_find_removal_candidate(bss, candidate);
#endif /* ESCAN_BUF_OVERFLOW_MGMT */

				if (!bcmp(&bi->BSSID, &bss->BSSID, ETHER_ADDR_LEN) &&
					(CHSPEC_BAND(wl_chspec_driver_to_host(bi->chanspec))
					== CHSPEC_BAND(wl_chspec_driver_to_host(bss->chanspec))) &&
					bi->SSID_len == bss->SSID_len &&
					!bcmp(bi->SSID, bss->SSID, bi->SSID_len)) {

					/* do not allow beacon data to update
					*the data recd from a probe response
					*/
					if (!(bss->flags & WL_BSS_FLAGS_FROM_BEACON) &&
						(bi->flags & WL_BSS_FLAGS_FROM_BEACON))
						goto exit;

					WL_DBG(("%s("MACDBG"), i=%d prev: RSSI %d"
						" flags 0x%x, new: RSSI %d flags 0x%x\n",
						bss->SSID, MAC2STRDBG(bi->BSSID.octet), i,
						bss->RSSI, bss->flags, bi->RSSI, bi->flags));

					if ((bss->flags & WL_BSS_FLAGS_RSSI_ONCHANNEL) ==
						(bi->flags & WL_BSS_FLAGS_RSSI_ONCHANNEL)) {
						/* preserve max RSSI if the measurements are
						* both on-channel or both off-channel
						*/
						WL_SCAN(("%s("MACDBG"), same onchan"
						", RSSI: prev %d new %d\n",
						bss->SSID, MAC2STRDBG(bi->BSSID.octet),
						bss->RSSI, bi->RSSI));
						bi->RSSI = MAX(bss->RSSI, bi->RSSI);
					} else if ((bss->flags & WL_BSS_FLAGS_RSSI_ONCHANNEL) &&
						(bi->flags & WL_BSS_FLAGS_RSSI_ONCHANNEL) == 0) {
						/* preserve the on-channel rssi measurement
						* if the new measurement is off channel
						*/
						WL_SCAN(("%s("MACDBG"), prev onchan"
						", RSSI: prev %d new %d\n",
						bss->SSID, MAC2STRDBG(bi->BSSID.octet),
						bss->RSSI, bi->RSSI));
						bi->RSSI = bss->RSSI;
						bi->flags |= WL_BSS_FLAGS_RSSI_ONCHANNEL;
					}
					if (dtoh32(bss->length) != bi_length) {
						u32 prev_len = dtoh32(bss->length);

						WL_SCAN(("bss info replacement"
							" is occured(bcast:%d->probresp%d)\n",
							bss->ie_length, bi->ie_length));
						WL_DBG(("%s("MACDBG"), replacement!(%d -> %d)\n",
						bss->SSID, MAC2STRDBG(bi->BSSID.octet),
						prev_len, bi_length));

						if ((list->buflen - prev_len) + bi_length
							> ESCAN_BUF_SIZE) {
							WL_ERR(("Buffer is too small: keep the"
								" previous result of this AP\n"));
							/* Only update RSSI */
							bss->RSSI = bi->RSSI;
							bss->flags |= (bi->flags
								& WL_BSS_FLAGS_RSSI_ONCHANNEL);
							goto exit;
						}

						if (i < list->count - 1) {
							/* memory copy required by this case only */
							memmove((u8 *)bss + bi_length,
								(u8 *)bss + prev_len,
								list->buflen - cur_len - prev_len);
						}
						list->buflen -= prev_len;
						list->buflen += bi_length;
					}
					list->version = dtoh32(bi->version);
					/* In the above code under check
					*  '(dtoh32(bss->length) != bi_length)'
					* buffer overflow is avoided. bi_length
					* is already accounted in list->buflen
					*/
					if ((err = memcpy_s((u8 *)bss,
						(ESCAN_BUF_SIZE - (list->buflen - bi_length)),
						(u8 *)bi, bi_length)) != BCME_OK) {
						WL_ERR(("Failed to copy the recent bss_info."
							"err:%d recv_len:%d bi_len:%d\n", err,
							ESCAN_BUF_SIZE - (list->buflen - bi_length),
							bi_length));
						/* This scenario should never happen. If it happens,
						 * set list->count to zero for recovery
						 */
						list->count = 0;
						list->buflen = 0;
						ASSERT(0);
					}
					goto exit;
				}
				cur_len += dtoh32(bss->length);
			}
			if (bi_length > ESCAN_BUF_SIZE - list->buflen) {
#ifdef ESCAN_BUF_OVERFLOW_MGMT
				wl_cfg80211_remove_lowRSSI_info(list, candidate, bi);
				if (bi_length > ESCAN_BUF_SIZE - list->buflen) {
					WL_DBG(("RSSI(" MACDBG ") is too low(%d) to add Buffer\n",
						MAC2STRDBG(bi->BSSID.octet), bi->RSSI));
					goto exit;
				}
#else
				WL_ERR(("Buffer is too small: ignoring\n"));
				goto exit;
#endif /* ESCAN_BUF_OVERFLOW_MGMT */
			}
			/* In the previous step check is added to ensure the bi_legth does not
			* exceed the ESCAN_BUF_SIZE
			*/
			(void)memcpy_s(&(((char *)list)[list->buflen]),
				(ESCAN_BUF_SIZE - list->buflen), bi, bi_length);
			list->version = dtoh32(bi->version);
			list->buflen += bi_length;
			list->count++;

			/*
			 * !Broadcast && number of ssid = 1 && number of channels =1
			 * means specific scan to association
			 */
			if (wl_cfgp2p_is_p2p_specific_scan(cfg->scan_request)) {
				WL_ERR(("P2P assoc scan fast aborted.\n"));
				wl_cfgscan_scan_abort(cfg);
				wl_notify_escan_complete(cfg, cfg->escan_info.ndev, false);
				goto exit;
			}
		}
	}
	else if (status == WLC_E_STATUS_SUCCESS) {
		dhd_pub_t *dhdp = (dhd_pub_t *)(cfg->pub);
		if ((dhdp->dhd_induce_error == DHD_INDUCE_SCAN_TIMEOUT) ||
			(dhdp->dhd_induce_error == DHD_INDUCE_SCAN_TIMEOUT_SCHED_ERROR)) {
			WL_ERR(("%s: Skip escan complete to induce scantimeout\n", __FUNCTION__));
			err = BCME_ERROR;
			goto exit;
		}
		cfg->escan_info.escan_state = WL_ESCAN_STATE_IDLE;
#ifdef DHD_SEND_HANG_ESCAN_SYNCID_MISMATCH
		cfg->escan_info.prev_escan_aborted = FALSE;
#endif /* DHD_SEND_HANG_ESCAN_SYNCID_MISMATCH */
		if (wl_get_drv_status_all(cfg, FINDING_COMMON_CHANNEL)) {
			WL_DBG(("ACTION FRAME SCAN DONE\n"));
			wl_clr_p2p_status(cfg, SCANNING);
			wl_clr_drv_status(cfg, SCANNING, cfg->afx_hdl->dev);
			if (cfg->afx_hdl->peer_chan == WL_INVALID)
				complete(&cfg->act_frm_scan);
		} else if ((likely(cfg->scan_request)) || (cfg->sched_scan_running)) {
			WL_INFORM_MEM(("ESCAN COMPLETED\n"));
			DBG_EVENT_LOG((dhd_pub_t *)cfg->pub, WIFI_EVENT_DRIVER_SCAN_COMPLETE);
			cfg->bss_list = wl_escan_get_buf(cfg, FALSE);
			if (!scan_req_match(cfg)) {
				WL_TRACE_HW4(("SCAN COMPLETED: scanned AP count=%d\n",
					cfg->bss_list->count));
			}
			wl_inform_bss(cfg);
			wl_notify_escan_complete(cfg, ndev, false);
		}
		wl_escan_increment_sync_id(cfg, SCAN_BUF_NEXT);
#ifdef CUSTOMER_HW4_DEBUG
		if (wl_scan_timeout_dbg_enabled)
			wl_scan_timeout_dbg_clear();
#endif /* CUSTOMER_HW4_DEBUG */
	} else if ((status == WLC_E_STATUS_ABORT) || (status == WLC_E_STATUS_NEWSCAN) ||
		(status == WLC_E_STATUS_11HQUIET) || (status == WLC_E_STATUS_CS_ABORT) ||
		(status == WLC_E_STATUS_NEWASSOC)) {
		/* Dump FW preserve buffer content */
		if (status == WLC_E_STATUS_ABORT) {
			wl_flush_fw_log_buffer(ndev, FW_LOGSET_MASK_ALL);
		}
		/* Handle all cases of scan abort */
		cfg->escan_info.escan_state = WL_ESCAN_STATE_IDLE;
		WL_DBG(("ESCAN ABORT reason: %d\n", status));
		if (wl_get_drv_status_all(cfg, FINDING_COMMON_CHANNEL)) {
			WL_DBG(("ACTION FRAME SCAN DONE\n"));
			wl_clr_drv_status(cfg, SCANNING, cfg->afx_hdl->dev);
			wl_clr_p2p_status(cfg, SCANNING);
			if (cfg->afx_hdl->peer_chan == WL_INVALID)
				complete(&cfg->act_frm_scan);
		} else if ((likely(cfg->scan_request)) || (cfg->sched_scan_running)) {
			WL_INFORM_MEM(("ESCAN ABORTED\n"));

			if (cfg->escan_info.ndev != ndev) {
				/* Ignore events coming for older scan reqs */
				WL_INFORM_MEM(("abort event doesn't match on going scan req\n"));
				err = BCME_ERROR;
				goto exit;
			}
#if (LINUX_VERSION_CODE >= KERNEL_VERSION(3, 8, 0))
			if (p2p_scan(cfg) && cfg->scan_request &&
				(cfg->scan_request->flags & NL80211_SCAN_FLAG_FLUSH)) {
				WL_ERR(("scan list is changed"));
				cfg->bss_list = wl_escan_get_buf(cfg, FALSE);
			} else
#endif
				cfg->bss_list = wl_escan_get_buf(cfg, TRUE);

			if (!scan_req_match(cfg)) {
				WL_TRACE_HW4(("SCAN ABORTED: scanned AP count=%d\n",
					cfg->bss_list->count));
			}
#ifdef DUAL_ESCAN_RESULT_BUFFER
			if (escan_result->sync_id != cfg->escan_info.cur_sync_id) {
				/* If sync_id is not matching, then the abort might have
				 * come for the old scan req or for the in-driver initiated
				 * scan. So do abort for scan_req for which sync_id is
				 * matching.
				 */
				WL_INFORM_MEM(("sync_id mismatch (%d != %d). "
					"Ignore the scan abort event.\n",
					escan_result->sync_id, cfg->escan_info.cur_sync_id));
				goto exit;
			} else {
				/* sync id is matching, abort the scan */
				WL_INFORM_MEM(("scan aborted for sync_id: %d \n",
					cfg->escan_info.cur_sync_id));
				wl_inform_bss(cfg);
				wl_notify_escan_complete(cfg, ndev, true);
			}
#else
			wl_inform_bss(cfg);
			wl_notify_escan_complete(cfg, ndev, true);
#endif /* DUAL_ESCAN_RESULT_BUFFER */
		} else {
			/* If there is no pending host initiated scan, do nothing */
			WL_DBG(("ESCAN ABORT: No pending scans. Ignoring event.\n"));
		}
		/* scan aborted, need to set previous success result */
		wl_escan_increment_sync_id(cfg, SCAN_BUF_CNT);
	} else if (status == WLC_E_STATUS_TIMEOUT) {
		WL_ERR(("WLC_E_STATUS_TIMEOUT : scan_request[%p]\n", cfg->scan_request));
		WL_ERR(("reason[0x%x]\n", e->reason));
		if (e->reason == 0xFFFFFFFF) {
			_wl_cfgscan_cancel_scan(cfg);
		}
	} else {
		WL_ERR(("unexpected Escan Event %d : abort\n", status));
		cfg->escan_info.escan_state = WL_ESCAN_STATE_IDLE;
		if (wl_get_drv_status_all(cfg, FINDING_COMMON_CHANNEL)) {
			WL_DBG(("ACTION FRAME SCAN DONE\n"));
			wl_clr_p2p_status(cfg, SCANNING);
			wl_clr_drv_status(cfg, SCANNING, cfg->afx_hdl->dev);
			if (cfg->afx_hdl->peer_chan == WL_INVALID)
				complete(&cfg->act_frm_scan);
		} else if ((likely(cfg->scan_request)) || (cfg->sched_scan_running)) {
			cfg->bss_list = wl_escan_get_buf(cfg, TRUE);
			if (!scan_req_match(cfg)) {
				WL_TRACE_HW4(("SCAN ABORTED(UNEXPECTED): "
					"scanned AP count=%d\n",
					cfg->bss_list->count));
			}
			wl_inform_bss(cfg);
			wl_notify_escan_complete(cfg, ndev, true);
		}
		/* scan aborted, need to set previous success result */
		wl_escan_increment_sync_id(cfg, 2);
	}
#else /* WL_DRV_AVOID_SCANCACHE */
	err = wl_escan_without_scan_cache(cfg, escan_result, ndev, e, status);
#endif /* WL_DRV_AVOID_SCANCACHE */
exit:
	mutex_unlock(&cfg->scan_sync);
	return err;
}

#if (LINUX_VERSION_CODE >= KERNEL_VERSION(3, 19, 0)) && \
	defined(SUPPORT_RANDOM_MAC_SCAN)
static const u8 *
wl_retrieve_wps_attribute(const u8 *buf, u16 element_id)
{
	const wl_wps_ie_t *ie = NULL;
	u16 len = 0;
	const u8 *attrib;

	if (!buf) {
		WL_ERR(("WPS IE not present"));
		return 0;
	}

	ie = (const wl_wps_ie_t*) buf;
	len = ie->len;

	/* Point subel to the P2P IE's subelt field.
	 * Subtract the preceding fields (id, len, OUI, oui_type) from the length.
	 */
	attrib = ie->attrib;
	len -= 4;	/* exclude OUI + OUI_TYPE */

	/* Search for attrib */
	return wl_find_attribute(attrib, len, element_id);
}

bool
wl_is_wps_enrollee_active(struct net_device *ndev, const u8 *ie_ptr, u16 len)
{
	const u8 *ie;
	const u8 *attrib;

	if ((ie = (const u8 *)wl_cfgp2p_find_wpsie(ie_ptr, len)) == NULL) {
		WL_DBG(("WPS IE not present. Do nothing.\n"));
		return false;
	}

	if ((attrib = wl_retrieve_wps_attribute(ie, WPS_ATTR_REQ_TYPE)) == NULL) {
		WL_DBG(("WPS_ATTR_REQ_TYPE not found!\n"));
		return false;
	}

	if (*attrib == WPS_REQ_TYPE_ENROLLEE) {
		WL_INFORM_MEM(("WPS Enrolle Active\n"));
		return true;
	} else {
		WL_DBG(("WPS_REQ_TYPE:%d\n", *attrib));
	}

	return false;
}
#endif /* LINUX_VERSION_CODE < KERNEL_VERSION(3, 19, 0) && defined(SUPPORT_RANDOM_MAC_SCAN) */

/* Find listen channel */
static s32 wl_find_listen_channel(struct bcm_cfg80211 *cfg,
	const u8 *ie, u32 ie_len)
{
	const wifi_p2p_ie_t *p2p_ie;
	const u8 *end, *pos;
	s32 listen_channel;

	pos = (const u8 *)ie;

	p2p_ie = wl_cfgp2p_find_p2pie(pos, ie_len);

	if (p2p_ie == NULL) {
		return 0;
	}

	if (p2p_ie->len < MIN_P2P_IE_LEN || p2p_ie->len > MAX_P2P_IE_LEN) {
		CFGP2P_ERR(("p2p_ie->len out of range - %d\n", p2p_ie->len));
		return 0;
	}
	pos = p2p_ie->subelts;
	end = p2p_ie->subelts + (p2p_ie->len - 4);

	CFGP2P_DBG((" found p2p ie ! lenth %d \n",
		p2p_ie->len));

	while (pos < end) {
		uint16 attr_len;
		if (pos + 2 >= end) {
			CFGP2P_DBG((" -- Invalid P2P attribute"));
			return 0;
		}
		attr_len = ((uint16) (((pos + 1)[1] << 8) | (pos + 1)[0]));

		if (pos + 3 + attr_len > end) {
			CFGP2P_DBG(("P2P: Attribute underflow "
				   "(len=%u left=%d)",
				   attr_len, (int) (end - pos - 3)));
			return 0;
		}

		/* if Listen Channel att id is 6 and the vailue is valid,
		 * return the listen channel
		 */
		if (pos[0] == 6) {
			/* listen channel subel length format
			 * 1(id) + 2(len) + 3(country) + 1(op. class) + 1(chan num)
			 */
			listen_channel = pos[1 + 2 + 3 + 1];

			if (listen_channel == SOCIAL_CHAN_1 ||
				listen_channel == SOCIAL_CHAN_2 ||
				listen_channel == SOCIAL_CHAN_3) {
				CFGP2P_DBG((" Found my Listen Channel %d \n", listen_channel));
				return listen_channel;
			}
		}
		pos += 3 + attr_len;
	}
	return 0;
}

#ifdef WL_SCAN_TYPE
static u32
wl_cfgscan_map_nl80211_scan_type(struct bcm_cfg80211 *cfg, struct cfg80211_scan_request *request)
{
	u32 scan_flags = 0;

	if (!request) {
		return scan_flags;
	}

	if (cfg->latency_mode &&
		wl_is_sta_connected(cfg)) {
		WL_DBG_MEM(("latency mode on. force LP scan\n"));
		scan_flags |= WL_SCANFLAGS_LOW_POWER_SCAN;
		goto exit;
	}

	if (request->flags & NL80211_SCAN_FLAG_LOW_SPAN) {
		scan_flags |= WL_SCANFLAGS_LOW_SPAN;
	}
	if (request->flags & NL80211_SCAN_FLAG_HIGH_ACCURACY) {
		scan_flags |= WL_SCANFLAGS_HIGH_ACCURACY;
	}
	if (request->flags & NL80211_SCAN_FLAG_LOW_POWER) {
		scan_flags |= WL_SCANFLAGS_LOW_POWER_SCAN;
	}
	if (request->flags & NL80211_SCAN_FLAG_LOW_PRIORITY) {
		scan_flags |= WL_SCANFLAGS_LOW_PRIO;
	}

exit:
	WL_INFORM(("scan flags. wl:%x cfg80211:%x\n", scan_flags, request->flags));
	return scan_flags;
}
#endif /* WL_SCAN_TYPE */

chanspec_t wl_freq_to_chanspec(int freq)
{
	chanspec_t chanspec = 0;
	u16 bw;

	/* see 802.11 17.3.8.3.2 and Annex J */
	if (freq == 2484) {
		chanspec = 14;
		chanspec |= WL_CHANSPEC_BAND_2G;
		bw = WL_CHANSPEC_BW_20;
	} else if (freq >= 2412 && freq < 2484) {
		chanspec = (freq - 2407) / 5;
		chanspec |= WL_CHANSPEC_BAND_2G;
		bw = WL_CHANSPEC_BW_20;
	} else if (freq >= 4005 && freq <= 4980) {
		chanspec = (freq - 4000) / 5;
		chanspec |= WL_CHANSPEC_BAND_5G;
		bw = WL_CHANSPEC_BW_20;
	} else if (freq >= 5005 && freq < 5895) {
		chanspec = (freq - 5000) / 5;
		chanspec |= WL_CHANSPEC_BAND_5G;
		bw = WL_CHANSPEC_BW_20;
#ifdef WL_6G_BAND
	} else if (freq >= 5945 && freq <= 7200) {
		/* see 802.11ax D4.1 27.3.22.2 */
		chanspec = (freq - 5950) / 5;
		bw = WL_CHANSPEC_BW_20;
		if ((chanspec % 8) == 3) {
			bw = WL_CHANSPEC_BW_40;
		} else if ((chanspec % 16) == 7) {
			bw = WL_CHANSPEC_BW_80;
		} else if ((chanspec % 32) == 15) {
			bw = WL_CHANSPEC_BW_160;
		}
		chanspec |= WL_CHANSPEC_BAND_6G;
	} else if (freq == 5935) {
		chanspec = 2;
		bw = WL_CHANSPEC_BW_20;
		chanspec |= WL_CHANSPEC_BAND_6G;
#endif /* WL_6G_BAND */
	} else {
		WL_ERR(("Invalid frequency %d\n", freq));
		return INVCHANSPEC;
	}

	/* Get the min_bw set for the interface */
	chanspec |= bw;
	chanspec |= WL_CHANSPEC_CTL_SB_NONE;

	return chanspec;
}

static void
wl_cfgscan_populate_scan_channels(struct bcm_cfg80211 *cfg,
	struct ieee80211_channel **channels, u32 n_channels,
	u16 *channel_list, u32 *num_channels, bool use_chanspecs, bool skip_dfs)
{
	u32 i = 0, j = 0;
	u32 chanspec = 0;
	bool is_p2p_scan = false;
#ifdef P2P_SKIP_DFS
	int is_printed = false;
#endif /* P2P_SKIP_DFS */

	if (!channels || !n_channels) {
		/* Do full channel scan */
		return;
	}

	/* Check if request is for p2p scans */
	is_p2p_scan = p2p_is_on(cfg) && p2p_scan(cfg);

	for (i = 0; i < n_channels; i++) {
		if (skip_dfs && (IS_RADAR_CHAN(channels[i]->flags))) {
			WL_DBG(("Skipping radar channel. freq:%d\n",
				(channels[i]->center_freq)));
			continue;
		}

		chanspec = wl_freq_to_chanspec(channels[i]->center_freq);
		if (chanspec == INVCHANSPEC) {
			WL_ERR(("Invalid chanspec! Skipping channel\n"));
			continue;
		}

#if (LINUX_VERSION_CODE >= KERNEL_VERSION(3, 6, 0))
		if (channels[i]->band == IEEE80211_BAND_60GHZ) {
			/* Not supported */
			continue;
		}
#endif /* LINUX_VER >= 3.6 */
#ifdef WL_HOST_BAND_MGMT
		if (channels[i]->band == IEEE80211_BAND_2GHZ) {
			if ((cfg->curr_band == WLC_BAND_5G) ||
				(cfg->curr_band == WLC_BAND_6G)) {
				if !(is_p2p_scan &&
					IS_P2P_SOCIAL_CHANNEL(CHSPEC_CHANNEL(chanspec))) {
					WL_DBG(("In 5G only mode, omit 2G channel:%d\n", channel));
					continue;
				}
			}
		} else {
			if (cfg->curr_band == WLC_BAND_2G) {
				WL_DBG(("In 2G only mode, omit 5G channel:%d\n", channel));
				continue;
			}
		}
#endif /* WL_HOST_BAND_MGMT */

		if (is_p2p_scan) {
				if (CHSPEC_IS6G(chanspec)) {
					continue;
				}

#ifdef P2P_SKIP_DFS
			if (CHSPEC_IS5G(chanspec) &&
				(CHSPEC_CHANNEL(chanspec) >= 52 &&
				CHSPEC_CHANNEL(chanspec) <= 144)) {
				if (is_printed == false) {
					WL_ERR(("SKIP DFS CHANs(52~144)\n"));
					is_printed = true;
				}
				continue;
			}
#endif /* P2P_SKIP_DFS */
		}

		if (use_chanspecs) {
			channel_list[j] = chanspec;
		} else {
			channel_list[j] = CHSPEC_CHANNEL(chanspec);
		}
		WL_SCAN(("Channel/Chanspec: %x \n", channel_list[j]));
		j++;
		if (j == WL_NUMCHANSPECS) {
			/* max limit */
			break;
		}
	}
	*num_channels = j;
}

static void
wl_cfgscan_populate_scan_ssids(struct bcm_cfg80211 *cfg, u8 *buf_ptr, u32 buf_len,
	struct cfg80211_scan_request *request, u32 *ssid_num)
{
	u32 n_ssids;
	wlc_ssid_t ssid;
	int i, j = 0;

	if (!request || !buf_ptr) {
		/* Do full channel scan */
		return;
	}

	n_ssids = request->n_ssids;
	if (n_ssids > 0) {

		if (buf_len < (n_ssids * sizeof(wlc_ssid_t))) {
			WL_ERR(("buf len not sufficient for scan ssids\n"));
			return;
		}

		for (i = 0; i < n_ssids; i++) {
			bzero(&ssid, sizeof(wlc_ssid_t));
			ssid.SSID_len = MIN(request->ssids[i].ssid_len, DOT11_MAX_SSID_LEN);
			/* Returning void here, as per previous line copy length does not exceed
			* DOT11_MAX_SSID_LEN
			*/
			(void)memcpy_s(ssid.SSID, DOT11_MAX_SSID_LEN, request->ssids[i].ssid,
				ssid.SSID_len);
			if (!ssid.SSID_len) {
				WL_SCAN(("%d: Broadcast scan\n", i));
			} else {
				WL_SCAN(("%d: scan  for  %s size =%d\n", i,
				ssid.SSID, ssid.SSID_len));
			}
			/* For multiple ssid case copy the each SSID info the ptr below corresponds
			* to that so dest is of type wlc_ssid_t
			*/
			(void)memcpy_s(buf_ptr, sizeof(wlc_ssid_t), &ssid, sizeof(wlc_ssid_t));
			buf_ptr += sizeof(wlc_ssid_t);
			j++;
		}
	} else {
		WL_SCAN(("Broadcast scan\n"));
	}
	*ssid_num = j;
}

static s32
wl_scan_prep(struct bcm_cfg80211 *cfg, void *scan_params, u32 len,
	struct cfg80211_scan_request *request)
{
	wl_scan_params_t *params = NULL;
	wl_scan_params_v3_t *params_v3 = NULL;
	u32 scan_type = 0;
	u32 scan_param_size = 0;
	u32 n_channels = 0;
	u32 n_ssids = 0;
	uint16 *chan_list = NULL;
	u32 channel_offset = 0;
	u32 cur_offset;

	if (!scan_params) {
		return BCME_ERROR;
	}

	if (cfg->active_scan == PASSIVE_SCAN) {
		WL_INFORM_MEM(("Enforcing passive scan\n"));
		scan_type = WL_SCANFLAGS_PASSIVE;
	}

	WL_DBG(("Preparing Scan request\n"));
	if (IS_SCAN_PARAMS_V3_V2(cfg)) {
		params_v3 = (wl_scan_params_v3_t *)scan_params;
		scan_param_size = sizeof(wl_scan_params_v3_t);
		channel_offset = offsetof(wl_scan_params_v3_t, channel_list);
	} else {
		params = (wl_scan_params_t *)scan_params;
		scan_param_size = sizeof(wl_scan_params_t);
		channel_offset = offsetof(wl_scan_params_t, channel_list);
	}

	if (params_v3) {
		/* scan params ver3 */
#if defined(WL_SCAN_TYPE)
		scan_type  += wl_cfgscan_map_nl80211_scan_type(cfg, request);
#endif /* WL_SCAN_TYPE */
		(void)memcpy_s(&params_v3->bssid, ETHER_ADDR_LEN, &ether_bcast, ETHER_ADDR_LEN);
		params_v3->version = htod16(cfg->scan_params_ver);
		params_v3->length = htod16(sizeof(wl_scan_params_v3_t));
		params_v3->bss_type = DOT11_BSSTYPE_ANY;
		params_v3->scan_type = htod32(scan_type);
		params_v3->nprobes = htod32(-1);
		params_v3->active_time = htod32(-1);
		params_v3->passive_time = htod32(-1);
		params_v3->home_time = htod32(-1);
		params_v3->channel_num = 0;
		bzero(&params_v3->ssid, sizeof(wlc_ssid_t));
		chan_list = params_v3->channel_list;

#if (LINUX_VERSION_CODE >= KERNEL_VERSION(5, 10, 0)) && defined(DHD_SCAN_INC_RNR)
		/* scan for colocated APs reported by 2.4/5 GHz APs */
		if (request->flags & NL80211_SCAN_FLAG_COLOCATED_6GHZ)
#endif
		{
			params_v3->ssid_type |= WL_SCAN_INC_RNR;
		}
	} else {
		/* scan params ver 1 */
		if (!params) {
			ASSERT(0);
			return BCME_ERROR;
		}
		(void)memcpy_s(&params->bssid, ETHER_ADDR_LEN, &ether_bcast, ETHER_ADDR_LEN);
		params->bss_type = DOT11_BSSTYPE_ANY;
		params->scan_type = 0;
		params->nprobes = htod32(-1);
		params->active_time = htod32(-1);
		params->passive_time = htod32(-1);
		params->home_time = htod32(-1);
		params->channel_num = 0;
		bzero(&params->ssid, sizeof(wlc_ssid_t));
		chan_list = params->channel_list;
	}

	if (!request) {
		/* scan_request null, do scan based on base config */
		WL_DBG(("scan_request is null\n"));
		return BCME_OK;
	}

	WL_INFORM(("n_channels:%d n_ssids:%d ver:%d\n",
		request->n_channels, request->n_ssids, cfg->scan_params_ver));

	cur_offset = channel_offset;
	/* Copy channel array if applicable */
	if ((request->n_channels > 0) && chan_list) {
		if (len >= (scan_param_size + (request->n_channels * sizeof(u16)))) {
			wl_cfgscan_populate_scan_channels(cfg,
					request->channels, request->n_channels,
					chan_list, &n_channels, true, false);
			cur_offset += (uint32)(n_channels * (sizeof(u16)));
		}
	}

	/* Copy ssid array if applicable */
	if (request->n_ssids > 0) {
		cur_offset = (u32) roundup(cur_offset, sizeof(u32));
		if (len > (cur_offset + (request->n_ssids * sizeof(wlc_ssid_t)))) {
			u32 rem_len = len - cur_offset;
			wl_cfgscan_populate_scan_ssids(cfg,
				((u8 *)scan_params + cur_offset), rem_len, request, &n_ssids);
		}
	}

	if (n_ssids || n_channels) {
		u32 channel_num =
				htod32((n_ssids << WL_SCAN_PARAMS_NSSID_SHIFT) |
				(n_channels & WL_SCAN_PARAMS_COUNT_MASK));
		if (params_v3) {
			params_v3->channel_num = channel_num;
			if (n_channels == 1) {
				params_v3->active_time = htod32(WL_SCAN_CONNECT_DWELL_TIME_MS);
				params_v3->nprobes = htod32(
					params_v3->active_time / WL_SCAN_JOIN_PROBE_INTERVAL_MS);
			}
		} else {
			params->channel_num = channel_num;
			if (n_channels == 1) {
				params->active_time = htod32(WL_SCAN_CONNECT_DWELL_TIME_MS);
				params->nprobes = htod32(
					params->active_time / WL_SCAN_JOIN_PROBE_INTERVAL_MS);
			}
		}
	}

	WL_DBG_MEM(("scan_prep done. n_channels:%d n_ssids:%d\n", n_channels, n_ssids));
	return BCME_OK;
}

#if (LINUX_VERSION_CODE >= KERNEL_VERSION(3, 19, 0)) && \
	defined(SUPPORT_RANDOM_MAC_SCAN)
static s32
wl_config_scan_macaddr(struct bcm_cfg80211 *cfg,
		struct net_device *ndev, bool randmac_enable, u8 *mac_addr, u8 *mac_addr_mask)
{
	s32 err = BCME_OK;

	if (randmac_enable) {
		if (!cfg->scanmac_enabled) {
			err = wl_cfg80211_scan_mac_enable(ndev);
			if (unlikely(err)) {
				goto exit;
			}
			WL_DBG(("randmac enabled\n"));
		}

#ifdef WL_HOST_RANDMAC_CONFIG
		/* If mask provided, apply user space configuration */
		if (!mac_addr_mask && !mac_addr && !ETHER_ISNULLADDR(mac_addr_mask)) {
			err = wl_cfg80211_scan_mac_config(ndev,
				mac_addr, mac_addr_mask);
			if (unlikely(err)) {
				WL_ERR(("scan mac config failed\n"));
				goto exit;
			}
		}
#endif /* WL_HOST_RANDMAC_CONFIG */
		if (cfg->scanmac_config) {
			/* Use default scanmac configuration */
			WL_DBG(("Use host provided scanmac config\n"));
		} else {
			WL_DBG(("Use fw default scanmac config\n"));
		}
	} else if (!randmac_enable && cfg->scanmac_enabled) {
		WL_DBG(("randmac disabled\n"));
		err = wl_cfg80211_scan_mac_disable(ndev);
	} else {
		WL_DBG(("no change in randmac configuration\n"));
	}

exit:
	if (err < 0) {
		if (err == BCME_UNSUPPORTED) {
			/* Ignore if chip doesnt support the feature */
			err = BCME_OK;
		} else {
			/* For errors other than unsupported fail the scan */
			WL_ERR(("%s : failed to configure random mac for host scan, %d\n",
				__FUNCTION__, err));
			err = -EAGAIN;
		}
	}

	return err;
}
#endif /* LINUX VER > 3.19 && SUPPORT_RANDOM_MAC_SCAN */

static s32
wl_run_escan(struct bcm_cfg80211 *cfg, struct net_device *ndev,
	struct cfg80211_scan_request *request, uint16 action)
{
	s32 err = BCME_OK;
	u32 num_chans = 0;
	u32 n_channels = 0;
	u32 n_ssids;
	s32 params_size;
	wl_escan_params_t *eparams = NULL;
	wl_escan_params_v3_t *eparams_v3 = NULL;
	u8 *scan_params = NULL;
	u8 *params = NULL;
	s32 search_state = WL_P2P_DISC_ST_SCAN;
	u16 *default_chan_list = NULL;
	s32 bssidx = -1;
	struct net_device *dev = NULL;
#if defined(USE_INITIAL_2G_SCAN) || defined(USE_INITIAL_SHORT_DWELL_TIME)
	bool is_first_init_2g_scan = false;
#endif /* USE_INITIAL_2G_SCAN || USE_INITIAL_SHORT_DWELL_TIME */
	p2p_scan_purpose_t	p2p_scan_purpose = P2P_SCAN_PURPOSE_MIN;
	u32 chan_mem = 0;
	u32 sync_id = 0;

	WL_DBG(("Enter \n"));

	if (!cfg || !request) {
		err = -EINVAL;
		goto exit;
	}

	if (IS_SCAN_PARAMS_V3_V2(cfg)) {
		params_size = (WL_SCAN_PARAMS_V3_FIXED_SIZE +
				OFFSETOF(wl_escan_params_v3_t, params));
	} else {
		params_size = (WL_SCAN_PARAMS_FIXED_SIZE + OFFSETOF(wl_escan_params_t, params));
	}

	if (!cfg->p2p_supported || !p2p_scan(cfg)) {
		/* LEGACY SCAN TRIGGER */
		WL_SCAN((" LEGACY E-SCAN START\n"));

#if (LINUX_VERSION_CODE >= KERNEL_VERSION(3, 19, 0)) && \
	defined(SUPPORT_RANDOM_MAC_SCAN)
	if (request) {
		bool randmac_enable = (request->flags & NL80211_SCAN_FLAG_RANDOM_ADDR);
		if (wl_is_wps_enrollee_active(ndev, request->ie, request->ie_len)) {
			randmac_enable = false;
		}
		if ((err = wl_config_scan_macaddr(cfg, ndev, randmac_enable,
			request->mac_addr, request->mac_addr_mask)) != BCME_OK) {
				WL_ERR(("scanmac addr config failed\n"));
			goto exit;
		}
	}
#endif /* KERNEL_VER >= 3.19 && SUPPORT_RANDOM_MAC_SCAN */

#if defined(USE_INITIAL_2G_SCAN) || defined(USE_INITIAL_SHORT_DWELL_TIME)
		if (ndev == bcmcfg_to_prmry_ndev(cfg) && g_first_broadcast_scan == true) {
#ifdef USE_INITIAL_2G_SCAN
			struct ieee80211_channel tmp_channel_list[CH_MAX_2G_CHANNEL];
			/* allow one 5G channel to add previous connected channel in 5G */
			bool allow_one_5g_channel = TRUE;
			int i, j;
			j = 0;
			for (i = 0; i < request->n_channels; i++) {
				int tmp_chan = ieee80211_frequency_to_channel
					(request->channels[i]->center_freq);
				if (tmp_chan > CH_MAX_2G_CHANNEL) {
					if (allow_one_5g_channel)
						allow_one_5g_channel = FALSE;
					else
						continue;
				}
				if (j > CH_MAX_2G_CHANNEL) {
					WL_ERR(("Index %d exceeds max 2.4GHz channels %d"
						" and previous 5G connected channel\n",
						j, CH_MAX_2G_CHANNEL));
					break;
				}
				bcopy(request->channels[i], &tmp_channel_list[j],
					sizeof(struct ieee80211_channel));
				WL_SCAN(("channel of request->channels[%d]=%d\n", i, tmp_chan));
				j++;
			}
			if ((j > 0) && (j <= CH_MAX_2G_CHANNEL)) {
				for (i = 0; i < j; i++)
					bcopy(&tmp_channel_list[i], request->channels[i],
						sizeof(struct ieee80211_channel));

				request->n_channels = j;
				is_first_init_2g_scan = true;
			}
			else
				WL_ERR(("Invalid number of 2.4GHz channels %d\n", j));

			WL_SCAN(("request->n_channels=%d\n", request->n_channels));
#else /* USE_INITIAL_SHORT_DWELL_TIME */
			is_first_init_2g_scan = true;
#endif /* USE_INITIAL_2G_SCAN */
			g_first_broadcast_scan = false;
		}
#endif /* USE_INITIAL_2G_SCAN || USE_INITIAL_SHORT_DWELL_TIME */

		n_channels = request->n_channels;
		n_ssids = request->n_ssids;
		if (n_channels % 2)
			/* If n_channels is odd, add a padd of u16 */
			params_size += sizeof(u16) * (n_channels + 1);
		else
			params_size += sizeof(u16) * n_channels;

		/* Allocate space for populating ssids in wl_escan_params_t struct */
		params_size += sizeof(struct wlc_ssid) * n_ssids;
		params = MALLOCZ(cfg->osh, params_size);
		if (params == NULL) {
			err = -ENOMEM;
			goto exit;
		}

		wl_escan_set_sync_id(sync_id, cfg);
		if (IS_SCAN_PARAMS_V3_V2(cfg)) {
			eparams_v3 = (wl_escan_params_v3_t *)params;
			scan_params = (u8 *)&eparams_v3->params;
			eparams_v3->version = htod32(cfg->scan_params_ver);
			eparams_v3->action =  htod16(action);
			eparams_v3->sync_id = sync_id;
		} else {
			eparams = (wl_escan_params_t *)params;
			scan_params = (u8 *)&eparams->params;
			eparams->version = htod32(ESCAN_REQ_VERSION);
			eparams->action =  htod16(action);
			eparams->sync_id = sync_id;
		}

		if (wl_scan_prep(cfg, scan_params, params_size, request) < 0) {
			WL_ERR(("scan_prep failed\n"));
			err = -EINVAL;
			goto exit;
		}

#if defined(USE_INITIAL_2G_SCAN) || defined(USE_INITIAL_SHORT_DWELL_TIME)
		/* Override active_time to reduce scan time if it's first bradcast scan. */
		if (is_first_init_2g_scan) {
			if (eparams_v3) {
				eparams_v3->params.active_time = FIRST_SCAN_ACTIVE_DWELL_TIME_MS;
			} else {
				eparams->params.active_time = FIRST_SCAN_ACTIVE_DWELL_TIME_MS;
			}
		}
#endif /* USE_INITIAL_2G_SCAN || USE_INITIAL_SHORT_DWELL_TIME */

		wl_escan_set_type(cfg, WL_SCANTYPE_LEGACY);
		if (params_size + sizeof("escan") >= WLC_IOCTL_MEDLEN) {
			WL_ERR(("ioctl buffer length not sufficient\n"));
			MFREE(cfg->osh, params, params_size);
			err = -ENOMEM;
			goto exit;
		}

		bssidx = wl_get_bssidx_by_wdev(cfg, ndev->ieee80211_ptr);
		err = wldev_iovar_setbuf(ndev, "escan", params, params_size,
			cfg->escan_ioctl_buf, WLC_IOCTL_MEDLEN, NULL);
		WL_INFORM_MEM(("LEGACY_SCAN sync ID: %d, bssidx: %d\n", sync_id, bssidx));
		if (unlikely(err)) {
			if (err == BCME_EPERM)
				/* Scan Not permitted at this point of time */
				WL_DBG((" Escan not permitted at this time (%d)\n", err));
			else
				WL_ERR((" Escan set error (%d)\n", err));
		} else {
			DBG_EVENT_LOG((dhd_pub_t *)cfg->pub, WIFI_EVENT_DRIVER_SCAN_REQUESTED);
		}
		MFREE(cfg->osh, params, params_size);
	}
	else if (p2p_is_on(cfg) && p2p_scan(cfg)) {
		/* P2P SCAN TRIGGER */
		if (request->n_channels) {
			num_chans = request->n_channels;
			WL_SCAN((" chan number : %d\n", num_chans));
			chan_mem = (u32)(num_chans * sizeof(*default_chan_list));
			default_chan_list = MALLOCZ(cfg->osh, chan_mem);
			if (default_chan_list == NULL) {
				WL_ERR(("channel list allocation failed \n"));
				err = -ENOMEM;
				goto exit;
			}
			/* Populate channels for p2p scanning */
			wl_cfgscan_populate_scan_channels(cfg,
				request->channels, request->n_channels,
				default_chan_list, &num_chans, true, true);

			if (num_chans == SOCIAL_CHAN_CNT && (
						(CHSPEC_CHANNEL(default_chan_list[0]) ==
						SOCIAL_CHAN_1) &&
						(CHSPEC_CHANNEL(default_chan_list[1]) ==
						SOCIAL_CHAN_2) &&
						(CHSPEC_CHANNEL(default_chan_list[2]) ==
						SOCIAL_CHAN_3))) {
				/* SOCIAL CHANNELS 1, 6, 11 */
				search_state = WL_P2P_DISC_ST_SEARCH;
				p2p_scan_purpose = P2P_SCAN_SOCIAL_CHANNEL;
				WL_DBG(("P2P SEARCH PHASE START \n"));
			} else if (((dev = wl_to_p2p_bss_ndev(cfg, P2PAPI_BSSCFG_CONNECTION1)) &&
				(wl_get_mode_by_netdev(cfg, dev) == WL_MODE_AP)) ||
				((dev = wl_to_p2p_bss_ndev(cfg, P2PAPI_BSSCFG_CONNECTION2)) &&
				(wl_get_mode_by_netdev(cfg, dev) == WL_MODE_AP))) {
				/* If you are already a GO, then do SEARCH only */
				WL_DBG(("Already a GO. Do SEARCH Only"));
				search_state = WL_P2P_DISC_ST_SEARCH;
				p2p_scan_purpose = P2P_SCAN_NORMAL;

			} else if (num_chans == 1) {
				p2p_scan_purpose = P2P_SCAN_CONNECT_TRY;
			} else if (num_chans == SOCIAL_CHAN_CNT + 1) {
			/* SOCIAL_CHAN_CNT + 1 takes care of the Progressive scan supported by
			 * the supplicant
			 */
				p2p_scan_purpose = P2P_SCAN_SOCIAL_CHANNEL;
			} else {
				WL_DBG(("P2P SCAN STATE START \n"));
				p2p_scan_purpose = P2P_SCAN_NORMAL;
			}
		} else {
			err = -EINVAL;
			goto exit;
		}
		WL_INFORM_MEM(("p2p_scan  num_channels:%d\n", num_chans));
		err = wl_cfgp2p_escan(cfg, ndev, ACTIVE_SCAN, num_chans, default_chan_list,
			search_state, action,
			wl_to_p2p_bss_bssidx(cfg, P2PAPI_BSSCFG_DEVICE), NULL,
			p2p_scan_purpose);

		if (!err)
			cfg->p2p->search_state = search_state;

		MFREE(cfg->osh, default_chan_list, chan_mem);
	}
exit:
	if (unlikely(err)) {
		/* Don't print Error incase of Scan suppress */
		if ((err == BCME_EPERM) && cfg->scan_suppressed)
			WL_DBG(("Escan failed: Scan Suppressed \n"));
		else
			WL_ERR(("scan error (%d)\n", err));
	}
	return err;
}

s32
wl_do_escan(struct bcm_cfg80211 *cfg, struct wiphy *wiphy, struct net_device *ndev,
	struct cfg80211_scan_request *request)
{
	s32 err = BCME_OK;
	s32 passive_scan;
	s32 passive_scan_time;
	s32 passive_scan_time_org;
	wl_scan_results_t *results;
	WL_SCAN(("Enter \n"));

	results = wl_escan_get_buf(cfg, FALSE);
	results->version = 0;
	results->count = 0;
	results->buflen = WL_SCAN_RESULTS_FIXED_SIZE;

	cfg->escan_info.ndev = ndev;
	cfg->escan_info.wiphy = wiphy;
	cfg->escan_info.escan_state = WL_ESCAN_STATE_SCANING;
	passive_scan = cfg->active_scan ? 0 : 1;
	err = wldev_ioctl_set(ndev, WLC_SET_PASSIVE_SCAN,
	                      &passive_scan, sizeof(passive_scan));
	if (unlikely(err)) {
		WL_ERR(("error (%d)\n", err));
		goto exit;
	}

	if (passive_channel_skip) {

		err = wldev_ioctl_get(ndev, WLC_GET_SCAN_PASSIVE_TIME,
			&passive_scan_time_org, sizeof(passive_scan_time_org));
		if (unlikely(err)) {
			WL_ERR(("== error (%d)\n", err));
			goto exit;
		}

		WL_SCAN(("PASSIVE SCAN time : %d \n", passive_scan_time_org));

		passive_scan_time = 0;
		err = wldev_ioctl_set(ndev, WLC_SET_SCAN_PASSIVE_TIME,
			&passive_scan_time, sizeof(passive_scan_time));
		if (unlikely(err)) {
			WL_ERR(("== error (%d)\n", err));
			goto exit;
		}

		WL_SCAN(("PASSIVE SCAN SKIPED!! (passive_channel_skip:%d) \n",
			passive_channel_skip));
	}

	err = wl_run_escan(cfg, ndev, request, WL_SCAN_ACTION_START);

	if (passive_channel_skip) {
		err = wldev_ioctl_set(ndev, WLC_SET_SCAN_PASSIVE_TIME,
			&passive_scan_time_org, sizeof(passive_scan_time_org));
		if (unlikely(err)) {
			WL_ERR(("== error (%d)\n", err));
			goto exit;
		}

		WL_SCAN(("PASSIVE SCAN RECOVERED!! (passive_scan_time_org:%d) \n",
			passive_scan_time_org));
	}

exit:
	return err;
}

static s32
wl_get_scan_timeout_val(struct bcm_cfg80211 *cfg)
{
	u32 scan_timer_interval_ms = WL_SCAN_TIMER_INTERVAL_MS;

#ifdef WES_SUPPORT
#ifdef CUSTOMER_SCAN_TIMEOUT_SETTING
	if ((cfg->custom_scan_channel_time > DHD_SCAN_ASSOC_ACTIVE_TIME) |
		(cfg->custom_scan_unassoc_time > DHD_SCAN_UNASSOC_ACTIVE_TIME) |
		(cfg->custom_scan_passive_time > DHD_SCAN_PASSIVE_TIME) |
		(cfg->custom_scan_home_time > DHD_SCAN_HOME_TIME) |
		(cfg->custom_scan_home_away_time > DHD_SCAN_HOME_AWAY_TIME)) {
		scan_timer_interval_ms = CUSTOMER_WL_SCAN_TIMER_INTERVAL_MS;
	}
#endif /* CUSTOMER_SCAN_TIMEOUT_SETTING */
#endif /* WES_SUPPORT */

	/* If NAN is enabled adding +10 sec to the existing timeout value */
#ifdef WL_NAN
	if (wl_cfgnan_is_enabled(cfg)) {
		scan_timer_interval_ms += WL_SCAN_TIMER_INTERVAL_MS_NAN;
	}
#endif /* WL_NAN */
	/* Additional time to scan 6GHz band channels */
#ifdef WL_6G_BAND
	if (cfg->band_6g_supported) {
		scan_timer_interval_ms += WL_SCAN_TIMER_INTERVAL_MS_6G;
	}
#endif /* WL_6G_BAND */
	WL_MEM(("scan_timer_interval_ms %d\n", scan_timer_interval_ms));
	return scan_timer_interval_ms;
}

#define SCAN_EBUSY_RETRY_LIMIT 20
static s32
wl_cfgscan_handle_scanbusy(struct bcm_cfg80211 *cfg, struct net_device *ndev, s32 err)
{
	s32	scanbusy_err = 0;
	static u32 busy_count = 0;

	if (!err) {
		busy_count = 0;
		return scanbusy_err;
	}

	if (!p2p_scan(cfg) && wl_get_drv_status_all(cfg, REMAINING_ON_CHANNEL)) {
		WL_ERR(("Scan err = (%d) due to p2p scan, nothing to do\n", err));
		busy_count = 0;
	}

	if (err == BCME_BUSY || err == BCME_NOTREADY) {
		WL_ERR(("Scan err = (%d), busy?%d", err, -EBUSY));
		scanbusy_err = -EBUSY;
	} else if ((err == BCME_EPERM) && cfg->scan_suppressed) {
		WL_ERR(("Scan not permitted due to scan suppress\n"));
		scanbusy_err = -EPERM;
	} else {
		/* For all other fw errors, use a generic error code as return
		 * value to cfg80211 stack
		 */
		scanbusy_err = -EAGAIN;
	}

	/* if continuous busy state, clear assoc type in FW by disassoc cmd */
	if (scanbusy_err == -EBUSY) {
		/* Flush FW preserve buffer logs for checking failure */
		if (busy_count++ > (SCAN_EBUSY_RETRY_LIMIT/5)) {
			wl_flush_fw_log_buffer(ndev, FW_LOGSET_MASK_ALL);
		}
		if (busy_count > SCAN_EBUSY_RETRY_LIMIT) {
			struct ether_addr bssid;
			s32 ret = 0;
#ifdef BCMDONGLEHOST
			dhd_pub_t *dhdp = (dhd_pub_t *)(cfg->pub);
			if (dhd_query_bus_erros(dhdp)) {
				return BCME_NOTREADY;
			}
			dhdp->scan_busy_occurred = TRUE;
#endif /* BCMDONGLEHOST */
			busy_count = 0;
			WL_ERR(("Unusual continuous EBUSY error, %d %d %d %d %d %d %d %d %d\n",
				wl_get_drv_status(cfg, SCANNING, ndev),
				wl_get_drv_status(cfg, SCAN_ABORTING, ndev),
				wl_get_drv_status(cfg, CONNECTING, ndev),
				wl_get_drv_status(cfg, CONNECTED, ndev),
				wl_get_drv_status(cfg, DISCONNECTING, ndev),
				wl_get_drv_status(cfg, AP_CREATING, ndev),
				wl_get_drv_status(cfg, AP_CREATED, ndev),
				wl_get_drv_status(cfg, SENDING_ACT_FRM, ndev),
				wl_get_drv_status(cfg, SENDING_ACT_FRM, ndev)));

#ifdef BCMDONGLEHOST
#if defined(DHD_DEBUG) && defined(DHD_FW_COREDUMP)
			if (dhdp->memdump_enabled) {
				dhdp->memdump_type = DUMP_TYPE_SCAN_BUSY;
				dhd_bus_mem_dump(dhdp);
			}
#endif /* DHD_DEBUG && DHD_FW_COREDUMP */
			dhdp->hang_reason = HANG_REASON_SCAN_BUSY;

#if (LINUX_VERSION_CODE >= KERNEL_VERSION(2, 6, 27))
			dhd_os_send_hang_message(dhdp);
#endif

#if !(LINUX_VERSION_CODE >= KERNEL_VERSION(2, 6, 27))
			WL_ERR(("%s: HANG event is unsupported\n", __FUNCTION__));
#endif /* LINUX_VERSION_CODE >= KERNEL_VERSION(2, 6, 27) && OEM_ANDROID */
#endif /* BCMDONGLEHOST */

			bzero(&bssid, sizeof(bssid));
			if ((ret = wldev_ioctl_get(ndev, WLC_GET_BSSID,
				&bssid, ETHER_ADDR_LEN)) == 0) {
				WL_ERR(("FW is connected with " MACDBG "/n",
					MAC2STRDBG(bssid.octet)));
			} else {
				WL_ERR(("GET BSSID failed with %d\n", ret));
			}

			/* To support GO, wl_cfgscan_cancel_scan()
			 * is needed instead of wl_cfg80211_disconnect()
			 */
			wl_cfgscan_cancel_scan(cfg);

		} else {
			/* Hold the context for 400msec, so that 10 subsequent scans
			* can give a buffer of 4sec which is enough to
			* cover any on-going scan in the firmware
			*/
			WL_DBG(("Enforcing delay for EBUSY case \n"));
			msleep(400);
		}
	} else {
		busy_count = 0;
	}

	return scanbusy_err;
}

static bool
is_p2p_ssid_present(struct cfg80211_scan_request *request)
{
	struct cfg80211_ssid *ssids;
	int i;

	ssids = request->ssids;
	for (i = 0; i < request->n_ssids; i++) {
			if (ssids[i].ssid_len &&
				IS_P2P_SSID(ssids[i].ssid, ssids[i].ssid_len)) {
				/* P2P Scan */
				return TRUE;
			}
	}
	return FALSE;
}

static void
wl_set_p2p_scan_states(struct bcm_cfg80211 *cfg, struct net_device *ndev)
{
	if (cfg->p2p_supported) {
		/* p2p scan trigger */
		if (p2p_on(cfg) == false) {
			/* p2p on at the first time */
			p2p_on(cfg) = true;
#if defined(P2P_IE_MISSING_FIX)
			cfg->p2p_prb_noti = false;
#endif
		}
		wl_clr_p2p_status(cfg, GO_NEG_PHASE);
		WL_DBG(("P2P: GO_NEG_PHASE status cleared \n"));
		p2p_scan(cfg) = true;
	}
}

static void
wl_set_legacy_scan_states(struct bcm_cfg80211 *cfg,
		struct cfg80211_scan_request *request, struct net_device *ndev, s32 bssidx)
{
	s32 err = BCME_OK;
#ifdef WL11U
	bcm_tlv_t *interworking_ie;
#endif

	/* legacy scan trigger
	 * So, we have to disable p2p discovery if p2p discovery is on
	 */
	if (cfg->p2p_supported) {
		p2p_scan(cfg) = false;
		if (wl_get_p2p_status(cfg, DISCOVERY_ON)) {
			err = wl_cfgp2p_discover_enable_search(cfg, false);
			if (unlikely(err)) {
				WL_ERR(("disable discovery failed\n"));
				/* non-fatal error. fall through */
			}
		}
	}

#ifdef WL11U
	if (request && (interworking_ie = wl_cfg80211_find_interworking_ie(request->ie,
			request->ie_len)) != NULL) {
		if ((err = wl_cfg80211_add_iw_ie(cfg, ndev, bssidx,
			VNDR_IE_CUSTOM_FLAG, interworking_ie->id, interworking_ie->data,
			interworking_ie->len)) != BCME_OK) {
			WL_ERR(("Failed to add interworking IE"));
		}
	} else if (cfg->wl11u) {
		/* we have to clear IW IE and disable gratuitous APR */
		wl_cfg80211_clear_iw_ie(cfg, ndev, bssidx);
		err = wldev_iovar_setint_bsscfg(ndev, "grat_arp", 0, bssidx);
		/* we don't care about error here
		 * because the only failure case is unsupported,
		 * which is fine
		 */
		if (unlikely(err)) {
			WL_ERR(("Set grat_arp failed:(%d) Ignore!\n", err));
		}
		cfg->wl11u = FALSE;
	}
#endif /* WL11U */

	if (request) {
		err = wl_cfg80211_set_mgmt_vndr_ies(cfg, ndev_to_cfgdev(ndev), bssidx,
				VNDR_IE_PRBREQ_FLAG, request->ie, request->ie_len);
		if (unlikely(err)) {
			WL_ERR(("vndr_ie set for probereq failed for bssidx:%d!\n", bssidx));
		}
	}
}

static bool
is_scan_allowed(struct bcm_cfg80211 *cfg, struct net_device *ndev)
{
#ifdef WL_CFG80211_VSDB_PRIORITIZE_SCAN_REQUEST
	struct net_device *remain_on_channel_ndev = NULL;
#endif

#ifdef WL_SCHED_SCAN
	if (cfg->sched_scan_running) {
		WL_ERR(("PNO SCAN in progress\n"));
		return FALSE;
	}
#endif /* WL_SCHED_SCAN */

	if (wl_get_drv_status_all(cfg, SCANNING)) {
		if (cfg->scan_request == NULL) {
			/* SCANNING bit is set, but scan_request NULL!! */
			wl_clr_drv_status_all(cfg, SCANNING);
			WL_DBG(("<<<<<<<<<<<Force Clear Scanning Status>>>>>>>>>>>\n"));
		} else {
			WL_ERR(("Scanning already\n"));
			return FALSE;
		}
	}

	if (wl_get_drv_status(cfg, SCAN_ABORTING, ndev)) {
		WL_ERR(("Scanning being aborted. skip new scan\n"));
		return FALSE;
	}

	if (cfg->loc.in_progress) {
		WL_ERR(("loc in progress. skip new scan\n"));
		/* Listen in progress, avoid new scan trigger */
		return FALSE;
	}

	if (WL_DRV_STATUS_SENDING_AF_FRM_EXT(cfg)) {
		WL_ERR(("Sending Action Frames. Try it again.\n"));
		return FALSE;
	}

#ifdef WL_CFG80211_VSDB_PRIORITIZE_SCAN_REQUEST
	remain_on_channel_ndev = wl_cfg80211_get_remain_on_channel_ndev(cfg);
	if (remain_on_channel_ndev) {
		/* scan listen and proceed */
		WL_DBG(("Remain_on_channel bit is set, somehow it didn't get cleared\n"));
		_wl_cfgscan_cancel_scan(cfg);
	}
#endif /* WL_CFG80211_VSDB_PRIORITIZE_SCAN_REQUEST */

	return TRUE;
}

s32
__wl_cfg80211_scan(struct wiphy *wiphy, struct net_device *ndev,
	struct cfg80211_scan_request *request,
	struct cfg80211_ssid *this_ssid)
{
	struct bcm_cfg80211 *cfg = wiphy_priv(wiphy);
	bool p2p_ssid = FALSE;
	s32 err = 0;
	bool escan_req_failed = false;
	s32 scanbusy_err = 0;
	unsigned long flags;
	s32 bssidx = 0;

	/*
	 * Hostapd triggers scan before starting automatic channel selection
	 * to collect channel characteristics. However firmware scan engine
	 * doesn't support any channel characteristics collection along with
	 * scan. Hence return scan success.
	 */
	if (request && (scan_req_iftype(request) == NL80211_IFTYPE_AP)) {
		WL_DBG(("Scan Command on SoftAP Interface. Ignoring...\n"));
		return -EOPNOTSUPP;
	}

	if (request && request->n_ssids > WL_SCAN_PARAMS_SSID_MAX) {
		WL_ERR(("request null or n_ssids > WL_SCAN_PARAMS_SSID_MAX\n"));
		return -EOPNOTSUPP;
	}

	ndev = ndev_to_wlc_ndev(ndev, cfg);

	WL_DBG(("[%s] Enter\n", ndev->name));

#ifdef WL_BCNRECV
	/* check fakeapscan in progress then abort */
	wl_android_bcnrecv_stop(ndev, WL_BCNRECV_SCANBUSY);
#endif /* WL_BCNRECV */

#ifdef P2P_LISTEN_OFFLOADING
	wl_cfg80211_cancel_p2plo(cfg);
#endif /* P2P_LISTEN_OFFLOADING */

#ifdef WL_SDO
	if (wl_get_p2p_status(cfg, DISC_IN_PROGRESS)) {
		wl_cfg80211_pause_sdo(ndev, cfg);
	}
#endif

	if (request) {
		/* scan bss */
		p2p_ssid = is_p2p_ssid_present(request);
		if (!(IS_P2P_IFACE(request->wdev))) {
			/* P2P SSID in legacy scan */
			WL_DBG(("p2p_search on non p2p iface %d\n",
				request->wdev->iftype));
			p2p_ssid = FALSE;
		}
	}

	if ((bssidx = wl_get_bssidx_by_wdev(cfg, ndev->ieee80211_ptr)) < 0) {
		WL_ERR(("Find bssidx from wdev failed!\n"));
		err = -EINVAL;
		goto scan_out;
	}

	WL_TRACE_HW4(("START SCAN\n"));

#if defined(BCMDONGLEHOST)
	DHD_OS_SCAN_WAKE_LOCK_TIMEOUT((dhd_pub_t *)(cfg->pub),
		wl_get_scan_timeout_val(cfg) + SCAN_WAKE_LOCK_MARGIN_MS);
	DHD_DISABLE_RUNTIME_PM((dhd_pub_t *)(cfg->pub));
#endif

	if (cfg->p2p_supported && p2p_ssid) {
#ifdef WL_SDO
		if (wl_get_p2p_status(cfg, DISC_IN_PROGRESS)) {
			/* We shouldn't be getting p2p_find while discovery
			 * offload is in progress
			 */
			WL_SD(("P2P_FIND: Discovery offload is in progress."
				" Do nothing\n"));
			err = -EINVAL;
			goto scan_out;
		}
#endif
		/* find my listen channel */
		cfg->afx_hdl->my_listen_chan =
			wl_find_listen_channel(cfg, request->ie, request->ie_len);
		err = wl_cfgp2p_enable_discovery(cfg, ndev, request->ie, request->ie_len);
		if (unlikely(err)) {
			goto scan_out;
		}
	}

	mutex_lock(&cfg->scan_sync);

	if (is_scan_allowed(cfg, ndev) == FALSE) {
		err = -EAGAIN;
		WL_ERR(("scan not permitted!\n"));
		escan_req_failed = true;
		goto scan_out;
	}

	if (request) {
		/* set scan related states that need mutex protection */
		if (p2p_ssid) {
			wl_set_p2p_scan_states(cfg, ndev);
		} else {
			wl_set_legacy_scan_states(cfg, request, ndev, bssidx);
		}
	}

	err = wl_do_escan(cfg, wiphy, ndev, request);
	if (likely(!err)) {
		goto scan_success;
	} else {
		escan_req_failed = true;
		goto scan_out;
	}

scan_success:
	wl_cfgscan_handle_scanbusy(cfg, ndev, BCME_OK);
	cfg->scan_request = request;
	LOG_TS(cfg, scan_start);
	wl_set_drv_status(cfg, SCANNING, ndev);
	/* Arm the timer */
	mod_timer(&cfg->scan_timeout,
		jiffies + msecs_to_jiffies(wl_get_scan_timeout_val(cfg)));
	mutex_unlock(&cfg->scan_sync);
	return 0;

scan_out:
	if (escan_req_failed) {
		WL_CFG_DRV_LOCK(&cfg->cfgdrv_lock, flags);
		cfg->scan_request = NULL;
		WL_CFG_DRV_UNLOCK(&cfg->cfgdrv_lock, flags);
		mutex_unlock(&cfg->scan_sync);
		/* Handling for scan busy errors */
		scanbusy_err = wl_cfgscan_handle_scanbusy(cfg, ndev, err);
		if (scanbusy_err == BCME_NOTREADY) {
			/* In case of bus failures avoid ioctl calls */

#if defined(BCMDONGLEHOST)
			DHD_OS_SCAN_WAKE_UNLOCK((dhd_pub_t *)(cfg->pub));
			DHD_ENABLE_RUNTIME_PM((dhd_pub_t *)(cfg->pub));
#endif

			return -ENODEV;
		}
		err = scanbusy_err;
	}

#if defined(BCMDONGLEHOST)
	DHD_OS_SCAN_WAKE_UNLOCK((dhd_pub_t *)(cfg->pub));
	DHD_ENABLE_RUNTIME_PM((dhd_pub_t *)(cfg->pub));
#endif

#ifdef WL_SDO
	if (wl_get_p2p_status(cfg, DISC_IN_PROGRESS)) {
		wl_cfg80211_resume_sdo(ndev, cfg);
	}
#endif
	return err;
}

#if defined(WL_CFG80211_P2P_DEV_IF)
s32
wl_cfg80211_scan(struct wiphy *wiphy, struct cfg80211_scan_request *request)
#else
s32
wl_cfg80211_scan(struct wiphy *wiphy, struct net_device *ndev,
	struct cfg80211_scan_request *request)
#endif /* WL_CFG80211_P2P_DEV_IF */
{
	s32 err = 0;
	struct bcm_cfg80211 *cfg = wiphy_priv(wiphy);
#if defined(WL_CFG80211_P2P_DEV_IF)
	struct net_device *ndev = wdev_to_wlc_ndev(request->wdev, cfg);
#endif /* WL_CFG80211_P2P_DEV_IF */
#ifdef WL_CFGVENDOR_SEND_ALERT_EVENT
	dhd_pub_t *dhdp = (dhd_pub_t *)(cfg->pub);
#endif /* WL_CFGVENDOR_SEND_ALERT_EVENT */

	WL_DBG(("Enter\n"));
	RETURN_EIO_IF_NOT_UP(cfg);

#ifdef DHD_IFDEBUG
#ifdef WL_CFG80211_P2P_DEV_IF
	PRINT_WDEV_INFO(request->wdev);
#else
	PRINT_WDEV_INFO(ndev);
#endif /* WL_CFG80211_P2P_DEV_IF */
#endif /* DHD_IFDEBUG */

	if (ndev == bcmcfg_to_prmry_ndev(cfg)) {
		if (wl_cfg_multip2p_operational(cfg)) {
			WL_ERR(("wlan0 scan failed, p2p devices are operational"));
			 return -ENODEV;
		}
	}

	err = __wl_cfg80211_scan(wiphy, ndev, request, NULL);
	if (unlikely(err)) {
		WL_ERR(("scan error (%d)\n", err));
#ifdef WL_CFGVENDOR_SEND_ALERT_EVENT
		if (err == -EBUSY) {
			dhdp->alert_reason = ALERT_SCAN_BUSY;
		} else {
			dhdp->alert_reason = ALERT_SCAN_ERR;
		}
		dhd_os_send_alert_message(dhdp);
#endif /* WL_CFGVENDOR_SEND_ALERT_EVENT */
	}
#ifdef WL_DRV_AVOID_SCANCACHE
	/* Reset roam cache after successful scan request */
#ifdef ROAM_CHANNEL_CACHE
	if (!err) {
		reset_roam_cache(cfg);
	}
#endif /* ROAM_CHANNEL_CACHE */
#endif /* WL_DRV_AVOID_SCANCACHE */
	return err;
}

/* Note: This API should be invoked with scan_sync mutex
 * held so that scan_request data structures doesn't
 * get modified in between.
 */
struct wireless_dev *
wl_get_scan_wdev(struct bcm_cfg80211 *cfg)
{
	struct wireless_dev *wdev = NULL;

	if (!cfg) {
		WL_ERR(("cfg ptr null\n"));
		return NULL;
	}

	if (!cfg->scan_request && !cfg->sched_scan_req) {
		/* No scans in progress */
		WL_MEM(("no scan in progress \n"));
		return NULL;
	}

	if (cfg->scan_request) {
		wdev = GET_SCAN_WDEV(cfg->scan_request);
#ifdef WL_SCHED_SCAN
	} else if (cfg->sched_scan_req) {
		wdev = GET_SCHED_SCAN_WDEV(cfg->sched_scan_req);
#endif /* WL_SCHED_SCAN */
	} else {
		WL_MEM(("no scan in progress \n"));
	}

	return wdev;
}

static void _wl_cfgscan_cancel_scan(struct bcm_cfg80211 *cfg)
{
	struct wireless_dev *wdev = NULL;
	struct net_device *ndev = NULL;

	if (!cfg->scan_request && !cfg->sched_scan_req) {
		/* No scans in progress */
		WL_INFORM_MEM(("No scan in progress\n"));
		return;
	}

	wdev = wl_get_scan_wdev(cfg);
	if (!wdev) {
		WL_ERR(("No wdev present\n"));
		return;
	}

	ndev = wdev_to_wlc_ndev(wdev, cfg);

	/* Check if any scan in progress only then abort */
	if (wl_get_drv_status_all(cfg, SCANNING)) {
		wl_cfgscan_scan_abort(cfg);

		/* Indicate escan completion to upper layer */
		wl_notify_escan_complete(cfg, ndev, true);
	}
	WL_INFORM_MEM(("Scan aborted! \n"));
}

/* Wrapper function for cancel_scan with scan_sync mutex */
void wl_cfgscan_cancel_scan(struct bcm_cfg80211 *cfg)
{
	mutex_lock(&cfg->scan_sync);
	_wl_cfgscan_cancel_scan(cfg);
	mutex_unlock(&cfg->scan_sync);
}

/* Use wl_cfgscan_cancel_scan function for scan abort, as this would do a FW abort
* followed by indication to upper layer, the current function wl_cfgscan_scan_abort, does
* only FW abort.
*/
static void wl_cfgscan_scan_abort(struct bcm_cfg80211 *cfg)
{
	void *params = NULL;
	s32 params_size = 0;
	s32 err = BCME_OK;
	struct net_device *dev = bcmcfg_to_prmry_ndev(cfg);
	u32 channel, channel_num;

	/* Abort scan params only need space for 1 channel and 0 ssids */
	if (IS_SCAN_PARAMS_V3_V2(cfg)) {
		params_size = WL_SCAN_PARAMS_V3_FIXED_SIZE + (1 * sizeof(uint16));
	} else {
		params_size = WL_SCAN_PARAMS_FIXED_SIZE + (1 * sizeof(uint16));
	}

	params = MALLOCZ(cfg->osh, params_size);
	if (params == NULL) {
		WL_ERR(("mem alloc failed (%d bytes)\n", params_size));
		return;
	}

	/* Use magic value of channel=-1 to abort scan */
	channel = htodchanspec(-1);
	channel_num = htod32((0 << WL_SCAN_PARAMS_NSSID_SHIFT) |
			(1 & WL_SCAN_PARAMS_COUNT_MASK));
	if (IS_SCAN_PARAMS_V3_V2(cfg)) {
		wl_scan_params_v3_t *params_v3 = (wl_scan_params_v3_t *)params;
		params_v3->channel_list[0] = channel;
		params_v3->channel_num = channel_num;
		params_v3->length = htod16(sizeof(wl_scan_params_v3_t));
	} else {
		wl_scan_params_t *params_v1 = (wl_scan_params_t *)params;
		params_v1->channel_list[0] = channel;
		params_v1->channel_num = channel_num;
	}
#ifdef DHD_SEND_HANG_ESCAN_SYNCID_MISMATCH
	cfg->escan_info.prev_escan_aborted = TRUE;
#endif /* DHD_SEND_HANG_ESCAN_SYNCID_MISMATCH */
	/* Do a scan abort to stop the driver's scan engine */
	err = wldev_ioctl_set(dev, WLC_SCAN, params, params_size);
	if (err < 0) {
		/* scan abort can fail if there is no outstanding scan */
		WL_ERR(("scan engine not aborted ret(%d)\n", err));
	}
	MFREE(cfg->osh, params, params_size);
#ifdef WLTDLS
	if (cfg->tdls_mgmt_frame) {
		MFREE(cfg->osh, cfg->tdls_mgmt_frame, cfg->tdls_mgmt_frame_len);
		cfg->tdls_mgmt_frame = NULL;
		cfg->tdls_mgmt_frame_len = 0;
	}
#endif /* WLTDLS */
}

static s32
wl_notify_escan_complete(struct bcm_cfg80211 *cfg,
	struct net_device *ndev, bool aborted)
{
	s32 err = BCME_OK;
	unsigned long flags;
	struct net_device *dev;
	dhd_pub_t *dhdp = (dhd_pub_t *)(cfg->pub);

	WL_DBG(("Enter \n"));
	BCM_REFERENCE(dhdp);

	if (!ndev) {
		WL_ERR(("ndev is null\n"));
		err = BCME_ERROR;
		goto out;
	}

	if (cfg->escan_info.ndev != ndev) {
		WL_ERR(("Outstanding scan req ndev not matching (%p:%p)\n",
			cfg->escan_info.ndev, ndev));
		err = BCME_ERROR;
		goto out;
	}

#if (LINUX_VERSION_CODE >= KERNEL_VERSION(3, 19, 0)) && \
	defined(SUPPORT_RANDOM_MAC_SCAN) && !defined(WL_USE_RANDOMIZED_SCAN)
	/* Disable scanmac if enabled */
	if (cfg->scanmac_enabled) {
		wl_cfg80211_scan_mac_disable(ndev);
	}
#endif /* LINUX_VERSION_CODE < KERNEL_VERSION(3, 19, 0) && defined(SUPPORT_RANDOM_MAC_SCAN) */
	if (cfg->scan_request) {
		dev = bcmcfg_to_prmry_ndev(cfg);
#if defined(WL_CFG80211_P2P_DEV_IF)
		if (cfg->scan_request->wdev->iftype != NL80211_IFTYPE_P2P_DEVICE)
			dev = cfg->scan_request->wdev->netdev;
#endif
	}
	else {
		WL_DBG(("cfg->scan_request is NULL. Internal scan scenario."
			"doing scan_abort for ndev %p primary %p",
			ndev, bcmcfg_to_prmry_ndev(cfg)));
		dev = ndev;
	}

	del_timer_sync(&cfg->scan_timeout);
	/* clear scan enq time on complete */
	CLR_TS(cfg, scan_enq);
	CLR_TS(cfg, scan_start);
#if defined(ESCAN_RESULT_PATCH)
	if (likely(cfg->scan_request)) {
#if (LINUX_VERSION_CODE >= KERNEL_VERSION(3, 8, 0))
		if (aborted && p2p_scan(cfg) &&
			(cfg->scan_request->flags & NL80211_SCAN_FLAG_FLUSH)) {
			WL_ERR(("scan list is changed"));
			cfg->bss_list = wl_escan_get_buf(cfg, !aborted);
		} else
#endif
			cfg->bss_list = wl_escan_get_buf(cfg, aborted);

		wl_inform_bss(cfg);
	}
#endif /* ESCAN_RESULT_PATCH */

	WL_CFG_DRV_LOCK(&cfg->cfgdrv_lock, flags);
	if (likely(cfg->scan_request)) {
		WL_INFORM_MEM(("[%s] Report scan done.\n", dev->name));
		/* scan_sync mutex is already held */
		_wl_notify_scan_done(cfg, aborted);
		cfg->scan_request = NULL;
	}
	if (p2p_is_on(cfg))
		wl_clr_p2p_status(cfg, SCANNING);
	wl_clr_drv_status(cfg, SCANNING, dev);
	CLR_TS(cfg, scan_start);
	WL_CFG_DRV_UNLOCK(&cfg->cfgdrv_lock, flags);

#ifdef WL_SCHED_SCAN
	if (cfg->sched_scan_running && cfg->sched_scan_req) {
		struct wiphy *wiphy = cfg->sched_scan_req->wiphy;
		if (!aborted) {
			WL_INFORM_MEM(("[%s] Report sched scan done.\n", dev->name));
#if (LINUX_VERSION_CODE >= KERNEL_VERSION(4, 11, 0))
			cfg80211_sched_scan_results(wiphy,
					cfg->sched_scan_req->reqid);
#else
			cfg80211_sched_scan_results(wiphy);
#endif /* LINUX_VER > 4.11 */
		}

		DBG_EVENT_LOG(dhdp, WIFI_EVENT_DRIVER_PNO_SCAN_COMPLETE);
		/* Mark target scan as done */
		cfg->sched_scan_running = FALSE;

		if (cfg->bss_list && (cfg->bss_list->count == 0)) {
			WL_INFORM_MEM(("bss list empty. report sched_scan_stop\n"));
			wl_cfg80211_stop_pno(cfg,  bcmcfg_to_prmry_ndev(cfg));
			/* schedule the work to indicate sched scan stop to cfg layer */
			schedule_delayed_work(&cfg->sched_scan_stop_work, 0);
		}
	}
#endif /* WL_SCHED_SCAN */

#if defined(BCMDONGLEHOST)
	DHD_OS_SCAN_WAKE_UNLOCK((dhd_pub_t *)(cfg->pub));
	DHD_ENABLE_RUNTIME_PM((dhd_pub_t *)(cfg->pub));
#endif

#ifdef WL_SDO
	if (wl_get_p2p_status(cfg, DISC_IN_PROGRESS) && !in_atomic()) {
		/* If it is in atomic, we probably have to wait till the
		 * next event or find someother way of invoking this.
		 */
		wl_cfg80211_resume_sdo(ndev, cfg);
	}
#endif

out:
	return err;
}

#if (LINUX_VERSION_CODE >= KERNEL_VERSION(4, 5, 0))
void
wl_cfg80211_abort_scan(struct wiphy *wiphy, struct wireless_dev *wdev)
{
	struct bcm_cfg80211 *cfg;

	WL_DBG(("Enter wl_cfg80211_abort_scan\n"));
	cfg = wiphy_priv(wdev->wiphy);

	/* Check if any scan in progress only then abort */
	if (wl_get_drv_status_all(cfg, SCANNING)) {
		wl_cfgscan_scan_abort(cfg);
		/* Only scan abort is issued here. As per the expectation of abort_scan
		* the status of abort is needed to be communicated using cfg80211_scan_done call.
		* Here we just issue abort request and let the scan complete path to indicate
		* abort to cfg80211 layer.
		*/
		WL_DBG(("wl_cfg80211_abort_scan: Scan abort issued to FW\n"));
	}
}
#endif /* (LINUX_VERSION_CODE >= KERNEL_VERSION(4, 5, 0)) */

#if defined(DHCP_SCAN_SUPPRESS)
static void wl_cfg80211_scan_supp_timerfunc(ulong data)
{
	struct bcm_cfg80211 *cfg = (struct bcm_cfg80211 *)data;

	WL_DBG(("Enter \n"));
	schedule_work(&cfg->wlan_work);
}

int wl_cfg80211_scan_suppress(struct net_device *dev, int suppress)
{
	int ret = 0;
	struct wireless_dev *wdev;
	struct bcm_cfg80211 *cfg;
	if (!dev || ((suppress != 0) && (suppress != 1))) {
		ret = -EINVAL;
		goto exit;
	}
	wdev = ndev_to_wdev(dev);
	if (!wdev) {
		ret = -EINVAL;
		goto exit;
	}
	cfg = (struct bcm_cfg80211 *)wiphy_priv(wdev->wiphy);
	if (!cfg) {
		ret = -EINVAL;
		goto exit;
	}

	if (suppress == cfg->scan_suppressed) {
		WL_DBG(("No change in scan_suppress state. Ignoring cmd..\n"));
		return 0;
	}

	del_timer_sync(&cfg->scan_supp_timer);

	if ((ret = wldev_ioctl_set(dev, WLC_SET_SCANSUPPRESS,
		&suppress, sizeof(int))) < 0) {
		WL_ERR(("Scan suppress setting failed ret:%d \n", ret));
	} else {
		WL_DBG(("Scan suppress %s \n", suppress ? "Enabled" : "Disabled"));
		cfg->scan_suppressed = suppress;
	}

	/* If scan_suppress is set, Start a timer to monitor it (just incase) */
	if (cfg->scan_suppressed) {
		if (ret) {
			WL_ERR(("Retry scan_suppress reset at a later time \n"));
			mod_timer(&cfg->scan_supp_timer,
				jiffies + msecs_to_jiffies(WL_SCAN_SUPPRESS_RETRY));
		} else {
			WL_DBG(("Start wlan_timer to clear of scan_suppress \n"));
			mod_timer(&cfg->scan_supp_timer,
				jiffies + msecs_to_jiffies(WL_SCAN_SUPPRESS_TIMEOUT));
		}
	}
exit:
	return ret;
}
#endif /* DHCP_SCAN_SUPPRESS */

int wl_cfg80211_scan_stop(struct bcm_cfg80211 *cfg, bcm_struct_cfgdev *cfgdev)
{
	int ret = 0;

	WL_TRACE(("Enter\n"));

	if (!cfg || !cfgdev) {
		return -EINVAL;
	}

	/* cancel scan and notify scan status */
	wl_cfgscan_cancel_scan(cfg);

	return ret;
}

/* This API is just meant as a wrapper for cfg80211_scan_done
 * API. This doesn't do state mgmt. For cancelling scan,
 * please use wl_cfgscan_cancel_scan API.
 */
static void
_wl_notify_scan_done(struct bcm_cfg80211 *cfg, bool aborted)
{
#if (LINUX_VERSION_CODE >= KERNEL_VERSION(4, 8, 0))
	struct cfg80211_scan_info info;
#endif

	if (!cfg->scan_request) {
		return;
	}

#if (LINUX_VERSION_CODE >= KERNEL_VERSION(4, 8, 0))
	memset_s(&info, sizeof(struct cfg80211_scan_info), 0, sizeof(struct cfg80211_scan_info));
	info.aborted = aborted;
	cfg80211_scan_done(cfg->scan_request, &info);
#else
	cfg80211_scan_done(cfg->scan_request, aborted);
#endif
	cfg->scan_request = NULL;
}

#ifdef WL_DRV_AVOID_SCANCACHE
static u32 wl_p2p_find_peer_channel(struct bcm_cfg80211 *cfg, s32 status, wl_bss_info_t *bi,
		u32 bi_length)
{
	u32 ret;
	u8 *p2p_dev_addr = NULL;

	ret = wl_get_drv_status_all(cfg, FINDING_COMMON_CHANNEL);
	if (!ret) {
		return ret;
	}
	if (status == WLC_E_STATUS_PARTIAL) {
		p2p_dev_addr = wl_cfgp2p_retreive_p2p_dev_addr(bi, bi_length);
		if (p2p_dev_addr && !memcmp(p2p_dev_addr,
			cfg->afx_hdl->tx_dst_addr.octet, ETHER_ADDR_LEN)) {
			s32 channel = wf_chspec_ctlchan(
				wl_chspec_driver_to_host(bi->chanspec));

			if ((channel > MAXCHANNEL) || (channel <= 0)) {
				channel = WL_INVALID;
			} else {
				WL_ERR(("ACTION FRAME SCAN : Peer " MACDBG " found,"
					" channel : %d\n",
					MAC2STRDBG(cfg->afx_hdl->tx_dst_addr.octet),
					channel));
			}
			wl_clr_p2p_status(cfg, SCANNING);
			cfg->afx_hdl->peer_chan = channel;
			complete(&cfg->act_frm_scan);
		}
	} else {
		WL_INFORM_MEM(("ACTION FRAME SCAN DONE\n"));
		wl_clr_p2p_status(cfg, SCANNING);
		wl_clr_drv_status(cfg, SCANNING, cfg->afx_hdl->dev);
		if (cfg->afx_hdl->peer_chan == WL_INVALID)
			complete(&cfg->act_frm_scan);
	}

	return ret;
}

static s32 wl_escan_without_scan_cache(struct bcm_cfg80211 *cfg, wl_escan_result_t *escan_result,
	struct net_device *ndev, const wl_event_msg_t *e, s32 status)
{
	s32 err = BCME_OK;
	wl_bss_info_t *bi;
	u32 bi_length;
	bool aborted = false;
	bool fw_abort = false;
	bool notify_escan_complete = false;

	if (wl_escan_check_sync_id(cfg, status, escan_result->sync_id,
		cfg->escan_info.cur_sync_id) < 0) {
		goto exit;
	}

	if (!(status == WLC_E_STATUS_TIMEOUT) || !(status == WLC_E_STATUS_PARTIAL)) {
		cfg->escan_info.escan_state = WL_ESCAN_STATE_IDLE;
	}

	if ((likely(cfg->scan_request)) || (cfg->sched_scan_running)) {
		notify_escan_complete = true;
	}

	if (status == WLC_E_STATUS_PARTIAL) {
		WL_DBG(("WLC_E_STATUS_PARTIAL \n"));
		DBG_EVENT_LOG((dhd_pub_t *)cfg->pub, WIFI_EVENT_DRIVER_SCAN_RESULT_FOUND);
		if ((!escan_result) || (dtoh16(escan_result->bss_count) != 1)) {
			WL_ERR(("Invalid escan result (NULL pointer) or invalid bss_count\n"));
			goto exit;
		}

		bi = escan_result->bss_info;
		bi_length = dtoh32(bi->length);
		if ((!bi) ||
		(bi_length != (dtoh32(escan_result->buflen) - WL_ESCAN_RESULTS_FIXED_SIZE))) {
			WL_ERR(("Invalid escan bss info (NULL pointer)"
				"or invalid bss_info length\n"));
			goto exit;
		}

		if (!(bcmcfg_to_wiphy(cfg)->interface_modes & BIT(NL80211_IFTYPE_ADHOC))) {
			if (dtoh16(bi->capability) & DOT11_CAP_IBSS) {
				WL_DBG(("Ignoring IBSS result\n"));
				goto exit;
			}
		}

		if (wl_p2p_find_peer_channel(cfg, status, bi, bi_length)) {
			goto exit;
		} else {
			if (scan_req_match(cfg)) {
				/* p2p scan && allow only probe response */
				if ((cfg->p2p->search_state != WL_P2P_DISC_ST_SCAN) &&
					(bi->flags & WL_BSS_FLAGS_FROM_BEACON))
					goto exit;
			}
#ifdef ROAM_CHANNEL_CACHE
			add_roam_cache(cfg, bi);
#endif /* ROAM_CHANNEL_CACHE */
			err = wl_inform_single_bss(cfg, bi, false);
#ifdef ROAM_CHANNEL_CACHE
			/* print_roam_cache(); */
			update_roam_cache(cfg, ioctl_version);
#endif /* ROAM_CHANNEL_CACHE */

			/*
			 * !Broadcast && number of ssid = 1 && number of channels =1
			 * means specific scan to association
			 */
			if (wl_cfgp2p_is_p2p_specific_scan(cfg->scan_request)) {
				WL_ERR(("P2P assoc scan fast aborted.\n"));
				aborted = false;
				fw_abort = true;
			}
			/* Directly exit from function here and
			* avoid sending notify completion to cfg80211
			*/
			goto exit;
		}
	} else if (status == WLC_E_STATUS_SUCCESS) {
		if (wl_p2p_find_peer_channel(cfg, status, NULL, 0)) {
			goto exit;
		}
		WL_INFORM_MEM(("ESCAN COMPLETED\n"));
		DBG_EVENT_LOG((dhd_pub_t *)cfg->pub, WIFI_EVENT_DRIVER_SCAN_COMPLETE);

		/* Update escan complete status */
		aborted = false;
		fw_abort = false;

#ifdef CUSTOMER_HW4_DEBUG
		if (wl_scan_timeout_dbg_enabled)
			wl_scan_timeout_dbg_clear();
#endif /* CUSTOMER_HW4_DEBUG */
	} else if ((status == WLC_E_STATUS_ABORT) || (status == WLC_E_STATUS_NEWSCAN) ||
		(status == WLC_E_STATUS_11HQUIET) || (status == WLC_E_STATUS_CS_ABORT) ||
		(status == WLC_E_STATUS_NEWASSOC)) {
		/* Handle all cases of scan abort */

		WL_DBG(("ESCAN ABORT reason: %d\n", status));
		if (wl_p2p_find_peer_channel(cfg, status, NULL, 0)) {
			goto exit;
		}
		WL_INFORM_MEM(("ESCAN ABORTED\n"));

		/* Update escan complete status */
		aborted = true;
		fw_abort = false;

	} else if (status == WLC_E_STATUS_TIMEOUT) {
		WL_ERR(("WLC_E_STATUS_TIMEOUT : scan_request[%p]\n", cfg->scan_request));
		WL_ERR(("reason[0x%x]\n", e->reason));
		if (e->reason == 0xFFFFFFFF) {
			/* Update escan complete status */
			aborted = true;
			fw_abort = true;
		}
	} else {
		WL_ERR(("unexpected Escan Event %d : abort\n", status));

		if (wl_p2p_find_peer_channel(cfg, status, NULL, 0)) {
			goto exit;
		}
		/* Update escan complete status */
		aborted = true;
		fw_abort = false;
	}

	/* Notify escan complete status */
	if (notify_escan_complete) {
		if (fw_abort == true) {
			wl_cfgscan_cancel_scan(cfg);
		} else {
			wl_notify_escan_complete(cfg, ndev, aborted);
		}
	}

exit:
	return err;

}
#endif /* WL_DRV_AVOID_SCANCACHE */

s32
wl_notify_scan_status(struct bcm_cfg80211 *cfg, bcm_struct_cfgdev *cfgdev,
	const wl_event_msg_t *e, void *data)
{
	struct channel_info channel_inform;
	wl_scan_results_t *bss_list;
	struct net_device *ndev = NULL;
	u32 len = WL_SCAN_BUF_MAX;
	s32 err = 0;
	unsigned long flags;

	WL_DBG(("Enter \n"));
	if (!wl_get_drv_status(cfg, SCANNING, ndev)) {
		WL_DBG(("scan is not ready \n"));
		return err;
	}
	ndev = cfgdev_to_wlc_ndev(cfgdev, cfg);

	mutex_lock(&cfg->scan_sync);
	wl_clr_drv_status(cfg, SCANNING, ndev);
	bzero(&channel_inform, sizeof(channel_inform));
	err = wldev_ioctl_get(ndev, WLC_GET_CHANNEL, &channel_inform,
		sizeof(channel_inform));
	if (unlikely(err)) {
		WL_ERR(("scan busy (%d)\n", err));
		goto scan_done_out;
	}
	channel_inform.scan_channel = dtoh32(channel_inform.scan_channel);
	if (unlikely(channel_inform.scan_channel)) {

		WL_DBG(("channel_inform.scan_channel (%d)\n",
			channel_inform.scan_channel));
	}
	cfg->bss_list = cfg->scan_results;
	bss_list = cfg->bss_list;
	bzero(bss_list, len);
	bss_list->buflen = htod32(len);
	err = wldev_ioctl_get(ndev, WLC_SCAN_RESULTS, bss_list, len);
	if (unlikely(err) && unlikely(!cfg->scan_suppressed)) {
		WL_ERR(("%s Scan_results error (%d)\n", ndev->name, err));
		err = -EINVAL;
		goto scan_done_out;
	}
	bss_list->buflen = dtoh32(bss_list->buflen);
	bss_list->version = dtoh32(bss_list->version);
	bss_list->count = dtoh32(bss_list->count);

	err = wl_inform_bss(cfg);

scan_done_out:
	del_timer_sync(&cfg->scan_timeout);
	WL_CFG_DRV_LOCK(&cfg->cfgdrv_lock, flags);
	if (cfg->scan_request) {
		_wl_notify_scan_done(cfg, false);
		cfg->scan_request = NULL;
	}
	WL_CFG_DRV_UNLOCK(&cfg->cfgdrv_lock, flags);
	WL_DBG(("cfg80211_scan_done\n"));
	mutex_unlock(&cfg->scan_sync);
	return err;
}

void wl_notify_scan_done(struct bcm_cfg80211 *cfg, bool aborted)
{
#if defined(CONFIG_TIZEN)
	struct net_device *ndev = NULL;
#endif /* CONFIG_TIZEN */

#if (LINUX_VERSION_CODE >= KERNEL_VERSION(4, 8, 0))
	struct cfg80211_scan_info info;

	bzero(&info, sizeof(struct cfg80211_scan_info));
	info.aborted = aborted;
	cfg80211_scan_done(cfg->scan_request, &info);
#else
	cfg80211_scan_done(cfg->scan_request, aborted);
#endif

#if defined(CONFIG_TIZEN)
	ndev = bcmcfg_to_prmry_ndev(cfg);
	if (aborted)
		net_stat_tizen_update_wifi(ndev, WIFISTAT_SCAN_ABORT);
	else
		net_stat_tizen_update_wifi(ndev, WIFISTAT_SCAN_DONE);
#endif /* CONFIG_TIZEN */
}

#if defined(SUPPORT_RANDOM_MAC_SCAN)
int
wl_cfg80211_set_random_mac(struct net_device *dev, bool enable)
{
	struct bcm_cfg80211 *cfg = wl_get_cfg(dev);
	int ret;

	if (cfg->random_mac_enabled == enable) {
		WL_ERR(("Random MAC already %s\n", enable ? "Enabled" : "Disabled"));
		return BCME_OK;
	}

	if (enable) {
		ret = wl_cfg80211_random_mac_enable(dev);
	} else {
		ret = wl_cfg80211_random_mac_disable(dev);
	}

	if (!ret) {
		cfg->random_mac_enabled = enable;
	}

	return ret;
}

int
wl_cfg80211_random_mac_enable(struct net_device *dev)
{
	u8 random_mac[ETH_ALEN] = {0, };
	u8 rand_bytes[3] = {0, };
	s32 err = BCME_ERROR;
	struct bcm_cfg80211 *cfg = wl_get_cfg(dev);
#if !defined(LEGACY_RANDOM_MAC)
	uint8 buffer[WLC_IOCTL_SMLEN] = {0, };
	wl_scanmac_t *sm = NULL;
	int len = 0;
	wl_scanmac_enable_t *sm_enable = NULL;
	wl_scanmac_config_t *sm_config = NULL;
#endif /* !LEGACY_RANDOM_MAC */

	if (wl_get_drv_status_all(cfg, CONNECTED) || wl_get_drv_status_all(cfg, CONNECTING) ||
	    wl_get_drv_status_all(cfg, AP_CREATED) || wl_get_drv_status_all(cfg, AP_CREATING)) {
		WL_ERR(("fail to Set random mac, current state is wrong\n"));
		return err;
	}

	(void)memcpy_s(random_mac, ETH_ALEN, bcmcfg_to_prmry_ndev(cfg)->dev_addr, ETH_ALEN);
	get_random_bytes(&rand_bytes, sizeof(rand_bytes));

	if (rand_bytes[2] == 0x0 || rand_bytes[2] == 0xff) {
		rand_bytes[2] = 0xf0;
	}

#if defined(LEGACY_RANDOM_MAC)
	/* of the six bytes of random_mac the bytes 3, 4, 5 are copied with contents of rand_bytes
	* So while copying 3 bytes of content no overflow would be seen. Hence returning void.
	*/
	(void)memcpy_s(&random_mac[3], (sizeof(u8) * 3), rand_bytes, sizeof(rand_bytes));

	err = wldev_iovar_setbuf_bsscfg(bcmcfg_to_prmry_ndev(cfg), "cur_etheraddr",
		random_mac, ETH_ALEN, cfg->ioctl_buf, WLC_IOCTL_SMLEN, 0, &cfg->ioctl_buf_sync);

	if (err != BCME_OK) {
		WL_ERR(("failed to set random generate MAC address\n"));
	} else {
		WL_ERR(("set mac " MACDBG " to " MACDBG "\n",
			MAC2STRDBG((const u8 *)bcmcfg_to_prmry_ndev(cfg)->dev_addr),
			MAC2STRDBG((const u8 *)&random_mac)));
		WL_ERR(("random MAC enable done"));
	}
#else
	/* Enable scan mac */
	sm = (wl_scanmac_t *)buffer;
	sm_enable = (wl_scanmac_enable_t *)sm->data;
	sm->len = sizeof(*sm_enable);
	sm_enable->enable = 1;
	len = OFFSETOF(wl_scanmac_t, data) + sm->len;
	sm->subcmd_id = WL_SCANMAC_SUBCMD_ENABLE;

	err = wldev_iovar_setbuf_bsscfg(dev, "scanmac",
		sm, len, cfg->ioctl_buf, WLC_IOCTL_SMLEN, 0, &cfg->ioctl_buf_sync);

	/* For older chip which which does not have scanmac support can still use
	 * cur_etheraddr to set the randmac. rand_mask and rand_mac comes from upper
	 * cfg80211 layer. If rand_mask and rand_mac is not passed then fallback
	 * to default cur_etheraddr and default mask.
	 */
	if (err == BCME_UNSUPPORTED) {
		/* In case of host based legacy randomization, random address is
		 * generated by mixing 3 bytes of cur_etheraddr and 3 bytes of
		 * random bytes generated.In that case rand_mask is nothing but
		 * random bytes.
		 */
		(void)memcpy_s(&random_mac[3], (sizeof(u8) * 3), rand_bytes, sizeof(rand_bytes));
		err = wldev_iovar_setbuf_bsscfg(bcmcfg_to_prmry_ndev(cfg), "cur_etheraddr",
				random_mac, ETH_ALEN, cfg->ioctl_buf,
				WLC_IOCTL_SMLEN, 0, &cfg->ioctl_buf_sync);
		if (err != BCME_OK) {
			WL_ERR(("failed to set random generate MAC address\n"));
		} else {
			WL_ERR(("set mac " MACDBG " to " MACDBG "\n",
				MAC2STRDBG((const u8 *)bcmcfg_to_prmry_ndev(cfg)->dev_addr),
				MAC2STRDBG((const u8 *)&random_mac)));
			WL_ERR(("random MAC enable done using legacy randmac"));
		}
	} else if (err == BCME_OK) {
		/* Configure scanmac */
		(void)memset_s(buffer, sizeof(buffer), 0x0, sizeof(buffer));
		sm_config = (wl_scanmac_config_t *)sm->data;
		sm->len = sizeof(*sm_config);
		sm->subcmd_id = WL_SCANMAC_SUBCMD_CONFIG;
		sm_config->scan_bitmap = WL_SCANMAC_SCAN_UNASSOC;

		/* Set randomize mac address recv from upper layer */
		(void)memcpy_s(&sm_config->mac.octet, ETH_ALEN, random_mac, ETH_ALEN);

		/* Set randomize mask recv from upper layer */

		/* Currently in samsung case, upper layer does not provide
		 * variable randmask and its using fixed 3 byte randomization
		 */
		(void)memset_s(&sm_config->random_mask.octet, ETH_ALEN, 0x0, ETH_ALEN);
		/* Memsetting the remaining octets 3, 4, 5. So remaining dest length is 3 */
		(void)memset_s(&sm_config->random_mask.octet[3], 3, 0xFF, 3);

		WL_DBG(("recv random mac addr " MACDBG  " recv rand mask" MACDBG "\n",
			MAC2STRDBG((const u8 *)&sm_config->mac.octet),
			MAC2STRDBG((const u8 *)&sm_config->random_mask)));

		len = OFFSETOF(wl_scanmac_t, data) + sm->len;
		err = wldev_iovar_setbuf_bsscfg(dev, "scanmac",
			sm, len, cfg->ioctl_buf, WLC_IOCTL_SMLEN, 0, &cfg->ioctl_buf_sync);

		if (err != BCME_OK) {
			WL_ERR(("failed scanmac configuration\n"));

			/* Disable scan mac for clean-up */
			wl_cfg80211_random_mac_disable(dev);
			return err;
		}
		WL_DBG(("random MAC enable done using scanmac"));
	} else  {
		WL_ERR(("failed to enable scanmac, err=%d\n", err));
	}
#endif /* LEGACY_RANDOM_MAC */

	return err;
}

int
wl_cfg80211_random_mac_disable(struct net_device *dev)
{
	s32 err = BCME_ERROR;
	struct bcm_cfg80211 *cfg = wl_get_cfg(dev);
#if !defined(LEGACY_RANDOM_MAC)
	uint8 buffer[WLC_IOCTL_SMLEN] = {0, };
	wl_scanmac_t *sm = NULL;
	int len = 0;
	wl_scanmac_enable_t *sm_enable = NULL;
#endif /* !LEGACY_RANDOM_MAC */

#if defined(LEGACY_RANDOM_MAC)
	WL_ERR(("set original mac " MACDBG "\n",
		MAC2STRDBG((const u8 *)bcmcfg_to_prmry_ndev(cfg)->dev_addr)));

	err = wldev_iovar_setbuf_bsscfg(bcmcfg_to_prmry_ndev(cfg), "cur_etheraddr",
		bcmcfg_to_prmry_ndev(cfg)->dev_addr, ETH_ALEN,
		cfg->ioctl_buf, WLC_IOCTL_SMLEN, 0, &cfg->ioctl_buf_sync);

	if (err != BCME_OK) {
		WL_ERR(("failed to set original MAC address\n"));
	} else {
		WL_ERR(("legacy random MAC disable done \n"));
	}
#else
	sm = (wl_scanmac_t *)buffer;
	sm_enable = (wl_scanmac_enable_t *)sm->data;
	sm->len = sizeof(*sm_enable);
	/* Disable scanmac */
	sm_enable->enable = 0;
	len = OFFSETOF(wl_scanmac_t, data) + sm->len;

	sm->subcmd_id = WL_SCANMAC_SUBCMD_ENABLE;

	err = wldev_iovar_setbuf_bsscfg(dev, "scanmac",
		sm, len, cfg->ioctl_buf, WLC_IOCTL_SMLEN, 0, &cfg->ioctl_buf_sync);

	if (err != BCME_OK) {
		WL_ERR(("failed to disable scanmac, err=%d\n", err));
		return err;
	}
	/* Clear scanmac enabled status */
	cfg->scanmac_enabled = 0;
	WL_DBG(("random MAC disable done\n"));
#endif /* LEGACY_RANDOM_MAC */

	return err;
}

int wl_cfg80211_scan_mac_enable(struct net_device *dev)
{
	struct bcm_cfg80211 *cfg = wl_get_cfg(dev);
	s32 err = BCME_ERROR;
	uint8 buffer[WLC_IOCTL_SMLEN] = {0};
	wl_scanmac_t *sm = NULL;
	int len = 0;
	wl_scanmac_enable_t *sm_enable = NULL;

	/* Enable scan mac */
	sm = (wl_scanmac_t *)buffer;
	sm_enable = (wl_scanmac_enable_t *)sm->data;
	sm->len = sizeof(*sm_enable);
	sm_enable->enable = 1;
	len = OFFSETOF(wl_scanmac_t, data) + sm->len;
	sm->subcmd_id = WL_SCANMAC_SUBCMD_ENABLE;

	err = wldev_iovar_setbuf_bsscfg(dev, "scanmac",
		sm, len, cfg->ioctl_buf, WLC_IOCTL_SMLEN, 0, &cfg->ioctl_buf_sync);
	if (unlikely(err)) {
		WL_ERR(("scanmac enable failed\n"));
	} else {
		/* Mark scanmac configured */
		cfg->scanmac_enabled = 1;
	}

	return err;
}
/*
 * This is new interface for mac randomization. It takes randmac and randmask
 * as arg and it uses scanmac iovar to offload the mac randomization to firmware.
 */
int wl_cfg80211_scan_mac_config(struct net_device *dev, uint8 *rand_mac, uint8 *rand_mask)
{
	int byte_index = 0;
	s32 err = BCME_ERROR;
	uint8 buffer[WLC_IOCTL_SMLEN] = {0};
	wl_scanmac_t *sm = NULL;
	int len = 0;
	wl_scanmac_config_t *sm_config = NULL;
	struct bcm_cfg80211 *cfg = wl_get_cfg(dev);
	uint8 random_mask_46_bits[ETHER_ADDR_LEN] = {0xFC, 0xFF, 0xFF, 0xFF, 0xFF, 0xFF};

	if (rand_mac == NULL) {
		err = BCME_BADARG;
		WL_ERR(("fail to Set random mac, bad argument\n"));
		/* Disable the current scanmac config */
		return err;
	}

	if (ETHER_ISNULLADDR(rand_mac)) {
		WL_DBG(("fail to Set random mac, Invalid rand mac\n"));
		/* Disable the current scanmac config */
		return err;
	}

	/* Configure scanmac */
	(void)memset_s(buffer, sizeof(buffer), 0x0, sizeof(buffer));
	sm = (wl_scanmac_t *)buffer;
	sm_config = (wl_scanmac_config_t *)sm->data;
	sm->len = sizeof(*sm_config);
	sm->subcmd_id = WL_SCANMAC_SUBCMD_CONFIG;
	sm_config->scan_bitmap = WL_SCANMAC_SCAN_UNASSOC;
#ifdef WL_USE_RANDOMIZED_SCAN
	sm_config->scan_bitmap |= WL_SCANMAC_SCAN_ASSOC_HOST;
#endif /* WL_USE_RANDOMIZED_SCAN */
	/* Set randomize mac address recv from upper layer */
	(void)memcpy_s(&sm_config->mac.octet, ETH_ALEN, rand_mac, ETH_ALEN);

	/* Set randomize mask recv from upper layer */

	/* There is a difference in how to interpret rand_mask between
	 * upperlayer and firmware. If the byte is set as FF then for
	 * upper layer it  means keep that byte and do not randomize whereas
	 * for firmware it means randomize those bytes and vice versa. Hence
	 * conversion is needed before setting the iovar
	 */
	(void)memset_s(&sm_config->random_mask.octet, ETH_ALEN, 0x0, ETH_ALEN);
	/* Only byte randomization is supported currently. If mask recv is 0x0F
	 * for a particular byte then it will be treated as no randomization
	 * for that byte.
	 */
	if (!rand_mask) {
		/* If rand_mask not provided, use 46_bits_mask */
		(void)memcpy_s(&sm_config->random_mask.octet, ETH_ALEN,
			random_mask_46_bits, ETH_ALEN);
	} else {
		while (byte_index < ETH_ALEN) {
			if (rand_mask[byte_index] == 0xFF) {
				sm_config->random_mask.octet[byte_index] = 0x00;
			} else if (rand_mask[byte_index] == 0x00) {
				sm_config->random_mask.octet[byte_index] = 0xFF;
			}
			byte_index++;
		}
	}

	WL_DBG(("recv random mac addr " MACDBG  "recv rand mask" MACDBG "\n",
		MAC2STRDBG((const u8 *)&sm_config->mac.octet),
		MAC2STRDBG((const u8 *)&sm_config->random_mask)));

	len = OFFSETOF(wl_scanmac_t, data) + sm->len;
	err = wldev_iovar_setbuf_bsscfg(dev, "scanmac",
		sm, len, cfg->ioctl_buf, WLC_IOCTL_SMLEN, 0, &cfg->ioctl_buf_sync);

	if (err != BCME_OK) {
		WL_ERR(("failed scanmac configuration\n"));

		/* Disable scan mac for clean-up */
		return err;
	}
	WL_INFORM_MEM(("scanmac configured"));
	cfg->scanmac_config = true;

	return err;
}

int
wl_cfg80211_scan_mac_disable(struct net_device *dev)
{
	s32 err = BCME_ERROR;

	err = wl_cfg80211_random_mac_disable(dev);

	return err;
}
#endif /* SUPPORT_RANDOM_MAC_SCAN */

#ifdef WL_SCHED_SCAN
#define PNO_TIME                    30u
#define PNO_REPEAT_MAX              100u
#define PNO_FREQ_EXPO_MAX           2u
#define PNO_ADAPTIVE_SCAN_LIMIT     80u
#define ADP_PNO_REPEAT_DEFAULT      2u
static bool
is_ssid_in_list(struct cfg80211_ssid *ssid, struct cfg80211_ssid *ssid_list, int count)
{
	int i;

	if (!ssid || !ssid_list)
		return FALSE;

	for (i = 0; i < count; i++) {
		if (ssid->ssid_len == ssid_list[i].ssid_len) {
			if (strncmp(ssid->ssid, ssid_list[i].ssid, ssid->ssid_len) == 0)
				return TRUE;
		}
	}
	return FALSE;
}

int
wl_cfg80211_sched_scan_start(struct wiphy *wiphy,
                             struct net_device *dev,
                             struct cfg80211_sched_scan_request *request)
{
	u16 chan_list[WL_NUMCHANNELS] = {0};
	u32 num_channels = 0;
	ushort pno_time = 0;
	int pno_repeat = 0;
	int pno_freq_expo_max = 0;
	wlc_ssid_ext_t *ssids_local = NULL;
	struct bcm_cfg80211 *cfg = wiphy_priv(wiphy);
	dhd_pub_t *dhdp = (dhd_pub_t *)(cfg->pub);
	struct cfg80211_ssid *ssid = NULL;
	struct cfg80211_ssid *hidden_ssid_list = NULL;
	log_conn_event_t *event_data = NULL;
	tlv_log *tlv_data = NULL;
	u32 alloc_len = 0;
	u32 payload_len;
	int ssid_cnt = 0;
	int i;
	int ret = 0;
	unsigned long flags;
	bool adaptive_pno = false;

#ifdef WL_DUAL_STA
	if (!IS_INET_LINK_NDEV(cfg, dev)) {
		WL_ERR(("Sched scan not supported on non-INET link\n"));
		return -EOPNOTSUPP;
	}
	if ((wl_cfgvif_get_iftype_count(cfg, WL_IF_TYPE_STA) >= 2) || cfg->latency_mode) {
		WL_ERR(("Sched scan not supported in multi sta connected state"
			" or latency mode %d\n", cfg->latency_mode));
		return -EOPNOTSUPP;
	}
#endif /* WL_DUAL_STA */
	/* Avoid PNO trigger in connected state */
	if (wl_get_drv_status(cfg, CONNECTED, dev)) {
		WL_ERR(("Sched scan not supported in connected state\n"));
		return -EINVAL;
	}
	if (!request) {
		WL_ERR(("Sched scan request was NULL\n"));
		return -EINVAL;
	}

	if (!(request->n_scan_plans == 1) || !request->scan_plans) {
		WL_ERR(("wrong input. plans:%d\n", request->n_scan_plans));
		return -EINVAL;
	}

#ifndef DISABLE_ADAPTIVE_PNO
	if (request->scan_plans->interval <= PNO_ADAPTIVE_SCAN_LIMIT) {
		/* If the host gives a high value for scan interval, then
		 * doing adaptive scan doesn't make sense. For smaller
		 * values attempt adaptive scan.
		 */
		adaptive_pno = true;
	}
#endif /* DISABLE_ADAPTIVE_PNO */

	/* Use host provided iterations */
	pno_repeat = request->scan_plans->iterations;
	if (!pno_repeat || pno_repeat > PNO_REPEAT_MAX) {
		/* (scan_plan->iterations == zero) means infinite */
		pno_repeat = PNO_REPEAT_MAX;
	}

	if (adaptive_pno) {
		/* Run adaptive PNO */
		pno_time = request->scan_plans->interval;
		pno_freq_expo_max = PNO_FREQ_EXPO_MAX;
		pno_repeat = ADP_PNO_REPEAT_DEFAULT;
	} else {
		/* use host provided values */
		pno_time = request->scan_plans->interval;
	}

	WL_INFORM_MEM(("[%s] Enter. ssids:%d match_sets:%d pno_time:%d pno_repeat:%d "
		"channels:%d adaptive:%d\n", dev->name, request->n_ssids, request->n_match_sets,
		pno_time, pno_repeat, request->n_channels, adaptive_pno));

	if (!request->n_ssids || !request->n_match_sets) {
		WL_ERR(("Invalid sched scan req!! n_ssids:%d \n", request->n_ssids));
		return -EINVAL;
	}

	ssids_local = (wlc_ssid_ext_t *)MALLOCZ(cfg->osh,
		sizeof(wlc_ssid_ext_t) * MAX_PFN_LIST_COUNT);
	if (!ssids_local) {
		WL_ERR(("No memory"));
		ret = -ENOMEM;
		goto exit;
	}

	if (request->n_ssids > 0) {
		hidden_ssid_list = request->ssids;
	}

	if (request->n_channels && request->n_channels < WL_NUMCHANNELS) {
		/* get channel list. Note PNO uses channels and not chanspecs */
		wl_cfgscan_populate_scan_channels(cfg,
				request->channels, request->n_channels,
				chan_list, &num_channels, true, false);
	}

	if (DBG_RING_ACTIVE(dhdp, DHD_EVENT_RING_ID)) {
		alloc_len = sizeof(log_conn_event_t) + sizeof(tlv_log) + DOT11_MAX_SSID_LEN;
		event_data = (log_conn_event_t *)MALLOCZ(cfg->osh, alloc_len);
		if (!event_data) {
			WL_ERR(("%s: failed to allocate log_conn_event_t with "
						"length(%d)\n", __func__, alloc_len));
			ret = -ENOMEM;
			goto exit;
		}
	}
	for (i = 0; i < request->n_match_sets && ssid_cnt < MAX_PFN_LIST_COUNT; i++) {
		ssid = &request->match_sets[i].ssid;
		/* No need to include null ssid */
		if (ssid->ssid_len) {
			ssids_local[ssid_cnt].SSID_len = MIN(ssid->ssid_len,
				(uint32)DOT11_MAX_SSID_LEN);
			/* In previous step max SSID_len is limited to DOT11_MAX_SSID_LEN,
			* returning void
			*/
			(void)memcpy_s(ssids_local[ssid_cnt].SSID, DOT11_MAX_SSID_LEN, ssid->ssid,
				ssids_local[ssid_cnt].SSID_len);
			if (is_ssid_in_list(ssid, hidden_ssid_list, request->n_ssids)) {
				ssids_local[ssid_cnt].hidden = TRUE;
				WL_PNO((">>> PNO hidden SSID (%s) \n", ssid->ssid));
			} else {
				ssids_local[ssid_cnt].hidden = FALSE;
				WL_PNO((">>> PNO non-hidden SSID (%s) \n", ssid->ssid));
			}
#if (LINUX_VERSION_CODE > KERNEL_VERSION(3, 15, 0))
			if (request->match_sets[i].rssi_thold != NL80211_SCAN_RSSI_THOLD_OFF) {
				ssids_local[ssid_cnt].rssi_thresh =
				      (int8)request->match_sets[i].rssi_thold;
			}
#endif /* (LINUX_VERSION_CODE > KERNEL_VERSION(3, 15, 0)) */
			ssid_cnt++;
		}
	}

	if (ssid_cnt) {
#if defined(BCMDONGLEHOST)
		if ((ret = dhd_dev_pno_set_for_ssid(dev, ssids_local, ssid_cnt,
			pno_time, pno_repeat, pno_freq_expo_max,
			(num_channels ? chan_list : NULL), num_channels)) < 0) {
			WL_ERR(("PNO setup failed!! ret=%d \n", ret));
			ret = -EINVAL;
			goto exit;
		}
#endif /* BCMDONGLEHOST */

		if (DBG_RING_ACTIVE(dhdp, DHD_EVENT_RING_ID)) {
			/*
			 * purposefully logging here to make sure that
			 * firmware configuration was successful
			 */
			for (i = 0; i < ssid_cnt; i++) {
				payload_len = sizeof(log_conn_event_t);
				event_data->event = WIFI_EVENT_DRIVER_PNO_ADD;
				tlv_data = event_data->tlvs;
				/* ssid */
				tlv_data->tag = WIFI_TAG_SSID;
				tlv_data->len = ssids_local[i].SSID_len;
				(void)memcpy_s(tlv_data->value, DOT11_MAX_SSID_LEN,
					ssids_local[i].SSID, ssids_local[i].SSID_len);
				payload_len += TLV_LOG_SIZE(tlv_data);

				dhd_os_push_push_ring_data(dhdp, DHD_EVENT_RING_ID,
					event_data, payload_len);
			}
		}

		WL_CFG_DRV_LOCK(&cfg->cfgdrv_lock, flags);
		cfg->sched_scan_req = request;
		WL_CFG_DRV_UNLOCK(&cfg->cfgdrv_lock, flags);
	} else {
		ret = -EINVAL;
	}

#if (LINUX_VERSION_CODE >= KERNEL_VERSION(3, 19, 0)) && \
	defined(SUPPORT_RANDOM_MAC_SCAN)
	if ((ret = wl_config_scan_macaddr(cfg, dev,
		(request->flags & NL80211_SCAN_FLAG_RANDOM_ADDR),
		request->mac_addr, request->mac_addr_mask)) != BCME_OK) {
		WL_ERR(("scanmac addr config failed\n"));
		/* Cleanup the states and stop the pno */
		if (dhd_dev_pno_stop_for_ssid(dev) < 0) {
			WL_ERR(("PNO Stop for SSID failed"));
		}
		WL_CFG_DRV_LOCK(&cfg->cfgdrv_lock, flags);
		cfg->sched_scan_req = NULL;
		cfg->sched_scan_running = FALSE;
		WL_CFG_DRV_UNLOCK(&cfg->cfgdrv_lock, flags);
		goto exit;
	}
#endif /* (LINUX_VERSION_CODE >= KERNEL_VERSION(3, 19, 0)) && (defined(SUPPORT_RANDOM_MAC_SCAN)) */

exit:
	if (ssids_local) {
		MFREE(cfg->osh, ssids_local,
			sizeof(wlc_ssid_ext_t) * MAX_PFN_LIST_COUNT);
	}
	if (event_data) {
		MFREE(cfg->osh, event_data, alloc_len);
	}
	return ret;
}

void
wl_cfg80211_stop_pno(struct bcm_cfg80211 *cfg, struct net_device *dev)
{
#if defined(BCMDONGLEHOST)
	dhd_pub_t *dhdp = (dhd_pub_t *)(cfg->pub);

	if (dhd_dev_pno_stop_for_ssid(dev) < 0) {
		WL_ERR(("PNO Stop for SSID failed"));
	} else {
		/*
		 * purposefully logging here to make sure that
		 * firmware configuration was successful
		 */
		DBG_EVENT_LOG(dhdp, WIFI_EVENT_DRIVER_PNO_REMOVE);
	}
#endif /* BCMDONGLEHOST */
}

int
#if (LINUX_VERSION_CODE > KERNEL_VERSION(4, 11, 0))
wl_cfg80211_sched_scan_stop(struct wiphy *wiphy, struct net_device *dev, u64 reqid)
#else
wl_cfg80211_sched_scan_stop(struct wiphy *wiphy, struct net_device *dev)
#endif /* LINUX_VER > 4.11 */
{
	struct bcm_cfg80211 *cfg = wiphy_priv(wiphy);
	struct net_device *pri_ndev;

	WL_INFORM_MEM(("[%s] Enter\n", dev->name));
	pri_ndev = bcmcfg_to_prmry_ndev(cfg);
	wl_cfg80211_stop_pno(cfg, dev);

	cancel_delayed_work(&cfg->sched_scan_stop_work);

	mutex_lock(&cfg->scan_sync);
	if (cfg->sched_scan_req) {
		if (cfg->sched_scan_running && wl_get_drv_status(cfg, SCANNING, pri_ndev)) {
			/* If targetted escan for PNO is running, abort it */
			WL_INFORM_MEM(("abort targetted escan\n"));
			wl_cfgscan_scan_abort(cfg);
			wl_clr_drv_status(cfg, SCANNING, pri_ndev);
		} else {
			WL_INFORM_MEM(("pno escan state:%d\n",
				cfg->sched_scan_running));
		}
	}
	cfg->sched_scan_req = NULL;
	cfg->sched_scan_running = FALSE;
	mutex_unlock(&cfg->scan_sync);

	return 0;
}

void
wl_cfgscan_sched_scan_stop_work(struct work_struct *work)
{
	struct bcm_cfg80211 *cfg = NULL;
	struct wiphy *wiphy = NULL;
	struct delayed_work *dw = to_delayed_work(work);

	GCC_DIAGNOSTIC_PUSH_SUPPRESS_CAST();
	cfg = container_of(dw, struct bcm_cfg80211, sched_scan_stop_work);
	GCC_DIAGNOSTIC_POP();

	/* Hold rtnl_lock -> scan_sync lock to be in sync with cfg80211_ops path */
	rtnl_lock();
	mutex_lock(&cfg->scan_sync);
	if (cfg->sched_scan_req) {
		wiphy = cfg->sched_scan_req->wiphy;
		/* Indicate sched scan stopped so that user space
		 * can do a full scan incase found match is empty.
		 */
#if (LINUX_VERSION_CODE >= KERNEL_VERSION(4, 12, 0))
		cfg80211_sched_scan_stopped_rtnl(wiphy, cfg->sched_scan_req->reqid);
#else
		cfg80211_sched_scan_stopped_rtnl(wiphy);
#endif /* KERNEL > 4.12.0 */
		cfg->sched_scan_req = NULL;
	}
	mutex_unlock(&cfg->scan_sync);
	rtnl_unlock();
}
#endif /* WL_SCHED_SCAN */

#ifdef WES_SUPPORT
#ifdef CUSTOMER_SCAN_TIMEOUT_SETTING
s32 wl_cfg80211_custom_scan_time(struct net_device *dev,
		enum wl_custom_scan_time_type type, int time)
{
	struct bcm_cfg80211 *cfg = wl_get_cfg(dev);

	if (cfg == NULL) {
		return FALSE;
	}

	switch (type) {
		case WL_CUSTOM_SCAN_CHANNEL_TIME :
			WL_ERR(("Scan Channel Time %d\n", time));
			cfg->custom_scan_channel_time = time;
			break;
		case WL_CUSTOM_SCAN_UNASSOC_TIME :
			WL_ERR(("Scan Unassoc Time %d\n", time));
			cfg->custom_scan_unassoc_time = time;
			break;
		case WL_CUSTOM_SCAN_PASSIVE_TIME :
			WL_ERR(("Scan Passive Time %d\n", time));
			cfg->custom_scan_passive_time = time;
			break;
		case WL_CUSTOM_SCAN_HOME_TIME :
			WL_ERR(("Scan Home Time %d\n", time));
			cfg->custom_scan_home_time = time;
			break;
		case WL_CUSTOM_SCAN_HOME_AWAY_TIME :
			WL_ERR(("Scan Home Away Time %d\n", time));
			cfg->custom_scan_home_away_time = time;
			break;
		default:
			return FALSE;
	}
	return TRUE;
}
#endif /* CUSTOMER_SCAN_TIMEOUT_SETTING */
#endif /* WES_SUPPORT */

#ifdef CUSTOMER_HW4_DEBUG
uint prev_dhd_console_ms = 0;
u32 prev_wl_dbg_level = 0;
static void wl_scan_timeout_dbg_set(void);

static void wl_scan_timeout_dbg_set(void)
{
	WL_ERR(("Enter \n"));
	prev_dhd_console_ms = dhd_console_ms;
	prev_wl_dbg_level = wl_dbg_level;

	dhd_console_ms = 1;
	wl_dbg_level |= (WL_DBG_ERR | WL_DBG_P2P_ACTION | WL_DBG_SCAN);

	wl_scan_timeout_dbg_enabled = 1;
}
void wl_scan_timeout_dbg_clear(void)
{
	WL_ERR(("Enter \n"));
	dhd_console_ms = prev_dhd_console_ms;
	wl_dbg_level = prev_wl_dbg_level;

	wl_scan_timeout_dbg_enabled = 0;
}
#endif /* CUSTOMER_HW4_DEBUG */

static void wl_scan_timeout(unsigned long data)
{
	wl_event_msg_t msg;
	struct bcm_cfg80211 *cfg = (struct bcm_cfg80211 *)data;
	struct wireless_dev *wdev = NULL;
	struct net_device *ndev = NULL;
	wl_scan_results_t *bss_list;
	wl_bss_info_t *bi = NULL;
	s32 i;
	u32 channel;
	u64 cur_time = OSL_LOCALTIME_NS();
#ifdef BCMDONGLEHOST
	dhd_pub_t *dhdp = (dhd_pub_t *)(cfg->pub);
#endif /* BCMDONGLEHOST */
	unsigned long flags;
#ifdef RTT_SUPPORT
	rtt_status_info_t *rtt_status = NULL;
	UNUSED_PARAMETER(rtt_status);
#endif /* RTT_SUPPORT */

	UNUSED_PARAMETER(cur_time);
	WL_CFG_DRV_LOCK(&cfg->cfgdrv_lock, flags);
	if (!(cfg->scan_request)) {
		WL_ERR(("timer expired but no scan request\n"));
		WL_CFG_DRV_UNLOCK(&cfg->cfgdrv_lock, flags);
		return;
	}

	wdev = GET_SCAN_WDEV(cfg->scan_request);
	WL_CFG_DRV_UNLOCK(&cfg->cfgdrv_lock, flags);

	if (!wdev) {
		WL_ERR(("No wireless_dev present\n"));
		return;
	}

#ifdef BCMDONGLEHOST
	if (dhd_query_bus_erros(dhdp)) {
		return;
	}

	if (dhdp->memdump_enabled) {
		dhdp->hang_reason = HANG_REASON_SCAN_TIMEOUT;
	}
#if defined(DHD_KERNEL_SCHED_DEBUG) && defined(DHD_FW_COREDUMP)
	/* DHD triggers Kernel panic if the SCAN timeout occurrs
	 * due to tasklet or workqueue scheduling problems in the Linux Kernel.
	 * Customer informs that it is hard to find any clue from the
	 * host memory dump since the important tasklet or workqueue information
	 * is already disappered due the latency while printing out the timestamp
	 * logs for debugging scan timeout issue.
	 * For this reason, customer requestes us to trigger Kernel Panic rather than
	 * taking a SOCRAM dump.
	 */
	if ((cfg->tsinfo.scan_deq < cfg->tsinfo.scan_enq) ||
		dhd_bus_query_dpc_sched_errors(dhdp) ||
		(dhdp->dhd_induce_error == DHD_INDUCE_SCAN_TIMEOUT_SCHED_ERROR)) {
		WL_ERR(("****SCAN event timeout due to scheduling problem\n"));
#ifdef RTT_SUPPORT
		rtt_status = GET_RTTSTATE(dhdp);
#endif /* RTT_SUPPORT */
		WL_ERR(("***SCAN event timeout. WQ state:0x%x scan_enq_time:"SEC_USEC_FMT
			" evt_hdlr_entry_time:"SEC_USEC_FMT" evt_deq_time:"SEC_USEC_FMT
			"\nscan_deq_time:"SEC_USEC_FMT" scan_hdlr_cmplt_time:"SEC_USEC_FMT
			" scan_cmplt_time:"SEC_USEC_FMT" evt_hdlr_exit_time:"SEC_USEC_FMT
			"\ncurrent_time:"SEC_USEC_FMT"\n", work_busy(&cfg->event_work),
			GET_SEC_USEC(cfg->tsinfo.scan_enq),
			GET_SEC_USEC(cfg->tsinfo.wl_evt_hdlr_entry),
			GET_SEC_USEC(cfg->tsinfo.wl_evt_deq),
			GET_SEC_USEC(cfg->tsinfo.scan_deq),
			GET_SEC_USEC(cfg->tsinfo.scan_hdlr_cmplt),
			GET_SEC_USEC(cfg->tsinfo.scan_cmplt),
			GET_SEC_USEC(cfg->tsinfo.wl_evt_hdlr_exit), GET_SEC_USEC(cur_time)));
		if (cfg->tsinfo.scan_enq) {
			WL_ERR(("Elapsed time(ns): %llu\n", (cur_time - cfg->tsinfo.scan_enq)));
		}
		WL_ERR(("lock_states:[%d:%d:%d:%d:%d:%d]\n",
			mutex_is_locked(&cfg->if_sync),
			mutex_is_locked(&cfg->usr_sync),
			mutex_is_locked(&cfg->pm_sync),
			mutex_is_locked(&cfg->scan_sync),
			spin_is_locked(&cfg->cfgdrv_lock),
			spin_is_locked(&cfg->eq_lock)));
#ifdef RTT_SUPPORT
		WL_ERR(("RTT lock_state:[%d]\n",
			mutex_is_locked(&rtt_status->rtt_mutex)));
#ifdef WL_NAN
		WL_ERR(("RTT and Geofence lock_states:[%d:%d]\n",
			mutex_is_locked(&cfg->nancfg->nan_sync),
			mutex_is_locked(&(rtt_status)->geofence_mutex)));
#endif /* WL_NAN */
#endif /* RTT_SUPPORT */
		if (dhdp->memdump_enabled == DUMP_MEMFILE_BUGON) {
			/* change g_assert_type to trigger Kernel panic */
			g_assert_type = 2;
			/* use ASSERT() to trigger panic */
			ASSERT(0);
		}
		if (dhdp->memdump_enabled) {
			dhdp->hang_reason = HANG_REASON_SCAN_TIMEOUT_SCHED_ERROR;
		}
	}
#endif /* DHD_KERNEL_SCHED_DEBUG && DHD_FW_COREDUMP */
	dhd_bus_intr_count_dump(dhdp);
#endif /* BCMDONGLEHOST */

#if (LINUX_VERSION_CODE >= KERNEL_VERSION(4, 1, 0)) && !defined(CONFIG_MODULES)
	/* Print WQ states. Enable only for in-built drivers as the symbol is not exported  */
	show_workqueue_state();
#endif /* LINUX_VER >= 4.1 && !CONFIG_MODULES */

	bss_list = wl_escan_get_buf(cfg, FALSE);
	if (!bss_list) {
		WL_ERR(("bss_list is null. Didn't receive any partial scan results\n"));
	} else {
		WL_ERR(("Dump scan buffer:\n"
			"scanned AP count (%d)\n", bss_list->count));

		bi = next_bss(bss_list, bi);
		for_each_bss(bss_list, bi, i) {
			if (wf_chspec_valid(bi->chanspec)) {
				channel = wf_chspec_ctlchan(wl_chspec_driver_to_host(bi->chanspec));
				WL_ERR(("SSID :%s  Channel :%d\n", bi->SSID, channel));
			} else {
				WL_ERR(("SSID :%s Invalid chanspec :0x%x\n",
					bi->SSID, bi->chanspec));
			}
		}
	}

	ndev = wdev_to_wlc_ndev(wdev, cfg);
	bzero(&msg, sizeof(wl_event_msg_t));
	WL_ERR(("timer expired\n"));
#ifdef BCMDONGLEHOST
	dhdp->scan_timeout_occurred = TRUE;
#ifdef BCMPCIE
	if (!dhd_pcie_dump_int_regs(dhdp)) {
		WL_ERR(("%s : PCIe link might be down\n", __FUNCTION__));
		dhd_bus_set_linkdown(dhdp, TRUE);
		dhdp->hang_reason = HANG_REASON_PCIE_LINK_DOWN_EP_DETECT;
#if (LINUX_VERSION_CODE >= KERNEL_VERSION(2, 6, 27))
		dhd_os_send_hang_message(dhdp);
#else
		WL_ERR(("%s: HANG event is unsupported\n", __FUNCTION__));
#endif /* LINUX_VERSION_CODE >= KERNEL_VERSION(2, 6, 27) && OEM_ANDROID */
	}

	dhd_pcie_dump_rc_conf_space_cap(dhdp);
#endif /* BCMPCIE */
#ifdef DHD_FW_COREDUMP
	if (!dhd_bus_get_linkdown(dhdp) && dhdp->memdump_enabled) {
		dhdp->memdump_type = DUMP_TYPE_SCAN_TIMEOUT;
#ifdef BCMPCIE
		dhd_bus_mem_dump(dhdp);
#else
		if (dhd_schedule_socram_dump(dhdp)) {
			WL_ERR(("%s: socram dump failed\n", __FUNCTION__));
		}
#endif /* BCMPCIE */
	}
	/*
	 * For the memdump sanity, blocking bus transactions for a while
	 * Keeping it TRUE causes the sequential private cmd error
	 */
	if (!dhdp->memdump_enabled) {
		dhdp->scan_timeout_occurred = FALSE;
	}
#endif /* DHD_FW_COREDUMP */
#endif /* BCMDONGLEHOST */

	msg.event_type = hton32(WLC_E_ESCAN_RESULT);
	msg.status = hton32(WLC_E_STATUS_TIMEOUT);
	msg.reason = 0xFFFFFFFF;
	wl_cfg80211_event(ndev, &msg, NULL);
#ifdef CUSTOMER_HW4_DEBUG
	if (!wl_scan_timeout_dbg_enabled)
		wl_scan_timeout_dbg_set();
#endif /* CUSTOMER_HW4_DEBUG */

#ifdef WL_CFGVENDOR_SEND_ALERT_EVENT
	dhdp->alert_reason = ALERT_SCAN_ERR;
	dhd_os_send_alert_message(dhdp);
#endif /* WL_CFGVENDOR_SEND_ALERT_EVENT */

#if defined(BCMDONGLEHOST)
	DHD_ENABLE_RUNTIME_PM(dhdp);
#endif /* BCMDONGLEHOST && OEM_ANDROID */

#if defined(BCMDONGLEHOST) && defined(DHD_FW_COREDUMP)
	if (dhdp->memdump_enabled) {
#if (LINUX_VERSION_CODE >= KERNEL_VERSION(2, 6, 27))
		dhd_os_send_hang_message(dhdp);
#else
		WL_ERR(("%s: HANG event is unsupported\n", __FUNCTION__));
#endif /* LINUX_VERSION_CODE >= KERNEL_VERSION(2, 6, 27) && OEM_ANDROID */
	}
#endif /* BCMDONGLEHOST && DHD_FW_COREDUMP */

}

s32 wl_init_scan(struct bcm_cfg80211 *cfg)
{
	int err = 0;

	cfg->evt_handler[WLC_E_ESCAN_RESULT] = wl_escan_handler;
	cfg->escan_info.escan_state = WL_ESCAN_STATE_IDLE;
	wl_escan_init_sync_id(cfg);

	/* Init scan_timeout timer */
	init_timer_compat(&cfg->scan_timeout, wl_scan_timeout, cfg);

	wl_cfg80211_set_bcmcfg(cfg);

	return err;
}

#ifdef WL_SCHED_SCAN
static s32
wl_cfgscan_init_pno_escan(struct bcm_cfg80211 *cfg, struct net_device *ndev,
	struct cfg80211_scan_request *request)
{
	struct wiphy *wiphy = bcmcfg_to_wiphy(cfg);
	dhd_pub_t *dhdp = (dhd_pub_t *)(cfg->pub);
	int err = 0;
#if (LINUX_VERSION_CODE >= KERNEL_VERSION(3, 19, 0)) && \
	defined(SUPPORT_RANDOM_MAC_SCAN)
	uint8 random_addr[ETHER_ADDR_LEN] = {0x02, 0x00, 0x00, 0x00, 0x00, 0x00};
	uint8 random_mask_46_bits[ETHER_ADDR_LEN] = {0xFC, 0xFF, 0xFF, 0xFF, 0xFF, 0xFF};
#endif /* KERNEL_VER >= 3.19 && SUPPORT_RANDOM_MAC_SCAN */
	mutex_lock(&cfg->scan_sync);

	/* No scans in progress */
	if (!cfg->sched_scan_req) {
		err = BCME_ERROR;
		WL_ERR(("No sched scan is in progress, err:%d\n", err));
		goto exit;
	}

	if (wl_get_drv_status_all(cfg, SCANNING)) {
		WL_INFORM_MEM(("scan in progress. cancel and trigger PNO targetted scan\n"));
		_wl_cfgscan_cancel_scan(cfg);
	}

	wl_set_drv_status(cfg, SCANNING, ndev);
	WL_PNO((">>> Doing targeted ESCAN on PNO event\n"));

#if (LINUX_VERSION_CODE >= KERNEL_VERSION(3, 19, 0)) && \
	defined(SUPPORT_RANDOM_MAC_SCAN)
	request->flags |= NL80211_SCAN_FLAG_RANDOM_ADDR;
	memcpy_s(&request->mac_addr, ETH_ALEN, random_addr, ETH_ALEN);
	memcpy_s(&request->mac_addr_mask, ETH_ALEN, random_mask_46_bits, ETH_ALEN);
#endif /*  KERNEL_VER >= 3.19 && SUPPORT_RANDOM_MAC_SCAN */
	LOG_TS(cfg, scan_start);
	err = wl_do_escan(cfg, wiphy, ndev, request);
	if (err) {
		wl_clr_drv_status(cfg, SCANNING, ndev);
		WL_ERR(("targeted escan failed. err:%d\n", err));
		CLR_TS(cfg, scan_start);
		goto exit;
	}

	DBG_EVENT_LOG(dhdp, WIFI_EVENT_DRIVER_PNO_SCAN_REQUESTED);

	cfg->sched_scan_running = TRUE;

exit:
	mutex_unlock(&cfg->scan_sync);
	return err;
}

static s32
wl_cfgscan_update_v3_schedscan_results(struct bcm_cfg80211 *cfg, struct net_device *ndev,
	wl_pfn_scanresults_v3_t *pfn_result, uint32 event_type)
{
	int err = 0;
	wl_pfn_net_info_v3_t *netinfo, *pnetinfo;
	struct cfg80211_scan_request *request = NULL;
	struct cfg80211_ssid *ssid = NULL;
	struct ieee80211_channel *channel = NULL;
	struct wiphy *wiphy	= bcmcfg_to_wiphy(cfg);
	dhd_pub_t *dhdp = (dhd_pub_t *)(cfg->pub);
	log_conn_event_t *event_data = NULL;
	tlv_log *tlv_data = NULL;
	u32 alloc_len = 0;
	int channel_req = 0;
	u32 payload_len;

	if (event_type == WLC_E_PFN_NET_LOST) {
		WL_PNO(("Do Nothing %d\n", event_type));
		return 0;
	}

	WL_INFORM_MEM(("PFN NET FOUND event. count:%d \n", pfn_result->count));

	pnetinfo = (wl_pfn_net_info_v3_t *)pfn_result->netinfo;
	if (pfn_result->count > 0) {
		int i;

		if (pfn_result->count > MAX_PFN_LIST_COUNT) {
			pfn_result->count = MAX_PFN_LIST_COUNT;
		}

		ssid = (struct cfg80211_ssid *)MALLOCZ(cfg->osh,
			sizeof(struct cfg80211_ssid) * MAX_PFN_LIST_COUNT);
		request = (struct cfg80211_scan_request *)MALLOCZ(cfg->osh,
			sizeof(*request) + sizeof(*request->channels) * pfn_result->count);
		channel = (struct ieee80211_channel *)MALLOCZ(cfg->osh,
			(sizeof(struct ieee80211_channel) * pfn_result->count));
		if (!request || !channel || !ssid) {
			WL_ERR(("No memory"));
			err = -ENOMEM;
			goto out_err;
		}

		request->wiphy = wiphy;

		if (DBG_RING_ACTIVE(dhdp, DHD_EVENT_RING_ID)) {
			alloc_len = sizeof(log_conn_event_t) + (3 * sizeof(tlv_log)) +
				DOT11_MAX_SSID_LEN + sizeof(uint16) + sizeof(int16);
			event_data = (log_conn_event_t *)MALLOCZ(cfg->osh, alloc_len);
			if (!event_data) {
				WL_ERR(("%s: failed to allocate the log_conn_event_t with "
					"length(%d)\n", __func__, alloc_len));
				err = -ENOMEM;
				goto out_err;
			}
		}

		for (i = 0; i < pfn_result->count; i++) {
			u16 ssid_len;
			u8 ssid_buf[DOT11_MAX_SSID_LEN + 1] = {0};
			netinfo = &pnetinfo[i];

			/* PFN result doesn't have all the info which are required by the
			 * supplicant. (For e.g IEs) Do a target Escan so that sched scan
			 * results are reported via wl_inform_single_bss in the required
			 * format. Escan does require the scan request in the form of
			 * cfg80211_scan_request. For timebeing, create
			 * cfg80211_scan_request one out of the received PNO event.
			 */
			ssid[i].ssid_len = ssid_len = MIN(DOT11_MAX_SSID_LEN,
				netinfo->pfnsubnet.SSID_len);
			/* max ssid_len as in previous step DOT11_MAX_SSID_LEN is same
			* as DOT11_MAX_SSID_LEN = 32
			*/
			(void)memcpy_s(ssid[i].ssid, IEEE80211_MAX_SSID_LEN,
				netinfo->pfnsubnet.u.SSID, ssid_len);
			request->n_ssids++;

			channel_req = netinfo->pfnsubnet.chanspec;
			channel[i].center_freq = wl_channel_to_frequency(
				wf_chspec_ctlchan(netinfo->pfnsubnet.chanspec),
				CHSPEC_BAND(netinfo->pfnsubnet.chanspec));
			channel[i].band =
				wl_get_nl80211_band(CHSPEC_BAND(netinfo->pfnsubnet.chanspec));
			channel[i].flags |= IEEE80211_CHAN_NO_HT40;
			request->channels[i] = &channel[i];
			request->n_channels++;

			(void)memcpy_s(ssid_buf, IEEE80211_MAX_SSID_LEN,
				ssid[i].ssid, ssid_len);
			ssid_buf[ssid_len] = '\0';
			WL_INFORM_MEM(("[PNO] SSID:%s chanspec:0x%x freq:%d band:%d\n",
				ssid_buf, netinfo->pfnsubnet.chanspec,
				channel[i].center_freq, channel[i].band));
			if (DBG_RING_ACTIVE(dhdp, DHD_EVENT_RING_ID)) {
				payload_len = sizeof(log_conn_event_t);
				event_data->event = WIFI_EVENT_DRIVER_PNO_NETWORK_FOUND;
				tlv_data = event_data->tlvs;

				/* ssid */
				tlv_data->tag = WIFI_TAG_SSID;
				tlv_data->len = netinfo->pfnsubnet.SSID_len;
				(void)memcpy_s(tlv_data->value, DOT11_MAX_SSID_LEN,
					ssid[i].ssid, ssid[i].ssid_len);
				payload_len += TLV_LOG_SIZE(tlv_data);
				tlv_data = TLV_LOG_NEXT(tlv_data);

				/* channel */
				tlv_data->tag = WIFI_TAG_CHANNEL;
				tlv_data->len = sizeof(uint16);
				(void)memcpy_s(tlv_data->value, sizeof(uint16),
					&channel_req, sizeof(uint16));
				payload_len += TLV_LOG_SIZE(tlv_data);
				tlv_data = TLV_LOG_NEXT(tlv_data);

				/* rssi */
				tlv_data->tag = WIFI_TAG_RSSI;
				tlv_data->len = sizeof(int16);
				(void)memcpy_s(tlv_data->value, sizeof(uint16),
					&netinfo->RSSI, sizeof(int16));
				payload_len += TLV_LOG_SIZE(tlv_data);
				tlv_data = TLV_LOG_NEXT(tlv_data);

				dhd_os_push_push_ring_data(dhdp, DHD_EVENT_RING_ID,
					&event_data->event, payload_len);
			}
		}

		/* assign parsed ssid array */
		if (request->n_ssids)
			request->ssids = &ssid[0];

		if (wl_get_p2p_status(cfg, DISCOVERY_ON)) {
			WL_PNO((">>> P2P discovery was ON. Disabling it\n"));
			err = wl_cfgp2p_discover_enable_search(cfg, false);
			if (unlikely(err)) {
				wl_clr_drv_status(cfg, SCANNING, ndev);
				goto out_err;
			}
			p2p_scan(cfg) = false;
		}

		err = wl_cfgscan_init_pno_escan(cfg, ndev, request);
		if (err) {
			goto out_err;
		}
	}
	else {
		WL_ERR(("FALSE PNO Event. (pfn_count == 0) \n"));
	}

out_err:
	if (ssid) {
		MFREE(cfg->osh, ssid,
			sizeof(struct cfg80211_ssid) * MAX_PFN_LIST_COUNT);
	}
	if (request) {
		MFREE(cfg->osh, request,
			sizeof(*request) + sizeof(*request->channels) * pfn_result->count);
	}
	if (channel) {
		MFREE(cfg->osh, channel,
			(sizeof(struct ieee80211_channel) * pfn_result->count));
	}

	if (event_data) {
		MFREE(cfg->osh, event_data, alloc_len);
	}

	return err;
}
/* If target scan is not reliable, set the below define to "1" to do a
 * full escan
 */
static s32
wl_notify_sched_scan_results(struct bcm_cfg80211 *cfg, struct net_device *ndev,
	const wl_event_msg_t *e, void *data)
{
	wl_pfn_net_info_v1_t *netinfo, *pnetinfo;
	wl_pfn_net_info_v2_t *netinfo_v2, *pnetinfo_v2;
	struct wiphy *wiphy	= bcmcfg_to_wiphy(cfg);
	dhd_pub_t *dhdp = (dhd_pub_t *)(cfg->pub);
	int err = 0;
	struct cfg80211_scan_request *request = NULL;
	struct cfg80211_ssid *ssid = NULL;
	struct ieee80211_channel *channel = NULL;
	int channel_req = 0;
	int band = 0;
	wl_pfn_scanresults_v1_t *pfn_result_v1 = (wl_pfn_scanresults_v1_t *)data;
	wl_pfn_scanresults_v2_t *pfn_result_v2 = (wl_pfn_scanresults_v2_t *)data;
	wl_pfn_scanresults_v3_t *pfn_result_v3 = (wl_pfn_scanresults_v3_t *)data;
	int n_pfn_results = 0;
	log_conn_event_t *event_data = NULL;
	tlv_log *tlv_data = NULL;
	u32 alloc_len = 0;
	u32 payload_len;
	u8 tmp_buf[DOT11_MAX_SSID_LEN + 1];

	WL_DBG(("Enter\n"));

	if (cfg->sched_scan_running) {
		WL_INFORM_MEM(("sched_scan is already running. return\n"));
		return BCME_OK;
	}

	/* These static asserts guarantee v1/v2 net_info and subnet_info are compatible
	 * in size and SSID offset, allowing v1 to be used below except for the results
	 * fields themselves (status, count, offset to netinfo).
	 */
	STATIC_ASSERT(sizeof(wl_pfn_net_info_v1_t) == sizeof(wl_pfn_net_info_v2_t));
	STATIC_ASSERT(sizeof(wl_pfn_lnet_info_v1_t) == sizeof(wl_pfn_lnet_info_v2_t));
	STATIC_ASSERT(sizeof(wl_pfn_subnet_info_v1_t) == sizeof(wl_pfn_subnet_info_v2_t));

	/* Extract the version-specific items */
	if (pfn_result_v1->version == PFN_SCANRESULT_VERSION_V1) {
		n_pfn_results = pfn_result_v1->count;
		pnetinfo = pfn_result_v1->netinfo;
		WL_INFORM_MEM(("PFN NET FOUND event. count:%d \n", n_pfn_results));

		if (n_pfn_results > 0) {
			int i;

			if (n_pfn_results > MAX_PFN_LIST_COUNT)
				n_pfn_results = MAX_PFN_LIST_COUNT;

			ssid = (struct cfg80211_ssid *)MALLOCZ(cfg->osh,
				sizeof(struct cfg80211_ssid) * MAX_PFN_LIST_COUNT);
			request = (struct cfg80211_scan_request *)MALLOCZ(cfg->osh,
				sizeof(*request) + sizeof(*request->channels) * n_pfn_results);
			channel = (struct ieee80211_channel *)MALLOCZ(cfg->osh,
				(sizeof(struct ieee80211_channel) * n_pfn_results));
			if (!request || !channel || !ssid) {
				WL_ERR(("No memory"));
				err = -ENOMEM;
				goto out_err;
			}

			request->wiphy = wiphy;

			if (DBG_RING_ACTIVE(dhdp, DHD_EVENT_RING_ID)) {
				alloc_len = sizeof(log_conn_event_t) + (3 * sizeof(tlv_log)) +
					DOT11_MAX_SSID_LEN + sizeof(uint16) + sizeof(int16);
				event_data = (log_conn_event_t *)MALLOCZ(cfg->osh, alloc_len);
				if (!event_data) {
					WL_ERR(("%s: failed to allocate the log_conn_event_t with "
						"length(%d)\n", __func__, alloc_len));
					goto out_err;
				}
			}

			for (i = 0; i < n_pfn_results; i++) {
				netinfo = &pnetinfo[i];
				/* This looks useless, shouldn't Coverity complain? */
				if (!netinfo) {
					WL_ERR(("Invalid netinfo ptr. index:%d", i));
					err = -EINVAL;
					goto out_err;
				}
				if (netinfo->pfnsubnet.SSID_len > DOT11_MAX_SSID_LEN) {
					WL_ERR(("Wrong SSID length:%d\n",
						netinfo->pfnsubnet.SSID_len));
					err = -EINVAL;
					goto out_err;
				}
				/* In previous step max SSID_len limited to DOT11_MAX_SSID_LEN
				* and tmp_buf size is DOT11_MAX_SSID_LEN+1
				*/
				(void)memcpy_s(tmp_buf, DOT11_MAX_SSID_LEN,
					netinfo->pfnsubnet.SSID, netinfo->pfnsubnet.SSID_len);
				tmp_buf[netinfo->pfnsubnet.SSID_len] = '\0';
				WL_PNO((">>> SSID:%s Channel:%d \n",
					tmp_buf, netinfo->pfnsubnet.channel));
				/* PFN result doesn't have all the info which are required by
				 * the supplicant. (For e.g IEs) Do a target Escan so that
				 * sched scan results are reported via wl_inform_single_bss in
				 * the required format. Escan does require the scan request in
				 * the form of cfg80211_scan_request. For timebeing, create
				 * cfg80211_scan_request one out of the received PNO event.
				 */

				ssid[i].ssid_len = netinfo->pfnsubnet.SSID_len;
				/* Returning void as ssid[i].ssid_len is limited to max of
				* DOT11_MAX_SSID_LEN
				*/
				(void)memcpy_s(ssid[i].ssid, IEEE80211_MAX_SSID_LEN,
					netinfo->pfnsubnet.SSID, ssid[i].ssid_len);
				request->n_ssids++;

				channel_req = netinfo->pfnsubnet.channel;
				band = (channel_req <= CH_MAX_2G_CHANNEL) ? NL80211_BAND_2GHZ
					: NL80211_BAND_5GHZ;
				channel[i].center_freq =
					ieee80211_channel_to_frequency(channel_req, band);
				channel[i].band = band;
				channel[i].flags |= IEEE80211_CHAN_NO_HT40;
				request->channels[i] = &channel[i];
				request->n_channels++;

				if (DBG_RING_ACTIVE(dhdp, DHD_EVENT_RING_ID)) {
					payload_len = sizeof(log_conn_event_t);
					event_data->event = WIFI_EVENT_DRIVER_PNO_NETWORK_FOUND;
					tlv_data = event_data->tlvs;

					/* ssid */
					tlv_data->tag = WIFI_TAG_SSID;
					tlv_data->len = ssid[i].ssid_len;
					(void)memcpy_s(tlv_data->value, DOT11_MAX_SSID_LEN,
						ssid[i].ssid, ssid[i].ssid_len);
					payload_len += TLV_LOG_SIZE(tlv_data);
					tlv_data = TLV_LOG_NEXT(tlv_data);

					/* channel */
					tlv_data->tag = WIFI_TAG_CHANNEL;
					tlv_data->len = sizeof(uint16);
					(void)memcpy_s(tlv_data->value, sizeof(uint16),
						&channel_req, sizeof(uint16));
					payload_len += TLV_LOG_SIZE(tlv_data);
					tlv_data = TLV_LOG_NEXT(tlv_data);

					/* rssi */
					tlv_data->tag = WIFI_TAG_RSSI;
					tlv_data->len = sizeof(int16);
					(void)memcpy_s(tlv_data->value, sizeof(int16),
						&netinfo->RSSI, sizeof(int16));
					payload_len += TLV_LOG_SIZE(tlv_data);
					tlv_data = TLV_LOG_NEXT(tlv_data);

					dhd_os_push_push_ring_data(dhdp, DHD_EVENT_RING_ID,
						&event_data->event, payload_len);
				}
			}

			/* assign parsed ssid array */
			if (request->n_ssids)
				request->ssids = &ssid[0];

			if (wl_get_p2p_status(cfg, DISCOVERY_ON)) {
				WL_PNO((">>> P2P discovery was ON. Disabling it\n"));
				err = wl_cfgp2p_discover_enable_search(cfg, false);
				if (unlikely(err)) {
					wl_clr_drv_status(cfg, SCANNING, ndev);
					goto out_err;
				}
				p2p_scan(cfg) = false;
			}
			err = wl_cfgscan_init_pno_escan(cfg, ndev, request);
			if (err) {
				goto out_err;
			}
		}
		else {
			WL_ERR(("FALSE PNO Event. (pfn_count == 0) \n"));
		}

	} else if (pfn_result_v2->version == PFN_SCANRESULT_VERSION_V2) {
		n_pfn_results = pfn_result_v2->count;
		pnetinfo_v2 = (wl_pfn_net_info_v2_t *)pfn_result_v2->netinfo;

		if (e->event_type == WLC_E_PFN_NET_LOST) {
			WL_PNO(("Do Nothing %d\n", e->event_type));
			return 0;
		}

		WL_INFORM_MEM(("PFN NET FOUND event. count:%d \n", n_pfn_results));

		if (n_pfn_results > 0) {
			int i;

			if (n_pfn_results > MAX_PFN_LIST_COUNT)
				n_pfn_results = MAX_PFN_LIST_COUNT;

			ssid = (struct cfg80211_ssid *)MALLOCZ(cfg->osh,
				sizeof(struct cfg80211_ssid) * MAX_PFN_LIST_COUNT);
			request = (struct cfg80211_scan_request *)MALLOCZ(cfg->osh,
				sizeof(*request) + sizeof(*request->channels) * n_pfn_results);
			channel = (struct ieee80211_channel *)MALLOCZ(cfg->osh,
				(sizeof(struct ieee80211_channel) * n_pfn_results));
			if (!request || !channel || !ssid) {
				WL_ERR(("No memory"));
				err = -ENOMEM;
				goto out_err;
			}

			request->wiphy = wiphy;

			if (DBG_RING_ACTIVE(dhdp, DHD_EVENT_RING_ID)) {
				alloc_len = sizeof(log_conn_event_t) + (3 * sizeof(tlv_log)) +
					DOT11_MAX_SSID_LEN + sizeof(uint16) + sizeof(int16);
				event_data = (log_conn_event_t *)MALLOC(cfg->osh, alloc_len);
				if (!event_data) {
					WL_ERR(("%s: failed to allocate the log_conn_event_t with "
						"length(%d)\n", __func__, alloc_len));
					goto out_err;
				}
			}

			for (i = 0; i < n_pfn_results; i++) {
				netinfo_v2 = &pnetinfo_v2[i];
				/* This looks useless, shouldn't Coverity complain? */
				if (!netinfo_v2) {
					WL_ERR(("Invalid netinfo ptr. index:%d", i));
					err = -EINVAL;
					goto out_err;
				}
				WL_PNO((">>> SSID:%s Channel:%d \n",
					netinfo_v2->pfnsubnet.u.SSID,
					netinfo_v2->pfnsubnet.channel));
				/* PFN result doesn't have all the info which are required by the
				 * supplicant. (For e.g IEs) Do a target Escan so that sched scan
				 * results are reported via wl_inform_single_bss in the required
				 * format. Escan does require the scan request in the form of
				 * cfg80211_scan_request. For timebeing, create
				 * cfg80211_scan_request one out of the received PNO event.
				 */
				ssid[i].ssid_len = MIN(DOT11_MAX_SSID_LEN,
					netinfo_v2->pfnsubnet.SSID_len);
				/* max ssid_len as in previous step DOT11_MAX_SSID_LEN is same
				* as DOT11_MAX_SSID_LEN = 32
				*/
				(void)memcpy_s(ssid[i].ssid, IEEE80211_MAX_SSID_LEN,
					netinfo_v2->pfnsubnet.u.SSID, ssid[i].ssid_len);
				request->n_ssids++;

				channel_req = netinfo_v2->pfnsubnet.channel;
				band = (channel_req <= CH_MAX_2G_CHANNEL) ? NL80211_BAND_2GHZ
					: NL80211_BAND_5GHZ;
				channel[i].center_freq =
					ieee80211_channel_to_frequency(channel_req, band);
				channel[i].band = band;
				channel[i].flags |= IEEE80211_CHAN_NO_HT40;
				request->channels[i] = &channel[i];
				request->n_channels++;

				if (DBG_RING_ACTIVE(dhdp, DHD_EVENT_RING_ID)) {
					payload_len = sizeof(log_conn_event_t);
					event_data->event = WIFI_EVENT_DRIVER_PNO_NETWORK_FOUND;
					tlv_data = event_data->tlvs;

					/* ssid */
					tlv_data->tag = WIFI_TAG_SSID;
					tlv_data->len = netinfo_v2->pfnsubnet.SSID_len;
					(void)memcpy_s(tlv_data->value, DOT11_MAX_SSID_LEN,
						ssid[i].ssid, ssid[i].ssid_len);
					payload_len += TLV_LOG_SIZE(tlv_data);
					tlv_data = TLV_LOG_NEXT(tlv_data);

					/* channel */
					tlv_data->tag = WIFI_TAG_CHANNEL;
					tlv_data->len = sizeof(uint16);
					(void)memcpy_s(tlv_data->value, sizeof(uint16),
						&channel_req, sizeof(uint16));
					payload_len += TLV_LOG_SIZE(tlv_data);
					tlv_data = TLV_LOG_NEXT(tlv_data);

					/* rssi */
					tlv_data->tag = WIFI_TAG_RSSI;
					tlv_data->len = sizeof(int16);
					(void)memcpy_s(tlv_data->value, sizeof(uint16),
						&netinfo_v2->RSSI, sizeof(int16));
					payload_len += TLV_LOG_SIZE(tlv_data);
					tlv_data = TLV_LOG_NEXT(tlv_data);

					dhd_os_push_push_ring_data(dhdp, DHD_EVENT_RING_ID,
						&event_data->event, payload_len);
				}
			}

			/* assign parsed ssid array */
			if (request->n_ssids)
				request->ssids = &ssid[0];

			if (wl_get_p2p_status(cfg, DISCOVERY_ON)) {
				WL_PNO((">>> P2P discovery was ON. Disabling it\n"));
				err = wl_cfgp2p_discover_enable_search(cfg, false);
				if (unlikely(err)) {
					wl_clr_drv_status(cfg, SCANNING, ndev);
					goto out_err;
				}
				p2p_scan(cfg) = false;
			}

			err = wl_cfgscan_init_pno_escan(cfg, ndev, request);
			if (err) {
				goto out_err;
			}
		}
		else {
			WL_ERR(("FALSE PNO Event. (pfn_count == 0) \n"));
		}
	} else if (pfn_result_v3->version == PFN_SCANRESULT_VERSION_V3) {
		err = wl_cfgscan_update_v3_schedscan_results(cfg, ndev,
			pfn_result_v3, e->event_type);
		if (err) {
			goto out_err;
		}
	} else {
		WL_ERR(("Unsupported version %d, expected %d or %d\n", pfn_result_v1->version,
			PFN_SCANRESULT_VERSION_V1, PFN_SCANRESULT_VERSION_V2));
		err = -EINVAL;
	}

out_err:

	mutex_lock(&cfg->scan_sync);
	if (err) {
		/* Notify upper layer that sched scan has stopped so that
		 * upper layer can attempt fresh scan.
		 */
		if (cfg->sched_scan_req) {
			WL_ERR(("sched_scan stopped\n"));
			wl_cfg80211_stop_pno(cfg,  bcmcfg_to_prmry_ndev(cfg));
			/* schedule the work to indicate sched scan stop to cfg layer */
			schedule_delayed_work(&cfg->sched_scan_stop_work, 0);
		} else {
			WL_ERR(("sched scan req null!\n"));
		}
		cfg->sched_scan_running = FALSE;
		CLR_TS(cfg, scan_start);
	}
	mutex_unlock(&cfg->scan_sync);

	if (ssid) {
		MFREE(cfg->osh, ssid,
			sizeof(struct cfg80211_ssid) * MAX_PFN_LIST_COUNT);
	}
	if (request) {
		MFREE(cfg->osh, request,
			sizeof(*request) + sizeof(*request->channels) * n_pfn_results);
	}
	if (channel) {
		MFREE(cfg->osh, channel,
			(sizeof(struct ieee80211_channel) * n_pfn_results));
	}

	if (event_data) {
		MFREE(cfg->osh, event_data, alloc_len);
	}
	return err;
}
#endif /* WL_SCHED_SCAN */

#ifdef PNO_SUPPORT
s32
wl_notify_pfn_status(struct bcm_cfg80211 *cfg, bcm_struct_cfgdev *cfgdev,
	const wl_event_msg_t *e, void *data)
{
	struct net_device *ndev = NULL;
#ifdef GSCAN_SUPPORT
	void *ptr;
	int send_evt_bytes = 0;
	u32 event = be32_to_cpu(e->event_type);
	struct wiphy *wiphy = bcmcfg_to_wiphy(cfg);
#endif /* GSCAN_SUPPORT */

	WL_INFORM_MEM((">>> PNO Event\n"));

	if (!data) {
		WL_ERR(("Data received is NULL!\n"));
		return 0;
	}

	ndev = cfgdev_to_wlc_ndev(cfgdev, cfg);
#ifdef GSCAN_SUPPORT
	ptr = dhd_dev_process_epno_result(ndev, data, event, &send_evt_bytes);
	if (ptr) {
		wl_cfgvendor_send_async_event(wiphy, ndev,
			GOOGLE_SCAN_EPNO_EVENT, ptr, send_evt_bytes);
		MFREE(cfg->osh, ptr, send_evt_bytes);
	}
	if (!dhd_dev_is_legacy_pno_enabled(ndev))
		return 0;
#endif /* GSCAN_SUPPORT */

#ifndef WL_SCHED_SCAN
	/* CUSTOMER_HW4 has other PNO wakelock time by RB:5911 */
	mutex_lock(&cfg->usr_sync);
	/* TODO: Use cfg80211_sched_scan_results(wiphy); */
	/* GregG : WAR as to supplicant busy and not allowed Kernel to suspend */
	CFG80211_DISCONNECTED(ndev, 0, NULL, 0, false, GFP_KERNEL);
	mutex_unlock(&cfg->usr_sync);
#else
	/* If cfg80211 scheduled scan is supported, report the pno results via sched
	 * scan results
	 */
	if (cfg->sched_scan_req) {
		wl_notify_sched_scan_results(cfg, ndev, e, data);
	} else {
		WL_ERR(("No sched scan running. ignore.\n"));
	}
#endif /* WL_SCHED_SCAN */
	return 0;
}
#endif /* PNO_SUPPORT */

#ifdef GSCAN_SUPPORT
s32
wl_notify_gscan_event(struct bcm_cfg80211 *cfg, bcm_struct_cfgdev *cfgdev,
	const wl_event_msg_t *e, void *data)
{
	s32 err = 0;
	u32 event = be32_to_cpu(e->event_type);
	void *ptr = NULL;
	int send_evt_bytes = 0;
	int event_type;
	struct net_device *ndev = cfgdev_to_wlc_ndev(cfgdev, cfg);
	struct wiphy *wiphy = bcmcfg_to_wiphy(cfg);
	u32 len = ntoh32(e->datalen);
	u32 buf_len = 0;

	switch (event) {
		case WLC_E_PFN_BEST_BATCHING:
			err = dhd_dev_retrieve_batch_scan(ndev);
			if (err < 0) {
				WL_ERR(("Batch retrieval already in progress %d\n", err));
			} else {
				event_type = WIFI_SCAN_THRESHOLD_NUM_SCANS;
				if (data && len) {
					event_type = *((int *)data);
				}
				wl_cfgvendor_send_async_event(wiphy, ndev,
				    GOOGLE_GSCAN_BATCH_SCAN_EVENT,
				     &event_type, sizeof(int));
			}
			break;
		case WLC_E_PFN_SCAN_COMPLETE:
			event_type = WIFI_SCAN_COMPLETE;
			wl_cfgvendor_send_async_event(wiphy, ndev,
				GOOGLE_SCAN_COMPLETE_EVENT,
				&event_type, sizeof(int));
			break;
		case WLC_E_PFN_BSSID_NET_FOUND:
			ptr = dhd_dev_hotlist_scan_event(ndev, data, &send_evt_bytes,
			      HOTLIST_FOUND, &buf_len);
			if (ptr) {
				wl_cfgvendor_send_hotlist_event(wiphy, ndev,
				 ptr, send_evt_bytes, GOOGLE_GSCAN_GEOFENCE_FOUND_EVENT);
				dhd_dev_gscan_hotlist_cache_cleanup(ndev, HOTLIST_FOUND);
				MFREE(cfg->osh, ptr, send_evt_bytes);
			} else {
				err = -ENOMEM;
			}
			break;
		case WLC_E_PFN_BSSID_NET_LOST:
			/* WLC_E_PFN_BSSID_NET_LOST is conflict shared with WLC_E_PFN_SCAN_ALLGONE
			 * We currently do not use WLC_E_PFN_SCAN_ALLGONE, so if we get it, ignore
			 */
			if (len) {
				ptr = dhd_dev_hotlist_scan_event(ndev, data, &send_evt_bytes,
				                                 HOTLIST_LOST, &buf_len);
				if (ptr) {
					wl_cfgvendor_send_hotlist_event(wiphy, ndev,
					 ptr, send_evt_bytes, GOOGLE_GSCAN_GEOFENCE_LOST_EVENT);
					dhd_dev_gscan_hotlist_cache_cleanup(ndev, HOTLIST_LOST);
					MFREE(cfg->osh, ptr, send_evt_bytes);
				} else {
					err = -ENOMEM;
				}
			} else {
				err = -EINVAL;
			}
			break;
		case WLC_E_PFN_GSCAN_FULL_RESULT:
			ptr = dhd_dev_process_full_gscan_result(ndev, data, len, &send_evt_bytes);
			if (ptr) {
				wl_cfgvendor_send_async_event(wiphy, ndev,
				    GOOGLE_SCAN_FULL_RESULTS_EVENT, ptr, send_evt_bytes);
				MFREE(cfg->osh, ptr, send_evt_bytes);
			} else {
				err = -ENOMEM;
			}
			break;
		case WLC_E_PFN_SSID_EXT:
			ptr = dhd_dev_process_epno_result(ndev, data, event, &send_evt_bytes);
			if (ptr) {
				wl_cfgvendor_send_async_event(wiphy, ndev,
				    GOOGLE_SCAN_EPNO_EVENT, ptr, send_evt_bytes);
				MFREE(cfg->osh, ptr, send_evt_bytes);
			} else {
				err = -ENOMEM;
			}
			break;
		default:
			WL_ERR(("Unknown event %d\n", event));
			break;
	}
	return err;
}
#endif /* GSCAN_SUPPORT */

void wl_cfg80211_set_passive_scan(struct net_device *dev, char *command)
{
	struct bcm_cfg80211 *cfg = wl_get_cfg(dev);

	if (strcmp(command, "SCAN-ACTIVE") == 0) {
		cfg->active_scan = 1;
	} else if (strcmp(command, "SCAN-PASSIVE") == 0) {
		cfg->active_scan = 0;
	} else
		WL_ERR(("Unknown command \n"));
	return;
}

void
wl_cfgscan_listen_complete_work(struct work_struct *work)
{
	struct bcm_cfg80211 *cfg = NULL;
	BCM_SET_CONTAINER_OF(cfg, work, struct bcm_cfg80211, loc.work.work);

	WL_ERR(("listen timeout\n"));
	/* listen not completed. Do recovery */
	if (!cfg->loc.in_progress) {
		WL_ERR(("No listen in progress!\n"));
		return;
	}
	wl_cfgscan_notify_listen_complete(cfg);
}

s32
wl_cfgscan_notify_listen_complete(struct bcm_cfg80211 *cfg)
{
	WL_DBG(("listen on channel complete! cookie:%llu\n", cfg->last_roc_id));
	if (cfg->loc.wdev && cfg->loc.in_progress) {
		cfg80211_remain_on_channel_expired(cfg->loc.wdev, cfg->last_roc_id,
			&cfg->remain_on_chan, GFP_KERNEL);
		cfg->loc.in_progress = false;
		cfg->loc.wdev = NULL;
	}
	return BCME_OK;
}

static void
wl_init_scan_params(struct bcm_cfg80211 *cfg, u8 *params, u16 params_size,
	u32 scan_type, u32 action, u32 passive_time)
{
	u32 sync_id = 0;
	wl_escan_params_t *eparams = NULL;
	wl_escan_params_v3_t *eparams_v3 = NULL;
	wl_scan_params_t *scanparams = NULL;
	wl_scan_params_v3_t *scanparams_v3 = NULL;

	wl_escan_set_sync_id(sync_id, cfg);
	if (IS_SCAN_PARAMS_V3_V2(cfg)) {
		eparams_v3 = (wl_escan_params_v3_t *)params;
		eparams_v3->version = htod32(cfg->scan_params_ver);
		eparams_v3->action =  htod16(action);
		eparams_v3->sync_id = sync_id;
		scanparams_v3 = (wl_scan_params_v3_t *)&eparams_v3->params;
		(void)memcpy_s(&scanparams_v3->bssid, ETHER_ADDR_LEN, &ether_bcast, ETHER_ADDR_LEN);
		scanparams_v3->version = htod16(WL_SCAN_PARAMS_VERSION_V3);
		scanparams_v3->length = htod16(sizeof(wl_scan_params_v3_t));
		scanparams_v3->bss_type = DOT11_BSSTYPE_ANY;
		scanparams_v3->scan_type = htod32(scan_type);
		scanparams_v3->nprobes = htod32(-1);
		scanparams_v3->active_time = htod32(-1);
		scanparams_v3->passive_time = htod32(passive_time);
		scanparams_v3->home_time = htod32(-1);
		bzero(&scanparams_v3->ssid, sizeof(wlc_ssid_t));
	} else {
		eparams = (wl_escan_params_t *)params;
		eparams->version = htod32(ESCAN_REQ_VERSION);
		eparams->action =  htod16(action);
		eparams->sync_id = sync_id;
		scanparams = (wl_scan_params_t *)&eparams->params;
		(void)memcpy_s(&scanparams->bssid, ETHER_ADDR_LEN, &ether_bcast, ETHER_ADDR_LEN);
		scanparams->bss_type = DOT11_BSSTYPE_ANY;
		scanparams->scan_type = 0;
		scanparams->nprobes = htod32(-1);
		scanparams->active_time = htod32(-1);
		scanparams->passive_time = htod32(passive_time);
		scanparams->home_time = htod32(-1);
		bzero(&scanparams->ssid, sizeof(wlc_ssid_t));
	}
}

/* timeout for recoverying upper layer statemachine */
#define WL_LISTEN_TIMEOUT    3000u

s32
wl_cfgscan_cancel_listen_on_channel(struct bcm_cfg80211 *cfg, bool notify_user)
{
	WL_DBG(("Enter\n"));

	mutex_lock(&cfg->scan_sync);
	if (!cfg->loc.in_progress) {
		WL_ERR(("listen not in progress. do nothing\n"));
		goto exit;
	}

	if (delayed_work_pending(&cfg->loc.work)) {
		cancel_delayed_work_sync(&cfg->loc.work);
	}

	/* abort scan listen */
	_wl_cfgscan_cancel_scan(cfg);

	if (notify_user) {
		wl_cfgscan_notify_listen_complete(cfg);
	}
	cfg->loc.in_progress = false;
	cfg->loc.wdev = NULL;
exit:
	mutex_unlock(&cfg->scan_sync);
	return 0;
}

s32
wl_cfgscan_listen_on_channel(struct bcm_cfg80211 *cfg, struct wireless_dev *wdev,
	struct ieee80211_channel *channel, unsigned int duration)
{
	u32 dwell = duration;
	u32 chanspec, params_size;
	u16 chanspec_num = 0;
	s32 bssidx = -1;
	s32 err = 0;
	struct net_device *ndev = NULL;
	u8 *params = NULL;
	wl_escan_params_t *eparams = NULL;
	wl_escan_params_v3_t *eparams_v3 = NULL;
	wl_scan_params_t *scanparams = NULL;
	wl_scan_params_v3_t *scanparams_v3 = NULL;
	u16 *chanspec_list = NULL;
	u32 channel_num = 0, scan_type = 0;

	WL_DBG(("Enter \n"));
	if (!wdev) {
	  WL_ERR(("wdev null!\n"));
	  return -EINVAL;
	}

	mutex_lock(&cfg->scan_sync);
	if (wl_get_drv_status_all(cfg, SCANNING)) {
		WL_ERR(("Scanning in progress avoid listen on channel\n"));
		err = -EBUSY;
		goto exit;
	}
	if (cfg->loc.in_progress == true) {
		WL_ERR(("Listen in progress\n"));
		err = -EAGAIN;
		goto exit;
	}
	bssidx = wl_get_bssidx_by_wdev(cfg, wdev);
	if (bssidx < 0) {
		WL_ERR(("invalid bssidx!\n"));
		err = -EINVAL;
		goto exit;
	}

	/* Use primary ndev for netless dev. BSSIDX will point to right I/F */
	ndev = wdev->netdev ? wdev->netdev : bcmcfg_to_prmry_ndev(cfg);

	if (IS_SCAN_PARAMS_V3_V2(cfg)) {
		params_size = (WL_SCAN_PARAMS_V3_FIXED_SIZE +
			OFFSETOF(wl_escan_params_v3_t, params));
	} else {
		params_size = (WL_SCAN_PARAMS_FIXED_SIZE + OFFSETOF(wl_escan_params_t, params));
	}

	/* Single channel for listen case. Add a padd of u16 for alignment */
	chanspec_num = 1;
	params_size += (chanspec_num + 1);

	/* Allocate space for populating single ssid in wl_escan_params_t struct */
	params_size += ((u32) sizeof(struct wlc_ssid));

	params = MALLOCZ(cfg->osh, params_size);
	if (params == NULL) {
		err = -ENOMEM;
		WL_ERR(("listen fail. no mem.\n"));
		goto exit;
	}

	scan_type = WL_SCANFLAGS_PASSIVE | WL_SCANFLAGS_LISTEN;

	wl_init_scan_params(cfg, params, params_size,
		scan_type, WL_SCAN_ACTION_START, dwell);

	channel_num = (chanspec_num & WL_SCAN_PARAMS_COUNT_MASK);
	if (IS_SCAN_PARAMS_V3_V2(cfg)) {
		eparams_v3 = (wl_escan_params_v3_t *)params;
		scanparams_v3 = (wl_scan_params_v3_t *)&eparams_v3->params;
		chanspec_list = scanparams_v3->channel_list;
		scanparams_v3->channel_num = channel_num;
	} else {
		eparams = (wl_escan_params_t *)params;
		scanparams = (wl_scan_params_t *)&eparams->params;
		chanspec_list = scanparams->channel_list;
		scanparams->channel_num = channel_num;
	}

	/* Copy the single listen channel */
	chanspec = wl_freq_to_chanspec(channel->center_freq);
	chanspec_list[0] = chanspec;

	err = wldev_iovar_setbuf_bsscfg(ndev, "escan", params, params_size,
		cfg->escan_ioctl_buf, WLC_IOCTL_MEDLEN, bssidx, &cfg->ioctl_buf_sync);
	if (unlikely(err)) {
		if (err == BCME_EPERM) {
			/* Scan Not permitted at this point of time */
			WL_DBG((" listen not permitted at this time (%d)\n", err));
		} else {
			WL_ERR((" listen set error (%d)\n", err));
		}
		goto exit;
	} else {
		unsigned long listen_timeout = dwell + WL_LISTEN_TIMEOUT;
		WL_DBG(("listen started. chanspec:%x\n", chanspec));
		cfg->loc.in_progress = true;
		cfg->loc.wdev = wdev;

		if (schedule_delayed_work(&cfg->loc.work,
				msecs_to_jiffies(listen_timeout))) {

#if defined(BCMDONGLEHOST)
			DHD_PM_WAKE_LOCK_TIMEOUT(cfg->pub, listen_timeout);
#endif /* BCMDONGLEHOST && OEM_ANDROID */

		} else {
			WL_ERR(("Can't schedule listen work handler\n"));
		}
	}

exit:
	if (params) {
		MFREE(cfg->osh, params, params_size);
	}
	mutex_unlock(&cfg->scan_sync);
	return err;
}

#define LONG_LISTEN_TIME 2000
#ifdef WL_CFG80211_VSDB_PRIORITIZE_SCAN_REQUEST
static void
wl_priortize_scan_over_listen(struct bcm_cfg80211 *cfg,
	struct net_device *ndev, unsigned int duration)
{
	WL_DBG(("scan is running. go to fake listen state\n"));
	wl_set_drv_status(cfg, FAKE_REMAINING_ON_CHANNEL, ndev);

	WL_DBG(("cancel current listen timer \n"));
	del_timer_sync(&cfg->p2p->listen_timer);

	wl_clr_p2p_status(cfg, LISTEN_EXPIRED);

	mod_timer(&cfg->p2p->listen_timer, jiffies + msecs_to_jiffies(duration));
}
#endif /* WL_CFG80211_VSDB_PRIORITIZE_SCAN_REQUEST */

/* Few vendors use hard coded static ndev p2p0 for p2p disc */
#define IS_P2P_DISC_NDEV(wdev) \
	(wdev->netdev ? (strncmp(wdev->netdev->name, "p2p0", strlen("p2p0")) == 0) : false)

#if defined(WL_CFG80211_P2P_DEV_IF)
s32
wl_cfgscan_remain_on_channel(struct wiphy *wiphy, bcm_struct_cfgdev *cfgdev,
	struct ieee80211_channel *channel, unsigned int duration, u64 *cookie)
#else
s32
wl_cfgscan_remain_on_channel(struct wiphy *wiphy, bcm_struct_cfgdev *cfgdev,
	struct ieee80211_channel *channel,
	enum nl80211_channel_type channel_type,
	unsigned int duration, u64 *cookie)
#endif /* WL_CFG80211_P2P_DEV_IF */
{
	s32 target_channel;
	u32 id;
	s32 err = BCME_OK;
	struct net_device *ndev = NULL;
	struct bcm_cfg80211 *cfg = wiphy_priv(wiphy);
	struct wireless_dev *wdev;

	RETURN_EIO_IF_NOT_UP(cfg);

#if defined(WL_CFG80211_P2P_DEV_IF)
	wdev = cfgdev;
#else
	wdev = cfgdev_to_wlc_wdev(cfgdev, cfg);
#endif
	if (!wdev) {
		WL_ERR(("wdev null\n"));
		return -EINVAL;
	}

	ndev = cfgdev_to_wlc_ndev(cfgdev, cfg);
	target_channel = ieee80211_frequency_to_channel(channel->center_freq);

	WL_DBG(("Enter, channel: %d, duration ms (%d) scan_state:%d\n",
		target_channel, duration,
		(wl_get_drv_status(cfg, SCANNING, ndev)) ? TRUE : FALSE));

#ifdef WL_BCNRECV
	/* check fakeapscan in progress then abort */
	wl_android_bcnrecv_stop(ndev, WL_BCNRECV_LISTENBUSY);
#endif /* WL_BCNRECV */

	if ((wdev->iftype == NL80211_IFTYPE_P2P_DEVICE) ||
		IS_P2P_DISC_NDEV(wdev)) {
		/* p2p discovery */
		if (!cfg->p2p) {
			WL_ERR(("cfg->p2p is not initialized\n"));
			err = BCME_ERROR;
			goto exit;
		}

#ifdef P2P_LISTEN_OFFLOADING
		if (wl_get_p2p_status(cfg, DISC_IN_PROGRESS)) {
			WL_ERR(("P2P_FIND: Discovery offload is in progress\n"));
			err = -EAGAIN;
			goto exit;
		}
#endif /* P2P_LISTEN_OFFLOADING */

		if (wl_get_drv_status_all(cfg, SCANNING)) {
#ifdef WL_CFG80211_VSDB_PRIORITIZE_SCAN_REQUEST
			if (duration > LONG_LISTEN_TIME) {
				wl_cfgscan_cancel_scan(cfg);
			} else {
				wl_priortize_scan_over_listen(cfg, ndev, duration);
				err = BCME_OK;
				goto exit;
			}
#else
			wl_cfgscan_cancel_scan(cfg);
#endif /* WL_CFG80211_VSDB_PRIORITIZE_SCAN_REQUEST */
		}

#ifdef WL_CFG80211_SYNC_GON
		if (wl_get_drv_status_all(cfg, WAITING_NEXT_ACT_FRM_LISTEN)) {
			/* Do not enter listen mode again if we are in listen mode already
			* for next af. Remain on channel completion will be returned by
			* af completion.
			*/
#ifdef WL_CFG80211_VSDB_PRIORITIZE_SCAN_REQUEST
			wl_set_drv_status(cfg, FAKE_REMAINING_ON_CHANNEL, ndev);
#else
			wl_set_drv_status(cfg, REMAINING_ON_CHANNEL, ndev);
#endif
			goto exit;
		}
#endif /* WL_CFG80211_SYNC_GON */

		if (!cfg->p2p->on) {
		/* In case of p2p_listen command, supplicant may send
		* remain_on_channel without turning on P2P
		*/
			p2p_on(cfg) = true;
		}

		err = wl_cfgp2p_enable_discovery(cfg, ndev, NULL, 0);
		if (unlikely(err)) {
			goto exit;
		}

		mutex_lock(&cfg->usr_sync);
		err = wl_cfgp2p_discover_listen(cfg, target_channel, duration);
		if (err == BCME_OK) {
			wl_set_drv_status(cfg, REMAINING_ON_CHANNEL, ndev);
		} else {
#ifdef WL_CFG80211_VSDB_PRIORITIZE_SCAN_REQUEST
			if (err == BCME_BUSY) {
				/* if failed, firmware may be internal scanning state.
				* so other scan request shall not abort it
				*/
				wl_set_drv_status(cfg, FAKE_REMAINING_ON_CHANNEL, ndev);
				/* WAR: set err = ok to prevent cookie mismatch in wpa_supplicant
				* and expire timer will send a completion to the upper layer
				*/
				err = BCME_OK;
			}
#endif /* WL_CFG80211_VSDB_PRIORITIZE_SCAN_REQUEST */
		}
		mutex_unlock(&cfg->usr_sync);
	} else if (wdev->iftype == NL80211_IFTYPE_STATION ||
		wdev->iftype == NL80211_IFTYPE_AP) {
		WL_DBG(("LISTEN ON CHANNEL\n"));
		err = wl_cfgscan_listen_on_channel(cfg, wdev, channel, duration);
	}

exit:
	if (err == BCME_OK) {
		WL_DBG(("Success\n"));
		(void)memcpy_s(&cfg->remain_on_chan, sizeof(struct ieee80211_channel),
			channel, sizeof(struct ieee80211_channel));
		id = ++cfg->last_roc_id;
		if (id == 0) {
			id = ++cfg->last_roc_id;
		}
		*cookie = id;

		/* Notify userspace that listen has started */
		CFG80211_READY_ON_CHANNEL(cfgdev, *cookie, channel, channel_type, duration, flags);
		WL_INFORM_MEM(("listen started on channel:%d duration (ms):%d cookie:%llu\n",
				target_channel, duration, *cookie));
	} else {
		WL_ERR(("Fail to Set (err=%d cookie:%llu)\n", err, *cookie));
		wl_flush_fw_log_buffer(ndev, FW_LOGSET_MASK_ALL);
	}
	return err;
}

s32
wl_cfgscan_cancel_remain_on_channel(struct wiphy *wiphy,
	bcm_struct_cfgdev *cfgdev, u64 cookie)
{
	s32 err = 0;
	struct bcm_cfg80211 *cfg = wiphy_priv(wiphy);
#ifdef P2PLISTEN_AP_SAMECHN
	struct net_device *dev;
#endif /* P2PLISTEN_AP_SAMECHN */

	RETURN_EIO_IF_NOT_UP(cfg);

#ifdef DHD_IFDEBUG
	PRINT_WDEV_INFO(cfgdev);
#endif /* DHD_IFDEBUG */

	mutex_lock(&cfg->usr_sync);
#if defined(WL_CFG80211_P2P_DEV_IF)
	WL_DBG(("cancel listen for iftype:%d\n", cfgdev->iftype));
	if ((cfgdev->iftype != NL80211_IFTYPE_P2P_DEVICE) &&
		!IS_P2P_DISC_NDEV(cfgdev)) {
		/* Handle non-p2p cases here */
		err = wl_cfgscan_cancel_listen_on_channel(cfg, false);
		goto exit;
	}
#else
	WL_DBG(("cancel listen for netdev_ifidx: %d \n", cfgdev->ifindex));
#endif /* WL_CFG80211_P2P_DEV_IF */

#ifdef P2PLISTEN_AP_SAMECHN
	if (cfg && cfg->p2p_resp_apchn_status) {
		dev = bcmcfg_to_prmry_ndev(cfg);
		wl_cfg80211_set_p2p_resp_ap_chn(dev, 0);
		cfg->p2p_resp_apchn_status = false;
		WL_DBG(("p2p_resp_apchn_status Turn OFF \n"));
	}
#endif /* P2PLISTEN_AP_SAMECHN */

	if (cfg->last_roc_id == cookie) {
		WL_DBG(("cancel p2p listen. cookie:%llu\n", cookie));
		wl_cfgp2p_set_p2p_mode(cfg, WL_P2P_DISC_ST_SCAN, 0, 0,
			wl_to_p2p_bss_bssidx(cfg, P2PAPI_BSSCFG_DEVICE));
	} else {
		WL_ERR(("wl_cfg80211_cancel_remain_on_channel: ignore, request cookie(%llu)"
			" is not matched. (cur : %llu)\n",
			cookie, cfg->last_roc_id));
	}

exit:
	mutex_unlock(&cfg->usr_sync);
	return err;
}

#ifdef WL_GET_RCC
int
wl_android_get_roam_scan_chanlist(struct bcm_cfg80211 *cfg)
{
	s32 err = BCME_OK;
#if (LINUX_VERSION_CODE >= KERNEL_VERSION(3, 14, 0))
	struct sk_buff *skb;
	gfp_t kflags;
	struct net_device *ndev;
	struct wiphy *wiphy;
	wlc_ssid_t *ssid = NULL;
	wl_roam_channel_list_t channel_list;
	uint16 channels[MAX_ROAM_CHANNEL] = {0};
	char chanspec_buf[CHANSPEC_STR_LEN];
	int i = 0, nchan = 0;

	ndev = bcmcfg_to_prmry_ndev(cfg);
	wiphy = bcmcfg_to_wiphy(cfg);

	kflags = in_atomic() ? GFP_ATOMIC : GFP_KERNEL;
	skb = CFG80211_VENDOR_EVENT_ALLOC(wiphy, ndev_to_wdev(ndev),
		BRCM_VENDOR_GET_RCC_EVENT_BUF_LEN, BRCM_VENDOR_EVENT_RCC_INFO, kflags);

	if (!skb) {
		WL_ERR(("skb alloc failed"));
		return BCME_NOMEM;
	}

	/* Get Current SSID */
	ssid = (struct wlc_ssid *)wl_read_prof(cfg, ndev, WL_PROF_SSID);
	if (!ssid) {
		WL_ERR(("No SSID found in the saved profile\n"));
		err = BCME_ERROR;
		goto fail;
	}

	/* Get Current RCC List */
	err = wldev_iovar_getbuf(ndev, "roamscan_channels", 0, 0,
		(void *)&channel_list, sizeof(channel_list), NULL);
	if (err) {
		WL_ERR(("Failed to get roamscan channels, err = %d\n", err));
		goto fail;
	}
	if (channel_list.n > MAX_ROAM_CHANNEL) {
		WL_ERR(("Invalid roamscan channels count(%d)\n", channel_list.n));
		goto fail;
	}

	WL_DBG(("SSID %s(%d), RCC(%d)\n", ssid->SSID, ssid->SSID_len, channel_list.n));
	for (i = 0; i < channel_list.n; i++) {
		WL_DBG(("Chanspec[%d] CH: %s (0x%04x)\n",
			i, wf_chspec_ntoa_ex(channel_list.channels[i], chanspec_buf),
			channel_list.channels[i]));
		if (CHSPEC_IS6G(channel_list.channels[i])) {
			WL_DBG(("Skip 6G channel\n"));
			continue;
		}
		channels[nchan] = CHSPEC_CHANNEL(channel_list.channels[i]);
		nchan++;
	}

	err = nla_put_string(skb, RCC_ATTRIBUTE_SSID, ssid->SSID);
	if (unlikely(err)) {
		WL_ERR(("nla_put_string RCC_ATTRIBUTE_SSID failed\n"));
		goto fail;
	}

	err = nla_put_u32(skb, RCC_ATTRIBUTE_SSID_LEN, ssid->SSID_len);
	if (unlikely(err)) {
		WL_ERR(("nla_put_u32 RCC_ATTRIBUTE_SSID_LEN failed\n"));
		goto fail;
	}

	err = nla_put_u32(skb, RCC_ATTRIBUTE_NUM_CHANNELS, nchan);
	if (unlikely(err)) {
		WL_ERR(("nla_put_u32 RCC_ATTRIBUTE_NUM_CHANNELS failed\n"));
		goto fail;
	}

	err = nla_put(skb, RCC_ATTRIBUTE_CHANNEL_LIST,
		sizeof(uint16) * MAX_ROAM_CHANNEL, channels);
	if (unlikely(err)) {
		WL_ERR(("nla_put RCC_ATTRIBUTE_CHANNEL_LIST failed\n"));
		goto fail;
	}

	cfg80211_vendor_event(skb, kflags);

	return err;

fail:
	if (skb) {
		nlmsg_free(skb);
	}
#endif /* LINUX_VERSION_CODE >= KERNEL_VERSION(3, 14, 0) */
	return err;
}

int
wl_android_get_roam_scan_freqlist(struct bcm_cfg80211 *cfg)
{
	s32 err = BCME_OK;
#if (LINUX_VERSION_CODE >= KERNEL_VERSION(3, 14, 0))
	struct sk_buff *skb;
	gfp_t kflags;
	struct net_device *ndev;
	struct wiphy *wiphy;
	wlc_ssid_t *ssid = NULL;
	wl_roam_channel_list_t channel_list;
	uint16 frequencies[MAX_ROAM_CHANNEL] = {0};
	int i = 0;

	ndev = bcmcfg_to_prmry_ndev(cfg);
	wiphy = bcmcfg_to_wiphy(cfg);

	kflags = in_atomic() ? GFP_ATOMIC : GFP_KERNEL;
	skb = CFG80211_VENDOR_EVENT_ALLOC(wiphy, ndev_to_wdev(ndev),
		BRCM_VENDOR_GET_RCC_EVENT_BUF_LEN, BRCM_VENDOR_EVENT_RCC_FREQ_INFO, kflags);

	if (!skb) {
		WL_ERR(("skb alloc failed"));
		return BCME_NOMEM;
	}

	/* Get Current SSID */
	ssid = (struct wlc_ssid *)wl_read_prof(cfg, ndev, WL_PROF_SSID);
	if (!ssid) {
		WL_ERR(("No SSID found in the saved profile\n"));
		err = BCME_ERROR;
		goto fail;
	}

	/* Get Current RCC List */
	err = wldev_iovar_getbuf(ndev, "roamscan_channels", 0, 0,
		(void *)&channel_list, sizeof(channel_list), NULL);
	if (err) {
		WL_ERR(("Failed to get roamscan channels, err = %d\n", err));
		goto fail;
	}
	if (channel_list.n > MAX_ROAM_CHANNEL) {
		WL_ERR(("Invalid roamscan channels count(%d)\n", channel_list.n));
		goto fail;
	}

	WL_DBG(("SSID %s(%d), RCC(%d)\n", ssid->SSID, ssid->SSID_len, channel_list.n));
	for (i = 0; i < channel_list.n; i++) {
		chanspec_t chsp = channel_list.channels[i];
		u32 freq = wl_channel_to_frequency(wf_chspec_ctlchan(chsp), CHSPEC_BAND(chsp));
		WL_DBG(("  [%d] Freq: %d (0x%04x)\n", i, freq, channel_list.channels[i]));
		frequencies[i] = (uint16)freq;
	}

	err = nla_put_string(skb, RCC_ATTRIBUTE_SSID, ssid->SSID);
	if (unlikely(err)) {
		WL_ERR(("nla_put_string RCC_ATTRIBUTE_SSID failed\n"));
		goto fail;
	}

	err = nla_put_u32(skb, RCC_ATTRIBUTE_SSID_LEN, ssid->SSID_len);
	if (unlikely(err)) {
		WL_ERR(("nla_put_u32 RCC_ATTRIBUTE_SSID_LEN failed\n"));
		goto fail;
	}

	err = nla_put_u32(skb, RCC_ATTRIBUTE_NUM_CHANNELS, channel_list.n);
	if (unlikely(err)) {
		WL_ERR(("nla_put_u32 RCC_ATTRIBUTE_NUM_CHANNELS failed\n"));
		goto fail;
	}

	err = nla_put(skb, RCC_ATTRIBUTE_CHANNEL_LIST,
		sizeof(uint16) * MAX_ROAM_CHANNEL, frequencies);
	if (unlikely(err)) {
		WL_ERR(("nla_put RCC_ATTRIBUTE_CHANNEL_LIST failed\n"));
		goto fail;
	}

	cfg80211_vendor_event(skb, kflags);

	return err;

fail:
	if (skb) {
		nlmsg_free(skb);
	}
#endif /* LINUX_VERSION_CODE >= KERNEL_VERSION(3, 14, 0) */
	return err;
}

#endif /* WL_GET_RCC */

/*
 * This function prepares assoc channel/s
 */
s32
wl_get_assoc_channels(struct bcm_cfg80211 *cfg,
	struct net_device *dev, wlcfg_assoc_info_t *info)
{
	s32 err;
	u32 max_channels = MAX_ROAM_CHANNEL;
	u16 rcc_chan_cnt = 0;

#ifdef ESCAN_CHANNEL_CACHE
	/*
	 * If bcast join 'OR' no channel information is provided by user space,
	 * then use channels from ESCAN_CHANNEL_CACHE. For other cases where target
	 * channel is available, update RCC via iovar.
	 *
	 * For a given SSID there might multiple APs on different channels and FW
	 * would scan all those channels before deciding up on the AP.
	 */
	if (cfg->rcc_enabled) {
		wlc_ssid_t ssid;
		int band;
		chanspec_t chanspecs[MAX_ROAM_CHANNEL] = {0};
		chanspec_t target_chspec;

		err = wldev_get_band(dev, &band);
		if (!err) {
			set_roam_band(band);
		}

		if (memcpy_s(ssid.SSID, sizeof(ssid.SSID), info->ssid, info->ssid_len) != BCME_OK) {
			WL_ERR(("ssid copy failed\n"));
			return -EINVAL;
		}
		ssid.SSID_len = (uint32)info->ssid_len;

		/* Utilize channel hint if availble */
		if ((info->chan_cnt == 1) && info->chanspecs[0]) {
			target_chspec = info->chanspecs[0];
			WL_DBG(("channel_hint chanspec:%x\n", info->chanspecs[0]));
		} else {
			target_chspec = INVCHANSPEC;
		}
		rcc_chan_cnt = get_roam_channel_list(cfg, target_chspec, chanspecs,
				max_channels, &ssid, ioctl_version);
		if ((!info->targeted_join) || (info->bssid_hint) ||
				(info->chan_cnt == 0)) {
#if !defined(DISABLE_FW_NW_SEL_FOR_6G) && defined(WL_6G_BAND)
			int i;
			/* If 6G AP is present, override bssid_hint with our fw nw
			 * selection. Supplicant bssid_hint logic doesn't have support for
			 * 6G, HE, OCE load IE support
			 */
			for (i = 0; i < rcc_chan_cnt; i++) {
				if (CHSPEC_IS6G(chanspecs[i])) {
					WL_INFORM_MEM(("6G channel in rcc. use fw nw sel\n"));
					/* skip bssid hint inclusion and provide bcast bssid */
					info->bssid_hint = false;
					info->targeted_join = false;
					(void)memcpy_s(&info->bssid,
							ETH_ALEN, &ether_bcast, ETH_ALEN);
					break;
				}
			}
#endif /* !DISABLE_FW_NW_SEL_FOR_6G && WL_6G_BAND */
			/* Use RCC channels as part of join params */
			info->chan_cnt = rcc_chan_cnt;
			if (memcpy_s(info->chanspecs, sizeof(info->chanspecs), chanspecs,
					(sizeof(chanspec_t) * rcc_chan_cnt)) != BCME_OK) {
				WL_ERR(("chanspec copy failed!\n"));
				return -EINVAL;
			}
		}
	}
#endif /* ESCAN_CHANNEL_CACHE */

	WL_DBG_MEM(("channel cnt:%d\n", info->chan_cnt));
	return BCME_OK;
}

#ifdef DHD_GET_VALID_CHANNELS
bool
wl_cfgscan_is_dfs_set(wifi_band band)
{
	switch (band) {
		case WIFI_BAND_A_DFS:
		case WIFI_BAND_A_WITH_DFS:
		case WIFI_BAND_ABG_WITH_DFS:
		case WIFI_BAND_24GHZ_5GHZ_WITH_DFS_6GHZ:
			return true;
		default:
			return false;
	}
	return false;
}

s32
wl_cfgscan_get_band_freq_list(struct bcm_cfg80211 *cfg, struct wireless_dev *wdev, int band,
	uint32 *list, uint32 *num_channels)
{
	s32 err = BCME_OK;
	uint32 i, freq, list_count, count = 0;
	struct net_device *dev = bcmcfg_to_prmry_ndev(cfg);
	uint32 chspec, chaninfo;
	bool dfs_set = false;
	bool ap_iface;

	if (!wdev) {
		WL_ERR(("wdev null\n"));
		return -EINVAL;
	}

	ap_iface = IS_AP_IFACE(wdev);
#ifndef WL_DUAL_APSTA
	if (!ap_iface && (wdev->netdev != bcmcfg_to_prmry_ndev(cfg))) {
		/* The GETCHANNEL API could come before role conversion. so
		 * for now consider the requests coming on non primary I/F
		 * too as request for AP.
		 */
		ap_iface = TRUE;
	}
#endif /* WL_DUAL_APSTA */

	dfs_set = wl_cfgscan_is_dfs_set(band);
	err = wldev_iovar_getbuf_bsscfg(dev, "chan_info_list", NULL,
			0, list, CHANINFO_LIST_BUF_SIZE, 0, &cfg->ioctl_buf_sync);
	if (err == BCME_UNSUPPORTED) {
		WL_INFORM(("get chan_info_list, UNSUPPORTED\n"));
		return err;
	} else if (err != BCME_OK) {
		WL_ERR(("get chan_info_list err(%d)\n", err));
		return err;
	}

	list_count = ((wl_chanspec_list_v1_t *)list)->count;
	for (i = 0; i < list_count; i++) {
		chspec = dtoh32(((wl_chanspec_list_v1_t *)list)->chspecs[i].chanspec);
		chaninfo = dtoh32(((wl_chanspec_list_v1_t *)list)->chspecs[i].chaninfo);
		freq = wl_channel_to_frequency(wf_chspec_ctlchan(chspec),
			CHSPEC_BAND(chspec));

		if ((band & WIFI_BAND_BG) && CHSPEC_IS2G(chspec)) {
			/* add 2g channels */
			list[count++] = freq;
		}

		if ((band & WIFI_BAND_6GHZ) && CHSPEC_IS6G(chspec) && CHSPEC_IS20(chspec)) {
			/* For AP interface and 6G band, use only VLP, PSC channels */
			if (ap_iface && (!(chaninfo & WL_CHAN_BAND_6G_PSC) ||
					!(chaninfo & WL_CHAN_BAND_6G_VLP))) {
				WL_DBG(("skipping chspec:%x freq:%d for ap_iface\n", chspec, freq));
				continue;
			}
			/* add 6g channels */
			list[count++] = freq;
		}

		/* handle 5g separately */
		if (CHSPEC_IS5G(chspec) && CHSPEC_IS20(chspec)) {
			if (!((band == WIFI_BAND_A_DFS) && IS_DFS(chaninfo)) &&
				!(band & WIFI_BAND_A)) {
				/* Not DFS only case nor 5G case */
				continue;
			}

			if ((band & WIFI_BAND_A) && !dfs_set && IS_DFS(chaninfo)) {
				continue;
			}
			list[count++] = freq;
		}
	}

	WL_INFORM_MEM(("get_freqlist_cnt:%d band:%d\n", count, band));
	*num_channels = count;
	return err;
}
#endif /* DHD_GET_VALID_CHANNELS */

#if defined(WL_SOFTAP_ACS)
#define SEC_FREQ_HT40_OFFSET 20
static acs_delay_work_t delay_work_acs = { .init_flag = 0 };

static int wl_cfgscan_acs_parse_result(acs_selected_channels_t *pResult,
        chanspec_t ch_chosen, drv_acs_params_t *pParameter)
{
	unsigned int chspec_band, chspec_ctl_freq, chspec_center_ch, chspec_bw, chspec_sb;

	if ((!pResult) || (!pParameter)) {
		WL_ERR(("%s: parameter invalid\n", __FUNCTION__));
		return BCME_BADARG;
	} else if (!wf_chspec_valid(ch_chosen)) {
		WL_ERR(("%s: ch_chosen=0x%X invalid\n",
		        __FUNCTION__, ch_chosen));
		return BCME_BADARG;
	}

	chspec_ctl_freq = wl_channel_to_frequency(wf_chspec_ctlchan((chanspec_t)ch_chosen),
			CHSPEC_BAND((chanspec_t)ch_chosen));
	chspec_center_ch = wf_chspec_ctlchan((chanspec_t)ch_chosen);
	chspec_band = CHSPEC_BAND((chanspec_t)ch_chosen);
	chspec_bw = CHSPEC_BW(ch_chosen);
	chspec_sb = CHSPEC_CTL_SB(ch_chosen);
	WL_TRACE(("%s: ctl_freq=%d, center_ch=%d, band=0x%X, bw=0x%X, sb=0x%X\n",
	          __FUNCTION__,
	          chspec_ctl_freq,  chspec_center_ch, chspec_band, chspec_bw, chspec_sb));

	(void)memset_s(pResult, sizeof(acs_selected_channels_t),
		0, sizeof(acs_selected_channels_t));

	/* hw_mode */
	switch (chspec_band) {
		case WL_CHANSPEC_BAND_2G:
			pResult->hw_mode = HOSTAPD_MODE_IEEE80211G;
			break;
		case WL_CHANSPEC_BAND_5G:
		case WL_CHANSPEC_BAND_6G:
		default:
			pResult->hw_mode = HOSTAPD_MODE_IEEE80211A;
			break;
	}
	WL_TRACE(("%s: hw_mode=%d\n", __FUNCTION__, pResult->hw_mode));

	/* ch_width and others */
	switch (chspec_bw) {
	case WL_CHANSPEC_BW_40:
		if (pParameter->ht40_enabled) {
			pResult->ch_width = 40;
			switch (chspec_sb) {
			case WL_CHANSPEC_CTL_SB_U:
				pResult->pri_freq = chspec_ctl_freq;
				pResult->sec_freq = chspec_ctl_freq - SEC_FREQ_HT40_OFFSET;
				break;
			case WL_CHANSPEC_CTL_SB_L:
			default:
				pResult->pri_freq = chspec_ctl_freq;
				pResult->sec_freq = chspec_ctl_freq + SEC_FREQ_HT40_OFFSET;
				break;
			}
			WL_TRACE(("%s: HT40 ok\n", __FUNCTION__));
		} else {
			pResult->ch_width = 20;
			pResult->pri_freq = chspec_ctl_freq;
			pResult->sec_freq = 0;
			WL_TRACE(("%s: HT40 to HT20\n", __FUNCTION__));
		}
		break;
	case WL_CHANSPEC_BW_80:
		if ((pParameter->vht_enabled) || (pParameter->he_enabled)) {
			pResult->ch_width = 80;
			chspec_center_ch = wf_chspec_primary80_channel((chanspec_t)ch_chosen);
			pResult->vht_seg0_center_ch = chspec_center_ch;
			pResult->vht_seg1_center_ch = 0;
			switch (chspec_sb) {
			case WL_CHANSPEC_CTL_SB_LL:
			case WL_CHANSPEC_CTL_SB_LU:
				pResult->pri_freq = chspec_ctl_freq;
				pResult->sec_freq = chspec_ctl_freq + SEC_FREQ_HT40_OFFSET;
				break;
			case WL_CHANSPEC_CTL_SB_UL:
			case WL_CHANSPEC_CTL_SB_UU:
			default:
				pResult->pri_freq = chspec_ctl_freq;
				pResult->sec_freq = chspec_ctl_freq - SEC_FREQ_HT40_OFFSET;
				break;
			}
			WL_TRACE(("%s: HT80 ok\n", __FUNCTION__));
		} else if (pParameter->ht40_enabled) {
			pResult->ch_width = 40;
			switch (chspec_sb) {
			case WL_CHANSPEC_CTL_SB_LL:
			case WL_CHANSPEC_CTL_SB_UL:
				pResult->pri_freq = chspec_ctl_freq;
				pResult->sec_freq = chspec_ctl_freq + SEC_FREQ_HT40_OFFSET;
				break;
			case WL_CHANSPEC_CTL_SB_LU:
			case WL_CHANSPEC_CTL_SB_UU:
			default:
				pResult->pri_freq = chspec_ctl_freq;
				pResult->sec_freq = chspec_ctl_freq - SEC_FREQ_HT40_OFFSET;
				break;
			}
			WL_TRACE(("%s: HT80 to HT40\n", __FUNCTION__));
		} else {
			pResult->ch_width = 20;
			pResult->pri_freq = chspec_ctl_freq;
			pResult->sec_freq = 0;
			WL_TRACE(("%s: HT80 to HT20\n", __FUNCTION__));
		}
		break;
	case WL_CHANSPEC_BW_160:
	case WL_CHANSPEC_BW_8080:
		if ((pParameter->vht_enabled) || (pParameter->he_enabled)) {
			pResult->ch_width = 160;
			switch (chspec_sb) {
			case WL_CHANSPEC_CTL_SB_LLL:
			case WL_CHANSPEC_CTL_SB_LLU:
			case WL_CHANSPEC_CTL_SB_LUL:
			case WL_CHANSPEC_CTL_SB_LUU:
				pResult->pri_freq = chspec_ctl_freq;
				pResult->sec_freq = chspec_ctl_freq + SEC_FREQ_HT40_OFFSET;
				pResult->vht_seg0_center_ch = chspec_center_ch;
				pResult->vht_seg1_center_ch = chspec_center_ch + CH_80MHZ_APART;
				break;
			case WL_CHANSPEC_CTL_SB_ULL:
			case WL_CHANSPEC_CTL_SB_ULU:
			case WL_CHANSPEC_CTL_SB_UUL:
			case WL_CHANSPEC_CTL_SB_UUU:
			default:
				pResult->pri_freq = chspec_ctl_freq;
				pResult->sec_freq = chspec_ctl_freq - SEC_FREQ_HT40_OFFSET;
				pResult->vht_seg0_center_ch = chspec_center_ch;
				pResult->vht_seg1_center_ch = chspec_center_ch - CH_80MHZ_APART;
				break;
			}
			WL_TRACE(("%s: HT160 ok\n", __FUNCTION__));
		} else if (pParameter->ht40_enabled) {
			pResult->ch_width = 40;
			switch (chspec_sb) {
			case WL_CHANSPEC_CTL_SB_LLL:
			case WL_CHANSPEC_CTL_SB_LUL:
			case WL_CHANSPEC_CTL_SB_ULL:
			case WL_CHANSPEC_CTL_SB_UUL:
				pResult->pri_freq = chspec_ctl_freq;
				pResult->sec_freq = chspec_ctl_freq + SEC_FREQ_HT40_OFFSET;
				break;
			case WL_CHANSPEC_CTL_SB_LLU:
			case WL_CHANSPEC_CTL_SB_LUU:
			case WL_CHANSPEC_CTL_SB_ULU:
			case WL_CHANSPEC_CTL_SB_UUU:
			default:
				pResult->pri_freq = chspec_ctl_freq;
				pResult->sec_freq = chspec_ctl_freq - SEC_FREQ_HT40_OFFSET;
				break;
			}
			WL_TRACE(("%s: HT160 to HT40\n", __FUNCTION__));
		} else {
			pResult->ch_width = 20;
			pResult->pri_freq = chspec_ctl_freq;
			pResult->sec_freq = 0;
			WL_TRACE(("%s: HT160 to HT20\n", __FUNCTION__));
		}
		break;
	case WL_CHANSPEC_BW_20:
	default:
		if ((pParameter->ht_enabled) || (TRUE)) {
			pResult->ch_width = 20;
			pResult->pri_freq = chspec_ctl_freq;
		}
		WL_TRACE(("%s: HT20 ok\n", __FUNCTION__));
		break;
	}

	WL_TRACE(("%s: result: pri_freq=%d, sec_freq=%d, vht_seg0=%d, vht_seg1=%d,"
	          " ch_width=%d, hw_mode=%d\n", __FUNCTION__,
	          pResult->pri_freq, pResult->sec_freq,
	          pResult->vht_seg0_center_ch, pResult->vht_seg1_center_ch,
	          pResult->ch_width, pResult->hw_mode));

	return 0;
}

static int wl_cfgscan_acs_parse_parameter_save(int *pLen, uint32 *pList, chanspec_t chspec)
{
	int ret = 0;
	int qty = 0;
	int i;

	do {
		if ((!pLen) || (!pList)) {
			WL_ERR(("%s: parameter invalid\n", __FUNCTION__));
			ret = BCME_BADARG;
			break;
		} else {
			qty = *pLen;
		}

		if (!wf_chspec_valid(chspec)) {
			WL_TRACE(("%s: chanspec=0x%X invalid\n", __FUNCTION__, chspec));
			ret = BCME_BADARG;
			break;
		}

		for (i = 0; i < qty; i++) {
			if (pList[i] == chspec) {
				break;
			}
		}

		if (i == qty) {
			pList[qty++] = chspec;
			*pLen = qty;
			WL_TRACE(("%s: fill list[%d] = 0x%X\n", __FUNCTION__, qty, chspec));
		} else {
			WL_TRACE(("%s: duplicate with [idx]=[%d]=0x%X\n", __FUNCTION__, i, chspec));
			break;
		}
	} while (0);

	return ret;
}

static int wl_cfgscan_acs_parse_parameter(int *pLen, uint32 *pList, unsigned int chanspec,
		drv_acs_params_t *pParameter)
{
	unsigned int chspec_ctl_ch = 0x0;
	unsigned int chspec_band, chspec_bw, chspec_sb;
	uint32 qty = 0, i = 0, channel = 0;
	s32 ret = 0;

	do {
		if ((!pLen) || (!pList) || (!pParameter)) {
			WL_ERR(("%s: parameter invalid\n", __FUNCTION__));
			ret = BCME_BADARG;
			break;
		}

		chspec_band = CHSPEC_BAND((chanspec_t)chanspec);
		channel = wf_chspec_ctlchan((chanspec_t)chanspec);
		qty = *pLen;

		/* Handle 20MHz case for 2G and 6G (PSC) */
		if (chspec_band == WL_CHANSPEC_BAND_2G ||
				chspec_band == WL_CHANSPEC_BAND_6G) {
			/* Firmware expects 20Mhz PSC channels. */
			chspec_bw = WL_CHANSPEC_BW_20;
			chspec_ctl_ch = channel;
			chspec_sb = WL_CHANSPEC_CTL_SB_NONE;
			chanspec = (chanspec_t)(chspec_ctl_ch | chspec_band |
					chspec_bw | chspec_sb);
			wl_cfgscan_acs_parse_parameter_save(&qty, pList, chanspec);
			*pLen = qty;
			return 0;
		}

		/* HT20 */
		chspec_bw = WL_CHANSPEC_BW_20;
		if (((pParameter->ht_enabled) || (pParameter->ht40_enabled) ||
				(pParameter->vht_enabled) || (pParameter->he_enabled)) &&
				(pParameter->ch_width == 20)) {
			chspec_ctl_ch = channel;
			chspec_sb = WL_CHANSPEC_CTL_SB_NONE;
			chanspec = (chanspec_t)(chspec_ctl_ch | chspec_band |
					chspec_bw | chspec_sb);
			WL_TRACE(("%s: checking HT20  [%d] = 0x%X\n", __FUNCTION__, qty, chanspec));
			wl_cfgscan_acs_parse_parameter_save(&qty, pList, chanspec);
		}

		/* HT40 */
		chspec_bw = WL_CHANSPEC_BW_40;
		if (((pParameter->ht40_enabled) || (pParameter->vht_enabled) ||
				(pParameter->he_enabled)) && (pParameter->ch_width == 40) &&
				(channel != 165)) {
			for (i = 0; i <= CH_20MHZ_APART * 2; i++) {
				chspec_ctl_ch = channel + (i - CH_20MHZ_APART);
				/* L-sideband */
				chspec_sb = WL_CHANSPEC_CTL_SB_LOWER;
				chanspec = (chanspec_t)(chspec_ctl_ch | chspec_band |
						chspec_bw | chspec_sb);
				WL_TRACE(("%s: checking HT40 U  [%d] = 0x%X\n",
						__FUNCTION__, qty, chanspec));
				wl_cfgscan_acs_parse_parameter_save(&qty, pList, chanspec);
				/* R-sideband */
				chspec_sb = WL_CHANSPEC_CTL_SB_UPPER;
				chanspec = (chanspec_t)(chspec_ctl_ch | chspec_band |
						chspec_bw | chspec_sb);
				WL_TRACE(("%s: checking HT40 L  [%d] = 0x%X\n",
						__FUNCTION__, qty, chanspec));
				wl_cfgscan_acs_parse_parameter_save(&qty, pList, chanspec);
			}
		}

		/* HT80 */
		chspec_bw = WL_CHANSPEC_BW_80;
		if ((pParameter->vht_enabled || pParameter->he_enabled) &&
				(pParameter->ch_width == 80) &&
				(channel != 165)) {
			for (i = 0; i <= CH_40MHZ_APART * 2; i++) {
				chspec_ctl_ch = channel + (i - CH_40MHZ_APART);
				/* L-L-sideband */
				chspec_sb = WL_CHANSPEC_CTL_SB_LL;
				chanspec = (chanspec_t)(chspec_ctl_ch | chspec_band |
						chspec_bw | chspec_sb);
				WL_TRACE(("checking HT80 LL  [%d] = 0x%X\n", qty, chanspec));
				wl_cfgscan_acs_parse_parameter_save(&qty, pList, chanspec);
				/* L-U-sideband */
				chspec_sb = WL_CHANSPEC_CTL_SB_LU;
				chanspec = (chanspec_t)(chspec_ctl_ch | chspec_band |
						chspec_bw | chspec_sb);
				WL_TRACE(("checking HT80 LU  [%d] = 0x%X\n", qty, chanspec));
				wl_cfgscan_acs_parse_parameter_save(&qty, pList, chanspec);
				/* U-L-sideband */
				chspec_sb = WL_CHANSPEC_CTL_SB_UL;
				chanspec = (chanspec_t)(chspec_ctl_ch | chspec_band |
						chspec_bw | chspec_sb);
				WL_TRACE(("checking HT80 UL  [%d] = 0x%X\n", qty, chanspec));
				wl_cfgscan_acs_parse_parameter_save(&qty, pList, chanspec);
				/* U-U-sideband */
				chspec_sb = WL_CHANSPEC_CTL_SB_UU;
				chanspec = (chanspec_t)(chspec_ctl_ch | chspec_band |
						chspec_bw | chspec_sb);
				WL_TRACE(("checking HT80 UU  [%d] = 0x%X\n", qty, chanspec));
				wl_cfgscan_acs_parse_parameter_save(&qty, pList, chanspec);
			}
		}

		/* HT160 */
		chspec_bw = WL_CHANSPEC_BW_160;
		if (pParameter->he_enabled && (pParameter->ch_width == 160) &&
				(channel != 165)) {
			for (i = 0; i <= CH_80MHZ_APART * 2; i++) {
				chspec_ctl_ch = channel + (i - CH_80MHZ_APART);
				/* L-L-L-sideband */
				chspec_sb = WL_CHANSPEC_CTL_SB_LLL;
				chanspec = (chanspec_t)(chspec_ctl_ch | chspec_band |
						chspec_bw | chspec_sb);
				WL_TRACE(("checking HT160 LLL  [%d] = 0x%X\n", qty, chanspec));
				wl_cfgscan_acs_parse_parameter_save(&qty, pList, chanspec);
				/* L-L-U-sideband */
				chspec_sb = WL_CHANSPEC_CTL_SB_LLU;
				chanspec = (chanspec_t)(chspec_ctl_ch | chspec_band |
						chspec_bw | chspec_sb);
				WL_TRACE(("checking HT160 LLU  [%d] = 0x%X\n", qty, chanspec));
				wl_cfgscan_acs_parse_parameter_save(&qty, pList, chanspec);
				/* L-U-L-sideband */
				chspec_sb = WL_CHANSPEC_CTL_SB_LUL;
				chanspec = (chanspec_t)(chspec_ctl_ch | chspec_band |
						chspec_bw | chspec_sb);
				WL_TRACE(("checking HT160 LUL  [%d] = 0x%X\n", qty, chanspec));
				wl_cfgscan_acs_parse_parameter_save(&qty, pList, chanspec);
				/* L-U-U-sideband */
				chspec_sb = WL_CHANSPEC_CTL_SB_LUU;
				chanspec = (chanspec_t)(chspec_ctl_ch | chspec_band |
						chspec_bw | chspec_sb);
				WL_TRACE(("checking HT160 LUU  [%d] = 0x%X\n", qty, chanspec));
				wl_cfgscan_acs_parse_parameter_save(&qty, pList, chanspec);
				/* U-L-L-sideband */
				chspec_sb = WL_CHANSPEC_CTL_SB_ULL;
				chanspec = (chanspec_t)(chspec_ctl_ch | chspec_band |
						chspec_bw | chspec_sb);
				WL_TRACE(("checking HT160 ULL  [%d] = 0x%X\n", qty, chanspec));
				wl_cfgscan_acs_parse_parameter_save(&qty, pList, chanspec);
				/* U-L-U-sideband */
				chspec_sb = WL_CHANSPEC_CTL_SB_ULU;
				chanspec = (chanspec_t)(chspec_ctl_ch | chspec_band |
						chspec_bw | chspec_sb);
				WL_TRACE(("checking HT160 ULU  [%d] = 0x%X\n", qty, chanspec));
				wl_cfgscan_acs_parse_parameter_save(&qty, pList, chanspec);
				/* U-U-L-sideband */
				chspec_sb = WL_CHANSPEC_CTL_SB_UUL;
				chanspec = (chanspec_t)(chspec_ctl_ch | chspec_band |
						chspec_bw | chspec_sb);
				WL_TRACE(("checking HT160 UUL  [%d] = 0x%X\n", qty, chanspec));
				wl_cfgscan_acs_parse_parameter_save(&qty, pList, chanspec);
				/* U-U-U-sideband */
				chspec_sb = WL_CHANSPEC_CTL_SB_UUU;
				chanspec = (chanspec_t)(chspec_ctl_ch | chspec_band |
						chspec_bw | chspec_sb);
				WL_TRACE(("checking HT160 UUU  [%d] = 0x%X\n", qty, chanspec));
				wl_cfgscan_acs_parse_parameter_save(&qty, pList, chanspec);
			}
		}

		*pLen = qty;
		WL_TRACE(("%s: current quantity=%d\n", __FUNCTION__, qty));
	} while (0);

	return ret;
}

static void wl_cfgscan_acs_result_event(struct work_struct *work)
{
	acs_delay_work_t *delay_work = (acs_delay_work_t *)work;
	struct net_device *ndev = NULL;
	struct wiphy *wiphy = NULL;
	chanspec_t ch_chosen;
	drv_acs_params_t *pParameter;
	gfp_t kflags;
	struct sk_buff *skb = NULL;
	acs_selected_channels_t result;
	int len = 0;
	int ret = 0;

	do {
		if (!delay_work) {
			WL_ERR(("%s: work parameter invalid\n", __FUNCTION__));
			ret = BCME_BADARG;
			break;
		} else {
			ndev = delay_work->ndev;
			ch_chosen = delay_work->ch_chosen;
			pParameter = &delay_work->parameter;
		}

		if ((!ndev) || (!(ndev->ieee80211_ptr)) || (!(ndev->ieee80211_ptr->wiphy))) {
			WL_ERR(("%s: parameter invalid\n", __FUNCTION__));
			ret = BCME_BADARG;
			break;
		}
		wiphy = ndev->ieee80211_ptr->wiphy;

		/* construct result */
		if (wl_cfgscan_acs_parse_result(&result, ch_chosen, pParameter) < 0) {
			WL_ERR(("%s: fail to convert the result\n", __FUNCTION__));
			ret = BCME_BADARG;
			break;
		}

		len = 200;
		kflags = in_atomic()? GFP_ATOMIC : GFP_KERNEL;
		WL_TRACE(("%s: idx=%d, wiphy->n_vendor_events=%d\n",
		          __FUNCTION__, BRCM_VENDOR_EVENT_ACS, wiphy->n_vendor_events));
		/* Alloc the SKB for vendor_event */
#if (defined(CONFIG_ARCH_MSM) && defined(SUPPORT_WDEV_CFG80211_VENDOR_EVENT_ALLOC)) || \
	LINUX_VERSION_CODE >= KERNEL_VERSION(4, 1, 0) || defined(USE_BACKPORT_4)
		skb = cfg80211_vendor_event_alloc(wiphy, ndev_to_wdev(ndev), len,
				BRCM_VENDOR_EVENT_ACS, kflags);
#else
		skb = cfg80211_vendor_event_alloc(wiphy, len, BRCM_VENDOR_EVENT_ACS, kflags);
#endif /* CONFIG_ARCH_MSM SUPPORT_WDEV_CFG80211_VENDOR_EVENT_ALLOC */
		if (!skb) {
			WL_ERR(("%s: Error, no memory for event\n", __FUNCTION__));
			ret = BCME_NOMEM;
			break;
		}

		if ((nla_put_u32(skb, BRCM_VENDOR_ATTR_ACS_PRIMARY_FREQ, result.pri_freq) < 0) ||
		    (nla_put_u32(skb, BRCM_VENDOR_ATTR_ACS_SECONDARY_FREQ, result.sec_freq) < 0) ||
		    (nla_put_u8(skb, BRCM_VENDOR_ATTR_ACS_VHT_SEG0_CENTER_CHANNEL,
				result.vht_seg0_center_ch) < 0) ||
		    (nla_put_u8(skb, BRCM_VENDOR_ATTR_ACS_VHT_SEG1_CENTER_CHANNEL,
				result.vht_seg1_center_ch) < 0) ||
		    (nla_put_u16(skb, BRCM_VENDOR_ATTR_ACS_CHWIDTH, result.ch_width) < 0) ||
		    (nla_put_u8(skb, BRCM_VENDOR_ATTR_ACS_HW_MODE, result.hw_mode) < 0)) {
			WL_ERR(("%s: Error, fail to fill the result\n", __FUNCTION__));
			ret = BCME_BADARG;
			break;
		}

		WL_INFORM_MEM(("%s: ACS event notified. freq:%d:%d\n",
			__FUNCTION__, result.pri_freq, result.sec_freq));
		cfg80211_vendor_event(skb, kflags);
	} while (0);

	if (ret < 0) {
		if (skb) {
			WL_ERR(("%s: free the event since fail with ret=%d\n", __FUNCTION__, ret));
			dev_kfree_skb_any(skb);
		}
	}
}

static chanspec_t
wl_cfgscan_acs_find_default_chanspec(struct bcm_cfg80211 *cfg, u32 band,
	uint32 *pList, int qty)
{
	chanspec_t chosen;
#ifndef WL_CELLULAR_CHAN_AVOID
	uint16 channel;
	BCM_REFERENCE(cfg);
#endif

	if (pList != NULL && qty != 0) {
		chosen = pList[qty - 1];
	} else {
#ifdef WL_CELLULAR_CHAN_AVOID
		wl_cellavoid_sync_lock(cfg);
		chosen = wl_cellavoid_find_chspec_fromband(cfg->cellavoid_info, band);
		wl_cellavoid_sync_unlock(cfg);
#else
		switch (band) {
#ifdef WL_6G_BAND
			case WLC_BAND_6G:
				channel = APCS_DEFAULT_6G_CH;
				break;
#endif /* WL_6G_BAND */
			case WLC_BAND_5G:
				channel = APCS_DEFAULT_5G_CH;
				break;
			default:
				channel = APCS_DEFAULT_2G_CH;
				break;
		}
		chosen = CH20MHZ_CHSPEC(channel);
#endif /* WL_CELLULAR_CHAN_AVOID */
	}

	return chosen;
}

static int wl_cfgscan_acs_do_apcs(struct net_device *dev,
	drv_acs_params_t *parameter, chanspec_t *pCH,
	int len, unsigned char *pBuffer, int qty, uint32 *pList)
{
	int channel = 0;
	int chosen = 0;
	int retry = 0;
	int ret = 0;
	u32 band = parameter->band;
	struct bcm_cfg80211 *cfg = wl_get_cfg(dev);

#if defined(CONFIG_WLAN_BEYONDX) || defined(CONFIG_SEC_5GMODEL)
	wl_cfg80211_register_dev_ril_bridge_event_notifier();
	if (band == WLC_BAND_2G) {
		wl_cfg80211_send_msg_to_ril();

		if (g_mhs_chan_for_cpcoex) {
			chosen = CH20MHZ_CHSPEC(g_mhs_chan_for_cpcoex);
			g_mhs_chan_for_cpcoex = 0;
			goto done2;
		}
	}
	wl_cfg80211_unregister_dev_ril_bridge_event_notifier();
#endif /* CONFIG_WLAN_BEYONDX || defined(CONFIG_SEC_5GMODEL) */

	if (parameter->scc_chspec) {
		chosen = parameter->scc_chspec;
		WL_INFORM_MEM(("sta connected case. chosen:0x%x\n", chosen));
		goto done2;
	}

	if ((pBuffer) && (0 < len)) {
		/* The buffer has count followed by chanspecs */
		u32 buf_len = (qty + 1) * sizeof(uint32);
		if (wl_dbg_level & WL_DBG_DBG) {
			prhex("acs iovar_buf:", pBuffer, buf_len);
		}

		/* Skip ACS for single channel case */
		if ((qty == 1) && pList) {
			/* For single chanspec, ACS not required */
			chosen = pList[0];
			WL_INFORM_MEM(("single channel case. Skip ACS. chosen:0x%x\n", chosen));
			goto done2;
		}

		ret = wldev_ioctl_set(dev, WLC_START_CHANNEL_SEL, (void *)pBuffer, buf_len);
		if (ret) {
			WL_ERR(("autochannel trigger failed. ret=%d\n", ret));
		} else {
			WL_INFORM_MEM(("acs triggered for %d chanspecs. ret=%d\n", qty, ret));
		}
	} else {
		ret = BCME_BADARG;
		WL_ERR(("%s: Error, no parameter to go, ret=%d\n", __FUNCTION__, ret));
	}

	if (ret < 0) {
		channel = 0;
		ret = BCME_BADARG;
		goto done;
	}

	/* Wait for auto channel selection, max 3000 ms */
	if ((band == WLC_BAND_2G) || (band == WLC_BAND_5G) || (band == WLC_BAND_6G)) {
		OSL_SLEEP(500);
	} else {
		/* Full channel scan at the minimum takes 1.2secs
		 * even with parallel scan. max wait time: 3500ms
		 */
		OSL_SLEEP(1000);
	}

	retry = APCS_MAX_RETRY;
	while (retry--) {
		ret = wldev_ioctl_get(dev, WLC_GET_CHANNEL_SEL, &chosen, sizeof(chosen));
		if (ret < 0) {
			chosen = 0;
		} else {
			chosen = dtoh32(chosen);
		}
		WL_DBG(("%s: round=%d, ret=%d, chosen=0x%X\n",
		          __FUNCTION__, APCS_MAX_RETRY-retry, ret, chosen));

		if (chosen) {
			int freq;

			channel = wf_chspec_ctlchan((chanspec_t)chosen);
			freq = wl_channel_to_frequency(
				wf_chspec_ctlchan((chanspec_t)chosen),
				CHSPEC_BAND((chanspec_t)chosen));

			WL_INFORM_MEM(("%s: * good, selected chosen=0x%X, freq:%d channel = %d\n",
				__FUNCTION__, chosen, freq, channel));
			break;
		}
		OSL_SLEEP(300);
	}

done:

	if (!chosen) {
		WL_ERR(("%s: retry=%d, ret=%d, chosen=0x%X. Attempt default chan\n",
			__FUNCTION__, retry, ret, chosen));

		/* On failure, fallback to a default channel */
		chosen = wl_cfgscan_acs_find_default_chanspec(cfg, band, pList, qty);

		/* Cellavoid might return INVCHANSPEC */
		if (ret < 0 && chosen != INVCHANSPEC) {
			/* set it 0 when use default channel */
			ret = 0;
		}
		WL_ERR(("ACS failed. Fall back to default chanspec (0x%x)\n", chosen));
	}

done2:
	*pCH = chosen;

	return ret;
}

inline bool
is_chanspec_dfs(struct bcm_cfg80211 *cfg, chanspec_t chspec)
{
	u32 ch;
	s32 err;
	u8 buf[WLC_IOCTL_SMLEN];
	struct net_device *ndev = bcmcfg_to_prmry_ndev(cfg);

	ch = (u32)chspec;
	err = wldev_iovar_getbuf_bsscfg(ndev, "per_chan_info", (void *)&ch,
			sizeof(u32), buf, WLC_IOCTL_SMLEN, 0, NULL);
	if (unlikely(err)) {
		WL_ERR(("get per chan info failed:%d\n", err));
		return FALSE;
	}

	/* Check the channel flags returned by fw */
	if (*((u32 *)buf) & WL_CHAN_PASSIVE) {
		return TRUE;
	}
	return FALSE;
}

static bool wl_find_matching_chanspec(chanspec_t sta_chanspec,
	int qty, uint32 *pList)
{
	uint32 i = qty;

	if (!qty) {
		WL_ERR(("Invalid qty\n"));
		return false;
	}

	while (i--) {
		if (pList[i]) {
			if (wf_chspec_ctlchspec((pList[i])) == wf_chspec_ctlchspec(sta_chanspec)) {
				WL_INFORM_MEM(("Found sta chanspec in the list:0x%x\n",
					sta_chanspec));
				return true;
			}
			WL_INFORM_MEM(("skipped chanspec:0x%x\n", pList[i]));
		}
	}

	return false;
}

#ifdef DHD_ACS_CHECK_SCC_2G_ACTIVE_CH
bool wl_check_active_2g_chan(struct bcm_cfg80211 *cfg, drv_acs_params_t *parameter,
	chanspec_t sta_chanspec)
{
	struct net_device *dev = bcmcfg_to_prmry_ndev(cfg);
	bool scc = FALSE;
	s32 ret = BCME_OK;
	uint bitmap = 0;
	u8 ioctl_buf[WLC_IOCTL_SMLEN];

	bzero(ioctl_buf, WLC_IOCTL_SMLEN);
	ret = wldev_iovar_getbuf(dev, "per_chan_info",
			(void *)&sta_chanspec, sizeof(sta_chanspec),
			ioctl_buf, WLC_IOCTL_SMLEN, NULL);
	if (ret != BCME_OK) {
		WL_ERR(("Failed to get per_chan_info chspec:0x%x, error:%d\n",
				sta_chanspec, ret));
		goto exit;
	}

	bitmap = dtoh32(*(uint *)ioctl_buf);
	if (bitmap & (WL_CHAN_PASSIVE | WL_CHAN_RESTRICTED | WL_CHAN_CLM_RESTRICTED)) {
		WL_INFORM_MEM(("chspec is not active chanspec:0x%x bitmap:%d\n",
				sta_chanspec, bitmap));
		goto exit;
	}

#ifdef WL_CELLULAR_CHAN_AVOID
	if (wl_cellavoid_mandatory_isset(cfg->cellavoid_info, NL80211_IFTYPE_AP) &&
		!wl_cellavoid_is_safe(cfg->cellavoid_info, sta_chanspec)) {
		WL_INFORM_MEM(("Not allow unsafe channel and mandatory chspec:0x%x\n",
			sta_chanspec));
		goto exit;
	}
#endif /* WL_CELLULAR_CHAN_AVOID */

	scc = TRUE;

exit:
	WL_INFORM_MEM(("STA chanspec:0x%x per_chan_info:0x%x scc:%d\n", sta_chanspec, bitmap, scc));
	return scc;
}
#endif /* DHD_ACS_CHECK_SCC_2G_ACTIVE_CH */

static bool
wl_acs_check_scc(struct bcm_cfg80211 *cfg, drv_acs_params_t *parameter,
	chanspec_t sta_chanspec, int qty, uint32 *pList)
{
	bool scc = FALSE;

	if (!(parameter->freq_bands & CHSPEC_TO_WLC_BAND(sta_chanspec))) {
		return scc;
	}

	if (wl_find_matching_chanspec(sta_chanspec, qty, pList)) {
		scc = TRUE;
	}

#ifdef DHD_ACS_CHECK_SCC_2G_ACTIVE_CH
	/*
	 * For the corner case when STA is running in Ch12 or Ch13
	 * and Framework may give the Ch [1-11] to ACS algorithm.
	 * In this case, SoftAP will be failed to run.
	 * To allow SoftAP to run in that channel as SCC mode,
	 * get active channels and check it
	 */
	if (scc == FALSE && CHSPEC_IS2G(sta_chanspec)) {
		scc = wl_check_active_2g_chan(cfg, parameter, sta_chanspec);
	}
#endif /* DHD_ACS_CHECK_SCC_2G_ACTIVE_CH */

	if (scc == TRUE) {
		parameter->scc_chspec = sta_chanspec;
		parameter->freq_bands = CHSPEC_TO_WLC_BAND(sta_chanspec);
		WL_INFORM_MEM(("SCC case, ACS pick up STA chanspec:0x%x\n", sta_chanspec));
	}
	return scc;
}

int
wl_handle_acs_concurrency_cases(struct bcm_cfg80211 *cfg, drv_acs_params_t *parameter,
	int qty, uint32 *pList)
{
	chanspec_t chspec = 0;
	wl_ap_oper_data_t ap_oper_data = {0};

	/* If STA is connected, figure out the STA connected band and applly
	 * following rules:
	 * If STA is in DFS channel or there is an AP already in that band, check
	 * whether the AP can be started in the other band
	 * If STA band and incoming Band matches, attempt SCC
	 */

	/* Check whether AP is already operational */
	wl_get_ap_chanspecs(cfg, &ap_oper_data);

	if (ap_oper_data.count >= MAX_AP_IFACES) {
		WL_ERR(("ACS request in multi AP case!! count:%d\n",
			ap_oper_data.count));
		return -EINVAL;
	}

	if (ap_oper_data.count == 1) {
		chanspec_t ch = ap_oper_data.iface[0].chspec;
		u16 ap_band;

		/* Single AP case. Bring up the AP in the other band */
		ap_band = CHSPEC_TO_WLC_BAND(ch);
		if ((ap_band == WLC_BAND_5G) || (ap_band == WLC_BAND_6G)) {
			WL_INFORM_MEM(("AP operational in band:%d\n", ap_band));
			if (!(parameter->freq_bands & WLC_BAND_2G)) {
				WL_ERR(("2G band not present in ACS list. fail ACS\n"));
				return -EINVAL;
			} else {
				/* Force set 2g and clear other bands for ACS */
				parameter->freq_bands = WLC_BAND_2G;
			}
		} else if (ap_band == WLC_BAND_2G) {
			WL_INFORM_MEM(("AP operational in 2G band\n"));
			if (!(parameter->freq_bands & WLC_BAND_5G) &&
					!(parameter->freq_bands & WLC_BAND_6G)) {
				WL_ERR(("5G/6G freqs not available in the ACS list. FAIL ACS\n"));
				return -EINVAL;
			} else {
				/* 6g/5g freqlist available. Clear 2g */
				parameter->freq_bands &= ~WLC_BAND_2G;
			}
		}
		WL_INFORM_MEM(("AP band:0x%x Trimmed ACS band:0x%x\n",
			ap_band, parameter->freq_bands));
	}

	/* Check STA concurrency cases */
	if (wl_cfgvif_get_iftype_count(cfg, WL_IF_TYPE_STA) >= 2) {
		/* Dual sta operational. Invalid use case */
		WL_ERR(("Dual sta operational. ACS request not expected.\n"));
		return -EINVAL;
	}

	chspec = wl_cfg80211_get_sta_chanspec(cfg);

	if (chspec) {
		bool scc_case = false;
		u32 sta_band = CHSPEC_TO_WLC_BAND(chspec);
		if (sta_band == WLC_BAND_2G) {
			if (parameter->freq_bands & (WLC_BAND_5G | WLC_BAND_6G)) {
				/* Remove the 2g band from incoming ACS bands */
				parameter->freq_bands &= ~WLC_BAND_2G;
			} else if (wl_acs_check_scc(cfg, parameter, chspec, qty, pList)) {
				scc_case = TRUE;
			} else {
				WL_ERR(("STA connected in 2G,"
					" but no 2G channel available. Fail ACS\n"));
				return -EINVAL;
			}
		} else if (sta_band == WLC_BAND_5G) {
			if (is_chanspec_dfs(cfg, chspec)) {
				/* If STA is in DFS, check for 2G availability in ACS list */
				if (!(parameter->freq_bands & WLC_BAND_2G)) {
					WL_ERR(("STA connected in 5G DFS."
						" but no 2G channel available. Fail ACS\n"));
					return -EINVAL;
				}
				/* Remove the 5g/6g band from incoming ACS bands */
				parameter->freq_bands &= ~(WLC_BAND_5G | WLC_BAND_6G);
			} else if (wl_acs_check_scc(cfg, parameter, chspec, qty, pList)) {
				scc_case = TRUE;
			} else if (parameter->freq_bands & WLC_BAND_2G) {
				parameter->freq_bands = WLC_BAND_2G;
			} else {
				WL_ERR(("STA connected in 5G %x, but no channel available "
					"for ACS %x\n", chspec, parameter->freq_bands));
				return -EINVAL;
			}
		} else if (sta_band == WLC_BAND_6G) {
			if (wl_acs_check_scc(cfg, parameter, chspec, qty, pList)) {
				scc_case = TRUE;
			} else if (parameter->freq_bands & WLC_BAND_2G) {
				parameter->freq_bands = WLC_BAND_2G;
			} else {
				 WL_ERR(("STA connected in 6G %x, but no channel available "
				"for ACS %x\n", chspec, parameter->freq_bands));
				 return -EINVAL;
			}
		} else {
			WL_ERR(("Invalid sta band. Fail ACS\n"));
			return -EINVAL;
		}

		if (!scc_case) {
			WL_INFORM_MEM(("sta_band:%d chanspec:0x%x."
					" Attempt rsdb ACS for band/s:0x%x\n",
					sta_band, chspec, parameter->freq_bands));
		}
	}
	return BCME_OK;
}

#define MAX_ACS_FREQS	256u
static int
wl_convert_freqlist_to_chspeclist(struct bcm_cfg80211 *cfg,
		u32 *pElem_freq, u32 freq_list_len, u32 *req_len,
		u32 *pList, drv_acs_params_t *parameter, int qty)
{
	int i, j;
	u32 list_size;
	s32 ret = -EINVAL;
	u32 *chspeclist = NULL;
	u32 *p_chspec_list = NULL;
#ifdef WL_CELLULAR_CHAN_AVOID
	int safe_chspec_cnt = 0;
	u32 *safe_chspeclist = NULL;
	drv_acs_params_t safe_param = { 0 };
	bool safe_success = FALSE;
#endif /* WL_CELLULAR_CHAN_AVOID */

	if (freq_list_len > MAX_ACS_FREQS) {
		WL_ERR(("invalid len:%d\n", freq_list_len));
		return -EINVAL;
	}

	list_size = sizeof(u32) * freq_list_len;
	chspeclist = MALLOCZ(cfg->osh, list_size);
	if (!chspeclist) {
		WL_ERR(("chspec list alloc failed\n"));
		return -ENOMEM;
	}

#ifdef WL_CELLULAR_CHAN_AVOID
	safe_chspeclist = MALLOCZ(cfg->osh, list_size);
	if (!safe_chspeclist) {
		WL_ERR(("safe chspec list alloc failed\n"));
		MFREE(cfg->osh, chspeclist, list_size);
		return -ENOMEM;
	}

	wl_cellavoid_sync_lock(cfg);
#endif /* WL_CELLULAR_CHAN_AVOID */

	for (i = 0, j = 0; i < freq_list_len; i++) {
		chspeclist[j] = wl_freq_to_chanspec(pElem_freq[i]);
		if (CHSPEC_IS6G(chspeclist[j]) && !CHSPEC_IS_6G_PSC(chspeclist[j])) {
			/* Skip non PSC channels */
			WL_DBG(("Skipping 6G non PSC channel\n"));
			continue;
		}

#ifdef WL_CELLULAR_CHAN_AVOID
		if (wl_cellavoid_is_safe(cfg->cellavoid_info, chspeclist[j])) {
			safe_chspeclist[safe_chspec_cnt++] = chspeclist[j];
			safe_param.freq_bands |= CHSPEC_TO_WLC_BAND(CHSPEC_BAND(chspeclist[j]));
			WL_INFORM_MEM(("Adding safe chanspec %x to the list\n", chspeclist[j]));
		}
#endif /* WL_CELLULAR_CHAN_AVOID */

		/* mark all the bands found */
		parameter->freq_bands |= CHSPEC_TO_WLC_BAND(CHSPEC_BAND(chspeclist[j]));
		WL_DBG(("%s: list[%d]=%d => chspec=0x%x\n", __FUNCTION__, i,
				pElem_freq[i], chspeclist[j]));
		j++;
	}

#ifdef WL_CELLULAR_CHAN_AVOID
	wl_cellavoid_sync_unlock(cfg);
#endif /* WL_CELLULAR_CHAN_AVOID */

	/* Overried freq list len with the new value */
	freq_list_len = j;

	WL_DBG(("** freq_bands=0x%x\n", parameter->freq_bands));
#ifdef WL_5G_SOFTAP_ONLY_ON_DEF_CHAN
	if ((parameter->freq_bands & WLC_BAND_5G) &&
			!(parameter->freq_bands & WLC_BAND_6G)) {

		/* Use default 5G channel for cases where 6G is not provided */
		for (i = 0; i < freq_list_len; i++) {
			if (CHSPEC_CHANNEL(chspeclist[i]) == APCS_DEFAULT_5G_CH) {
				WL_INFORM_MEM(("Def ACS chanspec:0x%x\n", chspeclist[i]));
				wl_cfgscan_acs_parse_parameter(req_len, pList,
					chspeclist[i], parameter);
				goto exit;
			}
		}

		if (i == freq_list_len) {
			WL_ERR(("Default 5g channel not found in the list\n"));
			ret = -EINVAL;
			goto exit;
		}
	}
#endif /* WL_5G_SOFTAP_ONLY_ON_DEF_CHAN */

#ifdef WL_CELLULAR_CHAN_AVOID
	if (safe_chspec_cnt) {
		WL_INFORM_MEM(("Try with safe channel, freq_band %x, chanspec cnt %d\n",
			safe_param.freq_bands, safe_chspec_cnt));
		ret = wl_handle_acs_concurrency_cases(cfg, &safe_param,
			safe_chspec_cnt, safe_chspeclist);
		if (ret == BCME_OK) {
			WL_INFORM_MEM(("Succeded to handle the acs concurrency case "
				"with safe channels!\n"));
			safe_success = TRUE;
			goto success;
		}
	}

	if (wl_cellavoid_mandatory_isset(cfg->cellavoid_info, NL80211_IFTYPE_AP)) {
		WL_INFORM_MEM(("Mandatory flag for AP is set, skip the ACS, safe_chspec_cnt %d\n",
			safe_chspec_cnt));
		goto exit;
	}

	if (safe_chspec_cnt != freq_list_len) {
		WL_INFORM_MEM(("Try with all channels, freq_band %x, chanspec cnt %d\n",
			parameter->freq_bands, freq_list_len));
		ret = wl_handle_acs_concurrency_cases(cfg, parameter, freq_list_len, chspeclist);
		if (ret) {
			WL_ERR(("Failed to handle the acs concurrency cases!\n"));
			goto exit;
		}
	}
#else
	ret = wl_handle_acs_concurrency_cases(cfg, parameter, freq_list_len, chspeclist);
#endif /* WL_CELLULAR_CHAN_AVOID */

	if (ret) {
		WL_ERR(("Failed to handle the acs concurrency cases!\n"));
		goto exit;
	}

#ifdef WL_CELLULAR_CHAN_AVOID
success:
	if (safe_success) {
		p_chspec_list = safe_chspeclist;
		parameter->freq_bands = safe_param.freq_bands;
		parameter->scc_chspec = safe_param.scc_chspec;
		freq_list_len = safe_chspec_cnt;
	} else
#endif /* WL_CELLULAR_CHAN_AVOID */
	{
		p_chspec_list = chspeclist;
	}

	for (i = 0; i < freq_list_len; i++) {
		if ((parameter->freq_bands & CHSPEC_TO_WLC_BAND(p_chspec_list[i])) == 0) {
			WL_DBG(("Skipping no matched band channel(0x%x).\n", p_chspec_list[i]));
			continue;
		}

		WL_INFORM_MEM(("ACS chanspec:0x%x\n", p_chspec_list[i]));
		wl_cfgscan_acs_parse_parameter(req_len, pList,
			p_chspec_list[i], parameter);
	}

exit:
	MFREE(cfg->osh, chspeclist, list_size);
#ifdef WL_CELLULAR_CHAN_AVOID
	MFREE(cfg->osh, safe_chspeclist, list_size);
#endif /* WL_CELLULAR_CHAN_AVOID */
	return ret;
}

#define ACS_WORK_DELAY_US   (100 * 1000)
#define ACS_WORK_CNT        5
int
wl_cfgscan_acs(struct wiphy *wiphy,
	struct wireless_dev *wdev, const void *data, int len)
{
	int  ret = 0;
	struct bcm_cfg80211 *cfg = wiphy_priv(wiphy);
	struct net_device *net = wdev_to_ndev(wdev);

	int qty = 0, total = 0;
	unsigned int *pElem_freq = NULL;
	/* original HOSTAPD parameters */
	struct nlattr *tb[BRCM_VENDOR_ATTR_ACS_LAST + 1];
	drv_acs_params_t *parameter = NULL;
#ifdef WL_ACS_CHANLIST
	int i = 0;
	unsigned char *pElem_chan = NULL;
	const struct nlattr *pChanList = NULL;
#endif /* WL_ACS_CHANLIST */
	const struct nlattr *pFreqList = NULL;
	uint32 chan_list_len = 0, freq_list_len = 0;
	/* converted list */
	wl_uint32_list_t *pReq = NULL;
	uint32 *pList = NULL;
	int req_len = 0;
	chanspec_t ch_chosen = 0x0;

	if (!delay_work_acs.init_flag) {
		delay_work_acs.ndev = net;
		delay_work_acs.ch_chosen = 0;
		INIT_DELAYED_WORK(&delay_work_acs.acs_delay_work, wl_cfgscan_acs_result_event);
		delay_work_acs.init_flag = 1;
	}

	do {
		/* get orignal HOSTAPD paramters */
		if (nla_parse(tb, BRCM_VENDOR_ATTR_ACS_LAST, (struct nlattr *)data,
				len, NULL, NULL) ||
				(!tb[BRCM_VENDOR_ATTR_ACS_HW_MODE])) {
			WL_ERR(("%s: ***Error, parse fail\n", __FUNCTION__));
			ret = BCME_BADARG;
			break;
		}

		parameter = &delay_work_acs.parameter;
		(void)memset_s(parameter, sizeof(drv_acs_params_t), 0, sizeof(drv_acs_params_t));
		if (tb[BRCM_VENDOR_ATTR_ACS_HW_MODE]) {
			parameter->hw_mode = nla_get_u8(tb[BRCM_VENDOR_ATTR_ACS_HW_MODE]);
			WL_TRACE(("%s: hw_mode=%d\n", __FUNCTION__, parameter->hw_mode));
		}
		if (tb[BRCM_VENDOR_ATTR_ACS_HT_ENABLED]) {
			parameter->ht_enabled = nla_get_u8(tb[BRCM_VENDOR_ATTR_ACS_HT_ENABLED]);
			WL_TRACE(("%s: ht_enabled=%d\n", __FUNCTION__, parameter->ht_enabled));
		}
		if (tb[BRCM_VENDOR_ATTR_ACS_HT40_ENABLED]) {
			parameter->ht40_enabled = nla_get_u8(tb[BRCM_VENDOR_ATTR_ACS_HT40_ENABLED]);
			WL_TRACE(("%s: ht40_enabled=%d\n", __FUNCTION__, parameter->ht40_enabled));
		}
		if (tb[BRCM_VENDOR_ATTR_ACS_VHT_ENABLED]) {
			parameter->vht_enabled = nla_get_u8(tb[BRCM_VENDOR_ATTR_ACS_VHT_ENABLED]);
			WL_TRACE(("%s: vht_enabled=%d\n", __FUNCTION__, parameter->vht_enabled));
		}
		parameter->he_enabled = parameter->vht_enabled;
		if (tb[BRCM_VENDOR_ATTR_ACS_CHWIDTH]) {
			parameter->ch_width = nla_get_u8(tb[BRCM_VENDOR_ATTR_ACS_CHWIDTH]);
			WL_TRACE(("%s: ch_width=%d\n", __FUNCTION__, parameter->ch_width));
		}

		if (tb[BRCM_VENDOR_ATTR_ACS_CH_LIST]) {
#ifdef WL_ACS_CHANLIST
			pChanList = tb[BRCM_VENDOR_ATTR_ACS_CH_LIST];
			chan_list_len = nla_len(tb[BRCM_VENDOR_ATTR_ACS_CH_LIST]);
			WL_TRACE(("%s: chan_list_len=%d\n", __FUNCTION__, chan_list_len));
#else
			WL_ERR(("%s: chan_list attribute not supported\n", __FUNCTION__));
#endif /* WL_ACS_CHANLIST */
		}
		if (tb[BRCM_VENDOR_ATTR_ACS_FREQ_LIST]) {
			pFreqList = tb[BRCM_VENDOR_ATTR_ACS_FREQ_LIST];
			freq_list_len = nla_len(tb[BRCM_VENDOR_ATTR_ACS_FREQ_LIST]) / sizeof(int);
			WL_TRACE(("%s: freq_list_len=%d\n", __FUNCTION__, freq_list_len));
		}

		switch (parameter->hw_mode) {
			case HOSTAPD_MODE_IEEE80211B:
				parameter->band = WLC_BAND_2G;
				break;
			case HOSTAPD_MODE_IEEE80211G:
				parameter->band = WLC_BAND_2G;
				break;
			case HOSTAPD_MODE_IEEE80211A:
				parameter->band = WLC_BAND_5G | WLC_BAND_6G;
				break;
			case HOSTAPD_MODE_IEEE80211ANY:
				parameter->band = WLC_BAND_AUTO;
				break;
			case HOSTAPD_MODE_IEEE80211AD:
				/* 802.11ad 60G is 'dead' and not supported */
			default:
				parameter->band = WLC_BAND_INVALID;
				break;
		}
		WL_INFORM_MEM(("%s: hw_mode=%d, band=%d ht_enabled:%d vht_enabled:%d ch_width:%d "
			"parameter->he_enabled = %d\n",
			__FUNCTION__, parameter->hw_mode, parameter->band, parameter->ht_enabled,
			parameter->vht_enabled, parameter->ch_width, parameter->he_enabled));
		if (WLC_BAND_INVALID == parameter->band) {
			ret = BCME_BADARG;
			WL_ERR(("%s: *Error, hw_mode=%d based band invalid\n",
			        __FUNCTION__, parameter->hw_mode));
			break;
		}

		/* count memory requirement */
		qty = chan_list_len + freq_list_len;
		total = sizeof(uint32) * qty *
		        (/* extra structure 'count' item */
		           1 +
		         /* maximum expand quantity of each channel: 20MHZ * 1, 40MHz * 2,
			  * 80MHz * 4, 160MHz * 8
			  */
		         (1 + 2 + 4 + 8));
		WL_TRACE(("%s: qty=%d+%d=%d, total=%d\n",
		          __FUNCTION__, chan_list_len, freq_list_len, qty, total));

		if (total <= 0) {
			ret = BCME_BADARG;
			WL_ERR(("%s: *Error, total number (%d) is invalid\n",
					__FUNCTION__, total));
			break;
		}
		pReq = MALLOCZ(cfg->osh, total);
		if (!pReq) {
			WL_ERR(("%s: *Error, no memory for %d bytes\n", __FUNCTION__, total));
			ret = BCME_NOMEM;
			break;
		} else {
			memset_s(pReq, total, 0, total);
			pReq->count = req_len = 0;
			pList = pReq->element;
		}

#ifdef WL_ACS_CHANLIST
		/* process 'ch_list' for select list */
		pElem_chan = (unsigned char *)nla_data(pChanList);
		if (pElem_chan) {
			/* Applicable only for 2g or 5g band */
			if ((parameter->band == WLC_BAND_AUTO) ||
					(parameter->band == WLC_BAND_INVALID)) {
				WL_ERR(("chanlist not applicable for band:%d\n",
					parameter->band));
				break;
			}
			for (i = 0; i < chan_list_len; i++) {
				/* TODO chanspec needs to be created */
				chanspec = pElem_chan[i];
				wl_cfgscan_acs_parse_parameter(&req_len, pList,
					chanspec, parameter);
			}
		}
		WL_TRACE(("%s: list_len=%d after ch_list\n", __FUNCTION__, req_len));
#endif /* WL_ACS_CHANLIST */

		/* process 'freq_list' */
		pElem_freq = (unsigned int *)nla_data(pFreqList);
		if (pElem_freq) {
#ifdef WL_CELLULAR_CHAN_AVOID
			ret = wl_cellavoid_set_requested_freq_bands(net, cfg->cellavoid_info,
				pElem_freq, freq_list_len);
			if (ret) {
				WL_ERR(("Setting requested freq band failed, ret %d\n", ret));
				break;
			}
#endif /* WL_CELLULAR_CHAN_AVOID */
			ret = wl_convert_freqlist_to_chspeclist(cfg, pElem_freq, freq_list_len,
					&req_len, pList, parameter, qty);
			if (ret) {
				WL_ERR(("Freq conversion failed!\n"));
				break;
			}
		}
		WL_TRACE(("%s: list_len=%d after freq_list\n", __FUNCTION__, req_len));

		pReq->count = req_len;
		req_len = pReq->count * (sizeof(pReq->element[0]));

		WL_DBG(("%s: set pReq->count=0x%X, with req_len=%d\n",
		          __FUNCTION__, pReq->count, req_len));
		ret = wl_cfgscan_acs_do_apcs(net, parameter, &ch_chosen, total,
				(unsigned char *)pReq, pReq->count, pList);
		WL_DBG(("%s: do acs ret=%d, ch_chosen=(0x%X)\n",
		          __FUNCTION__, ret, ch_chosen));
		if (ret >= 0) {
			u8 acs_work_cnt = ACS_WORK_CNT;
			while (delayed_work_pending(&delay_work_acs.acs_delay_work)) {
				if (acs_work_cnt) {
					WL_INFORM(("acs_delay_work: wait_cnt:%d\n", acs_work_cnt));
					acs_work_cnt--;
					OSL_DELAY(ACS_WORK_DELAY_US);
				} else {
					WL_INFORM_MEM(("ACS work time out. Force cancel.\n"));
					break;
				}
			}
			cancel_delayed_work_sync(&delay_work_acs.acs_delay_work);
			delay_work_acs.ndev = net;
			delay_work_acs.ch_chosen = ch_chosen;
			schedule_delayed_work(&delay_work_acs.acs_delay_work,
			                      msecs_to_jiffies((const unsigned int)50));
			WL_INFORM_MEM(("%s: scheduled work for acs event (chspec:0x%X)\n",
					__FUNCTION__, ch_chosen));
			ret = 0;
		}

	} while (0);

	/* free and clean up */
	if (NULL != pReq) {
		WL_TRACE(("%s: free the pReq=0x%p with total=%d\n",
			__FUNCTION__, pReq, total));
		MFREE(cfg->osh, pReq, total);
	}

#ifdef WL_CELLULAR_CHAN_AVOID
	/* This needs to be cleared in case of ACS failure */
	if (ret < 0) {
		wl_cellavoid_clear_requested_freq_bands(net, cfg->cellavoid_info);
	}
#endif /* WL_CELLULAR_CHAN_AVOID */

	return ret;
}
#endif /* WL_SOFTAP_ACS */
void
wl_get_ap_chanspecs(struct bcm_cfg80211 *cfg, wl_ap_oper_data_t *ap_data)
{
	struct net_info *iter, *next;
	u32 ch;

	bzero(ap_data, sizeof(wl_ap_oper_data_t));

	GCC_DIAGNOSTIC_PUSH_SUPPRESS_CAST();
	for_each_ndev(cfg, iter, next) {
		GCC_DIAGNOSTIC_POP();
		if ((iter->ndev) &&
			(iter->ndev->ieee80211_ptr->iftype == NL80211_IFTYPE_AP) &&
			wl_get_drv_status(cfg, CONNECTED, iter->ndev)) {
				if (wldev_iovar_getint(iter->ndev, "chanspec", (&ch)) == BCME_OK) {
					ap_data->iface[ap_data->count].ndev = iter->ndev;
					ap_data->iface[ap_data->count].chspec = (chanspec_t)ch;
					ap_data->count++;
				}
		}
	}
}<|MERGE_RESOLUTION|>--- conflicted
+++ resolved
@@ -190,19 +190,11 @@
 }
 #ifdef SYNCID_MISMATCH_DEBUG
 #define wl_escan_increment_sync_id(a, b) \
-<<<<<<< HEAD
-	((u8)((a)->escan_info.cur_sync_id + b) == 0 ? \
-	((a)->escan_info.cur_sync_id = 1) : ((a)->escan_info.cur_sync_id += b))
-#define wl_escan_init_sync_id(a) ((a)->escan_info.cur_sync_id = 1)
-#else
-#define wl_escan_increment_sync_id(a, b) ((a)->escan_info.cur_sync_id += b)
-=======
 	((u8)((a)->escan_info.cur_sync_id + (b)) == 0 ? \
 	((a)->escan_info.cur_sync_id = 1) : ((a)->escan_info.cur_sync_id += (b)))
 #define wl_escan_init_sync_id(a) ((a)->escan_info.cur_sync_id = 1)
 #else
 #define wl_escan_increment_sync_id(a, b) ((a)->escan_info.cur_sync_id += (b))
->>>>>>> 94135e58
 #define wl_escan_init_sync_id(a) ((a)->escan_info.cur_sync_id = 0)
 #endif /* SYNCID_MISMATCH_DEBUG */
 #else
