--- conflicted
+++ resolved
@@ -200,7 +200,6 @@
 Description:
   Userspace client uses this to read the count of all unclassified errors detected during runtime.
 
-<<<<<<< HEAD
 What: /sys/devices/platform/gs-drm-connector/panel/te_rate_hz
 Date: April 2024
 KernelVersion: 6.1
@@ -216,11 +215,10 @@
 Description:
   This file provides the TE option (fixed/changeable).
   Valid panels are 'primary-panel' or 'secondary-panel'.
-=======
+
 What: /sys/devices/platform/gs-drm-connector/panel/frame_rate
 Date: June 2024
 KernelVersion: 6.1
 Contact: "Jeremy DeHaan" <jdehaan@google.com>
 Description:
-  Userspace client uses this to write the current frame rate. The unit is frames per second.
->>>>>>> 888662df
+  Userspace client uses this to write the current frame rate. The unit is frames per second.