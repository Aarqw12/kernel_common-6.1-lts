--- conflicted
+++ resolved
@@ -987,17 +987,10 @@
 		return;
 	}
 
-<<<<<<< HEAD
-	rt_mutex_lock(&kbdev->pm.lock);
-	mutex_lock(&arb_vm_state->vm_state_lock);
-	if (kbdev->pm.backend.gpu_powered && !kbase_pm_is_gpu_lost(kbdev)) {
-		kbase_pm_set_gpu_lost(kbdev, true);
-=======
 #if MALI_USE_CSF
 	spin_lock_irqsave(&kbdev->hwaccess_lock, flags);
 	if (kbase_io_is_gpu_powered(kbdev) && !kbase_io_is_gpu_lost(kbdev)) {
 		unsigned long flags_sched;
->>>>>>> bef7ba43
 
 		spin_unlock_irqrestore(&kbdev->hwaccess_lock, flags);
 		/* GPU is no longer mapped to VM.  So no interrupts will
@@ -1043,7 +1036,7 @@
 	 * only happen at the completion of the GPU lost handling.
 	 */
 	mutex_unlock(&arb_vm_state->vm_state_lock);
-	mutex_lock(&kbdev->pm.lock);
+	rt_mutex_lock(&kbdev->pm.lock);
 	mutex_lock(&arb_vm_state->vm_state_lock);
 	if (kbase_io_is_gpu_powered(kbdev) && !kbase_io_is_gpu_lost(kbdev)) {
 		ktime_t end_timestamp = ktime_get_raw();
@@ -1078,13 +1071,8 @@
 		}
 		spin_unlock_irqrestore(&kbdev->hwcnt.lock, flags);
 	}
-<<<<<<< HEAD
-	mutex_unlock(&arb_vm_state->vm_state_lock);
 	rt_mutex_unlock(&kbdev->pm.lock);
-=======
-	mutex_unlock(&kbdev->pm.lock);
 #endif /* MALI_USE_CSF */
->>>>>>> bef7ba43
 }
 
 #if MALI_USE_CSF && defined(KBASE_PM_RUNTIME)
