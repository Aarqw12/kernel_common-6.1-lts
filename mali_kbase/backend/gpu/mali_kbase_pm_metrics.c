--- conflicted
+++ resolved
@@ -132,14 +132,8 @@
 
 	perf_counters[MCU_ACTIVE_IDX].idx = IPA_MCU_ACTIVE_CNT_IDX;
 
-<<<<<<< HEAD
-	err = kbase_ipa_control_register(
-		kbdev, perf_counters, IPA_NUM_PERF_COUNTERS,
-		&kbdev->pm.backend.metrics.ipa_control_client);
-=======
-	err = kbase_ipa_control_register(kbdev, &perf_counter, NUM_PERF_COUNTERS,
+	err = kbase_ipa_control_register(kbdev, perf_counters, IPA_NUM_PERF_COUNTERS,
 					 &kbdev->pm.backend.metrics.ipa_control_client);
->>>>>>> 005bdac5
 	if (err) {
 		dev_err(kbdev->dev, "Failed to register IPA with kbase_ipa_control: err=%d", err);
 		return -1;
@@ -211,16 +205,11 @@
 	/* Query IPA_CONTROL for the latest GPU-active and protected-time
 	 * info.
 	 */
-<<<<<<< HEAD
 	err = kbase_ipa_control_query(
 		kbdev, kbdev->pm.backend.metrics.ipa_control_client, counters,
 		IPA_NUM_PERF_COUNTERS, &protected_time);
 	gpu_iter_active_counter = counters[0];
 	mcu_active_counter = counters[1];
-=======
-	err = kbase_ipa_control_query(kbdev, kbdev->pm.backend.metrics.ipa_control_client,
-				      &gpu_active_counter, 1, &protected_time);
->>>>>>> 005bdac5
 
 	/* Read the timestamp after reading the GPU_ITER_ACTIVE counter value.
 	 * This ensures the time gap between the 2 reads is consistent for
@@ -231,12 +220,8 @@
 	now = ktime_get_raw();
 
 	if (err) {
-<<<<<<< HEAD
 		dev_err(kbdev->dev,
 			"Failed to query the increment of GPU_ITER_ACTIVE counter: err=%d",
-=======
-		dev_err(kbdev->dev, "Failed to query the increment of GPU_ACTIVE counter: err=%d",
->>>>>>> 005bdac5
 			err);
 	} else {
 		u64 diff_ns;
@@ -331,30 +316,17 @@
 		gpu_iter_active_counter = MIN(gpu_iter_active_counter, ns_time);
 		mcu_active_counter = MIN(mcu_active_counter, ns_time);
 
-<<<<<<< HEAD
-		kbdev->pm.backend.metrics.values.time_busy +=
-			gpu_iter_active_counter;
-
-		kbdev->pm.backend.metrics.values.time_idle +=
-			ns_time - gpu_iter_active_counter;
-=======
-		kbdev->pm.backend.metrics.values.time_busy += gpu_active_counter;
-
-		kbdev->pm.backend.metrics.values.time_idle += ns_time - gpu_active_counter;
->>>>>>> 005bdac5
+		kbdev->pm.backend.metrics.values.time_busy += gpu_iter_active_counter;
+
+		kbdev->pm.backend.metrics.values.time_idle += ns_time - gpu_iter_active_counter;
 
 		/* Also make time in protected mode available explicitly,
 		 * so users of this data have this info, too.
 		 */
-<<<<<<< HEAD
-		kbdev->pm.backend.metrics.values.time_in_protm +=
-			protected_time;
+		kbdev->pm.backend.metrics.values.time_in_protm += protected_time;
 		kbdev->pm.backend.metrics.values.busy_mcu += mcu_active_counter;
 		kbdev->pm.backend.metrics.values.idle_mcu +=
 			(ns_time - mcu_active_counter);
-=======
-		kbdev->pm.backend.metrics.values.time_in_protm += protected_time;
->>>>>>> 005bdac5
 	}
 
 	kbdev->pm.backend.metrics.time_period_start = now;
