// SPDX-License-Identifier: GPL-2.0 WITH Linux-syscall-note
/*
 *
<<<<<<< HEAD
 * (C) COPYRIGHT 2014-2016, 2018, 2020-2022 ARM Limited. All rights reserved.
=======
 * (C) COPYRIGHT 2014-2023 ARM Limited. All rights reserved.
>>>>>>> 16988dee
 *
 * This program is free software and is provided to you under the terms of the
 * GNU General Public License version 2 as published by the Free Software
 * Foundation, and any use by you of this program is subject to the terms
 * of such GNU license.
 *
 * This program is distributed in the hope that it will be useful,
 * but WITHOUT ANY WARRANTY; without even the implied warranty of
 * MERCHANTABILITY or FITNESS FOR A PARTICULAR PURPOSE. See the
 * GNU General Public License for more details.
 *
 * You should have received a copy of the GNU General Public License
 * along with this program; if not, you can access it online at
 * http://www.gnu.org/licenses/gpl-2.0.html.
 *
 */

#include "backend/gpu/mali_kbase_cache_policy_backend.h"
#include <device/mali_kbase_device.h>

/**
 * kbasep_amba_register_present() - Check AMBA_<> register is present
 *                                  in the GPU.
 * @kbdev:    Device pointer
 *
 * Note: Only for arch version 12.x.1 onwards.
 *
 * Return: true if AMBA_FEATURES/ENABLE registers are present.
 */
static bool kbasep_amba_register_present(struct kbase_device *kbdev)
{
	return (ARCH_MAJOR_REV_REG(kbdev->gpu_props.props.raw_props.gpu_id) >=
		GPU_ID2_ARCH_MAJOR_REV_MAKE(12, 1));
}

void kbase_cache_set_coherency_mode(struct kbase_device *kbdev,
		u32 mode)
{
	kbdev->current_gpu_coherency_mode = mode;

	if (kbasep_amba_register_present(kbdev)) {
<<<<<<< HEAD
		u32 val = kbase_reg_read(kbdev, AMBA_ENABLE);

		val = AMBA_ENABLE_COHERENCY_PROTOCOL_SET(val, mode);
		kbase_reg_write(kbdev, AMBA_ENABLE, val);
	} else
		kbase_reg_write(kbdev, COHERENCY_ENABLE, mode);
=======
		u32 val = kbase_reg_read(kbdev, GPU_CONTROL_REG(AMBA_ENABLE));

		val = AMBA_ENABLE_COHERENCY_PROTOCOL_SET(val, mode);
		kbase_reg_write(kbdev, GPU_CONTROL_REG(AMBA_ENABLE), val);
	} else
		kbase_reg_write(kbdev, GPU_CONTROL_REG(COHERENCY_ENABLE), mode);
>>>>>>> 16988dee
}

u32 kbase_cache_get_coherency_features(struct kbase_device *kbdev)
{
	u32 coherency_features;

	if (kbasep_amba_register_present(kbdev))
		coherency_features =
			kbase_reg_read(kbdev, GPU_CONTROL_REG(AMBA_FEATURES));
	else
		coherency_features = kbase_reg_read(
			kbdev, GPU_CONTROL_REG(COHERENCY_FEATURES));

	return coherency_features;
}

void kbase_amba_set_memory_cache_support(struct kbase_device *kbdev,
					 bool enable)
{
	if (kbasep_amba_register_present(kbdev)) {
<<<<<<< HEAD
		u32 val = kbase_reg_read(kbdev, AMBA_ENABLE);

		val = AMBA_ENABLE_MEMORY_CACHE_SUPPORT_SET(val, enable);
		kbase_reg_write(kbdev, AMBA_ENABLE, val);
=======
		u32 val = kbase_reg_read(kbdev, GPU_CONTROL_REG(AMBA_ENABLE));

		val = AMBA_ENABLE_MEMORY_CACHE_SUPPORT_SET(val, enable);
		kbase_reg_write(kbdev, GPU_CONTROL_REG(AMBA_ENABLE), val);
>>>>>>> 16988dee

	} else {
		WARN(1, "memory_cache_support not supported");
	}
<<<<<<< HEAD
}

void kbase_amba_set_invalidate_hint(struct kbase_device *kbdev, bool enable)
{
	if (kbasep_amba_register_present(kbdev)) {
		u32 val = kbase_reg_read(kbdev, AMBA_ENABLE);

		val = AMBA_ENABLE_INVALIDATE_HINT_SET(val, enable);
		kbase_reg_write(kbdev, AMBA_ENABLE, val);
	} else {
		WARN(1, "invalidate_hint not supported");
	}
=======
>>>>>>> 16988dee
}<|MERGE_RESOLUTION|>--- conflicted
+++ resolved
@@ -1,11 +1,7 @@
 // SPDX-License-Identifier: GPL-2.0 WITH Linux-syscall-note
 /*
  *
-<<<<<<< HEAD
- * (C) COPYRIGHT 2014-2016, 2018, 2020-2022 ARM Limited. All rights reserved.
-=======
  * (C) COPYRIGHT 2014-2023 ARM Limited. All rights reserved.
->>>>>>> 16988dee
  *
  * This program is free software and is provided to you under the terms of the
  * GNU General Public License version 2 as published by the Free Software
@@ -47,21 +43,12 @@
 	kbdev->current_gpu_coherency_mode = mode;
 
 	if (kbasep_amba_register_present(kbdev)) {
-<<<<<<< HEAD
-		u32 val = kbase_reg_read(kbdev, AMBA_ENABLE);
-
-		val = AMBA_ENABLE_COHERENCY_PROTOCOL_SET(val, mode);
-		kbase_reg_write(kbdev, AMBA_ENABLE, val);
-	} else
-		kbase_reg_write(kbdev, COHERENCY_ENABLE, mode);
-=======
 		u32 val = kbase_reg_read(kbdev, GPU_CONTROL_REG(AMBA_ENABLE));
 
 		val = AMBA_ENABLE_COHERENCY_PROTOCOL_SET(val, mode);
 		kbase_reg_write(kbdev, GPU_CONTROL_REG(AMBA_ENABLE), val);
 	} else
 		kbase_reg_write(kbdev, GPU_CONTROL_REG(COHERENCY_ENABLE), mode);
->>>>>>> 16988dee
 }
 
 u32 kbase_cache_get_coherency_features(struct kbase_device *kbdev)
@@ -82,34 +69,12 @@
 					 bool enable)
 {
 	if (kbasep_amba_register_present(kbdev)) {
-<<<<<<< HEAD
-		u32 val = kbase_reg_read(kbdev, AMBA_ENABLE);
-
-		val = AMBA_ENABLE_MEMORY_CACHE_SUPPORT_SET(val, enable);
-		kbase_reg_write(kbdev, AMBA_ENABLE, val);
-=======
 		u32 val = kbase_reg_read(kbdev, GPU_CONTROL_REG(AMBA_ENABLE));
 
 		val = AMBA_ENABLE_MEMORY_CACHE_SUPPORT_SET(val, enable);
 		kbase_reg_write(kbdev, GPU_CONTROL_REG(AMBA_ENABLE), val);
->>>>>>> 16988dee
 
 	} else {
 		WARN(1, "memory_cache_support not supported");
 	}
-<<<<<<< HEAD
-}
-
-void kbase_amba_set_invalidate_hint(struct kbase_device *kbdev, bool enable)
-{
-	if (kbasep_amba_register_present(kbdev)) {
-		u32 val = kbase_reg_read(kbdev, AMBA_ENABLE);
-
-		val = AMBA_ENABLE_INVALIDATE_HINT_SET(val, enable);
-		kbase_reg_write(kbdev, AMBA_ENABLE, val);
-	} else {
-		WARN(1, "invalidate_hint not supported");
-	}
-=======
->>>>>>> 16988dee
 }