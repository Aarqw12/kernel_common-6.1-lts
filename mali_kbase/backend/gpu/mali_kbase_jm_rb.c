// SPDX-License-Identifier: GPL-2.0 WITH Linux-syscall-note
/*
 *
 * (C) COPYRIGHT 2014-2023 ARM Limited. All rights reserved.
 *
 * This program is free software and is provided to you under the terms of the
 * GNU General Public License version 2 as published by the Free Software
 * Foundation, and any use by you of this program is subject to the terms
 * of such GNU license.
 *
 * This program is distributed in the hope that it will be useful,
 * but WITHOUT ANY WARRANTY; without even the implied warranty of
 * MERCHANTABILITY or FITNESS FOR A PARTICULAR PURPOSE. See the
 * GNU General Public License for more details.
 *
 * You should have received a copy of the GNU General Public License
 * along with this program; if not, you can access it online at
 * http://www.gnu.org/licenses/gpl-2.0.html.
 *
 */

/*
 * Register-based HW access backend specific APIs
 */

#include <mali_kbase.h>
#include <gpu/mali_kbase_gpu_fault.h>
#include <mali_kbase_hwaccess_jm.h>
#include <mali_kbase_jm.h>
#include <mali_kbase_js.h>
#include <tl/mali_kbase_tracepoints.h>
#include <hwcnt/mali_kbase_hwcnt_context.h>
#include <mali_kbase_reset_gpu.h>
#include <mali_kbase_kinstr_jm.h>
#if IS_ENABLED(CONFIG_MALI_TRACE_POWER_GPU_WORK_PERIOD)
#include <mali_kbase_gpu_metrics.h>
#endif
#include <backend/gpu/mali_kbase_cache_policy_backend.h>
#include <device/mali_kbase_device.h>
#include <backend/gpu/mali_kbase_jm_internal.h>
#include <backend/gpu/mali_kbase_pm_internal.h>

/**
 * SLOT_RB_EMPTY - Return whether the specified ringbuffer is empty.
 *
 * @rb: ring buffer
 *
 * Note: HW access lock must be held
 */
#define SLOT_RB_EMPTY(rb)   (rb->write_idx == rb->read_idx)

/**
 * SLOT_RB_ENTRIES - Return number of atoms currently in the specified ringbuffer.
 *
 * @rb: ring buffer
 *
 * Note: HW access lock must be held
 */
#define SLOT_RB_ENTRIES(rb) ((int)(s8)(rb->write_idx - rb->read_idx))

static void kbase_gpu_release_atom(struct kbase_device *kbdev,
					struct kbase_jd_atom *katom,
					ktime_t *end_timestamp);

/**
 * kbase_gpu_enqueue_atom - Enqueue an atom in the HW access ringbuffer
 * @kbdev: Device pointer
 * @katom: Atom to enqueue
 *
 * Context: Caller must hold the HW access lock
 */
static void kbase_gpu_enqueue_atom(struct kbase_device *kbdev,
					struct kbase_jd_atom *katom)
{
	struct slot_rb *rb = &kbdev->hwaccess.backend.slot_rb[katom->slot_nr];

	WARN_ON(SLOT_RB_ENTRIES(rb) >= SLOT_RB_SIZE);

	lockdep_assert_held(&kbdev->hwaccess_lock);

	rb->entries[rb->write_idx & SLOT_RB_MASK].katom = katom;
	rb->write_idx++;

	katom->gpu_rb_state = KBASE_ATOM_GPU_RB_WAITING_BLOCKED;
}

/**
 * kbase_gpu_dequeue_atom - Remove an atom from the HW access ringbuffer, once
 * it has been completed
 * @kbdev:         Device pointer
 * @js:            Job slot to remove atom from
 * @end_timestamp: Pointer to timestamp of atom completion. May be NULL, in
 *                 which case current time will be used.
 *
 * Context: Caller must hold the HW access lock
 *
 * Return: Atom removed from ringbuffer
 */
static struct kbase_jd_atom *kbase_gpu_dequeue_atom(struct kbase_device *kbdev, unsigned int js,
						    ktime_t *end_timestamp)
{
	struct slot_rb *rb = &kbdev->hwaccess.backend.slot_rb[js];
	struct kbase_jd_atom *katom;

	if (SLOT_RB_EMPTY(rb)) {
		WARN(1, "GPU ringbuffer unexpectedly empty\n");
		return NULL;
	}

	lockdep_assert_held(&kbdev->hwaccess_lock);

	katom = rb->entries[rb->read_idx & SLOT_RB_MASK].katom;

	kbase_gpu_release_atom(kbdev, katom, end_timestamp);

	rb->read_idx++;

	katom->gpu_rb_state = KBASE_ATOM_GPU_RB_NOT_IN_SLOT_RB;

	return katom;
}

struct kbase_jd_atom *kbase_gpu_inspect(struct kbase_device *kbdev, unsigned int js, int idx)
{
	struct slot_rb *rb = &kbdev->hwaccess.backend.slot_rb[js];

	lockdep_assert_held(&kbdev->hwaccess_lock);

	if ((SLOT_RB_ENTRIES(rb) - 1) < idx)
		return NULL; /* idx out of range */

	return rb->entries[(rb->read_idx + idx) & SLOT_RB_MASK].katom;
}

struct kbase_jd_atom *kbase_backend_inspect_tail(struct kbase_device *kbdev, unsigned int js)
{
	struct slot_rb *rb = &kbdev->hwaccess.backend.slot_rb[js];

	if (SLOT_RB_EMPTY(rb))
		return NULL;

	return rb->entries[(rb->write_idx - 1) & SLOT_RB_MASK].katom;
}

bool kbase_gpu_atoms_submitted_any(struct kbase_device *kbdev)
{
	unsigned int js;

	lockdep_assert_held(&kbdev->hwaccess_lock);

	for (js = 0; js < kbdev->gpu_props.num_job_slots; js++) {
		int i;

		for (i = 0; i < SLOT_RB_SIZE; i++) {
			struct kbase_jd_atom *katom = kbase_gpu_inspect(kbdev, js, i);

			if (katom && katom->gpu_rb_state == KBASE_ATOM_GPU_RB_SUBMITTED)
				return true;
		}
	}
	return false;
}

int kbase_backend_nr_atoms_submitted(struct kbase_device *kbdev, unsigned int js)
{
	int nr = 0;
	int i;

	lockdep_assert_held(&kbdev->hwaccess_lock);

	for (i = 0; i < SLOT_RB_SIZE; i++) {
		struct kbase_jd_atom *katom = kbase_gpu_inspect(kbdev, js, i);

		if (katom && (katom->gpu_rb_state ==
						KBASE_ATOM_GPU_RB_SUBMITTED))
			nr++;
	}

	return nr;
}

int kbase_backend_nr_atoms_on_slot(struct kbase_device *kbdev, unsigned int js)
{
	int nr = 0;
	int i;

	lockdep_assert_held(&kbdev->hwaccess_lock);

	for (i = 0; i < SLOT_RB_SIZE; i++) {
		if (kbase_gpu_inspect(kbdev, js, i))
			nr++;
	}

	return nr;
}

static int kbase_gpu_nr_atoms_on_slot_min(struct kbase_device *kbdev, unsigned int js,
					  enum kbase_atom_gpu_rb_state min_rb_state)
{
	int nr = 0;
	int i;

	lockdep_assert_held(&kbdev->hwaccess_lock);

	for (i = 0; i < SLOT_RB_SIZE; i++) {
		struct kbase_jd_atom *katom = kbase_gpu_inspect(kbdev, js, i);

		if (katom && (katom->gpu_rb_state >= min_rb_state))
			nr++;
	}

	return nr;
}

/**
 * check_secure_atom - Check if the given atom is in the given secure state and
 *                     has a ringbuffer state of at least
 *                     KBASE_ATOM_GPU_RB_WAITING_PROTECTED_MODE_TRANSITION
 * @katom:  Atom pointer
 * @secure: Desired secure state
 *
 * Return: true if atom is in the given state, false otherwise
 */
static bool check_secure_atom(struct kbase_jd_atom *katom, bool secure)
{
	if (katom->gpu_rb_state >=
			KBASE_ATOM_GPU_RB_WAITING_PROTECTED_MODE_TRANSITION &&
			((kbase_jd_katom_is_protected(katom) && secure) ||
			(!kbase_jd_katom_is_protected(katom) && !secure)))
		return true;

	return false;
}

/**
 * kbase_gpu_check_secure_atoms - Check if there are any atoms in the given
 *                                secure state in the ringbuffers of at least
 *                                state
 *                                KBASE_ATOM_GPU_RB_WAITING_FOR_CORE_AVAILABLE
 * @kbdev:  Device pointer
 * @secure: Desired secure state
 *
 * Return: true if any atoms are in the given state, false otherwise
 */
static bool kbase_gpu_check_secure_atoms(struct kbase_device *kbdev,
		bool secure)
{
	unsigned int js;

	for (js = 0; js < kbdev->gpu_props.num_job_slots; js++) {
		int i;

		for (i = 0; i < SLOT_RB_SIZE; i++) {
			struct kbase_jd_atom *katom = kbase_gpu_inspect(kbdev,
					js, i);

			if (katom) {
				if (check_secure_atom(katom, secure))
					return true;
			}
		}
	}

	return false;
}

int kbase_backend_slot_free(struct kbase_device *kbdev, unsigned int js)
{
	lockdep_assert_held(&kbdev->hwaccess_lock);

	if (atomic_read(&kbdev->hwaccess.backend.reset_gpu) !=
						KBASE_RESET_GPU_NOT_PENDING) {
		/* The GPU is being reset - so prevent submission */
		return 0;
	}

	return SLOT_RB_SIZE - kbase_backend_nr_atoms_on_slot(kbdev, js);
}

/**
 * trace_atom_completion_for_gpu_metrics - Report the completion of atom for the
 *                                         purpose of emitting power/gpu_work_period
 *                                         tracepoint.
 *
 * @katom:         Pointer to the atom that completed execution on GPU.
 * @end_timestamp: Pointer to the timestamp of atom completion. May be NULL, in
 *                 which case current time will be used.
 *
 * The function would also report the start for an atom that was in the HEAD_NEXT
 * register.
 *
 * Note: Caller must hold the HW access lock.
 */
static inline void trace_atom_completion_for_gpu_metrics(
			struct kbase_jd_atom *const katom,
			ktime_t *end_timestamp)
{
#if IS_ENABLED(CONFIG_MALI_TRACE_POWER_GPU_WORK_PERIOD)
	u64 complete_ns;
	struct kbase_context *kctx = katom->kctx;
	struct kbase_jd_atom *queued =
		kbase_gpu_inspect(kctx->kbdev, katom->slot_nr, 1);

#ifdef CONFIG_MALI_DEBUG
	WARN_ON(!kbase_gpu_inspect(kctx->kbdev, katom->slot_nr, 0));
#endif

	lockdep_assert_held(&kctx->kbdev->hwaccess_lock);

	if (unlikely(queued == katom))
		return;

	/* A protected atom and a non-protected atom cannot be in the RB_SUBMITTED
	 * state at the same time in the job slot ringbuffer. Atom submission state
	 * machine prevents the submission of a non-protected atom until all
	 * protected atoms have completed and GPU has exited the protected mode.
	 * This implies that if the queued atom is in RB_SUBMITTED state, it shall
	 * be a protected atom and so we can return early.
	 */
	if (unlikely(kbase_jd_katom_is_protected(katom)))
		return;

	if (likely(end_timestamp))
		complete_ns = ktime_to_ns(*end_timestamp);
	else
		complete_ns = ktime_get_raw_ns();

	kbase_gpu_metrics_ctx_end_activity(kctx, complete_ns);
	if (queued && queued->gpu_rb_state == KBASE_ATOM_GPU_RB_SUBMITTED)
		kbase_gpu_metrics_ctx_start_activity(queued->kctx, complete_ns);
#endif
}

static void kbase_gpu_release_atom(struct kbase_device *kbdev,
					struct kbase_jd_atom *katom,
					ktime_t *end_timestamp)
{
	struct kbase_context *kctx = katom->kctx;

	lockdep_assert_held(&kbdev->hwaccess_lock);

	switch (katom->gpu_rb_state) {
	case KBASE_ATOM_GPU_RB_NOT_IN_SLOT_RB:
		/* Should be impossible */
		WARN(1, "Attempting to release atom not in ringbuffer\n");
		break;

	case KBASE_ATOM_GPU_RB_SUBMITTED:
		trace_atom_completion_for_gpu_metrics(katom, end_timestamp);
		kbase_kinstr_jm_atom_hw_release(katom);
		/* Inform power management at start/finish of atom so it can
		 * update its GPU utilisation metrics. Mark atom as not
		 * submitted beforehand.
		 */
		katom->gpu_rb_state = KBASE_ATOM_GPU_RB_READY;
		kbase_pm_metrics_update(kbdev, end_timestamp);

		kbasep_platform_event_work_end(katom);

		if (katom->core_req & BASE_JD_REQ_PERMON)
			kbase_pm_release_gpu_cycle_counter_nolock(kbdev);

		KBASE_TLSTREAM_TL_NRET_ATOM_LPU(kbdev, katom,
			&kbdev->gpu_props.props.raw_props.js_features
				[katom->slot_nr]);
		KBASE_TLSTREAM_TL_NRET_ATOM_AS(kbdev, katom, &kbdev->as[kctx->as_nr]);
		KBASE_TLSTREAM_TL_NRET_CTX_LPU(kbdev, kctx,
			&kbdev->gpu_props.props.raw_props.js_features
				[katom->slot_nr]);

		/* ***FALLTHROUGH: TRANSITION TO LOWER STATE*** */
		fallthrough;
	case KBASE_ATOM_GPU_RB_READY:
		/* ***FALLTHROUGH: TRANSITION TO LOWER STATE*** */
		fallthrough;
	case KBASE_ATOM_GPU_RB_WAITING_FOR_CORE_AVAILABLE:
		break;

	case KBASE_ATOM_GPU_RB_WAITING_PROTECTED_MODE_TRANSITION:
		if (kbase_jd_katom_is_protected(katom) &&
				(katom->protected_state.enter !=
				KBASE_ATOM_ENTER_PROTECTED_CHECK) &&
				(katom->protected_state.enter !=
				KBASE_ATOM_ENTER_PROTECTED_HWCNT)) {
			kbase_pm_protected_override_disable(kbdev);
			kbase_pm_update_cores_state_nolock(kbdev);
		}
		if (kbase_jd_katom_is_protected(katom) &&
				(katom->protected_state.enter ==
				KBASE_ATOM_ENTER_PROTECTED_IDLE_L2))
			kbase_pm_protected_entry_override_disable(kbdev);
		if (!kbase_jd_katom_is_protected(katom) &&
				(katom->protected_state.exit !=
				KBASE_ATOM_EXIT_PROTECTED_CHECK) &&
				(katom->protected_state.exit !=
				KBASE_ATOM_EXIT_PROTECTED_RESET_WAIT)) {
			kbase_pm_protected_override_disable(kbdev);
			kbase_pm_update_cores_state_nolock(kbdev);
		}

		if (katom->protected_state.enter !=
				KBASE_ATOM_ENTER_PROTECTED_CHECK ||
				katom->protected_state.exit !=
				KBASE_ATOM_EXIT_PROTECTED_CHECK)
			kbdev->protected_mode_transition = false;

		/* If the atom is at KBASE_ATOM_ENTER_PROTECTED_HWCNT state, it means
		 * one of two events prevented it from progressing to the next state and
		 * ultimately reach protected mode:
		 * - hwcnts were enabled, and the atom had to schedule a worker to
		 *   disable them.
		 * - the hwcnts were already disabled, but some other error occurred.
		 * In the first case, if the worker has not yet completed
		 * (kbdev->protected_mode_hwcnt_disabled == false), we need to re-enable
		 * them and signal to the worker they have already been enabled
		 */
		if (kbase_jd_katom_is_protected(katom) &&
		    (katom->protected_state.enter == KBASE_ATOM_ENTER_PROTECTED_HWCNT)) {
			kbdev->protected_mode_hwcnt_desired = true;
			if (kbdev->protected_mode_hwcnt_disabled) {
				kbase_hwcnt_context_enable(kbdev->hwcnt_gpu_ctx);
				kbdev->protected_mode_hwcnt_disabled = false;
			}
		}

		/* If the atom has suspended hwcnt but has not yet entered
		 * protected mode, then resume hwcnt now. If the GPU is now in
		 * protected mode then hwcnt will be resumed by GPU reset so
		 * don't resume it here.
		 */
		if (kbase_jd_katom_is_protected(katom) &&
		    ((katom->protected_state.enter == KBASE_ATOM_ENTER_PROTECTED_IDLE_L2) ||
		     (katom->protected_state.enter == KBASE_ATOM_ENTER_PROTECTED_SET_COHERENCY) ||
		     (katom->protected_state.enter == KBASE_ATOM_ENTER_PROTECTED_FINISHED))) {
			WARN_ON(!kbdev->protected_mode_hwcnt_disabled);
			kbdev->protected_mode_hwcnt_desired = true;
			if (kbdev->protected_mode_hwcnt_disabled) {
				kbase_hwcnt_context_enable(
					kbdev->hwcnt_gpu_ctx);
				kbdev->protected_mode_hwcnt_disabled = false;
			}
		}

		if (kbase_hw_has_issue(kbdev, BASE_HW_ISSUE_TGOX_R1_1234)) {
			if (katom->atom_flags &
					KBASE_KATOM_FLAG_HOLDING_L2_REF_PROT) {
				kbase_pm_protected_l2_override(kbdev, false);
				katom->atom_flags &=
					~KBASE_KATOM_FLAG_HOLDING_L2_REF_PROT;
			}
		}

		/* ***FALLTHROUGH: TRANSITION TO LOWER STATE*** */
		fallthrough;
	case KBASE_ATOM_GPU_RB_WAITING_PROTECTED_MODE_PREV:
		/* ***FALLTHROUGH: TRANSITION TO LOWER STATE*** */
		fallthrough;
	case KBASE_ATOM_GPU_RB_WAITING_BLOCKED:
		/* ***FALLTHROUGH: TRANSITION TO LOWER STATE*** */
		fallthrough;
	case KBASE_ATOM_GPU_RB_RETURN_TO_JS:
		break;
	}

	katom->gpu_rb_state = KBASE_ATOM_GPU_RB_WAITING_BLOCKED;
	katom->protected_state.exit = KBASE_ATOM_EXIT_PROTECTED_CHECK;
}

static void kbase_gpu_mark_atom_for_return(struct kbase_device *kbdev,
						struct kbase_jd_atom *katom)
{
	lockdep_assert_held(&kbdev->hwaccess_lock);

	KBASE_KTRACE_ADD_JM_SLOT_INFO(kbdev, JM_MARK_FOR_RETURN_TO_JS,
				      katom->kctx, katom, katom->jc,
				      katom->slot_nr, katom->event_code);
	kbase_gpu_release_atom(kbdev, katom, NULL);
	katom->gpu_rb_state = KBASE_ATOM_GPU_RB_RETURN_TO_JS;
}

/**
 * other_slots_busy - Determine if any job slots other than @js are currently
 *                    running atoms
 * @kbdev: Device pointer
 * @js:    Job slot
 *
 * Return: true if any slots other than @js are busy, false otherwise
 */
static inline bool other_slots_busy(struct kbase_device *kbdev, unsigned int js)
{
	unsigned int slot;

	for (slot = 0; slot < kbdev->gpu_props.num_job_slots; slot++) {
		if (slot == js)
			continue;

		if (kbase_gpu_nr_atoms_on_slot_min(kbdev, slot,
				KBASE_ATOM_GPU_RB_SUBMITTED))
			return true;
	}

	return false;
}

static inline bool kbase_gpu_in_protected_mode(struct kbase_device *kbdev)
{
	return kbdev->protected_mode;
}

static void kbase_gpu_disable_coherent(struct kbase_device *kbdev)
{
	lockdep_assert_held(&kbdev->hwaccess_lock);

	/*
	 * When entering into protected mode, we must ensure that the
	 * GPU is not operating in coherent mode as well. This is to
	 * ensure that no protected memory can be leaked.
	 */
	if (kbdev->system_coherency == COHERENCY_ACE)
		kbase_cache_set_coherency_mode(kbdev, COHERENCY_ACE_LITE);
}

static int kbase_gpu_protected_mode_enter(struct kbase_device *kbdev)
{
	int err = -EINVAL;

	lockdep_assert_held(&kbdev->hwaccess_lock);

	WARN_ONCE(!kbdev->protected_ops,
			"Cannot enter protected mode: protected callbacks not specified.\n");

	if (kbdev->protected_ops) {
		/* Switch GPU to protected mode */
		err = kbdev->protected_ops->protected_mode_enable(
				kbdev->protected_dev);

		if (err) {
			dev_warn(kbdev->dev, "Failed to enable protected mode: %d\n",
					err);
		} else {
			kbdev->protected_mode = true;
			kbase_ipa_protection_mode_switch_event(kbdev);
		}
	}

	return err;
}

static int kbase_gpu_protected_mode_reset(struct kbase_device *kbdev)
{
	lockdep_assert_held(&kbdev->hwaccess_lock);

	WARN_ONCE(!kbdev->protected_ops,
			"Cannot exit protected mode: protected callbacks not specified.\n");

	if (!kbdev->protected_ops)
		return -EINVAL;

	/* The protected mode disable callback will be called as part of reset
	 */
	return kbase_reset_gpu_silent(kbdev);
}

static int kbase_jm_protected_entry(struct kbase_device *kbdev,
				struct kbase_jd_atom **katom, int idx, int js)
{
	int err = 0;

	lockdep_assert_held(&kbdev->hwaccess_lock);

	err = kbase_gpu_protected_mode_enter(kbdev);

	/*
	 * Regardless of result before this call, we are no longer
	 * transitioning the GPU.
	 */

	kbdev->protected_mode_transition = false;
	kbase_pm_protected_override_disable(kbdev);
	kbase_pm_update_cores_state_nolock(kbdev);

	KBASE_TLSTREAM_AUX_PROTECTED_ENTER_END(kbdev, kbdev);
	if (err) {
		/*
		 * Failed to switch into protected mode.
		 *
		 * At this point we expect:
		 * katom->gpu_rb_state = KBASE_ATOM_GPU_RB_WAITING_PROTECTED_MODE_TRANSITION &&
		 * katom->protected_state.enter = KBASE_ATOM_ENTER_PROTECTED_FINISHED
		 *  ==>
		 * kbdev->protected_mode_hwcnt_disabled = false
		 */
		katom[idx]->event_code = BASE_JD_EVENT_JOB_INVALID;
		kbase_gpu_mark_atom_for_return(kbdev, katom[idx]);
		/*
		 * Only return if head atom or previous atom
		 * already removed - as atoms must be returned
		 * in order.
		 */
		if (idx == 0 || katom[0]->gpu_rb_state ==
					KBASE_ATOM_GPU_RB_NOT_IN_SLOT_RB) {
			kbase_gpu_dequeue_atom(kbdev, js, NULL);
			kbase_jm_return_atom_to_js(kbdev, katom[idx]);
		}

		return -EINVAL;
	}

	/*
	 * Protected mode sanity checks.
	 */
	WARN(kbase_jd_katom_is_protected(katom[idx]) != kbase_gpu_in_protected_mode(kbdev),
	     "Protected mode of atom (%d) doesn't match protected mode of GPU (%d)",
	     kbase_jd_katom_is_protected(katom[idx]), kbase_gpu_in_protected_mode(kbdev));
	katom[idx]->gpu_rb_state =
			KBASE_ATOM_GPU_RB_READY;

	return err;
}

static int kbase_jm_enter_protected_mode(struct kbase_device *kbdev,
		struct kbase_jd_atom **katom, int idx, int js)
{
	int err = 0;

	lockdep_assert_held(&kbdev->hwaccess_lock);

	switch (katom[idx]->protected_state.enter) {
	case KBASE_ATOM_ENTER_PROTECTED_CHECK:
		KBASE_TLSTREAM_AUX_PROTECTED_ENTER_START(kbdev, kbdev);
		/* The checks in KBASE_ATOM_GPU_RB_WAITING_PROTECTED_MODE_PREV
		 * should ensure that we are not already transitiong, and that
		 * there are no atoms currently on the GPU.
		 */
		WARN_ON(kbdev->protected_mode_transition);
		WARN_ON(kbase_gpu_atoms_submitted_any(kbdev));
		/* If hwcnt is disabled, it means we didn't clean up correctly
		 * during last exit from protected mode.
		 */
		WARN_ON(kbdev->protected_mode_hwcnt_disabled);

		katom[idx]->protected_state.enter =
			KBASE_ATOM_ENTER_PROTECTED_HWCNT;

		kbdev->protected_mode_transition = true;

		/* ***TRANSITION TO HIGHER STATE*** */
		fallthrough;
	case KBASE_ATOM_ENTER_PROTECTED_HWCNT:
		/* See if we can get away with disabling hwcnt atomically */
		kbdev->protected_mode_hwcnt_desired = false;
		if (!kbdev->protected_mode_hwcnt_disabled) {
			if (kbase_hwcnt_context_disable_atomic(
				kbdev->hwcnt_gpu_ctx))
				kbdev->protected_mode_hwcnt_disabled = true;
		}

		/* We couldn't disable atomically, so kick off a worker */
		if (!kbdev->protected_mode_hwcnt_disabled) {
			kbase_hwcnt_context_queue_work(
				kbdev->hwcnt_gpu_ctx,
				&kbdev->protected_mode_hwcnt_disable_work);
			return -EAGAIN;
		}

		/* Once reaching this point GPU must be switched to protected
		 * mode or hwcnt re-enabled.
		 */

		if (kbase_pm_protected_entry_override_enable(kbdev))
			return -EAGAIN;

		/*
		 * Not in correct mode, begin protected mode switch.
		 * Entering protected mode requires us to power down the L2,
		 * and drop out of fully coherent mode.
		 */
		katom[idx]->protected_state.enter =
			KBASE_ATOM_ENTER_PROTECTED_IDLE_L2;

		kbase_pm_protected_override_enable(kbdev);
		/*
		 * Only if the GPU reset hasn't been initiated, there is a need
		 * to invoke the state machine to explicitly power down the
		 * shader cores and L2.
		 */
		if (!kbdev->pm.backend.protected_entry_transition_override)
			kbase_pm_update_cores_state_nolock(kbdev);

		/* ***TRANSITION TO HIGHER STATE*** */
		fallthrough;
	case KBASE_ATOM_ENTER_PROTECTED_IDLE_L2:
		/* Avoid unnecessary waiting on non-ACE platforms. */
		if (kbdev->system_coherency == COHERENCY_ACE) {
			if (kbdev->pm.backend.l2_always_on) {
				/*
				 * If the GPU reset hasn't completed, then L2
				 * could still be powered up.
				 */
				if (kbase_reset_gpu_is_active(kbdev))
					return -EAGAIN;
			}

			if (kbase_pm_get_ready_cores(kbdev,
						KBASE_PM_CORE_L2) ||
				kbase_pm_get_trans_cores(kbdev,
						KBASE_PM_CORE_L2) ||
				kbase_is_gpu_removed(kbdev)) {
				/*
				 * The L2 is still powered, wait for all
				 * the users to finish with it before doing
				 * the actual reset.
				 */
				return -EAGAIN;
			}
		}

		katom[idx]->protected_state.enter =
			KBASE_ATOM_ENTER_PROTECTED_SET_COHERENCY;

		/* ***TRANSITION TO HIGHER STATE*** */
		fallthrough;
	case KBASE_ATOM_ENTER_PROTECTED_SET_COHERENCY:
		/*
		 * When entering into protected mode, we must ensure that the
		 * GPU is not operating in coherent mode as well. This is to
		 * ensure that no protected memory can be leaked.
		 */
		kbase_gpu_disable_coherent(kbdev);

		kbase_pm_protected_entry_override_disable(kbdev);

		if (kbase_hw_has_issue(kbdev, BASE_HW_ISSUE_TGOX_R1_1234)) {
			/*
			 * Power on L2 caches; this will also result in the
			 * correct value written to coherency enable register.
			 */
			kbase_pm_protected_l2_override(kbdev, true);

			/*
			 * Set the flag on the atom that additional
			 * L2 references are taken.
			 */
			katom[idx]->atom_flags |=
					KBASE_KATOM_FLAG_HOLDING_L2_REF_PROT;
		}

		katom[idx]->protected_state.enter =
			KBASE_ATOM_ENTER_PROTECTED_FINISHED;

		if (kbase_hw_has_issue(kbdev, BASE_HW_ISSUE_TGOX_R1_1234))
			return -EAGAIN;

		/* ***TRANSITION TO HIGHER STATE*** */
		fallthrough;
	case KBASE_ATOM_ENTER_PROTECTED_FINISHED:
		if (kbase_hw_has_issue(kbdev, BASE_HW_ISSUE_TGOX_R1_1234)) {
			/*
			 * Check that L2 caches are powered and, if so,
			 * enter protected mode.
			 */
			if (kbdev->pm.backend.l2_state == KBASE_L2_ON) {
				/*
				 * Remove additional L2 reference and reset
				 * the atom flag which denotes it.
				 */
				if (katom[idx]->atom_flags &
					KBASE_KATOM_FLAG_HOLDING_L2_REF_PROT) {
					kbase_pm_protected_l2_override(kbdev,
							false);
					katom[idx]->atom_flags &=
						~KBASE_KATOM_FLAG_HOLDING_L2_REF_PROT;
				}

				err = kbase_jm_protected_entry(kbdev, katom, idx, js);

				if (err)
					return err;
			} else {
				/*
				 * still waiting for L2 caches to power up
				 */
				return -EAGAIN;
			}
		} else {
			err = kbase_jm_protected_entry(kbdev, katom, idx, js);

			if (err)
				return err;
		}
	}

	return 0;
}

static int kbase_jm_exit_protected_mode(struct kbase_device *kbdev,
		struct kbase_jd_atom **katom, int idx, int js)
{
	int err = 0;

	lockdep_assert_held(&kbdev->hwaccess_lock);

	switch (katom[idx]->protected_state.exit) {
	case KBASE_ATOM_EXIT_PROTECTED_CHECK:
		KBASE_TLSTREAM_AUX_PROTECTED_LEAVE_START(kbdev, kbdev);
		/* The checks in KBASE_ATOM_GPU_RB_WAITING_PROTECTED_MODE_PREV
		 * should ensure that we are not already transitiong, and that
		 * there are no atoms currently on the GPU.
		 */
		WARN_ON(kbdev->protected_mode_transition);
		WARN_ON(kbase_gpu_atoms_submitted_any(kbdev));

		/*
		 * Exiting protected mode requires a reset, but first the L2
		 * needs to be powered down to ensure it's not active when the
		 * reset is issued.
		 */
		katom[idx]->protected_state.exit =
				KBASE_ATOM_EXIT_PROTECTED_IDLE_L2;

		kbdev->protected_mode_transition = true;
		kbase_pm_protected_override_enable(kbdev);
		kbase_pm_update_cores_state_nolock(kbdev);

		/* ***TRANSITION TO HIGHER STATE*** */
		fallthrough;
	case KBASE_ATOM_EXIT_PROTECTED_IDLE_L2:
		if (kbdev->pm.backend.l2_state != KBASE_L2_OFF) {
			/*
			 * The L2 is still powered, wait for all the users to
			 * finish with it before doing the actual reset.
			 */
			return -EAGAIN;
		}
		katom[idx]->protected_state.exit =
				KBASE_ATOM_EXIT_PROTECTED_RESET;

		/* ***TRANSITION TO HIGHER STATE*** */
		fallthrough;
	case KBASE_ATOM_EXIT_PROTECTED_RESET:
		/* L2 cache has been turned off (which is needed prior to the reset of GPU
		 * to exit the protected mode), so the override flag can be safely cleared.
		 * Even if L2 cache is powered up again before the actual reset, it should
		 * not be an issue (there are no jobs running on the GPU).
		 */
		kbase_pm_protected_override_disable(kbdev);

		/* Issue the reset to the GPU */
		err = kbase_gpu_protected_mode_reset(kbdev);

		if (err == -EAGAIN)
			return -EAGAIN;

		if (err) {
			kbdev->protected_mode_transition = false;

			/* Failed to exit protected mode, fail atom */
			katom[idx]->event_code = BASE_JD_EVENT_JOB_INVALID;
			kbase_gpu_mark_atom_for_return(kbdev, katom[idx]);
			/* Only return if head atom or previous atom
			 * already removed - as atoms must be returned in order
			 */
			if (idx == 0 || katom[0]->gpu_rb_state ==
					KBASE_ATOM_GPU_RB_NOT_IN_SLOT_RB) {
				kbase_gpu_dequeue_atom(kbdev, js, NULL);
				kbase_jm_return_atom_to_js(kbdev, katom[idx]);
			}

			/* If we're exiting from protected mode, hwcnt must have
			 * been disabled during entry.
			 */
			WARN_ON(!kbdev->protected_mode_hwcnt_disabled);
			kbdev->protected_mode_hwcnt_desired = true;
			if (kbdev->protected_mode_hwcnt_disabled) {
				kbase_hwcnt_context_enable(
					kbdev->hwcnt_gpu_ctx);
				kbdev->protected_mode_hwcnt_disabled = false;
			}

			return -EINVAL;
		}

		katom[idx]->protected_state.exit =
				KBASE_ATOM_EXIT_PROTECTED_RESET_WAIT;

		/* ***TRANSITION TO HIGHER STATE*** */
		fallthrough;
	case KBASE_ATOM_EXIT_PROTECTED_RESET_WAIT:
		/* A GPU reset is issued when exiting protected mode. Once the
		 * reset is done all atoms' state will also be reset. For this
		 * reason, if the atom is still in this state we can safely
		 * say that the reset has not completed i.e., we have not
		 * finished exiting protected mode yet.
		 */
		return -EAGAIN;
	}

	return 0;
}

void kbase_backend_slot_update(struct kbase_device *kbdev)
{
	unsigned int js;

	lockdep_assert_held(&kbdev->hwaccess_lock);

#ifdef CONFIG_MALI_ARBITER_SUPPORT
	if (kbase_reset_gpu_is_active(kbdev) ||
			kbase_is_gpu_removed(kbdev))
#else
	if (kbase_reset_gpu_is_active(kbdev))
#endif
		return;

	for (js = 0; js < kbdev->gpu_props.num_job_slots; js++) {
		struct kbase_jd_atom *katom[2];
		int idx;

		katom[0] = kbase_gpu_inspect(kbdev, js, 0);
		katom[1] = kbase_gpu_inspect(kbdev, js, 1);
		WARN_ON(katom[1] && !katom[0]);

		for (idx = 0; idx < SLOT_RB_SIZE; idx++) {
			bool cores_ready;
#if IS_ENABLED(CONFIG_MALI_TRACE_POWER_GPU_WORK_PERIOD)
			bool trace_atom_submit_for_gpu_metrics = true;
#endif
			int ret;

			if (!katom[idx])
				continue;

			switch (katom[idx]->gpu_rb_state) {
			case KBASE_ATOM_GPU_RB_NOT_IN_SLOT_RB:
				/* Should be impossible */
				WARN(1, "Attempting to update atom not in ringbuffer\n");
				break;

			case KBASE_ATOM_GPU_RB_WAITING_BLOCKED:
				if (kbase_js_atom_blocked_on_x_dep(katom[idx]))
					break;

				katom[idx]->gpu_rb_state =
					KBASE_ATOM_GPU_RB_WAITING_PROTECTED_MODE_PREV;

				/* ***TRANSITION TO HIGHER STATE*** */
				fallthrough;
			case KBASE_ATOM_GPU_RB_WAITING_PROTECTED_MODE_PREV:
				if (kbase_gpu_check_secure_atoms(kbdev,
						!kbase_jd_katom_is_protected(
						katom[idx])))
					break;

				if ((idx == 1) && (kbase_jd_katom_is_protected(
								katom[0]) !=
						kbase_jd_katom_is_protected(
								katom[1])))
					break;

				if (kbdev->protected_mode_transition)
					break;

				katom[idx]->gpu_rb_state =
					KBASE_ATOM_GPU_RB_WAITING_PROTECTED_MODE_TRANSITION;

				/* ***TRANSITION TO HIGHER STATE*** */
				fallthrough;
			case KBASE_ATOM_GPU_RB_WAITING_PROTECTED_MODE_TRANSITION:

				/*
				 * Exiting protected mode must be done before
				 * the references on the cores are taken as
				 * a power down the L2 is required which
				 * can't happen after the references for this
				 * atom are taken.
				 */

				if (!kbase_gpu_in_protected_mode(kbdev) &&
					kbase_jd_katom_is_protected(katom[idx])) {
					/* Atom needs to transition into protected mode. */
					ret = kbase_jm_enter_protected_mode(kbdev,
							katom, idx, js);
					if (ret)
						break;
				} else if (kbase_gpu_in_protected_mode(kbdev) &&
					!kbase_jd_katom_is_protected(katom[idx])) {
					/* Atom needs to transition out of protected mode. */
					ret = kbase_jm_exit_protected_mode(kbdev,
							katom, idx, js);
					if (ret)
						break;
				}
				katom[idx]->protected_state.exit =
						KBASE_ATOM_EXIT_PROTECTED_CHECK;

				/* Atom needs no protected mode transition. */

				katom[idx]->gpu_rb_state =
					KBASE_ATOM_GPU_RB_WAITING_FOR_CORE_AVAILABLE;

				/* ***TRANSITION TO HIGHER STATE*** */
				fallthrough;
			case KBASE_ATOM_GPU_RB_WAITING_FOR_CORE_AVAILABLE:
				if (katom[idx]->will_fail_event_code) {
					kbase_gpu_mark_atom_for_return(kbdev,
							katom[idx]);
					/* Set EVENT_DONE so this atom will be
					 * completed, not unpulled.
					 */
					katom[idx]->event_code =
						BASE_JD_EVENT_DONE;
					/* Only return if head atom or previous
					 * atom already removed - as atoms must
					 * be returned in order.
					 */
					if (idx == 0 ||	katom[0]->gpu_rb_state ==
							KBASE_ATOM_GPU_RB_NOT_IN_SLOT_RB) {
						kbase_gpu_dequeue_atom(kbdev, js, NULL);
						kbase_jm_return_atom_to_js(kbdev, katom[idx]);
					}
					break;
				}

				cores_ready = kbase_pm_cores_requested(kbdev,
						true);

				if (!cores_ready)
					break;

				katom[idx]->gpu_rb_state =
					KBASE_ATOM_GPU_RB_READY;

				/* ***TRANSITION TO HIGHER STATE*** */
				fallthrough;
			case KBASE_ATOM_GPU_RB_READY:

				if (idx == 1) {
					enum kbase_atom_gpu_rb_state atom_0_gpu_rb_state =
						katom[0]->gpu_rb_state;

#if IS_ENABLED(CONFIG_MALI_TRACE_POWER_GPU_WORK_PERIOD)
					trace_atom_submit_for_gpu_metrics =
						(atom_0_gpu_rb_state ==
						 KBASE_ATOM_GPU_RB_NOT_IN_SLOT_RB);
#endif

					/* Only submit if head atom or previous
					 * atom already submitted
					 */
					if ((atom_0_gpu_rb_state !=
						KBASE_ATOM_GPU_RB_SUBMITTED &&
						atom_0_gpu_rb_state !=
					KBASE_ATOM_GPU_RB_NOT_IN_SLOT_RB))
						break;

					/* If intra-slot serialization in use
					 * then don't submit atom to NEXT slot
					 */
					if (kbdev->serialize_jobs &
						KBASE_SERIALIZE_INTRA_SLOT)
						break;
				}

				/* If inter-slot serialization in use then don't
				 * submit atom if any other slots are in use
				 */
				if ((kbdev->serialize_jobs &
						KBASE_SERIALIZE_INTER_SLOT) &&
						other_slots_busy(kbdev, js))
					break;

				/* Check if this job needs the cycle counter
				 * enabled before submission
				 */
				if (katom[idx]->core_req & BASE_JD_REQ_PERMON)
					kbase_pm_request_gpu_cycle_counter_l2_is_on(kbdev);

				if (!kbase_job_hw_submit(kbdev, katom[idx], js)) {
					katom[idx]->gpu_rb_state = KBASE_ATOM_GPU_RB_SUBMITTED;

					/* Inform power management at start/finish of
					 * atom so it can update its GPU utilisation
					 * metrics.
					 */
					kbase_pm_metrics_update(kbdev,
							&katom[idx]->start_timestamp);

					/* Inform platform at start/finish of atom */
<<<<<<< HEAD
					kbasep_platform_event_work_begin(katom[idx]);
=======
					kbasep_platform_event_atom_submit(katom[idx]);
#if IS_ENABLED(CONFIG_MALI_TRACE_POWER_GPU_WORK_PERIOD)
					if (likely(trace_atom_submit_for_gpu_metrics &&
						   !kbase_jd_katom_is_protected(katom[idx])))
						kbase_gpu_metrics_ctx_start_activity(
							katom[idx]->kctx,
							ktime_to_ns(katom[idx]->start_timestamp));
#endif
>>>>>>> e61eb932
				} else {
					if (katom[idx]->core_req & BASE_JD_REQ_PERMON)
						kbase_pm_release_gpu_cycle_counter_nolock(kbdev);

					break;
				}

				/* ***TRANSITION TO HIGHER STATE*** */
				fallthrough;
			case KBASE_ATOM_GPU_RB_SUBMITTED:
				break;

			case KBASE_ATOM_GPU_RB_RETURN_TO_JS:
				/* Only return if head atom or previous atom
				 * already removed - as atoms must be returned
				 * in order
				 */
				if (idx == 0 || katom[0]->gpu_rb_state ==
					KBASE_ATOM_GPU_RB_NOT_IN_SLOT_RB) {
					kbase_gpu_dequeue_atom(kbdev, js, NULL);
					kbase_jm_return_atom_to_js(kbdev,
								katom[idx]);
				}
				break;
			}
		}
	}
}


void kbase_backend_run_atom(struct kbase_device *kbdev,
				struct kbase_jd_atom *katom)
{
	lockdep_assert_held(&kbdev->hwaccess_lock);
	dev_dbg(kbdev->dev, "Backend running atom %pK\n", (void *)katom);

	kbase_gpu_enqueue_atom(kbdev, katom);
	kbase_backend_slot_update(kbdev);
}

/**
 * kbase_rb_atom_might_depend - determine if one atom in the slot ringbuffer
 *                              might depend on another from the same kctx
 * @katom_a: dependee atom
 * @katom_b: atom to query
 *
 * This can be used on atoms that belong to different slot ringbuffers
 *
 * Return: true if @katom_b might depend on @katom_a, false if it cannot depend.
 */
static inline bool
kbase_rb_atom_might_depend(const struct kbase_jd_atom *katom_a,
			   const struct kbase_jd_atom *katom_b)
{
	if (katom_a->kctx != katom_b->kctx)
		return false;
	return (katom_b->pre_dep ||
		(katom_b->atom_flags & (KBASE_KATOM_FLAG_X_DEP_BLOCKED |
					KBASE_KATOM_FLAG_FAIL_BLOCKER)));
}

static inline void kbase_gpu_remove_atom(struct kbase_device *kbdev,
						struct kbase_jd_atom *katom,
						u32 action,
						bool disjoint)
{
	struct kbase_context *kctx = katom->kctx;

	lockdep_assert_held(&kbdev->hwaccess_lock);

	katom->event_code = BASE_JD_EVENT_REMOVED_FROM_NEXT;
	kbase_gpu_mark_atom_for_return(kbdev, katom);
	kbase_jsctx_slot_prio_blocked_set(kctx, katom->slot_nr,
					  katom->sched_priority);

	if (disjoint)
		kbase_job_check_enter_disjoint(kbdev, action, katom->core_req,
									katom);
}

/**
 * kbase_gpu_irq_evict - evict a slot's JSn_HEAD_NEXT atom from the HW if it is
 *                       related to a failed JSn_HEAD atom
 * @kbdev: kbase device
 * @js: job slot to check
 * @completion_code: completion code of the failed atom
 *
 * Note: 'STOPPED' atoms are considered 'failed', as they are in the HW, but
 * unlike other failure codes we _can_ re-run them.
 *
 * This forms step 1 in a 2-step process of removing any related atoms from a
 * slot's JSn_HEAD_NEXT (ringbuffer index 1), should there have
 * been a 'failure' on an atom in JSn_HEAD (ringbuffer index 0).
 *
 * This step only removes the atoms from the HW, and marks them as
 * (potentially) ready to run again.
 *
 * Step 2 is on marking the JSn_HEAD atom as complete
 * (kbase_gpu_complete_hw()), to dequeue said atoms and return them to the JS
 * as appropriate, or re-submit them.
 *
 * Hence, this function must evict at a minimum the atoms related to the atom
 * in JSn_HEAD that kbase_gpu_complete_hw() will also dequeue. It is acceptable
 * if this function evicts more atoms than kbase_gpu_complete_hw() dequeues, as
 * the next kbase_backend_slot_update() will resubmit any remaining.
 *
 * Return: true if an atom was evicted, false otherwise.
 */
bool kbase_gpu_irq_evict(struct kbase_device *kbdev, unsigned int js, u32 completion_code)
{
	struct kbase_jd_atom *katom;
	struct kbase_jd_atom *next_katom;

	lockdep_assert_held(&kbdev->hwaccess_lock);

	katom = kbase_gpu_inspect(kbdev, js, 0);
	if (!katom) {
		dev_err(kbdev->dev, "Can't get a katom from js(%u)\n", js);
		return false;
	}
	next_katom = kbase_gpu_inspect(kbdev, js, 1);

	if (next_katom &&
	    next_katom->gpu_rb_state == KBASE_ATOM_GPU_RB_SUBMITTED &&
	    (kbase_rb_atom_might_depend(katom, next_katom) ||
	     kbase_js_atom_runs_before(kbdev, katom, next_katom, 0u)) &&
	    (kbase_reg_read(kbdev, JOB_SLOT_REG(js, JS_HEAD_NEXT_LO)) != 0 ||
	     kbase_reg_read(kbdev, JOB_SLOT_REG(js, JS_HEAD_NEXT_HI)) != 0)) {
		kbase_reg_write(kbdev, JOB_SLOT_REG(js, JS_COMMAND_NEXT),
				JS_COMMAND_NOP);

		if (completion_code == BASE_JD_EVENT_STOPPED) {
			kbase_gpu_remove_atom(kbdev, next_katom, JS_COMMAND_SOFT_STOP, false);
			KBASE_TLSTREAM_TL_NRET_ATOM_LPU(kbdev, next_katom,
				&kbdev->gpu_props.props.raw_props.js_features
					[next_katom->slot_nr]);
			KBASE_TLSTREAM_TL_NRET_ATOM_AS(kbdev, next_katom, &kbdev->as
					[next_katom->kctx->as_nr]);
			KBASE_TLSTREAM_TL_NRET_CTX_LPU(kbdev, next_katom->kctx,
				&kbdev->gpu_props.props.raw_props.js_features
					[next_katom->slot_nr]);
		} else {
			next_katom->gpu_rb_state = KBASE_ATOM_GPU_RB_READY;

			if (next_katom->core_req & BASE_JD_REQ_PERMON)
				kbase_pm_release_gpu_cycle_counter_nolock(kbdev);
		}

		/* On evicting the next_katom, the last submission kctx on the
		 * given job slot then reverts back to the one that owns katom.
		 * The aim is to enable the next submission that can determine
		 * if the read only shader core L1 cache should be invalidated.
		 */
		kbdev->hwaccess.backend.slot_rb[js].last_kctx_tagged =
			SLOT_RB_TAG_KCTX(katom->kctx);

		return true;
	}

	return false;
}

/**
 * kbase_gpu_complete_hw - complete the atom in a slot's JSn_HEAD
 * @kbdev: kbase device
 * @js: job slot to check
 * @completion_code: completion code of the completed atom
 * @job_tail: value read from JSn_TAIL, for STOPPED atoms
 * @end_timestamp: pointer to approximate ktime value when the katom completed
 *
 * Among other operations, this also executes step 2 of a 2-step process of
 * removing any related atoms from a slot's JSn_HEAD_NEXT (ringbuffer index 1),
 * should there have been a 'failure' on an atom in JSn_HEAD (ringbuffer index
 * 0). The first step is done in kbase_gpu_irq_evict().
 *
 * Note: 'STOPPED' atoms are considered 'failed', as they are in the HW, but
 * unlike other failure codes we _can_ re-run them.
 *
 * When the JSn_HEAD atom is considered to be 'failed', then this will dequeue
 * and return to the JS some (usually all) of the atoms evicted from the HW
 * during the kbase_gpu_irq_evict() for that JSn_HEAD atom. If it dequeues an
 * atom, that atom must not have been running or must already be evicted, as
 * otherwise we would be in the incorrect state of having an atom both running
 * on the HW and returned to the JS.
 */

void kbase_gpu_complete_hw(struct kbase_device *kbdev, unsigned int js, u32 completion_code,
			   u64 job_tail, ktime_t *end_timestamp)
{
	struct kbase_jd_atom *katom = kbase_gpu_inspect(kbdev, js, 0);
	struct kbase_context *kctx = NULL;

	if (unlikely(!katom)) {
		dev_err(kbdev->dev, "Can't get a katom from js(%d)\n", js);
		return;
	}

	kctx = katom->kctx;

	dev_dbg(kbdev->dev,
		"Atom %pK completed on hw with code 0x%x and job_tail 0x%llx (s:%d)\n",
		(void *)katom, completion_code, job_tail, js);

	lockdep_assert_held(&kbdev->hwaccess_lock);

	/*
	 * When a hard-stop is followed close after a soft-stop, the completion
	 * code may be set to STOPPED, even though the job is terminated
	 */
	if (kbase_hw_has_issue(kbdev, BASE_HW_ISSUE_TMIX_8438)) {
		if (completion_code == BASE_JD_EVENT_STOPPED &&
				(katom->atom_flags &
				KBASE_KATOM_FLAG_BEEN_HARD_STOPPED)) {
			completion_code = BASE_JD_EVENT_TERMINATED;
		}
	}

	if ((katom->core_req & BASE_JD_REQ_SKIP_CACHE_END) &&
			completion_code != BASE_JD_EVENT_DONE &&
			!(completion_code & BASE_JD_SW_EVENT)) {
		/* When a job chain fails, on a T60x or when
		 * BASE_JD_REQ_SKIP_CACHE_END is set, the GPU cache is not
		 * flushed. To prevent future evictions causing possible memory
		 * corruption we need to flush the cache manually before any
		 * affected memory gets reused.
		 */
		katom->need_cache_flush_cores_retained = true;
	}

	katom = kbase_gpu_dequeue_atom(kbdev, js, end_timestamp);

	if (completion_code == BASE_JD_EVENT_STOPPED) {
		struct kbase_jd_atom *next_katom = kbase_gpu_inspect(kbdev, js,
									0);

		/*
		 * Dequeue next atom from ringbuffers on same slot if required.
		 * This atom will already have been removed from the NEXT
		 * registers by kbase_gpu_soft_hard_stop_slot(), to ensure that
		 * the atoms on this slot are returned in the correct order.
		 */
		if (next_katom &&
		    kbase_js_atom_runs_before(kbdev, katom, next_katom, 0u)) {
			WARN_ON(next_katom->gpu_rb_state ==
					KBASE_ATOM_GPU_RB_SUBMITTED);
			kbase_gpu_dequeue_atom(kbdev, js, end_timestamp);
			kbase_jm_return_atom_to_js(kbdev, next_katom);
		}
	} else if (completion_code != BASE_JD_EVENT_DONE) {
		struct kbasep_js_device_data *js_devdata = &kbdev->js_data;
		unsigned int i;

		if (!kbase_ctx_flag(katom->kctx, KCTX_DYING)) {
			dev_warn(kbdev->dev, "error detected from slot %d, job status 0x%08x (%s)",
					js, completion_code,
					kbase_gpu_exception_name(
					completion_code));

		}

#if KBASE_KTRACE_DUMP_ON_JOB_SLOT_ERROR != 0
		KBASE_KTRACE_DUMP(kbdev);
#endif
		kbasep_js_clear_submit_allowed(js_devdata, katom->kctx);

		/*
		 * Remove all atoms on the same context from ringbuffers. This
		 * will not remove atoms that are already on the GPU, as these
		 * are guaranteed not to have fail dependencies on the failed
		 * atom.
		 */
		for (i = 0; i < kbdev->gpu_props.num_job_slots; i++) {
			struct kbase_jd_atom *katom_idx0 =
						kbase_gpu_inspect(kbdev, i, 0);
			struct kbase_jd_atom *katom_idx1 =
						kbase_gpu_inspect(kbdev, i, 1);

			if (katom_idx0 &&
			    kbase_rb_atom_might_depend(katom, katom_idx0) &&
			    katom_idx0->gpu_rb_state !=
				    KBASE_ATOM_GPU_RB_SUBMITTED) {
				/* Dequeue katom_idx0 from ringbuffer */
				kbase_gpu_dequeue_atom(kbdev, i, end_timestamp);

				if (katom_idx1 && kbase_rb_atom_might_depend(
							  katom, katom_idx1) &&
				    katom_idx0->gpu_rb_state !=
					    KBASE_ATOM_GPU_RB_SUBMITTED) {
					/* Dequeue katom_idx1 from ringbuffer */
					kbase_gpu_dequeue_atom(kbdev, i,
							end_timestamp);

					katom_idx1->event_code =
							BASE_JD_EVENT_STOPPED;
					kbase_jm_return_atom_to_js(kbdev,
								katom_idx1);
				}
				katom_idx0->event_code = BASE_JD_EVENT_STOPPED;
				kbase_jm_return_atom_to_js(kbdev, katom_idx0);

			} else if (katom_idx1 && kbase_rb_atom_might_depend(
							 katom, katom_idx1) &&
				   katom_idx1->gpu_rb_state !=
					   KBASE_ATOM_GPU_RB_SUBMITTED) {
				/* Can not dequeue this atom yet - will be
				 * dequeued when atom at idx0 completes
				 */
				katom_idx1->event_code = BASE_JD_EVENT_STOPPED;
				kbase_gpu_mark_atom_for_return(kbdev,
								katom_idx1);
			}
		}
	}

	KBASE_KTRACE_ADD_JM_SLOT_INFO(kbdev, JM_JOB_DONE, kctx, katom, katom->jc, js, completion_code);

	if (job_tail != 0 && job_tail != katom->jc) {
		/* Some of the job has been executed */
		dev_dbg(kbdev->dev,
			"Update job chain address of atom %pK to resume from 0x%llx\n",
			(void *)katom, job_tail);

		katom->jc = job_tail;
		KBASE_KTRACE_ADD_JM_SLOT(kbdev, JM_UPDATE_HEAD, katom->kctx,
					katom, job_tail, js);
	}

	/* Only update the event code for jobs that weren't cancelled */
	if (katom->event_code != BASE_JD_EVENT_JOB_CANCELLED)
		katom->event_code = (enum base_jd_event_code)completion_code;

	/* Complete the job, and start new ones
	 *
	 * Also defer remaining work onto the workqueue:
	 * - Re-queue Soft-stopped jobs
	 * - For any other jobs, queue the job back into the dependency system
	 * - Schedule out the parent context if necessary, and schedule a new
	 *   one in.
	 */
#if IS_ENABLED(CONFIG_GPU_TRACEPOINTS)
	{
		/* The atom in the HEAD */
		struct kbase_jd_atom *next_katom = kbase_gpu_inspect(kbdev, js,
									0);

		if (next_katom && next_katom->gpu_rb_state ==
						KBASE_ATOM_GPU_RB_SUBMITTED) {
			char js_string[16];

			trace_gpu_sched_switch(kbasep_make_job_slot_string(js,
							js_string,
							sizeof(js_string)),
						ktime_to_ns(*end_timestamp),
						(u32)next_katom->kctx->id, 0,
						next_katom->work_id);
		} else {
			char js_string[16];

			trace_gpu_sched_switch(kbasep_make_job_slot_string(js, js_string,
									   sizeof(js_string)),
					       ktime_to_ns(ktime_get_raw()), 0, 0, 0);
		}
	}
#endif

	if (kbdev->serialize_jobs & KBASE_SERIALIZE_RESET)
		kbase_reset_gpu_silent(kbdev);

	if (completion_code == BASE_JD_EVENT_STOPPED)
		katom = kbase_jm_return_atom_to_js(kbdev, katom);
	else
		katom = kbase_jm_complete(kbdev, katom, end_timestamp);

	if (katom) {
		dev_dbg(kbdev->dev,
			"Cross-slot dependency %pK has become runnable.\n",
			(void *)katom);

		/* Check if there are lower priority jobs to soft stop */
		kbase_job_slot_ctx_priority_check_locked(kctx, katom);

		kbase_jm_try_kick(kbdev, 1 << katom->slot_nr);
	}

	/* For partial shader core off L2 cache flush */
	kbase_pm_update_state(kbdev);

	/* Job completion may have unblocked other atoms. Try to update all job
	 * slots
	 */
	kbase_backend_slot_update(kbdev);
}

void kbase_backend_reset(struct kbase_device *kbdev, ktime_t *end_timestamp)
{
	unsigned int js;

	lockdep_assert_held(&kbdev->hwaccess_lock);

	/* Reset should always take the GPU out of protected mode */
	WARN_ON(kbase_gpu_in_protected_mode(kbdev));

	for (js = 0; js < kbdev->gpu_props.num_job_slots; js++) {
		int atom_idx = 0;
		int idx;

		for (idx = 0; idx < SLOT_RB_SIZE; idx++) {
			struct kbase_jd_atom *katom = kbase_gpu_inspect(kbdev,
					js, atom_idx);
			bool keep_in_jm_rb = false;

			if (!katom)
				break;
			if (katom->protected_state.exit ==
			    KBASE_ATOM_EXIT_PROTECTED_RESET_WAIT) {
				/* protected mode sanity checks */
				WARN(kbase_jd_katom_is_protected(katom) !=
					     kbase_gpu_in_protected_mode(kbdev),
				     "Protected mode of atom (%d) doesn't match protected mode of GPU (%d)",
				     kbase_jd_katom_is_protected(katom),
				     kbase_gpu_in_protected_mode(kbdev));
				WARN(!(kbase_jd_katom_is_protected(katom) && js == 0) &&
					     kbase_jd_katom_is_protected(katom),
				     "Protected atom on JS%u not supported", js);
			}
			if ((katom->gpu_rb_state < KBASE_ATOM_GPU_RB_SUBMITTED) &&
			    !kbase_ctx_flag(katom->kctx, KCTX_DYING))
				keep_in_jm_rb = true;

			kbase_gpu_release_atom(kbdev, katom, NULL);

			/*
			 * If the atom wasn't on HW when the reset was issued
			 * then leave it in the RB and next time we're kicked
			 * it will be processed again from the starting state.
			 */
			if (keep_in_jm_rb) {
				katom->protected_state.exit = KBASE_ATOM_EXIT_PROTECTED_CHECK;
				/* As the atom was not removed, increment the
				 * index so that we read the correct atom in the
				 * next iteration.
				 */
				atom_idx++;
				continue;
			}

			/*
			 * The atom was on the HW when the reset was issued
			 * all we can do is fail the atom.
			 */
			kbase_gpu_dequeue_atom(kbdev, js, NULL);
			katom->event_code = BASE_JD_EVENT_JOB_CANCELLED;
			kbase_jm_complete(kbdev, katom, end_timestamp);
		}

		/* Clear the slot's last katom submission kctx on reset */
		kbdev->hwaccess.backend.slot_rb[js].last_kctx_tagged = SLOT_RB_NULL_TAG_VAL;
	}

	/* Re-enable GPU hardware counters if we're resetting from protected
	 * mode.
	 */
	kbdev->protected_mode_hwcnt_desired = true;
	if (kbdev->protected_mode_hwcnt_disabled) {
		kbase_hwcnt_context_enable(kbdev->hwcnt_gpu_ctx);
		kbdev->protected_mode_hwcnt_disabled = false;

		KBASE_TLSTREAM_AUX_PROTECTED_LEAVE_END(kbdev, kbdev);
	}

	kbdev->protected_mode_transition = false;
	kbase_pm_protected_override_disable(kbdev);
}

/**
 * should_stop_next_atom - given a soft/hard stop action, determine if the next
 *                         atom on a slot should be stopped
 * @kbdev: kbase devices
 * @head_katom: atom currently in the JSn_HEAD
 * @next_katom: atom currently in the JSn_HEAD_NEXT
 * @action: JS_COMMAND_<...> action for soft/hard-stop
 *
 * This is used in cases where @head_katom is the target of the soft/hard-stop.
 * It only makes sense to call this when @head_katom and @next_katom are from
 * the same slot.
 *
 * Return: true if @next_katom should also be stopped with the given action,
 * false otherwise
 */
static bool should_stop_next_atom(struct kbase_device *kbdev,
				  const struct kbase_jd_atom *head_katom,
				  const struct kbase_jd_atom *next_katom,
				  u32 action)
{
	bool ret = false;
	u32 hw_action = action & JS_COMMAND_MASK;

	switch (hw_action) {
	case JS_COMMAND_SOFT_STOP:
		ret = kbase_js_atom_runs_before(kbdev, head_katom, next_katom,
						0u);
		break;
	case JS_COMMAND_HARD_STOP:
		/* Unlike soft-stop, a hard-stop targeting a particular atom
		 * should not cause atoms from unrelated contexts to be
		 * removed
		 */
		ret = (head_katom->kctx == next_katom->kctx);
		break;
	default:
		/* Other stop actions are possible, but the driver should not
		 * be generating them at this point in the call chain
		 */
		WARN(1, "Unexpected stop action: 0x%.8x", hw_action);
		break;
	}
	return ret;
}

static inline void kbase_gpu_stop_atom(struct kbase_device *kbdev, unsigned int js,
				       struct kbase_jd_atom *katom, u32 action)
{
	struct kbase_context *kctx = katom->kctx;
	u32 hw_action = action & JS_COMMAND_MASK;

	kbase_job_check_enter_disjoint(kbdev, action, katom->core_req, katom);
	kbasep_job_slot_soft_or_hard_stop_do_action(kbdev, js, hw_action,
							katom->core_req, katom);
	kbase_jsctx_slot_prio_blocked_set(kctx, js, katom->sched_priority);
}

static int should_stop_x_dep_slot(struct kbase_jd_atom *katom)
{
	if (katom->x_post_dep) {
		struct kbase_jd_atom *dep_atom = katom->x_post_dep;

		if (dep_atom->gpu_rb_state !=
					KBASE_ATOM_GPU_RB_NOT_IN_SLOT_RB &&
			dep_atom->gpu_rb_state !=
					KBASE_ATOM_GPU_RB_RETURN_TO_JS)
			return dep_atom->slot_nr;
	}
	return -1;
}

bool kbase_backend_soft_hard_stop_slot(struct kbase_device *kbdev, struct kbase_context *kctx,
				       unsigned int js, struct kbase_jd_atom *katom, u32 action)
{
	struct kbase_jd_atom *katom_idx0;
	struct kbase_context *kctx_idx0 = NULL;
	struct kbase_jd_atom *katom_idx1;
	struct kbase_context *kctx_idx1 = NULL;

	bool katom_idx0_valid, katom_idx1_valid;

	bool ret = false;

	int stop_x_dep_idx0 = -1, stop_x_dep_idx1 = -1;
	int prio_idx0 = 0, prio_idx1 = 0;

	lockdep_assert_held(&kbdev->hwaccess_lock);

	katom_idx0 = kbase_gpu_inspect(kbdev, js, 0);
	katom_idx1 = kbase_gpu_inspect(kbdev, js, 1);

	if (katom_idx0) {
		kctx_idx0 = katom_idx0->kctx;
		prio_idx0 = katom_idx0->sched_priority;
	}
	if (katom_idx1) {
		kctx_idx1 = katom_idx1->kctx;
		prio_idx1 = katom_idx1->sched_priority;
	}

	if (katom) {
		katom_idx0_valid = (katom_idx0 == katom);
		if (katom_idx1)
			katom_idx1_valid = (katom_idx1 == katom);
		else
			katom_idx1_valid = false;
	} else {
		katom_idx0_valid = (katom_idx0 && (!kctx || kctx_idx0 == kctx));
		katom_idx1_valid = (katom_idx1 && (!kctx || kctx_idx1 == kctx));
	}
	/* If there's an atom in JSn_HEAD_NEXT that we haven't already decided
	 * to stop, but we're stopping the JSn_HEAD atom, see if they are
	 * related/ordered in some way that would require the same stop action
	 */
	if (!katom_idx1_valid && katom_idx0_valid && katom_idx1)
		katom_idx1_valid = should_stop_next_atom(kbdev, katom_idx0,
							 katom_idx1, action);

	if (katom_idx0_valid)
		stop_x_dep_idx0 = should_stop_x_dep_slot(katom_idx0);
	if (katom_idx1_valid)
		stop_x_dep_idx1 = should_stop_x_dep_slot(katom_idx1);

	if (katom_idx0_valid) {
		if (katom_idx0->gpu_rb_state != KBASE_ATOM_GPU_RB_SUBMITTED) {
			/* Simple case - just dequeue and return */
			kbase_gpu_dequeue_atom(kbdev, js, NULL);
			if (katom_idx1_valid) {
				kbase_gpu_dequeue_atom(kbdev, js, NULL);
				katom_idx1->event_code =
						BASE_JD_EVENT_REMOVED_FROM_NEXT;
				kbase_jm_return_atom_to_js(kbdev, katom_idx1);
				kbase_jsctx_slot_prio_blocked_set(kctx_idx1, js,
								  prio_idx1);
			}

			katom_idx0->event_code =
						BASE_JD_EVENT_REMOVED_FROM_NEXT;
			kbase_jm_return_atom_to_js(kbdev, katom_idx0);
			kbase_jsctx_slot_prio_blocked_set(kctx_idx0, js,
							  prio_idx0);
		} else {
			/* katom_idx0 is on GPU */
			if (katom_idx1_valid && katom_idx1->gpu_rb_state ==
						KBASE_ATOM_GPU_RB_SUBMITTED) {
				/* katom_idx0 and katom_idx1 are on GPU */

				if (kbase_reg_read(kbdev, JOB_SLOT_REG(js,
						JS_COMMAND_NEXT)) == 0) {
					/* idx0 has already completed - stop
					 * idx1 if needed
					 */
					if (katom_idx1_valid) {
						kbase_gpu_stop_atom(kbdev, js,
								katom_idx1,
								action);
						ret = true;
					}
				} else {
					/* idx1 is in NEXT registers - attempt
					 * to remove
					 */
					kbase_reg_write(kbdev,
							JOB_SLOT_REG(js,
							JS_COMMAND_NEXT),
							JS_COMMAND_NOP);

					if (kbase_reg_read(kbdev,
							JOB_SLOT_REG(js,
							JS_HEAD_NEXT_LO))
									!= 0 ||
						kbase_reg_read(kbdev,
							JOB_SLOT_REG(js,
							JS_HEAD_NEXT_HI))
									!= 0) {
						/* idx1 removed successfully,
						 * will be handled in IRQ
						 */
						kbase_gpu_remove_atom(kbdev,
								katom_idx1,
								action, true);
						/* Revert the last_context. */
						kbdev->hwaccess.backend.slot_rb[js]
							.last_kctx_tagged =
							SLOT_RB_TAG_KCTX(katom_idx0->kctx);

						stop_x_dep_idx1 =
					should_stop_x_dep_slot(katom_idx1);

						/* stop idx0 if still on GPU */
						kbase_gpu_stop_atom(kbdev, js,
								katom_idx0,
								action);
						ret = true;
					} else if (katom_idx1_valid) {
						/* idx0 has already completed,
						 * stop idx1 if needed
						 */
						kbase_gpu_stop_atom(kbdev, js,
								katom_idx1,
								action);
						ret = true;
					}
				}
			} else if (katom_idx1_valid) {
				/* idx1 not on GPU but must be dequeued*/

				/* idx1 will be handled in IRQ */
				kbase_gpu_remove_atom(kbdev, katom_idx1, action,
									false);
				/* stop idx0 */
				/* This will be repeated for anything removed
				 * from the next registers, since their normal
				 * flow was also interrupted, and this function
				 * might not enter disjoint state e.g. if we
				 * don't actually do a hard stop on the head
				 * atom
				 */
				kbase_gpu_stop_atom(kbdev, js, katom_idx0,
									action);
				ret = true;
			} else {
				/* no atom in idx1 */
				/* just stop idx0 */
				kbase_gpu_stop_atom(kbdev, js, katom_idx0,
									action);
				ret = true;
			}
		}
	} else if (katom_idx1_valid) {
		if (katom_idx1->gpu_rb_state != KBASE_ATOM_GPU_RB_SUBMITTED) {
			/* Mark for return */
			/* idx1 will be returned once idx0 completes */
			kbase_gpu_remove_atom(kbdev, katom_idx1, action,
									false);
		} else {
			/* idx1 is on GPU */
			if (kbase_reg_read(kbdev, JOB_SLOT_REG(js,
						JS_COMMAND_NEXT)) == 0) {
				/* idx0 has already completed - stop idx1 */
				kbase_gpu_stop_atom(kbdev, js, katom_idx1,
									action);
				ret = true;
			} else {
				/* idx1 is in NEXT registers - attempt to
				 * remove
				 */
				kbase_reg_write(kbdev, JOB_SLOT_REG(js,
							JS_COMMAND_NEXT),
							JS_COMMAND_NOP);

				if (kbase_reg_read(kbdev, JOB_SLOT_REG(js,
						JS_HEAD_NEXT_LO)) != 0 ||
				    kbase_reg_read(kbdev, JOB_SLOT_REG(js,
						JS_HEAD_NEXT_HI)) != 0) {
					/* idx1 removed successfully, will be
					 * handled in IRQ once idx0 completes
					 */
					kbase_gpu_remove_atom(kbdev, katom_idx1,
									action,
									false);
					/* Revert the last_context, or mark as purged */
					kbdev->hwaccess.backend.slot_rb[js].last_kctx_tagged =
						kctx_idx0 ? SLOT_RB_TAG_KCTX(katom_idx0->kctx) :
							    SLOT_RB_TAG_PURGED;
				} else {
					/* idx0 has already completed - stop
					 * idx1
					 */
					kbase_gpu_stop_atom(kbdev, js,
								katom_idx1,
								action);
					ret = true;
				}
			}
		}
	}


	if (stop_x_dep_idx0 != -1)
		kbase_backend_soft_hard_stop_slot(kbdev, kctx, stop_x_dep_idx0,
								NULL, action);

	if (stop_x_dep_idx1 != -1)
		kbase_backend_soft_hard_stop_slot(kbdev, kctx, stop_x_dep_idx1,
								NULL, action);

	return ret;
}

void kbase_backend_cache_clean(struct kbase_device *kbdev,
		struct kbase_jd_atom *katom)
{
	if (katom->need_cache_flush_cores_retained) {
		kbase_gpu_start_cache_clean(kbdev,
					    GPU_COMMAND_CACHE_CLN_INV_FULL);
		kbase_gpu_wait_cache_clean(kbdev);

		katom->need_cache_flush_cores_retained = false;
	}
}

void kbase_backend_complete_wq(struct kbase_device *kbdev,
						struct kbase_jd_atom *katom)
{
	/*
	 * If cache flush required due to HW workaround then perform the flush
	 * now
	 */
	kbase_backend_cache_clean(kbdev, katom);
}

void kbase_backend_complete_wq_post_sched(struct kbase_device *kbdev,
		base_jd_core_req core_req)
{
	if (!kbdev->pm.active_count) {
		kbase_pm_lock(kbdev);
		kbase_pm_update_active(kbdev);
		kbase_pm_unlock(kbdev);
	}
}

void kbase_gpu_dump_slots(struct kbase_device *kbdev)
{
	unsigned long flags;
	unsigned int js;

	spin_lock_irqsave(&kbdev->hwaccess_lock, flags);

	dev_info(kbdev->dev, "%s:\n", __func__);

	for (js = 0; js < kbdev->gpu_props.num_job_slots; js++) {
		int idx;

		for (idx = 0; idx < SLOT_RB_SIZE; idx++) {
			struct kbase_jd_atom *katom = kbase_gpu_inspect(kbdev,
									js,
									idx);

			if (katom)
				dev_info(kbdev->dev, "  js%u idx%d : katom=%pK gpu_rb_state=%d\n",
					 js, idx, katom, katom->gpu_rb_state);
			else
				dev_info(kbdev->dev, "  js%u idx%d : empty\n", js, idx);
		}
	}

	spin_unlock_irqrestore(&kbdev->hwaccess_lock, flags);
}

void kbase_backend_slot_kctx_purge_locked(struct kbase_device *kbdev, struct kbase_context *kctx)
{
	unsigned int js;
	bool tracked = false;

	lockdep_assert_held(&kbdev->hwaccess_lock);

	for (js = 0; js < kbdev->gpu_props.num_job_slots; js++) {
		u64 tagged_kctx = kbdev->hwaccess.backend.slot_rb[js].last_kctx_tagged;

		if (tagged_kctx == SLOT_RB_TAG_KCTX(kctx)) {
			/* Marking the slot kctx tracking field is purged */
			kbdev->hwaccess.backend.slot_rb[js].last_kctx_tagged = SLOT_RB_TAG_PURGED;
			tracked = true;
		}
	}

	if (tracked) {
		/* The context had run some jobs before the purge, other slots
		 * in SLOT_RB_NULL_TAG_VAL condition needs to be marked as
		 * purged as well.
		 */
		for (js = 0; js < kbdev->gpu_props.num_job_slots; js++) {
			if (kbdev->hwaccess.backend.slot_rb[js].last_kctx_tagged ==
			    SLOT_RB_NULL_TAG_VAL)
				kbdev->hwaccess.backend.slot_rb[js].last_kctx_tagged =
					SLOT_RB_TAG_PURGED;
		}
	}
}<|MERGE_RESOLUTION|>--- conflicted
+++ resolved
@@ -1086,10 +1086,8 @@
 							&katom[idx]->start_timestamp);
 
 					/* Inform platform at start/finish of atom */
-<<<<<<< HEAD
+
 					kbasep_platform_event_work_begin(katom[idx]);
-=======
-					kbasep_platform_event_atom_submit(katom[idx]);
 #if IS_ENABLED(CONFIG_MALI_TRACE_POWER_GPU_WORK_PERIOD)
 					if (likely(trace_atom_submit_for_gpu_metrics &&
 						   !kbase_jd_katom_is_protected(katom[idx])))
@@ -1097,7 +1095,6 @@
 							katom[idx]->kctx,
 							ktime_to_ns(katom[idx]->start_timestamp));
 #endif
->>>>>>> e61eb932
 				} else {
 					if (katom[idx]->core_req & BASE_JD_REQ_PERMON)
 						kbase_pm_release_gpu_cycle_counter_nolock(kbdev);
