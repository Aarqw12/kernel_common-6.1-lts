/* SPDX-License-Identifier: GPL-2.0 WITH Linux-syscall-note */
/*
 *
 * (C) COPYRIGHT 2019-2024 ARM Limited. All rights reserved.
 *
 * This program is free software and is provided to you under the terms of the
 * GNU General Public License version 2 as published by the Free Software
 * Foundation, and any use by you of this program is subject to the terms
 * of such GNU license.
 *
 * This program is distributed in the hope that it will be useful,
 * but WITHOUT ANY WARRANTY; without even the implied warranty of
 * MERCHANTABILITY or FITNESS FOR A PARTICULAR PURPOSE. See the
 * GNU General Public License for more details.
 *
 * You should have received a copy of the GNU General Public License
 * along with this program; if not, you can access it online at
 * http://www.gnu.org/licenses/gpl-2.0.html.
 *
 */

/*
 * Definitions (types, defines, etcs) specific to Job Manager Kbase.
 * They are placed here to allow the hierarchy of header files to work.
 */

#ifndef _KBASE_JM_DEFS_H_
#define _KBASE_JM_DEFS_H_

#include "mali_kbase_js_defs.h"

#include <linux/version_compat_defs.h>

/* Dump Job slot trace on error (only active if KBASE_KTRACE_ENABLE != 0) */
#define KBASE_KTRACE_DUMP_ON_JOB_SLOT_ERROR 1

/*
 * Number of milliseconds before resetting the GPU when a job cannot be "zapped"
 *  from the hardware. Note that the time is actually
 * ZAP_TIMEOUT+SOFT_STOP_RESET_TIMEOUT between the context zap starting and
 * the GPU actually being reset to give other contexts time for their jobs
 * to be soft-stopped and removed from the hardware before resetting.
 */
#define ZAP_TIMEOUT 1000

/*
 * Prevent soft-stops from occurring in scheduling situations
 *
 * This is not due to HW issues, but when scheduling is desired to be more
 * predictable.
 *
 * Therefore, soft stop may still be disabled due to HW issues.
 *
 * Soft stop will still be used for non-scheduling purposes e.g. when
 * terminating a context.
 *
 * if not in use, define this value to 0 instead of being undefined.
 */
#define KBASE_DISABLE_SCHEDULING_SOFT_STOPS 0

/*
 * Prevent hard-stops from occurring in scheduling situations
 *
 * This is not due to HW issues, but when scheduling is desired to be more
 * predictable.
 *
 * Hard stop will still be used for non-scheduling purposes e.g. when
 * terminating a context.
 *
 * if not in use, define this value to 0 instead of being undefined.
 */
#define KBASE_DISABLE_SCHEDULING_HARD_STOPS 0

/* Atom has been previously soft-stopped */
#define KBASE_KATOM_FLAG_BEEN_SOFT_STOPPED (1U << 1)
/* Atom has been previously retried to execute */
#define KBASE_KATOM_FLAGS_RERUN (1U << 2)
/* Atom submitted with JOB_CHAIN_FLAG bit set in JS_CONFIG_NEXT register, helps
 * to disambiguate short-running job chains during soft/hard stopping of jobs
 */
#define KBASE_KATOM_FLAGS_JOBCHAIN (1U << 3)
/* Atom has been previously hard-stopped. */
#define KBASE_KATOM_FLAG_BEEN_HARD_STOPPED (1U << 4)
/* Atom has caused us to enter disjoint state */
#define KBASE_KATOM_FLAG_IN_DISJOINT (1U << 5)
/* Atom blocked on cross-slot dependency */
#define KBASE_KATOM_FLAG_X_DEP_BLOCKED (1U << 7)
/* Atom has fail dependency on cross-slot dependency */
#define KBASE_KATOM_FLAG_FAIL_BLOCKER (1U << 8)
/* Atom is currently in the list of atoms blocked on cross-slot dependencies */
#define KBASE_KATOM_FLAG_JSCTX_IN_X_DEP_LIST (1U << 9)
/* Atom requires GPU to be in protected mode */
#define KBASE_KATOM_FLAG_PROTECTED (1U << 11)
/* Atom has been stored in runnable_tree */
#define KBASE_KATOM_FLAG_JSCTX_IN_TREE (1U << 12)
/* Atom is waiting for L2 caches to power up in order to enter protected mode */
#define KBASE_KATOM_FLAG_HOLDING_L2_REF_PROT (1U << 13)
/* Atom is part of a simple graphics frame. Only applies to fragment atoms.
 * See &jd_mark_simple_gfx_frame_atoms for more info.
 */
#define KBASE_KATOM_FLAG_SIMPLE_FRAME_FRAGMENT (1U << 14)
/* Atom can be deferred until the GPU is powered on by another event. Only
 * applies to vertex atoms. See &jd_mark_simple_gfx_frame_atoms for more info.
 */
#define KBASE_KATOM_FLAG_DEFER_WHILE_POWEROFF (1U << 15)

/* SW related flags about types of JS_COMMAND action
 * NOTE: These must be masked off by JS_COMMAND_MASK
 */

/* This command causes a disjoint event */
#define JS_COMMAND_SW_CAUSES_DISJOINT 0x100

/* Bitmask of all SW related flags */
#define JS_COMMAND_SW_BITS (JS_COMMAND_SW_CAUSES_DISJOINT)

#if (JS_COMMAND_SW_BITS & JS_COMMAND_MASK)
#error "JS_COMMAND_SW_BITS not masked off by JS_COMMAND_MASK." \
	"Must update JS_COMMAND_SW_<..> bitmasks"
#endif

/* Soft-stop command that causes a Disjoint event. This of course isn't
 * entirely masked off by JS_COMMAND_MASK
 */
#define JS_COMMAND_SOFT_STOP_WITH_SW_DISJOINT (JS_COMMAND_SW_CAUSES_DISJOINT | JS_COMMAND_SOFT_STOP)

#define KBASEP_ATOM_ID_INVALID BASE_JD_ATOM_COUNT

/* Serialize atoms within a slot (ie only one atom per job slot) */
#define KBASE_SERIALIZE_INTRA_SLOT (1 << 0)
/* Serialize atoms between slots (ie only one job slot running at any time) */
#define KBASE_SERIALIZE_INTER_SLOT (1 << 1)
/* Reset the GPU after each atom completion */
#define KBASE_SERIALIZE_RESET (1 << 2)

/**
 * enum kbase_timeout_selector - The choice of which timeout to get scaled
 *                               using the lowest GPU frequency.
 * @MMU_AS_INACTIVE_WAIT_TIMEOUT: Maximum waiting time in ms for the completion
 *                                of a MMU operation
 * @JM_DEFAULT_JS_FREE_TIMEOUT: Maximum timeout to wait for JS_COMMAND_NEXT
 *                              to be updated on HW side so a Job Slot is
 *                              considered free.
 * @KBASE_PRFCNT_ACTIVE_TIMEOUT: Waiting time for prfcnt to be ready.
 * @KBASE_CLEAN_CACHE_TIMEOUT: Waiting time for cache flush to complete.
 * @KBASE_AS_INACTIVE_TIMEOUT: Waiting time for MCU address space to become inactive.
 * @KBASE_TIMEOUT_SELECTOR_COUNT: Number of timeout selectors.
 * @KBASE_DEFAULT_TIMEOUT: Fallthrough in case an invalid timeout is
 *                         passed.
 */
enum kbase_timeout_selector {
	MMU_AS_INACTIVE_WAIT_TIMEOUT,
	JM_DEFAULT_JS_FREE_TIMEOUT,
	KBASE_PRFCNT_ACTIVE_TIMEOUT,
	KBASE_CLEAN_CACHE_TIMEOUT,
	KBASE_AS_INACTIVE_TIMEOUT,
	/* Must be the last in the enum */
	KBASE_TIMEOUT_SELECTOR_COUNT,
	KBASE_DEFAULT_TIMEOUT = JM_DEFAULT_JS_FREE_TIMEOUT
};

#if IS_ENABLED(CONFIG_DEBUG_FS)
/**
 * struct base_job_fault_event - keeps track of the atom which faulted or which
 *                               completed after the faulty atom but before the
 *                               debug data for faulty atom was dumped.
 *
 * @event_code:     event code for the atom, should != BASE_JD_EVENT_DONE for
 *                  the atom which faulted.
 * @katom:          pointer to the atom for which job fault occurred or which
 *                  completed after the faulty atom.
 * @job_fault_work: work item, queued only for the faulty atom, which waits for
 *                  the dumping to get completed and then does the bottom half
 *                  of job done for the atoms which followed the faulty atom.
 * @head:           List head used to store the atom in the global list of
 *                  faulty atoms or context specific list of atoms which got
 *                  completed during the dump.
 * @reg_offset:     offset of the register to be dumped next, only applicable
 *                  for the faulty atom.
 */
struct base_job_fault_event {
	u32 event_code;
	struct kbase_jd_atom *katom;
	struct work_struct job_fault_work;
	struct list_head head;
	int reg_offset;
};
#endif

/**
 * struct kbase_jd_atom_dependency - Contains the dependency info for an atom.
 * @atom:          pointer to the dependee atom.
 * @dep_type:      type of dependency on the dependee @atom, i.e. order or data
 *                 dependency. BASE_JD_DEP_TYPE_INVALID indicates no dependency.
 */
struct kbase_jd_atom_dependency {
	struct kbase_jd_atom *atom;
	u8 dep_type;
};

/**
 * kbase_jd_katom_dep_atom - Retrieves a read-only reference to the
 *                           dependee atom.
 * @dep:   pointer to the dependency info structure.
 *
 * Return: readonly reference to dependee atom.
 */
static inline const struct kbase_jd_atom *
kbase_jd_katom_dep_atom(const struct kbase_jd_atom_dependency *dep)
{
	return (const struct kbase_jd_atom *)(dep->atom);
}

/**
 * kbase_jd_katom_dep_type -  Retrieves the dependency type info
 *
 * @dep:   pointer to the dependency info structure.
 *
 * Return: the type of dependency there is on the dependee atom.
 */
static inline u8 kbase_jd_katom_dep_type(const struct kbase_jd_atom_dependency *dep)
{
	return dep->dep_type;
}

/**
 * kbase_jd_katom_dep_set - sets up the dependency info structure
 *                          as per the values passed.
 * @const_dep:    pointer to the dependency info structure to be setup.
 * @a:            pointer to the dependee atom.
 * @type:         type of dependency there is on the dependee atom.
 */
static inline void kbase_jd_katom_dep_set(const struct kbase_jd_atom_dependency *const_dep,
					  struct kbase_jd_atom *a, u8 type)
{
	struct kbase_jd_atom_dependency *dep;

	dep = (struct kbase_jd_atom_dependency *)const_dep;

	dep->atom = a;
	dep->dep_type = type;
}

/**
 * kbase_jd_katom_dep_clear - resets the dependency info structure
 *
 * @const_dep:    pointer to the dependency info structure to be setup.
 */
static inline void kbase_jd_katom_dep_clear(const struct kbase_jd_atom_dependency *const_dep)
{
	struct kbase_jd_atom_dependency *dep;

	dep = (struct kbase_jd_atom_dependency *)const_dep;

	dep->atom = NULL;
	dep->dep_type = BASE_JD_DEP_TYPE_INVALID;
}

/**
 * enum kbase_atom_gpu_rb_state - The state of an atom, pertinent after it
 *                                becomes runnable, with respect to job slot
 *                                ringbuffer/fifo.
 * @KBASE_ATOM_GPU_RB_NOT_IN_SLOT_RB: Atom not currently present in slot fifo,
 *                                which implies that either atom has not become
 *                                runnable due to dependency or has completed
 *                                the execution on GPU.
 * @KBASE_ATOM_GPU_RB_WAITING_BLOCKED: Atom has been added to slot fifo but is
 *                                blocked due to cross slot dependency,
 *                                can't be submitted to GPU.
 * @KBASE_ATOM_GPU_RB_WAITING_PROTECTED_MODE_PREV: Atom has been added to slot
 *                                fifo but is waiting for the completion of
 *                                previously added atoms in current & other
 *                                slots, as their protected mode requirements
 *                                do not match with the current atom.
 * @KBASE_ATOM_GPU_RB_WAITING_PROTECTED_MODE_TRANSITION: Atom is in slot fifo
 *                                and is waiting for completion of protected
 *                                mode transition, needed before the atom is
 *                                submitted to GPU.
 * @KBASE_ATOM_GPU_RB_WAITING_FOR_CORE_AVAILABLE: Atom is in slot fifo but is
 *                                waiting for the cores, which are needed to
 *                                execute the job chain represented by the atom,
 *                                to become available
 * @KBASE_ATOM_GPU_RB_READY:      Atom is in slot fifo and can be submitted to
 *                                GPU.
 * @KBASE_ATOM_GPU_RB_SUBMITTED:  Atom is in slot fifo and has been submitted
 *                                to GPU.
 * @KBASE_ATOM_GPU_RB_RETURN_TO_JS: Atom must be returned to JS due to some
 *                                failure, but only after the previously added
 *                                atoms in fifo have completed or have also
 *                                been returned to JS.
 */
enum kbase_atom_gpu_rb_state {
	KBASE_ATOM_GPU_RB_NOT_IN_SLOT_RB,
	KBASE_ATOM_GPU_RB_WAITING_BLOCKED,
	KBASE_ATOM_GPU_RB_WAITING_PROTECTED_MODE_PREV,
	KBASE_ATOM_GPU_RB_WAITING_PROTECTED_MODE_TRANSITION,
	KBASE_ATOM_GPU_RB_WAITING_FOR_CORE_AVAILABLE,
	KBASE_ATOM_GPU_RB_READY,
	KBASE_ATOM_GPU_RB_SUBMITTED,
	KBASE_ATOM_GPU_RB_RETURN_TO_JS = -1
};

/**
 * enum kbase_atom_enter_protected_state - The state of an atom with respect to
 *                      the preparation for GPU's entry into protected mode,
 *                      becomes pertinent only after atom's state with respect
 *                      to slot ringbuffer is
 *                      KBASE_ATOM_GPU_RB_WAITING_PROTECTED_MODE_TRANSITION
 * @KBASE_ATOM_ENTER_PROTECTED_CHECK:  Starting state. Check if there are any
 *                      atoms currently submitted to GPU and protected mode
 *                      transition is not already in progress.
 * @KBASE_ATOM_ENTER_PROTECTED_HWCNT: Wait for hardware counter context to
 *                      become disabled before entry into protected mode.
 * @KBASE_ATOM_ENTER_PROTECTED_IDLE_L2: Wait for the L2 to become idle in
 *                      preparation for the coherency change. L2 shall be
 *                      powered down and GPU shall come out of fully
 *                      coherent mode before entering protected mode.
 * @KBASE_ATOM_ENTER_PROTECTED_SET_COHERENCY: Prepare coherency change;
 *                      for KBASE_HW_ISSUE_TGOX_R1_1234 also request L2 power on
 *                      so that coherency register contains correct value when
 *                      GPU enters protected mode.
 * @KBASE_ATOM_ENTER_PROTECTED_FINISHED: End state; for
 *                      KBASE_HW_ISSUE_TGOX_R1_1234 check
 *                      that L2 is powered up and switch GPU to protected mode.
 */
enum kbase_atom_enter_protected_state {
	/*
	 * NOTE: The integer value of this must match
	 * KBASE_ATOM_EXIT_PROTECTED_CHECK.
	 */
	KBASE_ATOM_ENTER_PROTECTED_CHECK = 0,
	KBASE_ATOM_ENTER_PROTECTED_HWCNT,
	KBASE_ATOM_ENTER_PROTECTED_IDLE_L2,
	KBASE_ATOM_ENTER_PROTECTED_SET_COHERENCY,
	KBASE_ATOM_ENTER_PROTECTED_FINISHED,
};

/**
 * enum kbase_atom_exit_protected_state - The state of an atom with respect to
 *                      the preparation for GPU's exit from protected mode,
 *                      becomes pertinent only after atom's state with respect
 *                      to slot ngbuffer is
 *                      KBASE_ATOM_GPU_RB_WAITING_PROTECTED_MODE_TRANSITION
 * @KBASE_ATOM_EXIT_PROTECTED_CHECK: Starting state. Check if there are any
 *                      atoms currently submitted to GPU and protected mode
 *                      transition is not already in progress.
 * @KBASE_ATOM_EXIT_PROTECTED_IDLE_L2: Wait for the L2 to become idle in
 *                      preparation for the reset, as exiting protected mode
 *                      requires a reset.
 * @KBASE_ATOM_EXIT_PROTECTED_RESET: Issue the reset to trigger exit from
 *                      protected mode
 * @KBASE_ATOM_EXIT_PROTECTED_RESET_WAIT: End state, Wait for the reset to
 *                      complete
 */
enum kbase_atom_exit_protected_state {
	/*
	 * NOTE: The integer value of this must match
	 * KBASE_ATOM_ENTER_PROTECTED_CHECK.
	 */
	KBASE_ATOM_EXIT_PROTECTED_CHECK = 0,
	KBASE_ATOM_EXIT_PROTECTED_IDLE_L2,
	KBASE_ATOM_EXIT_PROTECTED_RESET,
	KBASE_ATOM_EXIT_PROTECTED_RESET_WAIT,
};

/**
 * struct kbase_jd_atom  - object representing the atom, containing the complete
 *                         state and attributes of an atom.
 * @work:                  work item for the bottom half processing of the atom,
 *                         by JD or JS, after it got executed on GPU or the
 *                         input fence got signaled
 * @start_timestamp:       time at which the atom was submitted to the GPU, by
 *                         updating the JS_HEAD_NEXTn register.
 * @udata:                 copy of the user data sent for the atom in
 *                         base_jd_submit.
 * @kctx:                  Pointer to the base context with which the atom is
 *                         associated.
 * @dep_head:              Array of 2 list heads, pointing to the two list of
 *                         atoms
 *                         which are blocked due to dependency on this atom.
 * @dep_item:              Array of 2 list heads, used to store the atom in the
 *                         list of other atoms depending on the same dependee
 *                         atom.
 * @dep:                   Array containing the dependency info for the 2 atoms
 *                         on which the atom depends upon.
 * @jd_item:               List head used during job dispatch job_done
 *                         processing - as dependencies may not be entirely
 *                         resolved at this point,
 *                         we need to use a separate list head.
 * @in_jd_list:            flag set to true if atom's @jd_item is currently on
 *                         a list, prevents atom being processed twice.
 * @jit_ids:               Zero-terminated array of IDs of just-in-time memory
 *                         allocations written to by the atom. When the atom
 *                         completes, the value stored at the
 *                         &struct_base_jit_alloc_info.heap_info_gpu_addr of
 *                         each allocation is read in order to enforce an
 *                         overall physical memory usage limit.
 * @nr_extres:             number of external resources referenced by the atom.
 * @extres:                Pointer to @nr_extres VA regions containing the external
 *                         resource allocation and other information.
 *                         @nr_extres external resources referenced by the atom.
 * @device_nr:             indicates the coregroup with which the atom is
 *                         associated, when
 *                         BASE_JD_REQ_SPECIFIC_COHERENT_GROUP specified.
 * @jc:                    GPU address of the job-chain.
 * @softjob_data:          Copy of data read from the user space buffer that @jc
 *                         points to.
 * @fence:                 Stores either an input or output sync fence,
 *                         depending on soft-job type
 * @sync_waiter:           Pointer to the sync fence waiter structure passed to
 *                         the callback function on signaling of the input
 *                         fence.
 * @dma_fence:             object containing pointers to both input & output
 *                         fences and other related members used for explicit
 *                         sync through soft jobs and for the implicit
 *                         synchronization required on access to external
 *                         resources.
 * @dma_fence.fence_in:    Points to the dma-buf input fence for this atom.
 *                         The atom would complete only after the fence is
 *                         signaled.
 * @dma_fence.fence:       Points to the dma-buf output fence for this atom.
 * @dma_fence.fence_cb:    The object that is passed at the time of adding the
 *                         callback that gets invoked when @dma_fence.fence_in
 *                         is signaled.
 * @dma_fence.fence_cb_added: Flag to keep a track if the callback was successfully
 *                            added for @dma_fence.fence_in, which is supposed to be
 *                            invoked on the signaling of fence.
 * @dma_fence.context:     The dma-buf fence context number for this atom. A
 *                         unique context number is allocated to each katom in
 *                         the context on context creation.
 * @dma_fence.seqno:       The dma-buf fence sequence number for this atom. This
 *                         is increased every time this katom uses dma-buf fence
 * @event_code:            Event code for the job chain represented by the atom,
 *                         both HW and low-level SW events are represented by
 *                         event codes.
 * @core_req:              bitmask of BASE_JD_REQ_* flags specifying either
 *                         Hw or Sw requirements for the job chain represented
 *                         by the atom.
 * @ticks:                 Number of scheduling ticks for which atom has been
 *                         running on the GPU.
 * @sched_priority:        Priority of the atom for Job scheduling, as per the
 *                         KBASE_JS_ATOM_SCHED_PRIO_*.
 * @completed:             Wait queue to wait upon for the completion of atom.
 * @status:                Indicates at high level at what stage the atom is in,
 *                         as per KBASE_JD_ATOM_STATE_*, that whether it is not
 *                         in use or its queued in JD or given to JS or
 *                         submitted to Hw or it completed the execution on Hw.
 * @work_id:               used for GPU tracepoints, its a snapshot of the
 *                         'work_id' counter in kbase_jd_context which is
 *                         incremented on every call to base_jd_submit.
 * @slot_nr:               Job slot chosen for the atom.
 * @atom_flags:            bitmask of KBASE_KATOM_FLAG* flags capturing the
 *                         excat low level state of the atom.
 * @gpu_rb_state:          bitmnask of KBASE_ATOM_GPU_RB_* flags, precisely
 *                         tracking atom's state after it has entered
 *                         Job scheduler on becoming runnable. Atom
 *                         could be blocked due to cross slot dependency
 *                         or waiting for the shader cores to become available
 *                         or waiting for protected mode transitions to
 *                         complete.
 * @need_cache_flush_cores_retained: flag indicating that manual flush of GPU
 *                         cache is needed for the atom and the shader cores
 *                         used for atom have been kept on.
 * @blocked:               flag indicating that atom's resubmission to GPU is
 *                         blocked till the work item is scheduled to return the
 *                         atom to JS.
 * @seq_nr:                user-space sequence number, to order atoms in some
 *                         temporal order
 * @pre_dep:               Pointer to atom that this atom has same-slot
 *                         dependency on
 * @post_dep:              Pointer to atom that has same-slot dependency on
 *                         this atom
 * @x_pre_dep:             Pointer to atom that this atom has cross-slot
 *                         dependency on
 * @x_post_dep:            Pointer to atom that has cross-slot dependency on
 *                         this atom
 * @flush_id:              The GPU's flush count recorded at the time of
 *                         submission,
 *                         used for the cache flush optimization
 * @fault_event:           Info for dumping the debug data on Job fault.
 * @queue:                 List head used for 4 different purposes :
 *                         Adds atom to the list of dma-buf fence waiting atoms.
 *                         Adds atom to the list of atoms blocked due to cross
 *                         slot dependency.
 *                         Adds atom to the list of softjob atoms for which JIT
 *                         allocation has been deferred
 *                         Adds atom to the list of softjob atoms waiting for
 *                         the signaling of fence.
 * @jit_node:              Used to keep track of all JIT free/alloc jobs in
 *                         submission order
 * @jit_blocked:           Flag indicating that JIT allocation requested through
 *                         softjob atom will be reattempted after the impending
 *                         free of other active JIT allocations.
 * @will_fail_event_code:  If non-zero, this indicates that the atom will fail
 *                         with the set event_code when the atom is processed.
 *                         Used for special handling of atoms, which have a data
 *                         dependency on the failed atoms.
 * @protected_state:       State of the atom, as per
 *                         KBASE_ATOM_(ENTER|EXIT)_PROTECTED_*,
 *                         when transitioning into or out of protected mode.
 *                         Atom will be either entering or exiting the
 *                         protected mode.
 * @protected_state.enter: entering the protected mode.
 * @protected_state.exit:  exiting the protected mode.
 * @runnable_tree_node:    The node added to context's job slot specific rb tree
 *                         when the atom becomes runnable.
 * @age:                   Age of atom relative to other atoms in the context,
 *                         is snapshot of the age_count counter in kbase
 *                         context.
 * @jobslot: Job slot to use when BASE_JD_REQ_JOB_SLOT is specified.
 */
struct kbase_jd_atom {
	struct kthread_work work;
	ktime_t start_timestamp;

	struct base_jd_udata udata;
	struct kbase_context *kctx;

	struct list_head dep_head[2];
	struct list_head dep_item[2];
	const struct kbase_jd_atom_dependency dep[2];
	struct list_head jd_item;
	bool in_jd_list;

#if MALI_JIT_PRESSURE_LIMIT_BASE
	u8 jit_ids[2];
#endif /* MALI_JIT_PRESSURE_LIMIT_BASE */

	u16 nr_extres;
	struct kbase_va_region **extres;

	u32 device_nr;
	u64 jc;
	void *softjob_data;
#if IS_ENABLED(CONFIG_SYNC_FILE)
	struct {
		/* Use the functions/API defined in mali_kbase_fence.h to
		 * when working with this sub struct
		 */
		struct dma_fence *fence_in;
		/* This points to the dma-buf output fence for this atom. If
		 * this is NULL then there is no fence for this atom and the
		 * following fields related to dma_fence may have invalid data.
		 *
		 * The context and seqno fields contain the details for this
		 * fence.
		 *
		 * This fence is signaled when the katom is completed,
		 * regardless of the event_code of the katom (signal also on
		 * failure).
		 */
		struct dma_fence *fence;

		/* This is the callback object that is registered for the fence_in.
		 * The callback is invoked when the fence_in is signaled.
		 */
		struct dma_fence_cb fence_cb;
		bool fence_cb_added;

		unsigned int context;
		atomic_t seqno;
	} dma_fence;
#endif /* CONFIG_SYNC_FILE */

	/* Note: refer to kbasep_js_atom_retained_state, which will take a copy
	 * of some of the following members
	 */
	enum base_jd_event_code event_code;
	base_jd_core_req core_req;
	u8 jobslot;

	u32 ticks;
	int sched_priority;

	wait_queue_head_t completed;
	enum kbase_jd_atom_state status;
#if IS_ENABLED(CONFIG_GPU_TRACEPOINTS)
	int work_id;
#endif
	unsigned int slot_nr;

	u32 atom_flags;

	enum kbase_atom_gpu_rb_state gpu_rb_state;

	bool need_cache_flush_cores_retained;

	atomic_t blocked;

	u64 seq_nr;

	struct kbase_jd_atom *pre_dep;
	struct kbase_jd_atom *post_dep;

	struct kbase_jd_atom *x_pre_dep;
	struct kbase_jd_atom *x_post_dep;

	u32 flush_id;

#if IS_ENABLED(CONFIG_DEBUG_FS)
	struct base_job_fault_event fault_event;
#endif
	struct list_head queue;

	struct list_head jit_node;
	bool jit_blocked;

	enum base_jd_event_code will_fail_event_code;

	union {
		enum kbase_atom_enter_protected_state enter;
		enum kbase_atom_exit_protected_state exit;
	} protected_state;

	struct rb_node runnable_tree_node;

	u32 age;
};

static inline bool kbase_jd_katom_is_protected(const struct kbase_jd_atom *katom)
{
	return (bool)(katom->atom_flags & KBASE_KATOM_FLAG_PROTECTED);
}

/**
 * kbase_jd_atom_is_younger - query if one atom is younger by age than another
 *
 * @katom_a: the first atom
 * @katom_b: the second atom
 *
 * Return: true if the first atom is strictly younger than the second,
 *         false otherwise.
 */
static inline bool kbase_jd_atom_is_younger(const struct kbase_jd_atom *katom_a,
					    const struct kbase_jd_atom *katom_b)
{
	return ((s32)(katom_a->age - katom_b->age) < 0);
}

/**
 * kbase_jd_atom_is_earlier - Check whether the first atom has been submitted
 *                            earlier than the second one
 *
 * @katom_a: the first atom
 * @katom_b: the second atom
 *
 * Return: true if the first atom has been submitted earlier than the
 * second atom. It is used to understand if an atom that is ready has been
 * submitted earlier than the currently running atom, so that the currently
 * running atom should be preempted to allow the ready atom to run.
 */
static inline bool kbase_jd_atom_is_earlier(const struct kbase_jd_atom *katom_a,
					    const struct kbase_jd_atom *katom_b)
{
	/* No seq_nr set? */
	if (!katom_a->seq_nr || !katom_b->seq_nr)
		return false;

	/* Efficiently handle the unlikely case of wrapping.
	 * The following code assumes that the delta between the sequence number
	 * of the two atoms is less than INT64_MAX.
	 * In the extremely unlikely case where the delta is higher, the comparison
	 * defaults for no preemption.
	 * The code also assumes that the conversion from unsigned to signed types
	 * works because the signed integers are 2's complement.
	 */
	return (s64)(katom_a->seq_nr - katom_b->seq_nr) < 0;
}

/*
 * Theory of operations:
 *
 * Atom objects are statically allocated within the context structure.
 *
 * Each atom is the head of two lists, one for the "left" set of dependencies,
 * one for the "right" set.
 */

#define KBASE_JD_DEP_QUEUE_SIZE 256

/**
 * struct kbase_jd_context  - per context object encapsulating all the
 *                            Job dispatcher related state.
 * @lock:                     lock to serialize the updates made to the
 *                            Job dispatcher state and kbase_jd_atom objects.
 * @sched_info:               Structure encapsulating all the Job scheduling
 *                            info.
 * @atoms:                    Array of the objects representing atoms,
 *                            containing the complete state and attributes
 *                            of an atom.
 * @job_nr:                   Tracks the number of atoms being processed by the
 *                            kbase. This includes atoms that are not tracked by
 *                            scheduler: 'not ready to run' & 'dependency-only'
 *                            jobs.
 * @zero_jobs_wait:           Waitq that reflects whether there are no jobs
 *                            (including SW-only dependency jobs). This is set
 *                            when no jobs are present on the ctx, and clear
 *                            when there are jobs.
 *                            This must be updated atomically with @job_nr.
 *                            note: Job Dispatcher knows about more jobs than
 *                            the Job Scheduler as it is unaware of jobs that
 *                            are blocked on dependencies and SW-only dependency
 *                            jobs. This waitq can be waited upon to find out
 *                            when the context jobs are all done/cancelled
 *                            (including those that might've been blocked
 *                            on dependencies) - and so, whether it can be
 *                            terminated. However, it should only be terminated
 *                            once it is not present in the run-pool.
 *                            Since the waitq is only set under @lock,
 *                            the waiter should also briefly obtain and drop
 *                            @lock to guarantee that the setter has completed
 *                            its work on the kbase_context
 * @tb_lock:                  Lock to serialize the write access made to @tb to
 *                            store the register access trace messages.
 * @tb:                       Pointer to the Userspace accessible buffer storing
 *                            the trace messages for register read/write
 *                            accesses made by the Kbase. The buffer is filled
 *                            in circular fashion.
 * @tb_wrap_offset:           Offset to the end location in the trace buffer,
 *                            the write pointer is moved to the beginning on
 *                            reaching this offset.
 * @work_id:                  atomic variable used for GPU tracepoints,
 *                            incremented on every call to base_jd_submit.
 * @jit_atoms_head:           A list of the just-in-time memory soft-jobs, both
 *                            allocate & free, in submission order, protected
 *                            by kbase_jd_context.lock.
 * @jit_pending_alloc:        A list of just-in-time memory allocation
 *                            soft-jobs which will be reattempted after the
 *                            impending free of other active allocations.
 * @max_priority:             Max priority level allowed for this context.
 */
struct kbase_jd_context {
	struct rt_mutex lock;
	struct kbasep_js_kctx_info sched_info;
	struct kbase_jd_atom atoms[BASE_JD_ATOM_COUNT];
<<<<<<< HEAD
	struct kbase_jd_renderpass renderpasses[BASE_JD_RP_COUNT];
=======
	struct workqueue_struct *job_done_wq;
>>>>>>> 3aa826b5

	wait_queue_head_t zero_jobs_wait;
	spinlock_t tb_lock;
	u32 *tb;
	u32 job_nr;
	size_t tb_wrap_offset;

#if IS_ENABLED(CONFIG_GPU_TRACEPOINTS)
	atomic_t work_id;
#endif

	struct list_head jit_atoms_head;
	struct list_head jit_pending_alloc;
	int max_priority;
};

/**
 * struct jsctx_queue - JS context atom queue
 * @runnable_tree: Root of RB-tree containing currently runnable atoms on this
 *                 job slot.
 * @x_dep_head:    Head item of the linked list of atoms blocked on cross-slot
 *                 dependencies. Atoms on this list will be moved to the
 *                 runnable_tree when the blocking atom completes.
 *
 * hwaccess_lock must be held when accessing this structure.
 */
struct jsctx_queue {
	struct rb_root runnable_tree;
	struct list_head x_dep_head;
};

/**
 * struct kbase_as   - Object representing an address space of GPU.
 * @number:            Index at which this address space structure is present
 *                     in an array of address space structures embedded inside
 *                     the &struct kbase_device.
 * @pf_wq:             Workqueue for processing work items related to
 *                     Page fault and Bus fault handling.
 * @work_pagefault:    Work item for the Page fault handling.
 * @work_busfault:     Work item for the Bus fault handling.
 * @pf_data:           Data relating to Page fault.
 * @bf_data:           Data relating to Bus fault.
 * @current_setup:     Stores the MMU configuration for this address space.
 */
struct kbase_as {
	unsigned int number;
	struct workqueue_struct *pf_wq;
	struct work_struct work_pagefault;
	struct work_struct work_busfault;
	struct kbase_fault pf_data;
	struct kbase_fault bf_data;
	struct kbase_mmu_setup current_setup;
};

#endif /* _KBASE_JM_DEFS_H_ */<|MERGE_RESOLUTION|>--- conflicted
+++ resolved
@@ -733,11 +733,7 @@
 	struct rt_mutex lock;
 	struct kbasep_js_kctx_info sched_info;
 	struct kbase_jd_atom atoms[BASE_JD_ATOM_COUNT];
-<<<<<<< HEAD
-	struct kbase_jd_renderpass renderpasses[BASE_JD_RP_COUNT];
-=======
 	struct workqueue_struct *job_done_wq;
->>>>>>> 3aa826b5
 
 	wait_queue_head_t zero_jobs_wait;
 	spinlock_t tb_lock;
