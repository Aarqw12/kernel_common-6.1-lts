--- conflicted
+++ resolved
@@ -785,7 +785,7 @@
  * @regulators:            Pointer to the structs corresponding to the
  *                         regulators referenced by the GPU device node.
  * @nr_regulators:         Number of regulators set in the regulators array.
- * @opp_token:             Token linked to the device OPP structure maintaining the
+ * @opp_table:             Pointer to the device OPP structure maintaining the
  *                         link to OPPs attached to a device. This is obtained
  *                         after setting regulator names for the device.
  * @token:                 Integer replacement for opp_table in kernel versions
@@ -1118,15 +1118,11 @@
 #if IS_ENABLED(CONFIG_REGULATOR)
 	struct regulator *regulators[BASE_MAX_NR_CLOCKS_REGULATORS];
 	unsigned int nr_regulators;
-<<<<<<< HEAD
-	int opp_token;
-=======
 #if (KERNEL_VERSION(6, 0, 0) <= LINUX_VERSION_CODE)
 	int token;
 #elif (KERNEL_VERSION(4, 10, 0) <= LINUX_VERSION_CODE)
 	struct opp_table *opp_table;
 #endif /* (KERNEL_VERSION(6, 0, 0) <= LINUX_VERSION_CODE) */
->>>>>>> 1bc56745
 #endif /* CONFIG_REGULATOR */
 	char devname[DEVNAME_SIZE];
 	u32  id;
