// SPDX-License-Identifier: GPL-2.0 WITH Linux-syscall-note
/*
 *
 * (C) COPYRIGHT 2010-2023 ARM Limited. All rights reserved.
 *
 * This program is free software and is provided to you under the terms of the
 * GNU General Public License version 2 as published by the Free Software
 * Foundation, and any use by you of this program is subject to the terms
 * of such GNU license.
 *
 * This program is distributed in the hope that it will be useful,
 * but WITHOUT ANY WARRANTY; without even the implied warranty of
 * MERCHANTABILITY or FITNESS FOR A PARTICULAR PURPOSE. See the
 * GNU General Public License for more details.
 *
 * You should have received a copy of the GNU General Public License
 * along with this program; if not, you can access it online at
 * http://www.gnu.org/licenses/gpl-2.0.html.
 *
 */

/**
 * DOC: Base kernel memory APIs
 */
#include <linux/dma-buf.h>
#include <linux/kernel.h>
#include <linux/bug.h>
#include <linux/compat.h>
#include <linux/version.h>
#include <linux/log2.h>
#if IS_ENABLED(CONFIG_OF)
#include <linux/of_platform.h>
#endif

#include <mali_kbase_config.h>
#include <mali_kbase.h>
#include <gpu/mali_kbase_gpu_regmap.h>
#include <mali_kbase_cache_policy.h>
#include <mali_kbase_hw.h>
#include <tl/mali_kbase_tracepoints.h>
#include <mali_kbase_native_mgm.h>
#include <mali_kbase_mem_pool_group.h>
#include <mmu/mali_kbase_mmu.h>
#include <mali_kbase_config_defaults.h>
#include <mali_kbase_trace_gpu_mem.h>
#include <linux/version_compat_defs.h>
#define VA_REGION_SLAB_NAME_PREFIX "va-region-slab-"
#define VA_REGION_SLAB_NAME_SIZE (DEVNAME_SIZE + sizeof(VA_REGION_SLAB_NAME_PREFIX) + 1)

#if MALI_JIT_PRESSURE_LIMIT_BASE

#define VA_REGION_SLAB_NAME_PREFIX "va-region-slab-"
#define VA_REGION_SLAB_NAME_SIZE (DEVNAME_SIZE + sizeof(VA_REGION_SLAB_NAME_PREFIX) + 1)

#if MALI_JIT_PRESSURE_LIMIT_BASE

/*
 * Alignment of objects allocated by the GPU inside a just-in-time memory
 * region whose size is given by an end address
 *
 * This is the alignment of objects allocated by the GPU, but possibly not
 * fully written to. When taken into account with
 * KBASE_GPU_ALLOCATED_OBJECT_MAX_BYTES it gives the maximum number of bytes
 * that the JIT memory report size can exceed the actual backed memory size.
 */
#define KBASE_GPU_ALLOCATED_OBJECT_ALIGN_BYTES (128u)

/*
 * Maximum size of objects allocated by the GPU inside a just-in-time memory
 * region whose size is given by an end address
 *
 * This is the maximum size of objects allocated by the GPU, but possibly not
 * fully written to. When taken into account with
 * KBASE_GPU_ALLOCATED_OBJECT_ALIGN_BYTES it gives the maximum number of bytes
 * that the JIT memory report size can exceed the actual backed memory size.
 */
#define KBASE_GPU_ALLOCATED_OBJECT_MAX_BYTES (512u)

#endif /* MALI_JIT_PRESSURE_LIMIT_BASE */

/* Forward declarations */
static void free_partial_locked(struct kbase_context *kctx,
		struct kbase_mem_pool *pool, struct tagged_addr tp);

static size_t kbase_get_num_cpu_va_bits(struct kbase_context *kctx)
{
#if defined(CONFIG_ARM64)
	/* VA_BITS can be as high as 48 bits, but all bits are available for
	 * both user and kernel.
	 */
	size_t cpu_va_bits = VA_BITS;
#elif defined(CONFIG_X86_64)
	/* x86_64 can access 48 bits of VA, but the 48th is used to denote
	 * kernel (1) vs userspace (0), so the max here is 47.
	 */
	size_t cpu_va_bits = 47;
#elif defined(CONFIG_ARM) || defined(CONFIG_X86_32)
	size_t cpu_va_bits = sizeof(void *) * BITS_PER_BYTE;
#else
#error "Unknown CPU VA width for this architecture"
#endif

	if (kbase_ctx_compat_mode(kctx))
		cpu_va_bits = 32;

	return cpu_va_bits;
}

unsigned long kbase_zone_to_bits(enum kbase_memory_zone zone)
{
	return ((((unsigned long)zone) & ((1 << KBASE_REG_ZONE_BITS) - 1ul))
		<< KBASE_REG_ZONE_SHIFT);
}

enum kbase_memory_zone kbase_bits_to_zone(unsigned long zone_bits)
{
	return (enum kbase_memory_zone)(((zone_bits) & KBASE_REG_ZONE_MASK)
		>> KBASE_REG_ZONE_SHIFT);
}

char *kbase_reg_zone_get_name(enum kbase_memory_zone zone)
{
	switch (zone) {
	case SAME_VA_ZONE:
		return "SAME_VA";
	case CUSTOM_VA_ZONE:
		return "CUSTOM_VA";
	case EXEC_VA_ZONE:
		return "EXEC_VA";
#if MALI_USE_CSF
	case MCU_SHARED_ZONE:
		return "MCU_SHARED";
	case EXEC_FIXED_VA_ZONE:
		return "EXEC_FIXED_VA";
	case FIXED_VA_ZONE:
		return "FIXED_VA";
#endif
	default:
		return NULL;
	}
}

<<<<<<< HEAD
		if (kbase_ctx_compat_mode(kctx)) {
			same_va_end = KBASE_REG_ZONE_CUSTOM_VA_BASE;
		} else {
			struct kbase_reg_zone *same_va_zone =
				kbase_ctx_reg_zone_get(kctx,
						       KBASE_REG_ZONE_SAME_VA);
			same_va_end = kbase_reg_zone_end_pfn(same_va_zone);
		}
=======
/**
 * kbase_gpu_pfn_to_rbtree - find the rb-tree tracking the region with the indicated GPU
 *                           page frame number
 * @kctx: kbase context
 * @gpu_pfn: GPU PFN address
 *
 * Context: any context.
 *
 * Return: reference to the rb-tree root, NULL if not found
 */
static struct rb_root *kbase_gpu_pfn_to_rbtree(struct kbase_context *kctx, u64 gpu_pfn)
{
	enum kbase_memory_zone zone_idx;
	struct kbase_reg_zone *zone;
>>>>>>> 16988dee

	for (zone_idx = 0; zone_idx < CONTEXT_ZONE_MAX; zone_idx++) {
		zone = &kctx->reg_zone[zone_idx];
		if ((gpu_pfn >= zone->base_pfn) && (gpu_pfn < kbase_reg_zone_end_pfn(zone)))
			return &zone->reg_rbtree;
	}

	return NULL;
}

/* This function inserts a region into the tree. */
void kbase_region_tracker_insert(struct kbase_va_region *new_reg)
{
	u64 start_pfn = new_reg->start_pfn;
	struct rb_node **link = NULL;
	struct rb_node *parent = NULL;
	struct rb_root *rbtree = NULL;

	rbtree = new_reg->rbtree;

	link = &(rbtree->rb_node);
	/* Find the right place in the tree using tree search */
	while (*link) {
		struct kbase_va_region *old_reg;

		parent = *link;
		old_reg = rb_entry(parent, struct kbase_va_region, rblink);

		/* RBTree requires no duplicate entries. */
		KBASE_DEBUG_ASSERT(old_reg->start_pfn != start_pfn);

		if (old_reg->start_pfn > start_pfn)
			link = &(*link)->rb_left;
		else
			link = &(*link)->rb_right;
	}

	/* Put the new node there, and rebalance tree */
	rb_link_node(&(new_reg->rblink), parent, link);

	rb_insert_color(&(new_reg->rblink), rbtree);
}

static struct kbase_va_region *find_region_enclosing_range_rbtree(
		struct rb_root *rbtree, u64 start_pfn, size_t nr_pages)
{
	struct rb_node *rbnode;
	struct kbase_va_region *reg;
	u64 end_pfn = start_pfn + nr_pages;

	rbnode = rbtree->rb_node;

	while (rbnode) {
		u64 tmp_start_pfn, tmp_end_pfn;

		reg = rb_entry(rbnode, struct kbase_va_region, rblink);
		tmp_start_pfn = reg->start_pfn;
		tmp_end_pfn = reg->start_pfn + reg->nr_pages;

		/* If start is lower than this, go left. */
		if (start_pfn < tmp_start_pfn)
			rbnode = rbnode->rb_left;
		/* If end is higher than this, then go right. */
		else if (end_pfn > tmp_end_pfn)
			rbnode = rbnode->rb_right;
		else	/* Enclosing */
			return reg;
	}

	return NULL;
}

struct kbase_va_region *kbase_find_region_enclosing_address(
		struct rb_root *rbtree, u64 gpu_addr)
{
	u64 gpu_pfn = gpu_addr >> PAGE_SHIFT;
	struct rb_node *rbnode;
	struct kbase_va_region *reg;

	rbnode = rbtree->rb_node;

	while (rbnode) {
		u64 tmp_start_pfn, tmp_end_pfn;

		reg = rb_entry(rbnode, struct kbase_va_region, rblink);
		tmp_start_pfn = reg->start_pfn;
		tmp_end_pfn = reg->start_pfn + reg->nr_pages;

		/* If start is lower than this, go left. */
		if (gpu_pfn < tmp_start_pfn)
			rbnode = rbnode->rb_left;
		/* If end is higher than this, then go right. */
		else if (gpu_pfn >= tmp_end_pfn)
			rbnode = rbnode->rb_right;
		else	/* Enclosing */
			return reg;
	}

	return NULL;
}

/* Find region enclosing given address. */
struct kbase_va_region *kbase_region_tracker_find_region_enclosing_address(
		struct kbase_context *kctx, u64 gpu_addr)
{
	u64 gpu_pfn = gpu_addr >> PAGE_SHIFT;
	struct rb_root *rbtree = NULL;

	KBASE_DEBUG_ASSERT(kctx != NULL);

	lockdep_assert_held(&kctx->reg_lock);

	rbtree = kbase_gpu_pfn_to_rbtree(kctx, gpu_pfn);
	if (unlikely(!rbtree))
		return NULL;

	return kbase_find_region_enclosing_address(rbtree, gpu_addr);
}

KBASE_EXPORT_TEST_API(kbase_region_tracker_find_region_enclosing_address);

struct kbase_va_region *kbase_find_region_base_address(
		struct rb_root *rbtree, u64 gpu_addr)
{
	u64 gpu_pfn = gpu_addr >> PAGE_SHIFT;
	struct rb_node *rbnode = NULL;
	struct kbase_va_region *reg = NULL;

	rbnode = rbtree->rb_node;

	while (rbnode) {
		reg = rb_entry(rbnode, struct kbase_va_region, rblink);
		if (reg->start_pfn > gpu_pfn)
			rbnode = rbnode->rb_left;
		else if (reg->start_pfn < gpu_pfn)
			rbnode = rbnode->rb_right;
		else
			return reg;
	}

	return NULL;
}

/* Find region with given base address */
struct kbase_va_region *kbase_region_tracker_find_region_base_address(
		struct kbase_context *kctx, u64 gpu_addr)
{
	u64 gpu_pfn = gpu_addr >> PAGE_SHIFT;
	struct rb_root *rbtree = NULL;

	lockdep_assert_held(&kctx->reg_lock);

	rbtree = kbase_gpu_pfn_to_rbtree(kctx, gpu_pfn);
	if (unlikely(!rbtree))
		return NULL;

	return kbase_find_region_base_address(rbtree, gpu_addr);
}

KBASE_EXPORT_TEST_API(kbase_region_tracker_find_region_base_address);

/* Find region meeting given requirements */
static struct kbase_va_region *kbase_region_tracker_find_region_meeting_reqs(
		struct kbase_va_region *reg_reqs,
		size_t nr_pages, size_t align_offset, size_t align_mask,
		u64 *out_start_pfn)
{
	struct rb_node *rbnode = NULL;
	struct kbase_va_region *reg = NULL;
	struct rb_root *rbtree = NULL;

	/* Note that this search is a linear search, as we do not have a target
	 * address in mind, so does not benefit from the rbtree search
	 */
	rbtree = reg_reqs->rbtree;

	for (rbnode = rb_first(rbtree); rbnode; rbnode = rb_next(rbnode)) {
		reg = rb_entry(rbnode, struct kbase_va_region, rblink);
		if ((reg->nr_pages >= nr_pages) &&
				(reg->flags & KBASE_REG_FREE)) {
			/* Check alignment */
			u64 start_pfn = reg->start_pfn;

			/* When align_offset == align, this sequence is
			 * equivalent to:
			 *   (start_pfn + align_mask) & ~(align_mask)
			 *
			 * Otherwise, it aligns to n*align + offset, for the
			 * lowest value n that makes this still >start_pfn
			 */
			start_pfn += align_mask;
			start_pfn -= (start_pfn - align_offset) & (align_mask);

			if (!(reg_reqs->flags & KBASE_REG_GPU_NX)) {
				/* Can't end at 4GB boundary */
				if (0 == ((start_pfn + nr_pages) & BASE_MEM_PFN_MASK_4GB))
					start_pfn += align_offset;

				/* Can't start at 4GB boundary */
				if (0 == (start_pfn & BASE_MEM_PFN_MASK_4GB))
					start_pfn += align_offset;

				if (!((start_pfn + nr_pages) & BASE_MEM_PFN_MASK_4GB) ||
				    !(start_pfn & BASE_MEM_PFN_MASK_4GB))
					continue;
			} else if (reg_reqs->flags &
					KBASE_REG_GPU_VA_SAME_4GB_PAGE) {
				u64 end_pfn = start_pfn + nr_pages - 1;

				if ((start_pfn & ~BASE_MEM_PFN_MASK_4GB) !=
				    (end_pfn & ~BASE_MEM_PFN_MASK_4GB))
					start_pfn = end_pfn & ~BASE_MEM_PFN_MASK_4GB;
			}

			if ((start_pfn >= reg->start_pfn) &&
					(start_pfn <= (reg->start_pfn + reg->nr_pages - 1)) &&
					((start_pfn + nr_pages - 1) <= (reg->start_pfn + reg->nr_pages - 1))) {
				*out_start_pfn = start_pfn;
				return reg;
			}
		}
	}

	return NULL;
}

/**
 * kbase_remove_va_region - Remove a region object from the global list.
 *
 * @kbdev: The kbase device
 * @reg: Region object to remove
 *
 * The region reg is removed, possibly by merging with other free and
 * compatible adjacent regions.  It must be called with the context
 * region lock held. The associated memory is not released (see
 * kbase_free_alloced_region). Internal use only.
 */
void kbase_remove_va_region(struct kbase_device *kbdev,
			    struct kbase_va_region *reg)
{
	struct rb_node *rbprev;
	struct kbase_reg_zone *zone = container_of(reg->rbtree, struct kbase_reg_zone, reg_rbtree);
	struct kbase_va_region *prev = NULL;
	struct rb_node *rbnext;
	struct kbase_va_region *next = NULL;
	struct rb_root *reg_rbtree = NULL;
	struct kbase_va_region *orig_reg = reg;

	int merged_front = 0;
	int merged_back = 0;

	reg_rbtree = reg->rbtree;

	if (WARN_ON(RB_EMPTY_ROOT(reg_rbtree)))
		return;

	/* Try to merge with the previous block first */
	rbprev = rb_prev(&(reg->rblink));
	if (rbprev) {
		prev = rb_entry(rbprev, struct kbase_va_region, rblink);
		if (prev->flags & KBASE_REG_FREE) {
			/* We're compatible with the previous VMA, merge with
			 * it, handling any gaps for robustness.
			 */
			u64 prev_end_pfn = prev->start_pfn + prev->nr_pages;

			WARN_ON((kbase_bits_to_zone(prev->flags)) !=
				(kbase_bits_to_zone(reg->flags)));
			if (!WARN_ON(reg->start_pfn < prev_end_pfn))
				prev->nr_pages += reg->start_pfn - prev_end_pfn;
			prev->nr_pages += reg->nr_pages;
			rb_erase(&(reg->rblink), reg_rbtree);
			reg = prev;
			merged_front = 1;
		}
	}

	/* Try to merge with the next block second */
	/* Note we do the lookup here as the tree may have been rebalanced. */
	rbnext = rb_next(&(reg->rblink));
	if (rbnext) {
		next = rb_entry(rbnext, struct kbase_va_region, rblink);
		if (next->flags & KBASE_REG_FREE) {
			/* We're compatible with the next VMA, merge with it,
			 * handling any gaps for robustness.
			 */
			u64 reg_end_pfn = reg->start_pfn + reg->nr_pages;

			WARN_ON((kbase_bits_to_zone(next->flags)) !=
				(kbase_bits_to_zone(reg->flags)));
			if (!WARN_ON(next->start_pfn < reg_end_pfn))
				next->nr_pages += next->start_pfn - reg_end_pfn;
			next->start_pfn = reg->start_pfn;
			next->nr_pages += reg->nr_pages;
			rb_erase(&(reg->rblink), reg_rbtree);
			merged_back = 1;
		}
	}

	if (merged_front && merged_back) {
		/* We already merged with prev, free it */
		kfree(reg);
	} else if (!(merged_front || merged_back)) {
		/* If we failed to merge then we need to add a new block */

		/*
		 * We didn't merge anything. Try to add a new free
		 * placeholder, and in any case, remove the original one.
		 */
		struct kbase_va_region *free_reg;

<<<<<<< HEAD
		free_reg = kbase_alloc_free_region(kbdev, reg_rbtree, reg->start_pfn, reg->nr_pages,
						   reg->flags & KBASE_REG_ZONE_MASK);
=======
		free_reg = kbase_alloc_free_region(zone, reg->start_pfn, reg->nr_pages);
>>>>>>> 16988dee
		if (!free_reg) {
			/* In case of failure, we cannot allocate a replacement
			 * free region, so we will be left with a 'gap' in the
			 * region tracker's address range (though, the rbtree
			 * will itself still be correct after erasing
			 * 'reg').
			 *
			 * The gap will be rectified when an adjacent region is
			 * removed by one of the above merging paths. Other
			 * paths will gracefully fail to allocate if they try
			 * to allocate in the gap.
			 *
			 * There is nothing that the caller can do, since free
			 * paths must not fail. The existing 'reg' cannot be
			 * repurposed as the free region as callers must have
			 * freedom of use with it by virtue of it being owned
			 * by them, not the region tracker insert/remove code.
			 */
			dev_warn(
				kbdev->dev,
				"Could not alloc a replacement free region for 0x%.16llx..0x%.16llx",
				(unsigned long long)reg->start_pfn << PAGE_SHIFT,
				(unsigned long long)(reg->start_pfn + reg->nr_pages) << PAGE_SHIFT);
			rb_erase(&(reg->rblink), reg_rbtree);

			goto out;
		}
		rb_replace_node(&(reg->rblink), &(free_reg->rblink), reg_rbtree);
	}

	/* This operation is always safe because the function never frees
	 * the region. If the region has been merged to both front and back,
	 * then it's the previous region that is supposed to be freed.
	 */
	orig_reg->start_pfn = 0;

out:
	return;
}

KBASE_EXPORT_TEST_API(kbase_remove_va_region);

/**
 * kbase_insert_va_region_nolock - Insert a VA region to the list,
 * replacing the existing one.
 *
 * @kbdev: The kbase device
 * @new_reg: The new region to insert
 * @at_reg: The region to replace
 * @start_pfn: The Page Frame Number to insert at
 * @nr_pages: The number of pages of the region
 *
 * Return: 0 on success, error code otherwise.
 */
static int kbase_insert_va_region_nolock(struct kbase_device *kbdev,
					 struct kbase_va_region *new_reg,
					 struct kbase_va_region *at_reg, u64 start_pfn,
					 size_t nr_pages)
{
	struct rb_root *reg_rbtree = NULL;
	struct kbase_reg_zone *zone =
		container_of(at_reg->rbtree, struct kbase_reg_zone, reg_rbtree);
	int err = 0;

	reg_rbtree = at_reg->rbtree;

	/* Must be a free region */
	KBASE_DEBUG_ASSERT((at_reg->flags & KBASE_REG_FREE) != 0);
	/* start_pfn should be contained within at_reg */
	KBASE_DEBUG_ASSERT((start_pfn >= at_reg->start_pfn) && (start_pfn < at_reg->start_pfn + at_reg->nr_pages));
	/* at least nr_pages from start_pfn should be contained within at_reg */
	KBASE_DEBUG_ASSERT(start_pfn + nr_pages <= at_reg->start_pfn + at_reg->nr_pages);
	/* having at_reg means the rb_tree should not be empty */
	if (WARN_ON(RB_EMPTY_ROOT(reg_rbtree)))
		return -ENOMEM;

	new_reg->start_pfn = start_pfn;
	new_reg->nr_pages = nr_pages;

	/* Regions are a whole use, so swap and delete old one. */
	if (at_reg->start_pfn == start_pfn && at_reg->nr_pages == nr_pages) {
		rb_replace_node(&(at_reg->rblink), &(new_reg->rblink),
								reg_rbtree);
		kfree(at_reg);
	}
	/* New region replaces the start of the old one, so insert before. */
	else if (at_reg->start_pfn == start_pfn) {
		at_reg->start_pfn += nr_pages;
		KBASE_DEBUG_ASSERT(at_reg->nr_pages >= nr_pages);
		at_reg->nr_pages -= nr_pages;

		kbase_region_tracker_insert(new_reg);
	}
	/* New region replaces the end of the old one, so insert after. */
	else if ((at_reg->start_pfn + at_reg->nr_pages) == (start_pfn + nr_pages)) {
		at_reg->nr_pages -= nr_pages;

		kbase_region_tracker_insert(new_reg);
	}
	/* New region splits the old one, so insert and create new */
	else {
		struct kbase_va_region *new_front_reg;

<<<<<<< HEAD
		new_front_reg = kbase_alloc_free_region(kbdev, reg_rbtree, at_reg->start_pfn,
							start_pfn - at_reg->start_pfn,
							at_reg->flags & KBASE_REG_ZONE_MASK);
=======
		new_front_reg = kbase_alloc_free_region(zone, at_reg->start_pfn,
							start_pfn - at_reg->start_pfn);
>>>>>>> 16988dee

		if (new_front_reg) {
			at_reg->nr_pages -= nr_pages + new_front_reg->nr_pages;
			at_reg->start_pfn = start_pfn + nr_pages;

			kbase_region_tracker_insert(new_front_reg);
			kbase_region_tracker_insert(new_reg);
		} else {
			err = -ENOMEM;
		}
	}

	return err;
}

/**
 * kbase_add_va_region - Add a VA region to the region list for a context.
 *
 * @kctx: kbase context containing the region
 * @reg: the region to add
 * @addr: the address to insert the region at
 * @nr_pages: the number of pages in the region
 * @align: the minimum alignment in pages
 *
 * Return: 0 on success, error code otherwise.
 */
int kbase_add_va_region(struct kbase_context *kctx,
		struct kbase_va_region *reg, u64 addr,
		size_t nr_pages, size_t align)
{
	int err = 0;
	struct kbase_device *kbdev = kctx->kbdev;
	int cpu_va_bits = kbase_get_num_cpu_va_bits(kctx);
	int gpu_pc_bits =
		kbdev->gpu_props.props.core_props.log2_program_counter_size;

	KBASE_DEBUG_ASSERT(kctx != NULL);
	KBASE_DEBUG_ASSERT(reg != NULL);

	lockdep_assert_held(&kctx->reg_lock);

	/* The executable allocation from the SAME_VA zone should already have an
	 * appropriately aligned GPU VA chosen for it.
	 * Also, executable allocations from EXEC_VA don't need the special
	 * alignment.
	 */
#if MALI_USE_CSF
	/* The same is also true for the EXEC_FIXED_VA zone.
	 */
#endif
	if (!(reg->flags & KBASE_REG_GPU_NX) && !addr &&
#if MALI_USE_CSF
	    ((kbase_bits_to_zone(reg->flags)) != EXEC_FIXED_VA_ZONE) &&
#endif
	    ((kbase_bits_to_zone(reg->flags)) != EXEC_VA_ZONE)) {
		if (cpu_va_bits > gpu_pc_bits) {
			align = max(align, (size_t)((1ULL << gpu_pc_bits)
						>> PAGE_SHIFT));
		}
	}

	do {
		err = kbase_add_va_region_rbtree(kbdev, reg, addr, nr_pages,
				align);
		if (err != -ENOMEM)
			break;

		/*
		 * If the allocation is not from the same zone as JIT
		 * then don't retry, we're out of VA and there is
		 * nothing which can be done about it.
		 */
		if ((kbase_bits_to_zone(reg->flags)) != CUSTOM_VA_ZONE)
			break;
	} while (kbase_jit_evict(kctx));

	return err;
}

KBASE_EXPORT_TEST_API(kbase_add_va_region);

/**
 * kbase_add_va_region_rbtree - Insert a region into its corresponding rbtree
 *
 * @kbdev: The kbase device
 * @reg: The region to add
 * @addr: The address to add the region at, or 0 to map at any available address
 * @nr_pages: The size of the region in pages
 * @align: The minimum alignment in pages
 *
 * Insert a region into the rbtree that was specified when the region was
 * created. If addr is 0 a free area in the rbtree is used, otherwise the
 * specified address is used.
 *
 * Return: 0 on success, error code otherwise.
 */
int kbase_add_va_region_rbtree(struct kbase_device *kbdev,
		struct kbase_va_region *reg,
		u64 addr, size_t nr_pages, size_t align)
{
	struct device *const dev = kbdev->dev;
	struct rb_root *rbtree = NULL;
	struct kbase_va_region *tmp;
	u64 gpu_pfn = addr >> PAGE_SHIFT;
	int err = 0;

	rbtree = reg->rbtree;

	if (!align)
		align = 1;

	/* must be a power of 2 */
	KBASE_DEBUG_ASSERT(is_power_of_2(align));
	KBASE_DEBUG_ASSERT(nr_pages > 0);

	/* Path 1: Map a specific address. Find the enclosing region,
	 * which *must* be free.
	 */
	if (gpu_pfn) {
		KBASE_DEBUG_ASSERT(!(gpu_pfn & (align - 1)));

		tmp = find_region_enclosing_range_rbtree(rbtree, gpu_pfn,
				nr_pages);
		if (kbase_is_region_invalid(tmp)) {
			dev_warn(dev, "Enclosing region not found or invalid: 0x%08llx gpu_pfn, %zu nr_pages", gpu_pfn, nr_pages);
			err = -ENOMEM;
			goto exit;
		} else if (!kbase_is_region_free(tmp)) {
			dev_warn(dev, "!(tmp->flags & KBASE_REG_FREE): tmp->start_pfn=0x%llx tmp->flags=0x%lx tmp->nr_pages=0x%zx gpu_pfn=0x%llx nr_pages=0x%zx\n",
					tmp->start_pfn, tmp->flags,
					tmp->nr_pages, gpu_pfn, nr_pages);
			err = -ENOMEM;
			goto exit;
		}

		err = kbase_insert_va_region_nolock(kbdev, reg, tmp, gpu_pfn, nr_pages);
		if (err) {
			dev_warn(dev, "Failed to insert va region");
			err = -ENOMEM;
		}
	} else {
		/* Path 2: Map any free address which meets the requirements. */
		u64 start_pfn;
		size_t align_offset = align;
		size_t align_mask = align - 1;

#if !MALI_USE_CSF
		if ((reg->flags & KBASE_REG_TILER_ALIGN_TOP)) {
			WARN(align > 1, "%s with align %lx might not be honored for KBASE_REG_TILER_ALIGN_TOP memory",
					__func__,
					(unsigned long)align);
			align_mask = reg->extension - 1;
			align_offset = reg->extension - reg->initial_commit;
		}
#endif /* !MALI_USE_CSF */

		tmp = kbase_region_tracker_find_region_meeting_reqs(reg,
				nr_pages, align_offset, align_mask,
				&start_pfn);
		if (tmp) {
			err = kbase_insert_va_region_nolock(kbdev, reg, tmp, start_pfn, nr_pages);
			if (unlikely(err)) {
				dev_warn(dev, "Failed to insert region: 0x%08llx start_pfn, %zu nr_pages",
					start_pfn, nr_pages);
			}
		} else {
			dev_dbg(dev, "Failed to find a suitable region: %zu nr_pages, %zu align_offset, %zu align_mask\n",
				nr_pages, align_offset, align_mask);
			err = -ENOMEM;
		}
	}

exit:
	return err;
}

/**
 * kbase_reg_to_kctx - Obtain the kbase context tracking a VA region.
 * @reg: VA region
 *
 * Return:
 * * pointer to kbase context of the memory allocation
 * * NULL if the region does not belong to a kbase context (for instance,
 *   if the allocation corresponds to a shared MCU region on CSF).
 */
static struct kbase_context *kbase_reg_to_kctx(struct kbase_va_region *reg)
{
	struct rb_root *rbtree = reg->rbtree;
	struct kbase_reg_zone *zone = container_of(rbtree, struct kbase_reg_zone, reg_rbtree);

	if (!kbase_is_ctx_reg_zone(zone->id))
		return NULL;

	return container_of(zone - zone->id, struct kbase_context, reg_zone[0]);
}

<<<<<<< HEAD
static struct kbase_context *kbase_reg_flags_to_kctx(struct kbase_va_region *reg)
{
	struct kbase_context *kctx = NULL;
	struct rb_root *rbtree = reg->rbtree;

	switch (reg->flags & KBASE_REG_ZONE_MASK) {
	case KBASE_REG_ZONE_CUSTOM_VA:
		kctx = container_of(rbtree, struct kbase_context, reg_rbtree_custom);
		break;
	case KBASE_REG_ZONE_SAME_VA:
		kctx = container_of(rbtree, struct kbase_context, reg_rbtree_same);
		break;
	case KBASE_REG_ZONE_EXEC_VA:
		kctx = container_of(rbtree, struct kbase_context, reg_rbtree_exec);
		break;
#if MALI_USE_CSF
	case KBASE_REG_ZONE_EXEC_FIXED_VA:
		kctx = container_of(rbtree, struct kbase_context, reg_rbtree_exec_fixed);
		break;
	case KBASE_REG_ZONE_FIXED_VA:
		kctx = container_of(rbtree, struct kbase_context, reg_rbtree_fixed);
		break;
	case KBASE_REG_ZONE_MCU_SHARED:
		/* This is only expected to be called on driver unload. */
		break;
#endif
	default:
		WARN(1, "Unknown zone in region: flags=0x%lx\n", reg->flags);
		break;
	}

	return kctx;
}

static void kbase_region_tracker_erase_rbtree(struct rb_root *rbtree)
=======
void kbase_region_tracker_erase_rbtree(struct rb_root *rbtree)
>>>>>>> 16988dee
{
	struct rb_node *rbnode;
	struct kbase_va_region *reg;

	do {
		rbnode = rb_first(rbtree);
		if (rbnode) {
			rb_erase(rbnode, rbtree);
			reg = rb_entry(rbnode, struct kbase_va_region, rblink);
			WARN_ON(kbase_refcount_read(&reg->va_refcnt) != 1);
<<<<<<< HEAD
			if (kbase_page_migration_enabled)
				kbase_gpu_munmap(kbase_reg_flags_to_kctx(reg), reg);
=======
			if (kbase_is_page_migration_enabled()) {
				struct kbase_context *kctx = kbase_reg_to_kctx(reg);

				if (kctx)
					kbase_gpu_munmap(kctx, reg);
			}
>>>>>>> 16988dee
			/* Reset the start_pfn - as the rbtree is being
			 * destroyed and we've already erased this region, there
			 * is no further need to attempt to remove it.
			 * This won't affect the cleanup if the region was
			 * being used as a sticky resource as the cleanup
			 * related to sticky resources anyways need to be
			 * performed before the term of region tracker.
			 */
			reg->start_pfn = 0;
			kbase_free_alloced_region(reg);
		}
	} while (rbnode);
}

static size_t kbase_get_same_va_bits(struct kbase_context *kctx)
{
	return min_t(size_t, kbase_get_num_cpu_va_bits(kctx),
			kctx->kbdev->gpu_props.mmu.va_bits);
}

static int kbase_reg_zone_same_va_init(struct kbase_context *kctx, u64 gpu_va_limit)
{
	int err;
	struct kbase_reg_zone *zone = kbase_ctx_reg_zone_get(kctx, SAME_VA_ZONE);
	const size_t same_va_bits = kbase_get_same_va_bits(kctx);
	const u64 base_pfn = 1u;
	u64 nr_pages = (1ULL << (same_va_bits - PAGE_SHIFT)) - base_pfn;

	lockdep_assert_held(&kctx->reg_lock);

#if MALI_USE_CSF
	if ((base_pfn + nr_pages) > KBASE_REG_ZONE_EXEC_VA_BASE_64) {
		/* Depending on how the kernel is configured, it's possible (eg on aarch64) for
		 * same_va_bits to reach 48 bits. Cap same_va_pages so that the same_va zone
		 * doesn't cross into the exec_va zone.
		 */
		nr_pages = KBASE_REG_ZONE_EXEC_VA_BASE_64 - base_pfn;
	}
#endif
	err = kbase_reg_zone_init(kctx->kbdev, zone, SAME_VA_ZONE, base_pfn, nr_pages);
	if (err)
		return -ENOMEM;

<<<<<<< HEAD
	/* all have SAME_VA */
	same_va_reg = kbase_alloc_free_region(kctx->kbdev, &kctx->reg_rbtree_same, same_va_base,
					      same_va_pages, KBASE_REG_ZONE_SAME_VA);
=======
	kctx->gpu_va_end = base_pfn + nr_pages;
>>>>>>> 16988dee

	return 0;
}

<<<<<<< HEAD
	if (kbase_ctx_compat_mode(kctx)) {
		if (gpu_va_limit <= KBASE_REG_ZONE_CUSTOM_VA_BASE) {
			err = -EINVAL;
			goto fail_free_same_va;
		}
		/* If the current size of TMEM is out of range of the
		 * virtual address space addressable by the MMU then
		 * we should shrink it to fit
		 */
		if ((KBASE_REG_ZONE_CUSTOM_VA_BASE + KBASE_REG_ZONE_CUSTOM_VA_SIZE) >= gpu_va_limit)
			custom_va_size = gpu_va_limit - KBASE_REG_ZONE_CUSTOM_VA_BASE;

		custom_va_reg = kbase_alloc_free_region(kctx->kbdev, &kctx->reg_rbtree_custom,
							KBASE_REG_ZONE_CUSTOM_VA_BASE,
							custom_va_size, KBASE_REG_ZONE_CUSTOM_VA);

		if (!custom_va_reg) {
			err = -ENOMEM;
			goto fail_free_same_va;
		}
		kbase_ctx_reg_zone_init(kctx, KBASE_REG_ZONE_CUSTOM_VA,
					KBASE_REG_ZONE_CUSTOM_VA_BASE,
					custom_va_size);
	} else {
		custom_va_size = 0;
	}
=======
static void kbase_reg_zone_same_va_term(struct kbase_context *kctx)
{
	struct kbase_reg_zone *zone = kbase_ctx_reg_zone_get(kctx, SAME_VA_ZONE);

	kbase_reg_zone_term(zone);
}

static int kbase_reg_zone_custom_va_init(struct kbase_context *kctx, u64 gpu_va_limit)
{
	struct kbase_reg_zone *zone = kbase_ctx_reg_zone_get(kctx, CUSTOM_VA_ZONE);
	u64 nr_pages = KBASE_REG_ZONE_CUSTOM_VA_SIZE;
>>>>>>> 16988dee

	/* If the context does not support CUSTOM_VA zones, then we don't need to
	 * proceed past this point, and can pretend that it was initialized properly.
	 * In practice, this will mean that the zone metadata structure will be zero
	 * initialized and not contain a valid zone ID.
	 */
	if (!kbase_ctx_compat_mode(kctx))
		return 0;

	if (gpu_va_limit <= KBASE_REG_ZONE_CUSTOM_VA_BASE)
		return -EINVAL;

	/* If the current size of TMEM is out of range of the
	 * virtual address space addressable by the MMU then
	 * we should shrink it to fit
	 */
	if ((KBASE_REG_ZONE_CUSTOM_VA_BASE + KBASE_REG_ZONE_CUSTOM_VA_SIZE) >= gpu_va_limit)
		nr_pages = gpu_va_limit - KBASE_REG_ZONE_CUSTOM_VA_BASE;

<<<<<<< HEAD
	if (kbase_ctx_compat_mode(kctx)) {
		exec_va_base = KBASE_REG_ZONE_EXEC_VA_BASE_32;
		fixed_va_end = KBASE_REG_ZONE_FIXED_VA_END_32;
	}
=======
	if (kbase_reg_zone_init(kctx->kbdev, zone, CUSTOM_VA_ZONE, KBASE_REG_ZONE_CUSTOM_VA_BASE,
				nr_pages))
		return -ENOMEM;

	/* On JM systems, this is the last memory zone that gets initialized,
	 * so the GPU VA ends right after the end of the CUSTOM_VA zone. On CSF,
	 * setting here is harmless, as the FIXED_VA initializer will overwrite
	 * it
	 */
	kctx->gpu_va_end += nr_pages;

	return 0;
}

static void kbase_reg_zone_custom_va_term(struct kbase_context *kctx)
{
	struct kbase_reg_zone *zone = kbase_ctx_reg_zone_get(kctx, CUSTOM_VA_ZONE);

	kbase_reg_zone_term(zone);
}

static inline u64 kbase_get_exec_va_zone_base(struct kbase_context *kctx)
{
	u64 base_pfn;

#if MALI_USE_CSF
	base_pfn = KBASE_REG_ZONE_EXEC_VA_BASE_64;
	if (kbase_ctx_compat_mode(kctx))
		base_pfn = KBASE_REG_ZONE_EXEC_VA_BASE_32;
#else
	/* EXEC_VA zone's codepaths are slightly easier when its base_pfn is
	 * initially U64_MAX
	 */
	base_pfn = U64_MAX;
#endif
>>>>>>> 16988dee

	return base_pfn;
}

<<<<<<< HEAD
	exec_va_reg = kbase_alloc_free_region(kctx->kbdev, &kctx->reg_rbtree_exec, exec_va_base,
					      KBASE_REG_ZONE_EXEC_VA_SIZE, KBASE_REG_ZONE_EXEC_VA);
=======
static inline int kbase_reg_zone_exec_va_init(struct kbase_context *kctx, u64 gpu_va_limit)
{
	struct kbase_reg_zone *zone = kbase_ctx_reg_zone_get(kctx, EXEC_VA_ZONE);
	const u64 base_pfn = kbase_get_exec_va_zone_base(kctx);
	u64 nr_pages = KBASE_REG_ZONE_EXEC_VA_SIZE;
>>>>>>> 16988dee

#if !MALI_USE_CSF
	nr_pages = 0;
#endif

	return kbase_reg_zone_init(kctx->kbdev, zone, EXEC_VA_ZONE, base_pfn, nr_pages);
}

static void kbase_reg_zone_exec_va_term(struct kbase_context *kctx)
{
	struct kbase_reg_zone *zone = kbase_ctx_reg_zone_get(kctx, EXEC_VA_ZONE);

<<<<<<< HEAD
	exec_fixed_va_reg =
		kbase_alloc_free_region(kctx->kbdev, &kctx->reg_rbtree_exec_fixed,
					exec_fixed_va_base, KBASE_REG_ZONE_EXEC_FIXED_VA_SIZE,
					KBASE_REG_ZONE_EXEC_FIXED_VA);
=======
	kbase_reg_zone_term(zone);
}
>>>>>>> 16988dee

#if MALI_USE_CSF
static inline u64 kbase_get_exec_fixed_va_zone_base(struct kbase_context *kctx)
{
	return kbase_get_exec_va_zone_base(kctx) + KBASE_REG_ZONE_EXEC_VA_SIZE;
}

static int kbase_reg_zone_exec_fixed_va_init(struct kbase_context *kctx, u64 gpu_va_limit)
{
	struct kbase_reg_zone *zone = kbase_ctx_reg_zone_get(kctx, EXEC_FIXED_VA_ZONE);
	const u64 base_pfn = kbase_get_exec_fixed_va_zone_base(kctx);

	return kbase_reg_zone_init(kctx->kbdev, zone, EXEC_FIXED_VA_ZONE, base_pfn,
				   KBASE_REG_ZONE_EXEC_FIXED_VA_SIZE);
}

static void kbase_reg_zone_exec_fixed_va_term(struct kbase_context *kctx)
{
	struct kbase_reg_zone *zone = kbase_ctx_reg_zone_get(kctx, EXEC_FIXED_VA_ZONE);

	WARN_ON(!list_empty(&kctx->csf.event_pages_head));
	kbase_reg_zone_term(zone);
}

static int kbase_reg_zone_fixed_va_init(struct kbase_context *kctx, u64 gpu_va_limit)
{
	struct kbase_reg_zone *zone = kbase_ctx_reg_zone_get(kctx, FIXED_VA_ZONE);
	const u64 base_pfn =
		kbase_get_exec_fixed_va_zone_base(kctx) + KBASE_REG_ZONE_EXEC_FIXED_VA_SIZE;
	u64 fixed_va_end = KBASE_REG_ZONE_FIXED_VA_END_64;
	u64 nr_pages;

<<<<<<< HEAD
	fixed_va_reg = kbase_alloc_free_region(kctx->kbdev, &kctx->reg_rbtree_fixed, fixed_va_base,
					       fixed_va_pages, KBASE_REG_ZONE_FIXED_VA);
=======
	if (kbase_ctx_compat_mode(kctx))
		fixed_va_end = KBASE_REG_ZONE_FIXED_VA_END_32;

	nr_pages = fixed_va_end - base_pfn;

	if (kbase_reg_zone_init(kctx->kbdev, zone, FIXED_VA_ZONE, base_pfn, nr_pages))
		return -ENOMEM;
>>>>>>> 16988dee

	kctx->gpu_va_end = fixed_va_end;

	return 0;
}

static void kbase_reg_zone_fixed_va_term(struct kbase_context *kctx)
{
	struct kbase_reg_zone *zone = kbase_ctx_reg_zone_get(kctx, FIXED_VA_ZONE);

	kbase_reg_zone_term(zone);
}
#endif

typedef int kbase_memory_zone_init(struct kbase_context *kctx, u64 gpu_va_limit);
typedef void kbase_memory_zone_term(struct kbase_context *kctx);

struct kbase_memory_zone_init_meta {
	kbase_memory_zone_init *init;
	kbase_memory_zone_term *term;
	char *error_msg;
};

static const struct kbase_memory_zone_init_meta zones_init[] = {
	[SAME_VA_ZONE] = { kbase_reg_zone_same_va_init, kbase_reg_zone_same_va_term,
			   "Could not initialize SAME_VA zone" },
	[CUSTOM_VA_ZONE] = { kbase_reg_zone_custom_va_init, kbase_reg_zone_custom_va_term,
			     "Could not initialize CUSTOM_VA zone" },
	[EXEC_VA_ZONE] = { kbase_reg_zone_exec_va_init, kbase_reg_zone_exec_va_term,
			   "Could not initialize EXEC_VA zone" },
#if MALI_USE_CSF
	[EXEC_FIXED_VA_ZONE] = { kbase_reg_zone_exec_fixed_va_init,
				 kbase_reg_zone_exec_fixed_va_term,
				 "Could not initialize EXEC_FIXED_VA zone" },
	[FIXED_VA_ZONE] = { kbase_reg_zone_fixed_va_init, kbase_reg_zone_fixed_va_term,
			    "Could not initialize FIXED_VA zone" },
#endif
};

int kbase_region_tracker_init(struct kbase_context *kctx)
{
	const u64 gpu_va_bits = kctx->kbdev->gpu_props.mmu.va_bits;
	const u64 gpu_va_limit = (1ULL << gpu_va_bits) >> PAGE_SHIFT;
	int err;
	unsigned int i;

	/* Take the lock as kbase_free_alloced_region requires it */
	kbase_gpu_vm_lock(kctx);

	for (i = 0; i < ARRAY_SIZE(zones_init); i++) {
		err = zones_init[i].init(kctx, gpu_va_limit);
		if (unlikely(err)) {
			dev_err(kctx->kbdev->dev, "%s, err = %d\n", zones_init[i].error_msg, err);
			goto term;
		}
	}
#if MALI_USE_CSF
	INIT_LIST_HEAD(&kctx->csf.event_pages_head);
#endif
	kctx->jit_va = false;

	kbase_gpu_vm_unlock(kctx);

	return 0;
term:
	while (i-- > 0)
		zones_init[i].term(kctx);

	kbase_gpu_vm_unlock(kctx);
	return err;
}

void kbase_region_tracker_term(struct kbase_context *kctx)
{
	unsigned int i;

	WARN(kctx->as_nr != KBASEP_AS_NR_INVALID,
	     "kctx-%d_%d must first be scheduled out to flush GPU caches+tlbs before erasing remaining regions",
	     kctx->tgid, kctx->id);

	kbase_gpu_vm_lock(kctx);

	for (i = 0; i < ARRAY_SIZE(zones_init); i++)
		zones_init[i].term(kctx);

	kbase_gpu_vm_unlock(kctx);
}

static bool kbase_has_exec_va_zone_locked(struct kbase_context *kctx)
{
	struct kbase_reg_zone *exec_va_zone;

	lockdep_assert_held(&kctx->reg_lock);
	exec_va_zone = kbase_ctx_reg_zone_get(kctx, EXEC_VA_ZONE);

	return (exec_va_zone->base_pfn != U64_MAX);
}

bool kbase_has_exec_va_zone(struct kbase_context *kctx)
{
	bool has_exec_va_zone;

	kbase_gpu_vm_lock(kctx);
	has_exec_va_zone = kbase_has_exec_va_zone_locked(kctx);
	kbase_gpu_vm_unlock(kctx);

	return has_exec_va_zone;
}

/**
 * kbase_region_tracker_has_allocs - Determine if any allocations have been made
 * on a context's region tracker
 *
 * @kctx: KBase context
 *
 * Check the context to determine if any allocations have been made yet from
 * any of its zones. This check should be done before resizing a zone, e.g. to
 * make space to add a second zone.
 *
 * Whilst a zone without allocations can be resized whilst other zones have
 * allocations, we still check all of @kctx 's zones anyway: this is a stronger
 * guarantee and should be adhered to when creating new zones anyway.
 *
 * Allocations from kbdev zones are not counted.
 *
 * Return: true if any allocs exist on any zone, false otherwise
 */
static bool kbase_region_tracker_has_allocs(struct kbase_context *kctx)
{
	unsigned int zone_idx;

	lockdep_assert_held(&kctx->reg_lock);

	for (zone_idx = 0; zone_idx < MEMORY_ZONE_MAX; zone_idx++) {
		struct kbase_reg_zone *zone;
		struct kbase_va_region *reg;
		u64 zone_base_addr;
		enum kbase_memory_zone reg_zone;

		if (!kbase_is_ctx_reg_zone(zone_idx))
			continue;

		zone = kbase_ctx_reg_zone_get(kctx, zone_idx);
		zone_base_addr = zone->base_pfn << PAGE_SHIFT;

		reg = kbase_region_tracker_find_region_base_address(
			kctx, zone_base_addr);

		if (!zone->va_size_pages) {
			WARN(reg,
			     "Should not have found a region that starts at 0x%.16llx for zone %s",
			     (unsigned long long)zone_base_addr, kbase_reg_zone_get_name(zone_idx));
			continue;
		}

		if (WARN(!reg,
			 "There should always be a region that starts at 0x%.16llx for zone %s, couldn't find it",
			 (unsigned long long)zone_base_addr, kbase_reg_zone_get_name(zone_idx)))
			return true; /* Safest return value */

		reg_zone = kbase_bits_to_zone(reg->flags);
		if (WARN(reg_zone != zone_idx,
			 "The region that starts at 0x%.16llx should be in zone %s but was found in the wrong zone %s",
			 (unsigned long long)zone_base_addr, kbase_reg_zone_get_name(zone_idx),
			 kbase_reg_zone_get_name(reg_zone)))
			return true; /* Safest return value */

		/* Unless the region is completely free, of the same size as
		 * the original zone, then it has allocs
		 */
		if ((!(reg->flags & KBASE_REG_FREE)) ||
		    (reg->nr_pages != zone->va_size_pages))
			return true;
	}

	/* All zones are the same size as originally made, so there are no
	 * allocs
	 */
	return false;
}

static int kbase_region_tracker_init_jit_64(struct kbase_context *kctx,
		u64 jit_va_pages)
{
	struct kbase_va_region *same_va_reg;
	struct kbase_reg_zone *same_va_zone, *custom_va_zone;
	u64 same_va_zone_base_addr;
	u64 jit_va_start;

	lockdep_assert_held(&kctx->reg_lock);

	/*
	 * Modify the same VA free region after creation. The caller has
	 * ensured that allocations haven't been made, as any allocations could
	 * cause an overlap to happen with existing same VA allocations and the
	 * custom VA zone.
	 */
	same_va_zone = kbase_ctx_reg_zone_get(kctx, SAME_VA_ZONE);
	same_va_zone_base_addr = same_va_zone->base_pfn << PAGE_SHIFT;

	same_va_reg = kbase_region_tracker_find_region_base_address(
		kctx, same_va_zone_base_addr);
	if (WARN(!same_va_reg,
		 "Already found a free region at the start of every zone, but now cannot find any region for zone SAME_VA base 0x%.16llx",
		 (unsigned long long)same_va_zone_base_addr))
		return -ENOMEM;

	/* kbase_region_tracker_has_allocs() in the caller has already ensured
	 * that all of the zones have no allocs, so no need to check that again
	 * on same_va_reg
	 */
	WARN_ON((!(same_va_reg->flags & KBASE_REG_FREE)) ||
		same_va_reg->nr_pages != same_va_zone->va_size_pages);

	if (same_va_reg->nr_pages < jit_va_pages ||
	    same_va_zone->va_size_pages < jit_va_pages)
		return -ENOMEM;

	/* It's safe to adjust the same VA zone now */
	same_va_reg->nr_pages -= jit_va_pages;
	same_va_zone->va_size_pages -= jit_va_pages;
	jit_va_start = kbase_reg_zone_end_pfn(same_va_zone);

	/*
	 * Create a custom VA zone at the end of the VA for allocations which
	 * JIT can use so it doesn't have to allocate VA from the kernel. Note
	 * that while the zone has already been zero-initialized during the
	 * region tracker initialization, we can just overwrite it.
	 */
<<<<<<< HEAD
	custom_va_reg = kbase_alloc_free_region(kctx->kbdev, &kctx->reg_rbtree_custom, jit_va_start,
						jit_va_pages, KBASE_REG_ZONE_CUSTOM_VA);

	/*
	 * The context will be destroyed if we fail here so no point
	 * reverting the change we made to same_va.
	 */
	if (!custom_va_reg)
=======
	custom_va_zone = kbase_ctx_reg_zone_get(kctx, CUSTOM_VA_ZONE);
	if (kbase_reg_zone_init(kctx->kbdev, custom_va_zone, CUSTOM_VA_ZONE, jit_va_start,
				jit_va_pages))
>>>>>>> 16988dee
		return -ENOMEM;

	return 0;
}

int kbase_region_tracker_init_jit(struct kbase_context *kctx, u64 jit_va_pages,
		int max_allocations, int trim_level, int group_id,
		u64 phys_pages_limit)
{
	int err = 0;

	if (trim_level < 0 || trim_level > BASE_JIT_MAX_TRIM_LEVEL)
		return -EINVAL;

	if (group_id < 0 || group_id >= MEMORY_GROUP_MANAGER_NR_GROUPS)
		return -EINVAL;

	if (phys_pages_limit > jit_va_pages)
		return -EINVAL;

#if MALI_JIT_PRESSURE_LIMIT_BASE
	if (phys_pages_limit != jit_va_pages)
		kbase_ctx_flag_set(kctx, KCTX_JPL_ENABLED);
#endif /* MALI_JIT_PRESSURE_LIMIT_BASE */

	kbase_gpu_vm_lock(kctx);

	/* Verify that a JIT_VA zone has not been created already. */
	if (kctx->jit_va) {
		err = -EINVAL;
		goto exit_unlock;
	}

	/* If in 64-bit, we always lookup the SAME_VA zone. To ensure it has no
	 * allocs, we can ensure there are no allocs anywhere.
	 *
	 * This check is also useful in 32-bit, just to make sure init of the
	 * zone is always done before any allocs.
	 */
	if (kbase_region_tracker_has_allocs(kctx)) {
		err = -ENOMEM;
		goto exit_unlock;
	}

	if (!kbase_ctx_compat_mode(kctx))
		err = kbase_region_tracker_init_jit_64(kctx, jit_va_pages);
	/*
	 * Nothing to do for 32-bit clients, JIT uses the existing
	 * custom VA zone.
	 */

	if (!err) {
		kctx->jit_max_allocations = max_allocations;
		kctx->trim_level = trim_level;
		kctx->jit_va = true;
		kctx->jit_group_id = group_id;
#if MALI_JIT_PRESSURE_LIMIT_BASE
		kctx->jit_phys_pages_limit = phys_pages_limit;
		dev_dbg(kctx->kbdev->dev, "phys_pages_limit set to %llu\n",
				phys_pages_limit);
#endif /* MALI_JIT_PRESSURE_LIMIT_BASE */
	}

exit_unlock:
	kbase_gpu_vm_unlock(kctx);

	return err;
}

int kbase_region_tracker_init_exec(struct kbase_context *kctx, u64 exec_va_pages)
{
#if !MALI_USE_CSF
	struct kbase_reg_zone *exec_va_zone;
	struct kbase_reg_zone *target_zone;
	struct kbase_va_region *target_reg;
	u64 target_zone_base_addr;
	enum kbase_memory_zone target_zone_id;
	u64 exec_va_start;
	int err;
#endif

	/* The EXEC_VA zone shall be created by making space either:
	 * - for 64-bit clients, at the end of the process's address space
	 * - for 32-bit clients, in the CUSTOM zone
	 *
	 * Firstly, verify that the number of EXEC_VA pages requested by the
	 * client is reasonable and then make sure that it is not greater than
	 * the address space itself before calculating the base address of the
	 * new zone.
	 */
	if (exec_va_pages == 0 || exec_va_pages > KBASE_REG_ZONE_EXEC_VA_MAX_PAGES)
		return -EINVAL;

#if MALI_USE_CSF
	/* For CSF GPUs we now setup the EXEC_VA zone during initialization,
	 * so this request is a null-op.
	 */
	return 0;
#else
	kbase_gpu_vm_lock(kctx);

	/* Verify that we've not already created a EXEC_VA zone, and that the
	 * EXEC_VA zone must come before JIT's CUSTOM_VA.
	 */
	if (kbase_has_exec_va_zone_locked(kctx) || kctx->jit_va) {
		err = -EPERM;
		goto exit_unlock;
	}

	if (exec_va_pages > kctx->gpu_va_end) {
		err = -ENOMEM;
		goto exit_unlock;
	}

	/* Verify no allocations have already been made */
	if (kbase_region_tracker_has_allocs(kctx)) {
		err = -ENOMEM;
		goto exit_unlock;
	}

	if (kbase_ctx_compat_mode(kctx)) {
		/* 32-bit client: take from CUSTOM_VA zone */
<<<<<<< HEAD
		target_zone_bits = KBASE_REG_ZONE_CUSTOM_VA;
=======
		target_zone_id = CUSTOM_VA_ZONE;
>>>>>>> 16988dee
	} else {
		/* 64-bit client: take from SAME_VA zone */
		target_zone_id = SAME_VA_ZONE;
	}

<<<<<<< HEAD
	target_zone = kbase_ctx_reg_zone_get(kctx, target_zone_bits);
=======
	target_zone = kbase_ctx_reg_zone_get(kctx, target_zone_id);
>>>>>>> 16988dee
	target_zone_base_addr = target_zone->base_pfn << PAGE_SHIFT;

	target_reg = kbase_region_tracker_find_region_base_address(
		kctx, target_zone_base_addr);
	if (WARN(!target_reg,
		 "Already found a free region at the start of every zone, but now cannot find any region for zone base 0x%.16llx zone %s",
		 (unsigned long long)target_zone_base_addr,
		 kbase_reg_zone_get_name(target_zone_id))) {
		err = -ENOMEM;
		goto exit_unlock;
	}
	/* kbase_region_tracker_has_allocs() above has already ensured that all
	 * of the zones have no allocs, so no need to check that again on
	 * target_reg
	 */
	WARN_ON((!(target_reg->flags & KBASE_REG_FREE)) ||
		target_reg->nr_pages != target_zone->va_size_pages);

	if (target_reg->nr_pages <= exec_va_pages ||
	    target_zone->va_size_pages <= exec_va_pages) {
		err = -ENOMEM;
		goto exit_unlock;
	}

	/* Taken from the end of the target zone */
	exec_va_start = kbase_reg_zone_end_pfn(target_zone) - exec_va_pages;
<<<<<<< HEAD

	exec_va_reg = kbase_alloc_free_region(kctx->kbdev, &kctx->reg_rbtree_exec, exec_va_start,
					      exec_va_pages, KBASE_REG_ZONE_EXEC_VA);
	if (!exec_va_reg) {
		err = -ENOMEM;
		goto exit_unlock;
	}
	/* Update EXEC_VA zone
	 *
	 * not using kbase_ctx_reg_zone_init() - it was already initialized
	 */
	exec_va_zone = kbase_ctx_reg_zone_get(kctx, KBASE_REG_ZONE_EXEC_VA);
	exec_va_zone->base_pfn = exec_va_start;
	exec_va_zone->va_size_pages = exec_va_pages;
=======
	exec_va_zone = kbase_ctx_reg_zone_get(kctx, EXEC_VA_ZONE);
	if (kbase_reg_zone_init(kctx->kbdev, exec_va_zone, EXEC_VA_ZONE, exec_va_start,
				exec_va_pages))
		return -ENOMEM;
>>>>>>> 16988dee

	/* Update target zone and corresponding region */
	target_reg->nr_pages -= exec_va_pages;
	target_zone->va_size_pages -= exec_va_pages;
	err = 0;

exit_unlock:
	kbase_gpu_vm_unlock(kctx);
	return err;
#endif /* MALI_USE_CSF */
}

#if MALI_USE_CSF
void kbase_mcu_shared_interface_region_tracker_term(struct kbase_device *kbdev)
{
	kbase_reg_zone_term(&kbdev->csf.mcu_shared_zone);
}

int kbase_mcu_shared_interface_region_tracker_init(struct kbase_device *kbdev)
{
<<<<<<< HEAD
	struct kbase_va_region *shared_reg;
	u64 shared_reg_start_pfn;
	u64 shared_reg_size;

	shared_reg_start_pfn = KBASE_REG_ZONE_MCU_SHARED_BASE;
	shared_reg_size = KBASE_REG_ZONE_MCU_SHARED_SIZE;

	kbdev->csf.shared_reg_rbtree = RB_ROOT;

	shared_reg =
		kbase_alloc_free_region(kbdev, &kbdev->csf.shared_reg_rbtree, shared_reg_start_pfn,
					shared_reg_size, KBASE_REG_ZONE_MCU_SHARED);
	if (!shared_reg)
		return -ENOMEM;

	kbase_region_tracker_insert(shared_reg);
	return 0;
=======
	return kbase_reg_zone_init(kbdev, &kbdev->csf.mcu_shared_zone, MCU_SHARED_ZONE,
				   KBASE_REG_ZONE_MCU_SHARED_BASE, MCU_SHARED_ZONE_SIZE);
>>>>>>> 16988dee
}
#endif

static void kbasep_mem_page_size_init(struct kbase_device *kbdev)
{
#if IS_ENABLED(CONFIG_LARGE_PAGE_ALLOC_OVERRIDE)
#if IS_ENABLED(CONFIG_LARGE_PAGE_ALLOC)
	kbdev->pagesize_2mb = true;
	if (kbase_hw_has_feature(kbdev, BASE_HW_FEATURE_LARGE_PAGE_ALLOC) != 1) {
		dev_warn(
			kbdev->dev,
			"2MB page is enabled by force while current GPU-HW doesn't meet the requirement to do so.\n");
	}
#else /* IS_ENABLED(CONFIG_LARGE_PAGE_ALLOC) */
	kbdev->pagesize_2mb = false;
#endif /* IS_ENABLED(CONFIG_LARGE_PAGE_ALLOC) */
#else /* IS_ENABLED(CONFIG_LARGE_PAGE_ALLOC_OVERRIDE) */
	/* Set it to the default based on which GPU is present */
	kbdev->pagesize_2mb = kbase_hw_has_feature(kbdev, BASE_HW_FEATURE_LARGE_PAGE_ALLOC);
#endif /* IS_ENABLED(CONFIG_LARGE_PAGE_ALLOC_OVERRIDE) */
}

int kbase_mem_init(struct kbase_device *kbdev)
{
	int err = 0;
	struct kbasep_mem_device *memdev;
	char va_region_slab_name[VA_REGION_SLAB_NAME_SIZE];
#if IS_ENABLED(CONFIG_OF)
	struct device_node *mgm_node = NULL;
#endif

	KBASE_DEBUG_ASSERT(kbdev);

	memdev = &kbdev->memdev;

	kbasep_mem_page_size_init(kbdev);

	scnprintf(va_region_slab_name, VA_REGION_SLAB_NAME_SIZE, VA_REGION_SLAB_NAME_PREFIX "%s",
		  kbdev->devname);

	/* Initialize slab cache for kbase_va_regions */
	kbdev->va_region_slab =
		kmem_cache_create(va_region_slab_name, sizeof(struct kbase_va_region), 0, 0, NULL);
	if (kbdev->va_region_slab == NULL) {
		dev_err(kbdev->dev, "Failed to create va_region_slab\n");
		return -ENOMEM;
	}

	kbase_mem_migrate_init(kbdev);
	kbase_mem_pool_group_config_set_max_size(&kbdev->mem_pool_defaults,
		KBASE_MEM_POOL_MAX_SIZE_KCTX);

	/* Initialize memory usage */
	atomic_set(&memdev->used_pages, 0);

	spin_lock_init(&kbdev->gpu_mem_usage_lock);
	kbdev->total_gpu_pages = 0;
	kbdev->dma_buf_pages = 0;
	kbdev->process_root = RB_ROOT;
	kbdev->dma_buf_root = RB_ROOT;
	mutex_init(&kbdev->dma_buf_lock);

#ifdef IR_THRESHOLD
	atomic_set(&memdev->ir_threshold, IR_THRESHOLD);
#else
	atomic_set(&memdev->ir_threshold, DEFAULT_IR_THRESHOLD);
#endif

	kbdev->mgm_dev = &kbase_native_mgm_dev;

#if IS_ENABLED(CONFIG_OF)
	/* Check to see whether or not a platform-specific memory group manager
	 * is configured and available.
	 */
	mgm_node = of_parse_phandle(kbdev->dev->of_node,
		"physical-memory-group-manager", 0);
	if (!mgm_node) {
		dev_info(kbdev->dev,
			"No memory group manager is configured\n");
	} else {
		struct platform_device *const pdev =
			of_find_device_by_node(mgm_node);

		if (!pdev) {
			dev_err(kbdev->dev,
				"The configured memory group manager was not found\n");
		} else {
			kbdev->mgm_dev = platform_get_drvdata(pdev);
			if (!kbdev->mgm_dev) {
				dev_info(kbdev->dev,
					"Memory group manager is not ready\n");
				err = -EPROBE_DEFER;
			} else if (!try_module_get(kbdev->mgm_dev->owner)) {
				dev_err(kbdev->dev,
					"Failed to get memory group manger module\n");
				err = -ENODEV;
				kbdev->mgm_dev = NULL;
			} else {
				dev_info(kbdev->dev,
					"Memory group manager successfully loaded\n");
			}
		}
		of_node_put(mgm_node);
	}
#endif

	if (likely(!err)) {
		struct kbase_mem_pool_group_config mem_pool_defaults;

		kbase_mem_pool_group_config_set_max_size(&mem_pool_defaults,
			KBASE_MEM_POOL_MAX_SIZE_KBDEV);

		err = kbase_mem_pool_group_init(&kbdev->mem_pools, kbdev, &mem_pool_defaults, NULL);
	}

	return err;
}

void kbase_mem_halt(struct kbase_device *kbdev)
{
	CSTD_UNUSED(kbdev);
}

void kbase_mem_term(struct kbase_device *kbdev)
{
	struct kbasep_mem_device *memdev;
	int pages;

	KBASE_DEBUG_ASSERT(kbdev);

	memdev = &kbdev->memdev;

	pages = atomic_read(&memdev->used_pages);
	if (pages != 0)
		dev_warn(kbdev->dev, "%s: %d pages in use!\n", __func__, pages);

	kbase_mem_pool_group_term(&kbdev->mem_pools);

	kbase_mem_migrate_term(kbdev);

	kmem_cache_destroy(kbdev->va_region_slab);
	kbdev->va_region_slab = NULL;

	WARN_ON(kbdev->total_gpu_pages);
	WARN_ON(!RB_EMPTY_ROOT(&kbdev->process_root));
	WARN_ON(!RB_EMPTY_ROOT(&kbdev->dma_buf_root));
	mutex_destroy(&kbdev->dma_buf_lock);

	if (kbdev->mgm_dev)
		module_put(kbdev->mgm_dev->owner);
}
KBASE_EXPORT_TEST_API(kbase_mem_term);

/**
 * kbase_alloc_free_region - Allocate a free region object.
 *
<<<<<<< HEAD
 * @kbdev:     kbase device
 * @rbtree:    Backlink to the red-black tree of memory regions.
=======
 * @zone:      CUSTOM_VA_ZONE or SAME_VA_ZONE
>>>>>>> 16988dee
 * @start_pfn: The Page Frame Number in GPU virtual address space.
 * @nr_pages:  The size of the region in pages.
 *
 * The allocated object is not part of any list yet, and is flagged as
 * KBASE_REG_FREE. No mapping is allocated yet.
 *
 * Return: pointer to the allocated region object on success, NULL otherwise.
 */
<<<<<<< HEAD
struct kbase_va_region *kbase_alloc_free_region(struct kbase_device *kbdev, struct rb_root *rbtree,
						u64 start_pfn, size_t nr_pages, int zone)
=======
struct kbase_va_region *kbase_alloc_free_region(struct kbase_reg_zone *zone, u64 start_pfn,
						size_t nr_pages)
>>>>>>> 16988dee
{
	struct kbase_va_region *new_reg;

	KBASE_DEBUG_ASSERT(nr_pages > 0);
	/* 64-bit address range is the max */
	KBASE_DEBUG_ASSERT(start_pfn + nr_pages <= (U64_MAX / PAGE_SIZE));

<<<<<<< HEAD
	new_reg = kmem_cache_zalloc(kbdev->va_region_slab, GFP_KERNEL);
=======
	if (WARN_ON(!zone))
		return NULL;

	if (unlikely(!zone->base_pfn || !zone->va_size_pages))
		return NULL;

	new_reg = kmem_cache_zalloc(zone->cache, GFP_KERNEL);
>>>>>>> 16988dee

	if (!new_reg)
		return NULL;

	kbase_refcount_set(&new_reg->va_refcnt, 1);
	atomic_set(&new_reg->no_user_free_count, 0);
	new_reg->cpu_alloc = NULL; /* no alloc bound yet */
	new_reg->gpu_alloc = NULL; /* no alloc bound yet */
	new_reg->rbtree = &zone->reg_rbtree;
	new_reg->flags = kbase_zone_to_bits(zone->id) | KBASE_REG_FREE;

	new_reg->flags |= KBASE_REG_GROWABLE;

	new_reg->start_pfn = start_pfn;
	new_reg->nr_pages = nr_pages;

	INIT_LIST_HEAD(&new_reg->jit_node);
	INIT_LIST_HEAD(&new_reg->link);

	return new_reg;
}
KBASE_EXPORT_TEST_API(kbase_alloc_free_region);

<<<<<<< HEAD
=======
struct kbase_va_region *kbase_ctx_alloc_free_region(struct kbase_context *kctx,
						    enum kbase_memory_zone id, u64 start_pfn,
						    size_t nr_pages)
{
	struct kbase_reg_zone *zone = kbase_ctx_reg_zone_get_nolock(kctx, id);

	return kbase_alloc_free_region(zone, start_pfn, nr_pages);
}

>>>>>>> 16988dee
/**
 * kbase_free_alloced_region - Free a region object.
 *
 * @reg: Region
 *
 * The described region must be freed of any mapping.
 *
 * If the region is not flagged as KBASE_REG_FREE, the region's
 * alloc object will be released.
 * It is a bug if no alloc object exists for non-free regions.
 *
<<<<<<< HEAD
 * If region is KBASE_REG_ZONE_MCU_SHARED it is freed
=======
 * If region is MCU_SHARED_ZONE it is freed
>>>>>>> 16988dee
 */
void kbase_free_alloced_region(struct kbase_va_region *reg)
{
#if MALI_USE_CSF
	if (kbase_bits_to_zone(reg->flags) == MCU_SHARED_ZONE) {
		kfree(reg);
		return;
	}
#endif
	if (!(reg->flags & KBASE_REG_FREE)) {
		struct kbase_context *kctx = kbase_reg_to_kctx(reg);

		if (WARN_ON(!kctx))
			return;

		if (WARN_ON(kbase_is_region_invalid(reg)))
			return;

		dev_dbg(kctx->kbdev->dev, "Freeing memory region %pK\n of zone %s", (void *)reg,
			kbase_reg_zone_get_name(kbase_bits_to_zone(reg->flags)));
#if MALI_USE_CSF
		if (reg->flags & KBASE_REG_CSF_EVENT)
			/*
			 * This should not be reachable if called from 'mcu_shared' functions
			 * such as:
			 * kbase_csf_firmware_mcu_shared_mapping_init
			 * kbase_csf_firmware_mcu_shared_mapping_term
			 */

			kbase_unlink_event_mem_page(kctx, reg);
#endif

		mutex_lock(&kctx->jit_evict_lock);

		/*
		 * The physical allocation should have been removed from the
		 * eviction list before this function is called. However, in the
		 * case of abnormal process termination or the app leaking the
		 * memory kbase_mem_free_region is not called so it can still be
		 * on the list at termination time of the region tracker.
		 */
		if (!list_empty(&reg->gpu_alloc->evict_node)) {
			/*
			 * Unlink the physical allocation before unmaking it
			 * evictable so that the allocation isn't grown back to
			 * its last backed size as we're going to unmap it
			 * anyway.
			 */
			reg->cpu_alloc->reg = NULL;
			if (reg->cpu_alloc != reg->gpu_alloc)
				reg->gpu_alloc->reg = NULL;

			mutex_unlock(&kctx->jit_evict_lock);

			/*
			 * If a region has been made evictable then we must
			 * unmake it before trying to free it.
			 * If the memory hasn't been reclaimed it will be
			 * unmapped and freed below, if it has been reclaimed
			 * then the operations below are no-ops.
			 */
			if (reg->flags & KBASE_REG_DONT_NEED) {
				KBASE_DEBUG_ASSERT(reg->cpu_alloc->type ==
						   KBASE_MEM_TYPE_NATIVE);
				kbase_mem_evictable_unmake(reg->gpu_alloc);
			}
		} else {
			mutex_unlock(&kctx->jit_evict_lock);
		}

		/*
		 * Remove the region from the sticky resource metadata
		 * list should it be there.
		 */
		kbase_sticky_resource_release_force(kctx, NULL,
				reg->start_pfn << PAGE_SHIFT);

		kbase_mem_phy_alloc_put(reg->cpu_alloc);
		kbase_mem_phy_alloc_put(reg->gpu_alloc);

		reg->flags |= KBASE_REG_VA_FREED;
		kbase_va_region_alloc_put(kctx, reg);
	} else {
		kfree(reg);
	}
}

KBASE_EXPORT_TEST_API(kbase_free_alloced_region);

int kbase_gpu_mmap(struct kbase_context *kctx, struct kbase_va_region *reg,
		   u64 addr, size_t nr_pages, size_t align,
		   enum kbase_caller_mmu_sync_info mmu_sync_info)
{
	int err;
	size_t i = 0;
	unsigned long attr;
	unsigned long mask = ~KBASE_REG_MEMATTR_MASK;
	unsigned long gwt_mask = ~0;
	int group_id;
	struct kbase_mem_phy_alloc *alloc;

#ifdef CONFIG_MALI_CINSTR_GWT
	if (kctx->gwt_enabled)
		gwt_mask = ~KBASE_REG_GPU_WR;
#endif

	if ((kctx->kbdev->system_coherency == COHERENCY_ACE) &&
		(reg->flags & KBASE_REG_SHARE_BOTH))
		attr = KBASE_REG_MEMATTR_INDEX(AS_MEMATTR_INDEX_OUTER_WA);
	else
		attr = KBASE_REG_MEMATTR_INDEX(AS_MEMATTR_INDEX_WRITE_ALLOC);

	KBASE_DEBUG_ASSERT(kctx != NULL);
	KBASE_DEBUG_ASSERT(reg != NULL);

	err = kbase_add_va_region(kctx, reg, addr, nr_pages, align);
	if (err)
		return err;

	alloc = reg->gpu_alloc;
	group_id = alloc->group_id;

	if (reg->gpu_alloc->type == KBASE_MEM_TYPE_ALIAS) {
		u64 const stride = alloc->imported.alias.stride;

		KBASE_DEBUG_ASSERT(alloc->imported.alias.aliased);
		for (i = 0; i < alloc->imported.alias.nents; i++) {
			if (alloc->imported.alias.aliased[i].alloc) {
				err = kbase_mmu_insert_aliased_pages(
					kctx->kbdev, &kctx->mmu, reg->start_pfn + (i * stride),
					alloc->imported.alias.aliased[i].alloc->pages +
						alloc->imported.alias.aliased[i].offset,
					alloc->imported.alias.aliased[i].length,
					reg->flags & gwt_mask, kctx->as_nr, group_id, mmu_sync_info,
					NULL);
				if (err)
					goto bad_aliased_insert;

				/* Note: mapping count is tracked at alias
				 * creation time
				 */
			} else {
				err = kbase_mmu_insert_single_aliased_page(
					kctx, reg->start_pfn + i * stride, kctx->aliasing_sink_page,
					alloc->imported.alias.aliased[i].length,
					(reg->flags & mask & gwt_mask) | attr, group_id,
					mmu_sync_info);

				if (err)
					goto bad_aliased_insert;
			}
		}
	} else {
		if (reg->gpu_alloc->type == KBASE_MEM_TYPE_IMPORTED_UMM ||
		    reg->gpu_alloc->type == KBASE_MEM_TYPE_IMPORTED_USER_BUF) {
<<<<<<< HEAD

			err = kbase_mmu_insert_imported_pages(
=======
			err = kbase_mmu_insert_pages_skip_status_update(
>>>>>>> 16988dee
				kctx->kbdev, &kctx->mmu, reg->start_pfn,
				kbase_get_gpu_phy_pages(reg), kbase_reg_current_backed_size(reg),
				reg->flags & gwt_mask, kctx->as_nr, group_id, mmu_sync_info, reg);
		} else {
			err = kbase_mmu_insert_pages(kctx->kbdev, &kctx->mmu, reg->start_pfn,
						     kbase_get_gpu_phy_pages(reg),
						     kbase_reg_current_backed_size(reg),
						     reg->flags & gwt_mask, kctx->as_nr, group_id,
<<<<<<< HEAD
						     mmu_sync_info, reg, true);
=======
						     mmu_sync_info, reg);
>>>>>>> 16988dee
		}

		if (err)
			goto bad_insert;
		kbase_mem_phy_alloc_gpu_mapped(alloc);
	}

	if (reg->flags & KBASE_REG_IMPORT_PAD &&
	    !WARN_ON(reg->nr_pages < reg->gpu_alloc->nents) &&
	    reg->gpu_alloc->type == KBASE_MEM_TYPE_IMPORTED_UMM &&
	    reg->gpu_alloc->imported.umm.current_mapping_usage_count) {
		/* For padded imported dma-buf or user-buf memory, map the dummy
		 * aliasing page from the end of the imported pages, to the end of
		 * the region using a read only mapping.
		 *
		 * Only map when it's imported dma-buf memory that is currently
		 * mapped.
		 *
		 * Assume reg->gpu_alloc->nents is the number of actual pages
		 * in the dma-buf memory.
		 */
		err = kbase_mmu_insert_single_imported_page(
			kctx, reg->start_pfn + reg->gpu_alloc->nents, kctx->aliasing_sink_page,
			reg->nr_pages - reg->gpu_alloc->nents,
			(reg->flags | KBASE_REG_GPU_RD) & ~KBASE_REG_GPU_WR, KBASE_MEM_GROUP_SINK,
			mmu_sync_info);
		if (err)
			goto bad_insert;
	}

	return err;

bad_aliased_insert:
	while (i-- > 0) {
		struct tagged_addr *phys_alloc = NULL;
		u64 const stride = alloc->imported.alias.stride;

		if (alloc->imported.alias.aliased[i].alloc != NULL)
			phys_alloc = alloc->imported.alias.aliased[i].alloc->pages +
				     alloc->imported.alias.aliased[i].offset;

		kbase_mmu_teardown_pages(kctx->kbdev, &kctx->mmu, reg->start_pfn + (i * stride),
					 phys_alloc, alloc->imported.alias.aliased[i].length,
<<<<<<< HEAD
					 alloc->imported.alias.aliased[i].length, kctx->as_nr,
					 false);
=======
					 alloc->imported.alias.aliased[i].length, kctx->as_nr);
>>>>>>> 16988dee
	}
bad_insert:
	kbase_remove_va_region(kctx->kbdev, reg);

	return err;
}

KBASE_EXPORT_TEST_API(kbase_gpu_mmap);

static void kbase_jd_user_buf_unmap(struct kbase_context *kctx, struct kbase_mem_phy_alloc *alloc,
				    struct kbase_va_region *reg);

int kbase_gpu_munmap(struct kbase_context *kctx, struct kbase_va_region *reg)
{
	int err = 0;
	struct kbase_mem_phy_alloc *alloc;

	if (reg->start_pfn == 0)
		return 0;

	if (!reg->gpu_alloc)
		return -EINVAL;

	alloc = reg->gpu_alloc;

	/* Tear down GPU page tables, depending on memory type. */
	switch (alloc->type) {
	case KBASE_MEM_TYPE_ALIAS: {
			size_t i = 0;
			/* Due to the way the number of valid PTEs and ATEs are tracked
			 * currently, only the GPU virtual range that is backed & mapped
			 * should be passed to the page teardown function, hence individual
			 * aliased regions needs to be unmapped separately.
			 */
			for (i = 0; i < alloc->imported.alias.nents; i++) {
				struct tagged_addr *phys_alloc = NULL;
				int err_loop;

				if (alloc->imported.alias.aliased[i].alloc != NULL)
					phys_alloc = alloc->imported.alias.aliased[i].alloc->pages +
						     alloc->imported.alias.aliased[i].offset;

				err_loop = kbase_mmu_teardown_pages(
					kctx->kbdev, &kctx->mmu,
					reg->start_pfn + (i * alloc->imported.alias.stride),
					phys_alloc, alloc->imported.alias.aliased[i].length,
<<<<<<< HEAD
					alloc->imported.alias.aliased[i].length, kctx->as_nr,
					false);
=======
					alloc->imported.alias.aliased[i].length, kctx->as_nr);
>>>>>>> 16988dee

				if (WARN_ON_ONCE(err_loop))
					err = err_loop;
			}
		}
		break;
	case KBASE_MEM_TYPE_IMPORTED_UMM: {
			size_t nr_phys_pages = reg->nr_pages;
			size_t nr_virt_pages = reg->nr_pages;
			/* If the region has import padding and falls under the threshold for
			 * issuing a partial GPU cache flush, we want to reduce the number of
			 * physical pages that get flushed.

			 * This is symmetric with case of mapping the memory, which first maps
			 * each imported physical page to a separate virtual page, and then
			 * maps the single aliasing sink page to each of the virtual padding
			 * pages.
			 */
			if (reg->flags & KBASE_REG_IMPORT_PAD)
				nr_phys_pages = alloc->nents + 1;

<<<<<<< HEAD
			err = kbase_mmu_teardown_pages(kctx->kbdev, &kctx->mmu, reg->start_pfn,
						       alloc->pages, nr_phys_pages, nr_virt_pages,
						       kctx->as_nr, true);
=======
			err = kbase_mmu_teardown_imported_pages(kctx->kbdev, &kctx->mmu,
								reg->start_pfn, alloc->pages,
								nr_phys_pages, nr_virt_pages,
								kctx->as_nr);
>>>>>>> 16988dee
		}
		break;
	case KBASE_MEM_TYPE_IMPORTED_USER_BUF: {
			size_t nr_reg_pages = kbase_reg_current_backed_size(reg);

<<<<<<< HEAD
			err = kbase_mmu_teardown_pages(kctx->kbdev, &kctx->mmu, reg->start_pfn,
						       alloc->pages, nr_reg_pages, nr_reg_pages,
						       kctx->as_nr, true);
=======
			err = kbase_mmu_teardown_imported_pages(kctx->kbdev, &kctx->mmu,
								reg->start_pfn, alloc->pages,
								nr_reg_pages, nr_reg_pages,
								kctx->as_nr);
>>>>>>> 16988dee
		}
		break;
	default: {
			size_t nr_reg_pages = kbase_reg_current_backed_size(reg);

			err = kbase_mmu_teardown_pages(kctx->kbdev, &kctx->mmu, reg->start_pfn,
						       alloc->pages, nr_reg_pages, nr_reg_pages,
<<<<<<< HEAD
						       kctx->as_nr, false);
=======
						       kctx->as_nr);
>>>>>>> 16988dee
		}
		break;
	}

	/* Update tracking, and other cleanup, depending on memory type. */
	switch (alloc->type) {
	case KBASE_MEM_TYPE_ALIAS:
		/* We mark the source allocs as unmapped from the GPU when
		 * putting reg's allocs
		 */
		break;
	case KBASE_MEM_TYPE_IMPORTED_USER_BUF: {
		struct kbase_alloc_import_user_buf *user_buf = &alloc->imported.user_buf;

		if (user_buf->current_mapping_usage_count & PINNED_ON_IMPORT) {
			user_buf->current_mapping_usage_count &= ~PINNED_ON_IMPORT;

			/* The allocation could still have active mappings. */
			if (user_buf->current_mapping_usage_count == 0) {
				kbase_jd_user_buf_unmap(kctx, alloc, reg);
			}
		}
	}
		fallthrough;
	default:
		kbase_mem_phy_alloc_gpu_unmapped(reg->gpu_alloc);
		break;
	}

	return err;
}

static struct kbase_cpu_mapping *kbasep_find_enclosing_cpu_mapping(
		struct kbase_context *kctx,
		unsigned long uaddr, size_t size, u64 *offset)
{
	struct vm_area_struct *vma;
	struct kbase_cpu_mapping *map;
	unsigned long vm_pgoff_in_region;
	unsigned long vm_off_in_region;
	unsigned long map_start;
	size_t map_size;

	lockdep_assert_held(kbase_mem_get_process_mmap_lock());

	if ((uintptr_t) uaddr + size < (uintptr_t) uaddr) /* overflow check */
		return NULL;

	vma = find_vma_intersection(current->mm, uaddr, uaddr+size);

	if (!vma || vma->vm_start > uaddr)
		return NULL;
	if (vma->vm_ops != &kbase_vm_ops)
		/* Not ours! */
		return NULL;

	map = vma->vm_private_data;

	if (map->kctx != kctx)
		/* Not from this context! */
		return NULL;

	vm_pgoff_in_region = vma->vm_pgoff - map->region->start_pfn;
	vm_off_in_region = vm_pgoff_in_region << PAGE_SHIFT;
	map_start = vma->vm_start - vm_off_in_region;
	map_size = map->region->nr_pages << PAGE_SHIFT;

	if ((uaddr + size) > (map_start + map_size))
		/* Not within the CPU mapping */
		return NULL;

	*offset = (uaddr - vma->vm_start) + vm_off_in_region;

	return map;
}

int kbasep_find_enclosing_cpu_mapping_offset(
		struct kbase_context *kctx,
		unsigned long uaddr, size_t size, u64 *offset)
{
	struct kbase_cpu_mapping *map;

	kbase_os_mem_map_lock(kctx);

	map = kbasep_find_enclosing_cpu_mapping(kctx, uaddr, size, offset);

	kbase_os_mem_map_unlock(kctx);

	if (!map)
		return -EINVAL;

	return 0;
}

KBASE_EXPORT_TEST_API(kbasep_find_enclosing_cpu_mapping_offset);

int kbasep_find_enclosing_gpu_mapping_start_and_offset(struct kbase_context *kctx,
		u64 gpu_addr, size_t size, u64 *start, u64 *offset)
{
	struct kbase_va_region *region;

	kbase_gpu_vm_lock(kctx);

	region = kbase_region_tracker_find_region_enclosing_address(kctx, gpu_addr);

	if (!region) {
		kbase_gpu_vm_unlock(kctx);
		return -EINVAL;
	}

	*start = region->start_pfn << PAGE_SHIFT;

	*offset = gpu_addr - *start;

	if (((region->start_pfn + region->nr_pages) << PAGE_SHIFT) < (gpu_addr + size)) {
		kbase_gpu_vm_unlock(kctx);
		return -EINVAL;
	}

	kbase_gpu_vm_unlock(kctx);

	return 0;
}

KBASE_EXPORT_TEST_API(kbasep_find_enclosing_gpu_mapping_start_and_offset);

void kbase_sync_single(struct kbase_context *kctx,
		struct tagged_addr t_cpu_pa, struct tagged_addr t_gpu_pa,
		off_t offset, size_t size, enum kbase_sync_type sync_fn)
{
	struct page *cpu_page;
	phys_addr_t cpu_pa = as_phys_addr_t(t_cpu_pa);
	phys_addr_t gpu_pa = as_phys_addr_t(t_gpu_pa);

	cpu_page = pfn_to_page(PFN_DOWN(cpu_pa));

	if (likely(cpu_pa == gpu_pa)) {
		dma_addr_t dma_addr;

		BUG_ON(!cpu_page);
		BUG_ON(offset + size > PAGE_SIZE);

		dma_addr = kbase_dma_addr_from_tagged(t_cpu_pa) + offset;

		if (sync_fn == KBASE_SYNC_TO_CPU)
			dma_sync_single_for_cpu(kctx->kbdev->dev, dma_addr,
					size, DMA_BIDIRECTIONAL);
		else if (sync_fn == KBASE_SYNC_TO_DEVICE)
			dma_sync_single_for_device(kctx->kbdev->dev, dma_addr,
					size, DMA_BIDIRECTIONAL);
	} else {
		void *src = NULL;
		void *dst = NULL;
		struct page *gpu_page;
		dma_addr_t dma_addr;

		if (WARN(!gpu_pa, "No GPU PA found for infinite cache op"))
			return;

		gpu_page = pfn_to_page(PFN_DOWN(gpu_pa));
		dma_addr = kbase_dma_addr_from_tagged(t_gpu_pa) + offset;

		if (sync_fn == KBASE_SYNC_TO_DEVICE) {
			src = ((unsigned char *)kbase_kmap(cpu_page)) + offset;
			dst = ((unsigned char *)kbase_kmap(gpu_page)) + offset;
		} else if (sync_fn == KBASE_SYNC_TO_CPU) {
			dma_sync_single_for_cpu(kctx->kbdev->dev, dma_addr, size,
						DMA_BIDIRECTIONAL);
<<<<<<< HEAD
			src = ((unsigned char *)kmap(gpu_page)) + offset;
			dst = ((unsigned char *)kmap(cpu_page)) + offset;
=======
			src = ((unsigned char *)kbase_kmap(gpu_page)) + offset;
			dst = ((unsigned char *)kbase_kmap(cpu_page)) + offset;
>>>>>>> 16988dee
		}

		memcpy(dst, src, size);
		kbase_kunmap(gpu_page, src);
		kbase_kunmap(cpu_page, dst);
		if (sync_fn == KBASE_SYNC_TO_DEVICE)
			dma_sync_single_for_device(kctx->kbdev->dev, dma_addr, size,
						   DMA_BIDIRECTIONAL);
	}
}

static int kbase_do_syncset(struct kbase_context *kctx,
		struct basep_syncset *sset, enum kbase_sync_type sync_fn)
{
	int err = 0;
	struct kbase_va_region *reg;
	struct kbase_cpu_mapping *map;
	unsigned long start;
	size_t size;
	struct tagged_addr *cpu_pa;
	struct tagged_addr *gpu_pa;
	u64 page_off, page_count;
	u64 i;
	u64 offset;

	kbase_os_mem_map_lock(kctx);
	kbase_gpu_vm_lock(kctx);

	/* find the region where the virtual address is contained */
	reg = kbase_region_tracker_find_region_enclosing_address(kctx,
			sset->mem_handle.basep.handle);
	if (kbase_is_region_invalid_or_free(reg)) {
		dev_warn(kctx->kbdev->dev, "Can't find a valid region at VA 0x%016llX",
				sset->mem_handle.basep.handle);
		err = -EINVAL;
		goto out_unlock;
	}

	/*
	 * Handle imported memory before checking for KBASE_REG_CPU_CACHED. The
	 * CPU mapping cacheability is defined by the owner of the imported
	 * memory, and not by kbase, therefore we must assume that any imported
	 * memory may be cached.
	 */
	if (kbase_mem_is_imported(reg->gpu_alloc->type)) {
		err = kbase_mem_do_sync_imported(kctx, reg, sync_fn);
		goto out_unlock;
	}

	if (!(reg->flags & KBASE_REG_CPU_CACHED))
		goto out_unlock;

	start = (uintptr_t)sset->user_addr;
	size = (size_t)sset->size;

	map = kbasep_find_enclosing_cpu_mapping(kctx, start, size, &offset);
	if (!map) {
		dev_warn(kctx->kbdev->dev, "Can't find CPU mapping 0x%016lX for VA 0x%016llX",
				start, sset->mem_handle.basep.handle);
		err = -EINVAL;
		goto out_unlock;
	}

	page_off = offset >> PAGE_SHIFT;
	offset &= ~PAGE_MASK;
	page_count = (size + offset + (PAGE_SIZE - 1)) >> PAGE_SHIFT;
	cpu_pa = kbase_get_cpu_phy_pages(reg);
	gpu_pa = kbase_get_gpu_phy_pages(reg);

	if (page_off > reg->nr_pages ||
			page_off + page_count > reg->nr_pages) {
		/* Sync overflows the region */
		err = -EINVAL;
		goto out_unlock;
	}

	/* Sync first page */
	if (as_phys_addr_t(cpu_pa[page_off])) {
		size_t sz = MIN(((size_t) PAGE_SIZE - offset), size);

		kbase_sync_single(kctx, cpu_pa[page_off], gpu_pa[page_off],
				offset, sz, sync_fn);
	}

	/* Sync middle pages (if any) */
	for (i = 1; page_count > 2 && i < page_count - 1; i++) {
		/* we grow upwards, so bail on first non-present page */
		if (!as_phys_addr_t(cpu_pa[page_off + i]))
			break;

		kbase_sync_single(kctx, cpu_pa[page_off + i],
				gpu_pa[page_off + i], 0, PAGE_SIZE, sync_fn);
	}

	/* Sync last page (if any) */
	if (page_count > 1 &&
	    as_phys_addr_t(cpu_pa[page_off + page_count - 1])) {
		size_t sz = ((start + size - 1) & ~PAGE_MASK) + 1;

		kbase_sync_single(kctx, cpu_pa[page_off + page_count - 1],
				gpu_pa[page_off + page_count - 1], 0, sz,
				sync_fn);
	}

out_unlock:
	kbase_gpu_vm_unlock(kctx);
	kbase_os_mem_map_unlock(kctx);
	return err;
}

int kbase_sync_now(struct kbase_context *kctx, struct basep_syncset *sset)
{
	int err = -EINVAL;

	KBASE_DEBUG_ASSERT(kctx != NULL);
	KBASE_DEBUG_ASSERT(sset != NULL);

	if (sset->mem_handle.basep.handle & ~PAGE_MASK) {
		dev_warn(kctx->kbdev->dev,
				"mem_handle: passed parameter is invalid");
		return -EINVAL;
	}

	switch (sset->type) {
	case BASE_SYNCSET_OP_MSYNC:
		err = kbase_do_syncset(kctx, sset, KBASE_SYNC_TO_DEVICE);
		break;

	case BASE_SYNCSET_OP_CSYNC:
		err = kbase_do_syncset(kctx, sset, KBASE_SYNC_TO_CPU);
		break;

	default:
		dev_warn(kctx->kbdev->dev, "Unknown msync op %d\n", sset->type);
		break;
	}

	return err;
}

KBASE_EXPORT_TEST_API(kbase_sync_now);

/* vm lock must be held */
int kbase_mem_free_region(struct kbase_context *kctx, struct kbase_va_region *reg)
{
	int err;

	KBASE_DEBUG_ASSERT(kctx != NULL);
	KBASE_DEBUG_ASSERT(reg != NULL);
	dev_dbg(kctx->kbdev->dev, "%s %pK in kctx %pK\n",
		__func__, (void *)reg, (void *)kctx);
	lockdep_assert_held(&kctx->reg_lock);

	if (kbase_va_region_is_no_user_free(reg)) {
		dev_warn(kctx->kbdev->dev, "Attempt to free GPU memory whose freeing by user space is forbidden!\n");
		return -EINVAL;
	}

	/* If a region has been made evictable then we must unmake it
	 * before trying to free it.
	 * If the memory hasn't been reclaimed it will be unmapped and freed
	 * below, if it has been reclaimed then the operations below are no-ops.
	 */
	if (reg->flags & KBASE_REG_DONT_NEED) {
		WARN_ON(reg->cpu_alloc->type != KBASE_MEM_TYPE_NATIVE);
		mutex_lock(&kctx->jit_evict_lock);
		/* Unlink the physical allocation before unmaking it evictable so
		 * that the allocation isn't grown back to its last backed size
		 * as we're going to unmap it anyway.
		 */
		reg->cpu_alloc->reg = NULL;
		if (reg->cpu_alloc != reg->gpu_alloc)
			reg->gpu_alloc->reg = NULL;
		mutex_unlock(&kctx->jit_evict_lock);
		kbase_mem_evictable_unmake(reg->gpu_alloc);
	}

	err = kbase_gpu_munmap(kctx, reg);
	if (err) {
		dev_warn(kctx->kbdev->dev, "Could not unmap from the GPU...\n");
		goto out;
	}

#if MALI_USE_CSF
	if (((kbase_bits_to_zone(reg->flags)) == FIXED_VA_ZONE) ||
	    ((kbase_bits_to_zone(reg->flags)) == EXEC_FIXED_VA_ZONE)) {
		if (reg->flags & KBASE_REG_FIXED_ADDRESS)
			atomic64_dec(&kctx->num_fixed_allocs);
		else
			atomic64_dec(&kctx->num_fixable_allocs);
	}
#endif

	/* This will also free the physical pages */
	kbase_free_alloced_region(reg);

out:
	return err;
}

KBASE_EXPORT_TEST_API(kbase_mem_free_region);

/**
 * kbase_mem_free - Free the region from the GPU and unregister it.
 *
 * @kctx:  KBase context
 * @gpu_addr: GPU address to free
 *
 * This function implements the free operation on a memory segment.
 * It will loudly fail if called with outstanding mappings.
 *
 * Return: 0 on success.
 */
int kbase_mem_free(struct kbase_context *kctx, u64 gpu_addr)
{
	int err = 0;
	struct kbase_va_region *reg;

	KBASE_DEBUG_ASSERT(kctx != NULL);
	dev_dbg(kctx->kbdev->dev, "%s 0x%llx in kctx %pK\n",
		__func__, gpu_addr, (void *)kctx);

	if ((gpu_addr & ~PAGE_MASK) && (gpu_addr >= PAGE_SIZE)) {
		dev_warn(kctx->kbdev->dev, "%s: gpu_addr parameter is invalid", __func__);
		return -EINVAL;
	}

	if (gpu_addr == 0) {
		dev_warn(kctx->kbdev->dev,
			"gpu_addr 0 is reserved for the ringbuffer and it's an error to try to free it using %s\n",
			__func__);
		return -EINVAL;
	}
	kbase_gpu_vm_lock(kctx);

	if (gpu_addr >= BASE_MEM_COOKIE_BASE &&
	    gpu_addr < BASE_MEM_FIRST_FREE_ADDRESS) {
		int cookie = PFN_DOWN(gpu_addr - BASE_MEM_COOKIE_BASE);

		reg = kctx->pending_regions[cookie];
		if (!reg) {
			err = -EINVAL;
			goto out_unlock;
		}

		/* ask to unlink the cookie as we'll free it */

		kctx->pending_regions[cookie] = NULL;
		bitmap_set(kctx->cookies, cookie, 1);

		kbase_free_alloced_region(reg);
	} else {
		/* A real GPU va */
		/* Validate the region */
		reg = kbase_region_tracker_find_region_base_address(kctx, gpu_addr);
		if (kbase_is_region_invalid_or_free(reg)) {
			dev_warn(kctx->kbdev->dev, "%s called with nonexistent gpu_addr 0x%llX",
				__func__, gpu_addr);
			err = -EINVAL;
			goto out_unlock;
		}

		if ((kbase_bits_to_zone(reg->flags)) == SAME_VA_ZONE) {
			/* SAME_VA must be freed through munmap */
			dev_warn(kctx->kbdev->dev, "%s called on SAME_VA memory 0x%llX", __func__,
					gpu_addr);
			err = -EINVAL;
			goto out_unlock;
		}
		err = kbase_mem_free_region(kctx, reg);
	}

out_unlock:
	kbase_gpu_vm_unlock(kctx);
	return err;
}

KBASE_EXPORT_TEST_API(kbase_mem_free);

int kbase_update_region_flags(struct kbase_context *kctx,
		struct kbase_va_region *reg, unsigned long flags)
{
	KBASE_DEBUG_ASSERT(reg != NULL);
	KBASE_DEBUG_ASSERT((flags & ~((1ul << BASE_MEM_FLAGS_NR_BITS) - 1)) == 0);

	reg->flags |= kbase_cache_enabled(flags, reg->nr_pages);
	/* all memory is now growable */
	reg->flags |= KBASE_REG_GROWABLE;

	if (flags & BASE_MEM_GROW_ON_GPF)
		reg->flags |= KBASE_REG_PF_GROW;

	if (flags & BASE_MEM_PROT_CPU_WR)
		reg->flags |= KBASE_REG_CPU_WR;

	if (flags & BASE_MEM_PROT_CPU_RD)
		reg->flags |= KBASE_REG_CPU_RD;

	if (flags & BASE_MEM_PROT_GPU_WR)
		reg->flags |= KBASE_REG_GPU_WR;

	if (flags & BASE_MEM_PROT_GPU_RD)
		reg->flags |= KBASE_REG_GPU_RD;

	if (0 == (flags & BASE_MEM_PROT_GPU_EX))
		reg->flags |= KBASE_REG_GPU_NX;

	if (!kbase_device_is_cpu_coherent(kctx->kbdev)) {
		if (flags & BASE_MEM_COHERENT_SYSTEM_REQUIRED &&
				!(flags & BASE_MEM_UNCACHED_GPU))
			return -EINVAL;
	} else if (flags & (BASE_MEM_COHERENT_SYSTEM |
			BASE_MEM_COHERENT_SYSTEM_REQUIRED)) {
		reg->flags |= KBASE_REG_SHARE_BOTH;
	}

	if (!(reg->flags & KBASE_REG_SHARE_BOTH) &&
			flags & BASE_MEM_COHERENT_LOCAL) {
		reg->flags |= KBASE_REG_SHARE_IN;
	}

#if !MALI_USE_CSF
	if (flags & BASE_MEM_TILER_ALIGN_TOP)
		reg->flags |= KBASE_REG_TILER_ALIGN_TOP;
#endif /* !MALI_USE_CSF */

#if MALI_USE_CSF
	if (flags & BASE_MEM_CSF_EVENT) {
		reg->flags |= KBASE_REG_CSF_EVENT;
		reg->flags |= KBASE_REG_PERMANENT_KERNEL_MAPPING;

		if (!(reg->flags & KBASE_REG_SHARE_BOTH)) {
			/* On non coherent platforms need to map as uncached on
			 * both sides.
			 */
			reg->flags &= ~KBASE_REG_CPU_CACHED;
			reg->flags &= ~KBASE_REG_GPU_CACHED;
		}
	}
#endif

	/* Set up default MEMATTR usage */
	if (!(reg->flags & KBASE_REG_GPU_CACHED)) {
		if (kctx->kbdev->mmu_mode->flags &
				KBASE_MMU_MODE_HAS_NON_CACHEABLE) {
			/* Override shareability, and MEMATTR for uncached */
			reg->flags &= ~(KBASE_REG_SHARE_IN | KBASE_REG_SHARE_BOTH);
			reg->flags |= KBASE_REG_MEMATTR_INDEX(AS_MEMATTR_INDEX_NON_CACHEABLE);
		} else {
			dev_warn(kctx->kbdev->dev,
				"Can't allocate GPU uncached memory due to MMU in Legacy Mode\n");
			return -EINVAL;
		}
#if MALI_USE_CSF
	} else if (reg->flags & KBASE_REG_CSF_EVENT) {
		WARN_ON(!(reg->flags & KBASE_REG_SHARE_BOTH));

		reg->flags |=
			KBASE_REG_MEMATTR_INDEX(AS_MEMATTR_INDEX_SHARED);
#endif
	} else if (kctx->kbdev->system_coherency == COHERENCY_ACE &&
		(reg->flags & KBASE_REG_SHARE_BOTH)) {
		reg->flags |=
			KBASE_REG_MEMATTR_INDEX(AS_MEMATTR_INDEX_DEFAULT_ACE);
	} else {
		reg->flags |=
			KBASE_REG_MEMATTR_INDEX(AS_MEMATTR_INDEX_DEFAULT);
	}

	if (flags & BASEP_MEM_PERMANENT_KERNEL_MAPPING)
		reg->flags |= KBASE_REG_PERMANENT_KERNEL_MAPPING;

	if (flags & BASEP_MEM_NO_USER_FREE) {
		kbase_gpu_vm_lock(kctx);
		kbase_va_region_no_user_free_inc(reg);
		kbase_gpu_vm_unlock(kctx);
	}

	if (flags & BASE_MEM_GPU_VA_SAME_4GB_PAGE)
		reg->flags |= KBASE_REG_GPU_VA_SAME_4GB_PAGE;

#if MALI_USE_CSF
	if (flags & BASE_MEM_FIXED)
		reg->flags |= KBASE_REG_FIXED_ADDRESS;
#endif

	return 0;
}

int kbase_alloc_phy_pages_helper(struct kbase_mem_phy_alloc *alloc,
		size_t nr_pages_requested)
{
	int new_page_count __maybe_unused;
	size_t nr_left = nr_pages_requested;
	int res;
	struct kbase_context *kctx;
	struct kbase_device *kbdev;
	struct tagged_addr *tp;

	if (WARN_ON(alloc->type != KBASE_MEM_TYPE_NATIVE) ||
	    WARN_ON(alloc->imported.native.kctx == NULL) ||
	    WARN_ON(alloc->group_id >= MEMORY_GROUP_MANAGER_NR_GROUPS)) {
		return -EINVAL;
	}

	if (alloc->reg) {
		if (nr_pages_requested > alloc->reg->nr_pages - alloc->nents)
			goto invalid_request;
	}

	kctx = alloc->imported.native.kctx;
	kbdev = kctx->kbdev;

	if (nr_pages_requested == 0)
		goto done; /*nothing to do*/

	new_page_count = atomic_add_return(
		nr_pages_requested, &kctx->used_pages);
	atomic_add(nr_pages_requested,
		&kctx->kbdev->memdev.used_pages);

	/* Increase mm counters before we allocate pages so that this
	 * allocation is visible to the OOM killer
	 */
	kbase_process_page_usage_inc(kctx, nr_pages_requested);
	kbase_trace_gpu_mem_usage_inc(kctx->kbdev, kctx, nr_pages_requested);

	tp = alloc->pages + alloc->nents;

	/* Check if we have enough pages requested so we can allocate a large
	 * page (512 * 4KB = 2MB )
	 */
	if (kbdev->pagesize_2mb && nr_left >= (SZ_2M / SZ_4K)) {
		int nr_lp = nr_left / (SZ_2M / SZ_4K);

		res = kbase_mem_pool_alloc_pages(&kctx->mem_pools.large[alloc->group_id],
						 nr_lp * (SZ_2M / SZ_4K), tp, true, kctx->task);

		if (res > 0) {
			nr_left -= res;
			tp += res;
		}

		if (nr_left) {
			struct kbase_sub_alloc *sa, *temp_sa;

			spin_lock(&kctx->mem_partials_lock);

			list_for_each_entry_safe(sa, temp_sa,
						 &kctx->mem_partials, link) {
				int pidx = 0;

				while (nr_left) {
					pidx = find_next_zero_bit(sa->sub_pages,
								  SZ_2M / SZ_4K,
								  pidx);
					bitmap_set(sa->sub_pages, pidx, 1);
					*tp++ = as_tagged_tag(page_to_phys(sa->page +
									   pidx),
							      FROM_PARTIAL);
					nr_left--;

					if (bitmap_full(sa->sub_pages, SZ_2M / SZ_4K)) {
						/* unlink from partial list when full */
						list_del_init(&sa->link);
						break;
					}
				}
			}
			spin_unlock(&kctx->mem_partials_lock);
		}

		/* only if we actually have a chunk left <512. If more it indicates
		 * that we couldn't allocate a 2MB above, so no point to retry here.
		 */
		if (nr_left > 0 && nr_left < (SZ_2M / SZ_4K)) {
			/* create a new partial and suballocate the rest from it */
			struct page *np = NULL;

			do {
				int err;

				np = kbase_mem_pool_alloc(
					&kctx->mem_pools.large[
						alloc->group_id]);
				if (np)
					break;

				err = kbase_mem_pool_grow(
					&kctx->mem_pools.large[alloc->group_id],
					1, kctx->task);
				if (err)
					break;
			} while (1);

			if (np) {
				int i;
				struct kbase_sub_alloc *sa;
				struct page *p;

				sa = kmalloc(sizeof(*sa), GFP_KERNEL);
				if (!sa) {
					kbase_mem_pool_free(
						&kctx->mem_pools.large[
							alloc->group_id],
						np,
						false);
					goto no_new_partial;
				}

				/* store pointers back to the control struct */
				np->lru.next = (void *)sa;
				for (p = np; p < np + SZ_2M / SZ_4K; p++)
					p->lru.prev = (void *)np;
				INIT_LIST_HEAD(&sa->link);
				bitmap_zero(sa->sub_pages, SZ_2M / SZ_4K);
				sa->page = np;

				for (i = 0; i < nr_left; i++)
					*tp++ = as_tagged_tag(page_to_phys(np + i), FROM_PARTIAL);

				bitmap_set(sa->sub_pages, 0, nr_left);
				nr_left = 0;

				/* expose for later use */
				spin_lock(&kctx->mem_partials_lock);
				list_add(&sa->link, &kctx->mem_partials);
				spin_unlock(&kctx->mem_partials_lock);
			}
		}
	}

no_new_partial:
	if (nr_left) {
		res = kbase_mem_pool_alloc_pages(&kctx->mem_pools.small[alloc->group_id], nr_left,
						 tp, false, kctx->task);
		if (res <= 0)
			goto alloc_failed;
	}

	KBASE_TLSTREAM_AUX_PAGESALLOC(
			kbdev,
			kctx->id,
			(u64)new_page_count);

	alloc->nents += nr_pages_requested;

done:
	return 0;

alloc_failed:
	/* rollback needed if got one or more 2MB but failed later */
	if (nr_left != nr_pages_requested) {
		size_t nr_pages_to_free = nr_pages_requested - nr_left;

		alloc->nents += nr_pages_to_free;
		kbase_free_phy_pages_helper(alloc, nr_pages_to_free);
	}

	kbase_trace_gpu_mem_usage_dec(kctx->kbdev, kctx, nr_left);
	kbase_process_page_usage_dec(kctx, nr_left);
	atomic_sub(nr_left, &kctx->used_pages);
	atomic_sub(nr_left, &kctx->kbdev->memdev.used_pages);

invalid_request:
	return -ENOMEM;
}

struct tagged_addr *kbase_alloc_phy_pages_helper_locked(
		struct kbase_mem_phy_alloc *alloc, struct kbase_mem_pool *pool,
		size_t nr_pages_requested,
		struct kbase_sub_alloc **prealloc_sa)
{
	int new_page_count __maybe_unused;
	size_t nr_left = nr_pages_requested;
	int res;
	struct kbase_context *kctx;
	struct kbase_device *kbdev;
	struct tagged_addr *tp;
	struct tagged_addr *new_pages = NULL;

	KBASE_DEBUG_ASSERT(alloc->type == KBASE_MEM_TYPE_NATIVE);
	KBASE_DEBUG_ASSERT(alloc->imported.native.kctx);

	lockdep_assert_held(&pool->pool_lock);

	kctx = alloc->imported.native.kctx;
	kbdev = kctx->kbdev;

	if (!kbdev->pagesize_2mb)
		WARN_ON(pool->order);

	if (alloc->reg) {
		if (nr_pages_requested > alloc->reg->nr_pages - alloc->nents)
			goto invalid_request;
	}

	lockdep_assert_held(&kctx->mem_partials_lock);

	if (nr_pages_requested == 0)
		goto done; /*nothing to do*/

	new_page_count = atomic_add_return(
		nr_pages_requested, &kctx->used_pages);
	atomic_add(nr_pages_requested,
		&kctx->kbdev->memdev.used_pages);

	/* Increase mm counters before we allocate pages so that this
	 * allocation is visible to the OOM killer
	 */
	kbase_process_page_usage_inc(kctx, nr_pages_requested);
	kbase_trace_gpu_mem_usage_inc(kctx->kbdev, kctx, nr_pages_requested);

	tp = alloc->pages + alloc->nents;
	new_pages = tp;

	if (kbdev->pagesize_2mb && pool->order) {
		int nr_lp = nr_left / (SZ_2M / SZ_4K);

		res = kbase_mem_pool_alloc_pages_locked(pool,
						 nr_lp * (SZ_2M / SZ_4K),
						 tp);

		if (res > 0) {
			nr_left -= res;
			tp += res;
		}

		if (nr_left) {
			struct kbase_sub_alloc *sa, *temp_sa;

			list_for_each_entry_safe(sa, temp_sa,
						 &kctx->mem_partials, link) {
				int pidx = 0;

				while (nr_left) {
					pidx = find_next_zero_bit(sa->sub_pages,
								  SZ_2M / SZ_4K,
								  pidx);
					bitmap_set(sa->sub_pages, pidx, 1);
					*tp++ = as_tagged_tag(page_to_phys(
							sa->page + pidx),
							FROM_PARTIAL);
					nr_left--;

					if (bitmap_full(sa->sub_pages,
							SZ_2M / SZ_4K)) {
						/* unlink from partial list when
						 * full
						 */
						list_del_init(&sa->link);
						break;
					}
				}
			}
		}

		/* only if we actually have a chunk left <512. If more it
		 * indicates that we couldn't allocate a 2MB above, so no point
		 * to retry here.
		 */
		if (nr_left > 0 && nr_left < (SZ_2M / SZ_4K)) {
			/* create a new partial and suballocate the rest from it
			 */
			struct page *np = NULL;

			np = kbase_mem_pool_alloc_locked(pool);

			if (np) {
				int i;
				struct kbase_sub_alloc *const sa = *prealloc_sa;
				struct page *p;

				/* store pointers back to the control struct */
				np->lru.next = (void *)sa;
				for (p = np; p < np + SZ_2M / SZ_4K; p++)
					p->lru.prev = (void *)np;
				INIT_LIST_HEAD(&sa->link);
				bitmap_zero(sa->sub_pages, SZ_2M / SZ_4K);
				sa->page = np;

				for (i = 0; i < nr_left; i++)
					*tp++ = as_tagged_tag(
							page_to_phys(np + i),
							FROM_PARTIAL);

				bitmap_set(sa->sub_pages, 0, nr_left);
				nr_left = 0;
				/* Indicate to user that we'll free this memory
				 * later.
				 */
				*prealloc_sa = NULL;

				/* expose for later use */
				list_add(&sa->link, &kctx->mem_partials);
			}
		}
		if (nr_left)
			goto alloc_failed;
	} else {
		res = kbase_mem_pool_alloc_pages_locked(pool,
						 nr_left,
						 tp);
		if (res <= 0)
			goto alloc_failed;
	}

	KBASE_TLSTREAM_AUX_PAGESALLOC(
			kbdev,
			kctx->id,
			(u64)new_page_count);

	alloc->nents += nr_pages_requested;

done:
	return new_pages;

alloc_failed:
	/* rollback needed if got one or more 2MB but failed later */
	if (nr_left != nr_pages_requested) {
		size_t nr_pages_to_free = nr_pages_requested - nr_left;

		struct tagged_addr *start_free = alloc->pages + alloc->nents;

		if (kbdev->pagesize_2mb && pool->order) {
			while (nr_pages_to_free) {
				if (is_huge_head(*start_free)) {
					kbase_mem_pool_free_pages_locked(
						pool, 512,
						start_free,
						false, /* not dirty */
						true); /* return to pool */
					nr_pages_to_free -= 512;
					start_free += 512;
				} else if (is_partial(*start_free)) {
					free_partial_locked(kctx, pool,
							*start_free);
					nr_pages_to_free--;
					start_free++;
				}
			}
		} else {
			kbase_mem_pool_free_pages_locked(pool,
					nr_pages_to_free,
					start_free,
					false, /* not dirty */
					true); /* return to pool */
		}
	}

	kbase_trace_gpu_mem_usage_dec(kctx->kbdev, kctx, nr_pages_requested);
	kbase_process_page_usage_dec(kctx, nr_pages_requested);
	atomic_sub(nr_pages_requested, &kctx->used_pages);
	atomic_sub(nr_pages_requested, &kctx->kbdev->memdev.used_pages);

invalid_request:
	return NULL;
}

static void free_partial(struct kbase_context *kctx, int group_id, struct
		tagged_addr tp)
{
	struct page *p, *head_page;
	struct kbase_sub_alloc *sa;

	p = as_page(tp);
	head_page = (struct page *)p->lru.prev;
	sa = (struct kbase_sub_alloc *)head_page->lru.next;
	spin_lock(&kctx->mem_partials_lock);
	clear_bit(p - head_page, sa->sub_pages);
	if (bitmap_empty(sa->sub_pages, SZ_2M / SZ_4K)) {
		list_del(&sa->link);
		kbase_mem_pool_free(
			&kctx->mem_pools.large[group_id],
			head_page,
			true);
		kfree(sa);
	} else if (bitmap_weight(sa->sub_pages, SZ_2M / SZ_4K) ==
		   SZ_2M / SZ_4K - 1) {
		/* expose the partial again */
		list_add(&sa->link, &kctx->mem_partials);
	}
	spin_unlock(&kctx->mem_partials_lock);
}

int kbase_free_phy_pages_helper(
	struct kbase_mem_phy_alloc *alloc,
	size_t nr_pages_to_free)
{
	struct kbase_context *kctx = alloc->imported.native.kctx;
	struct kbase_device *kbdev = kctx->kbdev;
	bool syncback;
	bool reclaimed = (alloc->evicted != 0);
	struct tagged_addr *start_free;
	int new_page_count __maybe_unused;
	size_t freed = 0;

	if (WARN_ON(alloc->type != KBASE_MEM_TYPE_NATIVE) ||
	    WARN_ON(alloc->imported.native.kctx == NULL) ||
	    WARN_ON(alloc->nents < nr_pages_to_free) ||
	    WARN_ON(alloc->group_id >= MEMORY_GROUP_MANAGER_NR_GROUPS)) {
		return -EINVAL;
	}

	/* early out if nothing to do */
	if (nr_pages_to_free == 0)
		return 0;

	start_free = alloc->pages + alloc->nents - nr_pages_to_free;

	syncback = alloc->properties & KBASE_MEM_PHY_ALLOC_ACCESSED_CACHED;

	/* pad start_free to a valid start location */
	while (nr_pages_to_free && is_huge(*start_free) &&
	       !is_huge_head(*start_free)) {
		nr_pages_to_free--;
		start_free++;
	}

	while (nr_pages_to_free) {
		if (is_huge_head(*start_free)) {
			/* This is a 2MB entry, so free all the 512 pages that
			 * it points to
			 */
			kbase_mem_pool_free_pages(
				&kctx->mem_pools.large[alloc->group_id],
				512,
				start_free,
				syncback,
				reclaimed);
			nr_pages_to_free -= 512;
			start_free += 512;
			freed += 512;
		} else if (is_partial(*start_free)) {
			free_partial(kctx, alloc->group_id, *start_free);
			nr_pages_to_free--;
			start_free++;
			freed++;
		} else {
			struct tagged_addr *local_end_free;

			local_end_free = start_free;
			while (nr_pages_to_free &&
				!is_huge(*local_end_free) &&
				!is_partial(*local_end_free)) {
				local_end_free++;
				nr_pages_to_free--;
			}
			kbase_mem_pool_free_pages(
				&kctx->mem_pools.small[alloc->group_id],
				local_end_free - start_free,
				start_free,
				syncback,
				reclaimed);
			freed += local_end_free - start_free;
			start_free += local_end_free - start_free;
		}
	}

	alloc->nents -= freed;

	/*
	 * If the allocation was not evicted (i.e. evicted == 0) then
	 * the page accounting needs to be done.
	 */
	if (!reclaimed) {
		kbase_process_page_usage_dec(kctx, freed);
		new_page_count = atomic_sub_return(freed,
			&kctx->used_pages);
		atomic_sub(freed,
			&kctx->kbdev->memdev.used_pages);

		KBASE_TLSTREAM_AUX_PAGESALLOC(
			kbdev,
			kctx->id,
			(u64)new_page_count);

		kbase_trace_gpu_mem_usage_dec(kctx->kbdev, kctx, freed);
	}

	return 0;
}

static void free_partial_locked(struct kbase_context *kctx,
		struct kbase_mem_pool *pool, struct tagged_addr tp)
{
	struct page *p, *head_page;
	struct kbase_sub_alloc *sa;

	lockdep_assert_held(&pool->pool_lock);
	lockdep_assert_held(&kctx->mem_partials_lock);

	p = as_page(tp);
	head_page = (struct page *)p->lru.prev;
	sa = (struct kbase_sub_alloc *)head_page->lru.next;
	clear_bit(p - head_page, sa->sub_pages);
	if (bitmap_empty(sa->sub_pages, SZ_2M / SZ_4K)) {
		list_del(&sa->link);
		kbase_mem_pool_free_locked(pool, head_page, true);
		kfree(sa);
	} else if (bitmap_weight(sa->sub_pages, SZ_2M / SZ_4K) ==
		   SZ_2M / SZ_4K - 1) {
		/* expose the partial again */
		list_add(&sa->link, &kctx->mem_partials);
	}
}

void kbase_free_phy_pages_helper_locked(struct kbase_mem_phy_alloc *alloc,
		struct kbase_mem_pool *pool, struct tagged_addr *pages,
		size_t nr_pages_to_free)
{
	struct kbase_context *kctx = alloc->imported.native.kctx;
	struct kbase_device *kbdev = kctx->kbdev;
	bool syncback;
	bool reclaimed = (alloc->evicted != 0);
	struct tagged_addr *start_free;
	size_t freed = 0;

	KBASE_DEBUG_ASSERT(alloc->type == KBASE_MEM_TYPE_NATIVE);
	KBASE_DEBUG_ASSERT(alloc->imported.native.kctx);
	KBASE_DEBUG_ASSERT(alloc->nents >= nr_pages_to_free);

	lockdep_assert_held(&pool->pool_lock);
	lockdep_assert_held(&kctx->mem_partials_lock);

	/* early out if nothing to do */
	if (!nr_pages_to_free)
		return;

	start_free = pages;

	syncback = alloc->properties & KBASE_MEM_PHY_ALLOC_ACCESSED_CACHED;

	/* pad start_free to a valid start location */
	while (nr_pages_to_free && is_huge(*start_free) &&
	       !is_huge_head(*start_free)) {
		nr_pages_to_free--;
		start_free++;
	}

	while (nr_pages_to_free) {
		if (is_huge_head(*start_free)) {
			/* This is a 2MB entry, so free all the 512 pages that
			 * it points to
			 */
			WARN_ON(!pool->order);
			kbase_mem_pool_free_pages_locked(pool,
					512,
					start_free,
					syncback,
					reclaimed);
			nr_pages_to_free -= 512;
			start_free += 512;
			freed += 512;
		} else if (is_partial(*start_free)) {
			WARN_ON(!pool->order);
			free_partial_locked(kctx, pool, *start_free);
			nr_pages_to_free--;
			start_free++;
			freed++;
		} else {
			struct tagged_addr *local_end_free;

			WARN_ON(pool->order);
			local_end_free = start_free;
			while (nr_pages_to_free &&
			       !is_huge(*local_end_free) &&
			       !is_partial(*local_end_free)) {
				local_end_free++;
				nr_pages_to_free--;
			}
			kbase_mem_pool_free_pages_locked(pool,
					local_end_free - start_free,
					start_free,
					syncback,
					reclaimed);
			freed += local_end_free - start_free;
			start_free += local_end_free - start_free;
		}
	}

	alloc->nents -= freed;

	/*
	 * If the allocation was not evicted (i.e. evicted == 0) then
	 * the page accounting needs to be done.
	 */
	if (!reclaimed) {
		int new_page_count;

		kbase_process_page_usage_dec(kctx, freed);
		new_page_count = atomic_sub_return(freed,
			&kctx->used_pages);
		atomic_sub(freed,
			&kctx->kbdev->memdev.used_pages);

		KBASE_TLSTREAM_AUX_PAGESALLOC(
				kbdev,
				kctx->id,
				(u64)new_page_count);

		kbase_trace_gpu_mem_usage_dec(kctx->kbdev, kctx, freed);
	}
}
KBASE_EXPORT_TEST_API(kbase_free_phy_pages_helper_locked);

#if MALI_USE_CSF
/**
 * kbase_jd_user_buf_unpin_pages - Release the pinned pages of a user buffer.
 * @alloc: The allocation for the imported user buffer.
 *
 * This must only be called when terminating an alloc, when its refcount
 * (number of users) has become 0. This also ensures it is only called once all
 * CPU mappings have been closed.
 *
 * Instead call kbase_jd_user_buf_unmap() if you need to unpin pages on active
 * allocations
 */
static void kbase_jd_user_buf_unpin_pages(struct kbase_mem_phy_alloc *alloc);
#endif

void kbase_mem_kref_free(struct kref *kref)
{
	struct kbase_mem_phy_alloc *alloc;

	alloc = container_of(kref, struct kbase_mem_phy_alloc, kref);

	switch (alloc->type) {
	case KBASE_MEM_TYPE_NATIVE: {

		if (!WARN_ON(!alloc->imported.native.kctx)) {
			if (alloc->permanent_map)
				kbase_phy_alloc_mapping_term(
						alloc->imported.native.kctx,
						alloc);

			/*
			 * The physical allocation must have been removed from
			 * the eviction list before trying to free it.
			 */
			mutex_lock(
				&alloc->imported.native.kctx->jit_evict_lock);
			WARN_ON(!list_empty(&alloc->evict_node));
			mutex_unlock(
				&alloc->imported.native.kctx->jit_evict_lock);

			kbase_process_page_usage_dec(
					alloc->imported.native.kctx,
					alloc->imported.native.nr_struct_pages);
		}
		kbase_free_phy_pages_helper(alloc, alloc->nents);
		break;
	}
	case KBASE_MEM_TYPE_ALIAS: {
		/* just call put on the underlying phy allocs */
		size_t i;
		struct kbase_aliased *aliased;

		aliased = alloc->imported.alias.aliased;
		if (aliased) {
			for (i = 0; i < alloc->imported.alias.nents; i++)
				if (aliased[i].alloc) {
					kbase_mem_phy_alloc_gpu_unmapped(aliased[i].alloc);
					kbase_mem_phy_alloc_put(aliased[i].alloc);
				}
			vfree(aliased);
		}
		break;
	}
	case KBASE_MEM_TYPE_RAW:
		/* raw pages, external cleanup */
		break;
	case KBASE_MEM_TYPE_IMPORTED_UMM:
		if (!IS_ENABLED(CONFIG_MALI_DMA_BUF_MAP_ON_DEMAND)) {
			WARN_ONCE(alloc->imported.umm.current_mapping_usage_count != 1,
					"WARNING: expected excatly 1 mapping, got %d",
					alloc->imported.umm.current_mapping_usage_count);
			dma_buf_unmap_attachment(
					alloc->imported.umm.dma_attachment,
					alloc->imported.umm.sgt,
					DMA_BIDIRECTIONAL);
			kbase_remove_dma_buf_usage(alloc->imported.umm.kctx,
						   alloc);
		}
		dma_buf_detach(alloc->imported.umm.dma_buf,
			       alloc->imported.umm.dma_attachment);
		dma_buf_put(alloc->imported.umm.dma_buf);
		break;
	case KBASE_MEM_TYPE_IMPORTED_USER_BUF:
#if MALI_USE_CSF
		kbase_jd_user_buf_unpin_pages(alloc);
#endif
		if (alloc->imported.user_buf.mm)
			mmdrop(alloc->imported.user_buf.mm);
		if (alloc->properties & KBASE_MEM_PHY_ALLOC_LARGE)
			vfree(alloc->imported.user_buf.pages);
		else
			kfree(alloc->imported.user_buf.pages);
		break;
	default:
		WARN(1, "Unexecpted free of type %d\n", alloc->type);
		break;
	}

	/* Free based on allocation type */
	if (alloc->properties & KBASE_MEM_PHY_ALLOC_LARGE)
		vfree(alloc);
	else
		kfree(alloc);
}

KBASE_EXPORT_TEST_API(kbase_mem_kref_free);

int kbase_alloc_phy_pages(struct kbase_va_region *reg, size_t vsize, size_t size)
{
	KBASE_DEBUG_ASSERT(reg != NULL);
	KBASE_DEBUG_ASSERT(vsize > 0);

	/* validate user provided arguments */
	if (size > vsize || vsize > reg->nr_pages)
		goto out_term;

	/* Prevent vsize*sizeof from wrapping around.
	 * For instance, if vsize is 2**29+1, we'll allocate 1 byte and the alloc won't fail.
	 */
	if ((size_t) vsize > ((size_t) -1 / sizeof(*reg->cpu_alloc->pages)))
		goto out_term;

	KBASE_DEBUG_ASSERT(vsize != 0);

	if (kbase_alloc_phy_pages_helper(reg->cpu_alloc, size) != 0)
		goto out_term;

	reg->cpu_alloc->reg = reg;
	if (reg->cpu_alloc != reg->gpu_alloc) {
		if (kbase_alloc_phy_pages_helper(reg->gpu_alloc, size) != 0)
			goto out_rollback;
		reg->gpu_alloc->reg = reg;
	}

	return 0;

out_rollback:
	kbase_free_phy_pages_helper(reg->cpu_alloc, size);
out_term:
	return -1;
}
KBASE_EXPORT_TEST_API(kbase_alloc_phy_pages);

void kbase_set_phy_alloc_page_status(struct kbase_mem_phy_alloc *alloc,
				     enum kbase_page_status status)
{
	u32 i = 0;

	for (; i < alloc->nents; i++) {
		struct tagged_addr phys = alloc->pages[i];
		struct kbase_page_metadata *page_md = kbase_page_private(as_page(phys));

		/* Skip the 4KB page that is part of a large page, as the large page is
		 * excluded from the migration process.
		 */
		if (is_huge(phys) || is_partial(phys))
			continue;

		if (!page_md)
			continue;

		spin_lock(&page_md->migrate_lock);
		page_md->status = PAGE_STATUS_SET(page_md->status, (u8)status);
		spin_unlock(&page_md->migrate_lock);
	}
}

bool kbase_check_alloc_flags(unsigned long flags)
{
	/* Only known input flags should be set. */
	if (flags & ~BASE_MEM_FLAGS_INPUT_MASK)
		return false;

	/* At least one flag should be set */
	if (flags == 0)
		return false;

	/* Either the GPU or CPU must be reading from the allocated memory */
	if ((flags & (BASE_MEM_PROT_CPU_RD | BASE_MEM_PROT_GPU_RD)) == 0)
		return false;

	/* Either the GPU or CPU must be writing to the allocated memory */
	if ((flags & (BASE_MEM_PROT_CPU_WR | BASE_MEM_PROT_GPU_WR)) == 0)
		return false;

	/* GPU executable memory cannot:
	 * - Be written by the GPU
	 * - Be grown on GPU page fault
	 */
	if ((flags & BASE_MEM_PROT_GPU_EX) && (flags &
			(BASE_MEM_PROT_GPU_WR | BASE_MEM_GROW_ON_GPF)))
		return false;

#if !MALI_USE_CSF
	/* GPU executable memory also cannot have the top of its initial
	 * commit aligned to 'extension'
	 */
	if ((flags & BASE_MEM_PROT_GPU_EX) && (flags &
			BASE_MEM_TILER_ALIGN_TOP))
		return false;
#endif /* !MALI_USE_CSF */

	/* To have an allocation lie within a 4GB chunk is required only for
	 * TLS memory, which will never be used to contain executable code.
	 */
	if ((flags & BASE_MEM_GPU_VA_SAME_4GB_PAGE) && (flags &
			BASE_MEM_PROT_GPU_EX))
		return false;

#if !MALI_USE_CSF
	/* TLS memory should also not be used for tiler heap */
	if ((flags & BASE_MEM_GPU_VA_SAME_4GB_PAGE) && (flags &
			BASE_MEM_TILER_ALIGN_TOP))
		return false;
#endif /* !MALI_USE_CSF */

	/* GPU should have at least read or write access otherwise there is no
	 * reason for allocating.
	 */
	if ((flags & (BASE_MEM_PROT_GPU_RD | BASE_MEM_PROT_GPU_WR)) == 0)
		return false;

	/* BASE_MEM_IMPORT_SHARED is only valid for imported memory */
	if ((flags & BASE_MEM_IMPORT_SHARED) == BASE_MEM_IMPORT_SHARED)
		return false;

	/* BASE_MEM_IMPORT_SYNC_ON_MAP_UNMAP is only valid for imported memory
	 */
	if ((flags & BASE_MEM_IMPORT_SYNC_ON_MAP_UNMAP) ==
			BASE_MEM_IMPORT_SYNC_ON_MAP_UNMAP)
		return false;

	/* Should not combine BASE_MEM_COHERENT_LOCAL with
	 * BASE_MEM_COHERENT_SYSTEM
	 */
	if ((flags & (BASE_MEM_COHERENT_LOCAL | BASE_MEM_COHERENT_SYSTEM)) ==
			(BASE_MEM_COHERENT_LOCAL | BASE_MEM_COHERENT_SYSTEM))
		return false;

#if MALI_USE_CSF
	if ((flags & BASE_MEM_SAME_VA) && (flags & (BASE_MEM_FIXABLE | BASE_MEM_FIXED)))
		return false;

	if ((flags & BASE_MEM_FIXABLE) && (flags & BASE_MEM_FIXED))
		return false;
#endif

	return true;
}

bool kbase_check_import_flags(unsigned long flags)
{
	/* Only known input flags should be set. */
	if (flags & ~BASE_MEM_FLAGS_INPUT_MASK)
		return false;

	/* At least one flag should be set */
	if (flags == 0)
		return false;

	/* Imported memory cannot be GPU executable */
	if (flags & BASE_MEM_PROT_GPU_EX)
		return false;

	/* Imported memory cannot grow on page fault */
	if (flags & BASE_MEM_GROW_ON_GPF)
		return false;

#if MALI_USE_CSF
	/* Imported memory cannot be fixed */
	if ((flags & (BASE_MEM_FIXED | BASE_MEM_FIXABLE)))
		return false;
#else
	/* Imported memory cannot be aligned to the end of its initial commit */
	if (flags & BASE_MEM_TILER_ALIGN_TOP)
		return false;
#endif /* !MALI_USE_CSF */

	/* GPU should have at least read or write access otherwise there is no
	 * reason for importing.
	 */
	if ((flags & (BASE_MEM_PROT_GPU_RD | BASE_MEM_PROT_GPU_WR)) == 0)
		return false;

	/* Protected memory cannot be read by the CPU */
	if ((flags & BASE_MEM_PROTECTED) && (flags & BASE_MEM_PROT_CPU_RD))
		return false;

	return true;
}

int kbase_check_alloc_sizes(struct kbase_context *kctx, unsigned long flags,
			    u64 va_pages, u64 commit_pages, u64 large_extension)
{
	struct device *dev = kctx->kbdev->dev;
	int gpu_pc_bits = kctx->kbdev->gpu_props.props.core_props.log2_program_counter_size;
	u64 gpu_pc_pages_max = 1ULL << gpu_pc_bits >> PAGE_SHIFT;
	struct kbase_va_region test_reg;

	/* kbase_va_region's extension member can be of variable size, so check against that type */
	test_reg.extension = large_extension;

#define KBASE_MSG_PRE "GPU allocation attempted with "

	if (va_pages == 0) {
		dev_warn(dev, KBASE_MSG_PRE "0 va_pages!");
		return -EINVAL;
	}

	if (va_pages > KBASE_MEM_ALLOC_MAX_SIZE) {
		dev_warn(dev, KBASE_MSG_PRE "va_pages==%lld larger than KBASE_MEM_ALLOC_MAX_SIZE!",
				(unsigned long long)va_pages);
		return -ENOMEM;
	}

	/* Note: commit_pages is checked against va_pages during
	 * kbase_alloc_phy_pages()
	 */

	/* Limit GPU executable allocs to GPU PC size */
	if ((flags & BASE_MEM_PROT_GPU_EX) && (va_pages > gpu_pc_pages_max)) {
		dev_warn(dev, KBASE_MSG_PRE "BASE_MEM_PROT_GPU_EX and va_pages==%lld larger than GPU PC range %lld",
				(unsigned long long)va_pages,
				(unsigned long long)gpu_pc_pages_max);

		return -EINVAL;
	}

	if ((flags & BASE_MEM_GROW_ON_GPF) && (test_reg.extension == 0)) {
		dev_warn(dev, KBASE_MSG_PRE
			 "BASE_MEM_GROW_ON_GPF but extension == 0\n");
		return -EINVAL;
	}

#if !MALI_USE_CSF
	if ((flags & BASE_MEM_TILER_ALIGN_TOP) && (test_reg.extension == 0)) {
		dev_warn(dev, KBASE_MSG_PRE
			 "BASE_MEM_TILER_ALIGN_TOP but extension == 0\n");
		return -EINVAL;
	}

	if (!(flags & (BASE_MEM_GROW_ON_GPF | BASE_MEM_TILER_ALIGN_TOP)) &&
	    test_reg.extension != 0) {
		dev_warn(
			dev, KBASE_MSG_PRE
			"neither BASE_MEM_GROW_ON_GPF nor BASE_MEM_TILER_ALIGN_TOP set but extension != 0\n");
		return -EINVAL;
	}
#else
	if (!(flags & BASE_MEM_GROW_ON_GPF) && test_reg.extension != 0) {
		dev_warn(dev, KBASE_MSG_PRE
			 "BASE_MEM_GROW_ON_GPF not set but extension != 0\n");
		return -EINVAL;
	}
#endif /* !MALI_USE_CSF */

#if !MALI_USE_CSF
	/* BASE_MEM_TILER_ALIGN_TOP memory has a number of restrictions */
	if (flags & BASE_MEM_TILER_ALIGN_TOP) {
#define KBASE_MSG_PRE_FLAG KBASE_MSG_PRE "BASE_MEM_TILER_ALIGN_TOP and "
		unsigned long small_extension;

		if (large_extension >
		    BASE_MEM_TILER_ALIGN_TOP_EXTENSION_MAX_PAGES) {
			dev_warn(dev,
				 KBASE_MSG_PRE_FLAG
				 "extension==%lld pages exceeds limit %lld",
				 (unsigned long long)large_extension,
				 BASE_MEM_TILER_ALIGN_TOP_EXTENSION_MAX_PAGES);
			return -EINVAL;
		}
		/* For use with is_power_of_2, which takes unsigned long, so
		 * must ensure e.g. on 32-bit kernel it'll fit in that type
		 */
		small_extension = (unsigned long)large_extension;

		if (!is_power_of_2(small_extension)) {
			dev_warn(dev,
				 KBASE_MSG_PRE_FLAG
				 "extension==%ld not a non-zero power of 2",
				 small_extension);
			return -EINVAL;
		}

		if (commit_pages > large_extension) {
			dev_warn(dev,
				 KBASE_MSG_PRE_FLAG
				 "commit_pages==%ld exceeds extension==%ld",
				 (unsigned long)commit_pages,
				 (unsigned long)large_extension);
			return -EINVAL;
		}
#undef KBASE_MSG_PRE_FLAG
	}
#endif /* !MALI_USE_CSF */

	if ((flags & BASE_MEM_GPU_VA_SAME_4GB_PAGE) &&
	    (va_pages > (BASE_MEM_PFN_MASK_4GB + 1))) {
		dev_warn(dev, KBASE_MSG_PRE "BASE_MEM_GPU_VA_SAME_4GB_PAGE and va_pages==%lld greater than that needed for 4GB space",
				(unsigned long long)va_pages);
		return -EINVAL;
	}

	return 0;
#undef KBASE_MSG_PRE
}

void kbase_gpu_vm_lock(struct kbase_context *kctx)
{
	KBASE_DEBUG_ASSERT(kctx != NULL);
	mutex_lock(&kctx->reg_lock);
}

KBASE_EXPORT_TEST_API(kbase_gpu_vm_lock);

void kbase_gpu_vm_unlock(struct kbase_context *kctx)
{
	KBASE_DEBUG_ASSERT(kctx != NULL);
	mutex_unlock(&kctx->reg_lock);
}

KBASE_EXPORT_TEST_API(kbase_gpu_vm_unlock);

#if IS_ENABLED(CONFIG_DEBUG_FS)
struct kbase_jit_debugfs_data {
	int (*func)(struct kbase_jit_debugfs_data *data);
	struct mutex lock;
	struct kbase_context *kctx;
	u64 active_value;
	u64 pool_value;
	u64 destroy_value;
	char buffer[50];
};

static int kbase_jit_debugfs_common_open(struct inode *inode,
		struct file *file, int (*func)(struct kbase_jit_debugfs_data *))
{
	struct kbase_jit_debugfs_data *data;

	data = kzalloc(sizeof(*data), GFP_KERNEL);
	if (!data)
		return -ENOMEM;

	data->func = func;
	mutex_init(&data->lock);
	data->kctx = (struct kbase_context *) inode->i_private;

	file->private_data = data;

	return nonseekable_open(inode, file);
}

static ssize_t kbase_jit_debugfs_common_read(struct file *file,
		char __user *buf, size_t len, loff_t *ppos)
{
	struct kbase_jit_debugfs_data *data;
	size_t size;
	int ret;

	data = (struct kbase_jit_debugfs_data *) file->private_data;
	mutex_lock(&data->lock);

	if (*ppos) {
		size = strnlen(data->buffer, sizeof(data->buffer));
	} else {
		if (!data->func) {
			ret = -EACCES;
			goto out_unlock;
		}

		if (data->func(data)) {
			ret = -EACCES;
			goto out_unlock;
		}

		size = scnprintf(data->buffer, sizeof(data->buffer),
				"%llu,%llu,%llu\n", data->active_value,
				data->pool_value, data->destroy_value);
	}

	ret = simple_read_from_buffer(buf, len, ppos, data->buffer, size);

out_unlock:
	mutex_unlock(&data->lock);
	return ret;
}

static int kbase_jit_debugfs_common_release(struct inode *inode,
		struct file *file)
{
	kfree(file->private_data);
	return 0;
}

#define KBASE_JIT_DEBUGFS_DECLARE(__fops, __func) \
static int __fops ## _open(struct inode *inode, struct file *file) \
{ \
	return kbase_jit_debugfs_common_open(inode, file, __func); \
} \
static const struct file_operations __fops = { \
	.owner = THIS_MODULE, \
	.open = __fops ## _open, \
	.release = kbase_jit_debugfs_common_release, \
	.read = kbase_jit_debugfs_common_read, \
	.write = NULL, \
	.llseek = generic_file_llseek, \
}

static int kbase_jit_debugfs_count_get(struct kbase_jit_debugfs_data *data)
{
	struct kbase_context *kctx = data->kctx;
	struct list_head *tmp;

	mutex_lock(&kctx->jit_evict_lock);
	list_for_each(tmp, &kctx->jit_active_head) {
		data->active_value++;
	}

	list_for_each(tmp, &kctx->jit_pool_head) {
		data->pool_value++;
	}

	list_for_each(tmp, &kctx->jit_destroy_head) {
		data->destroy_value++;
	}
	mutex_unlock(&kctx->jit_evict_lock);

	return 0;
}
KBASE_JIT_DEBUGFS_DECLARE(kbase_jit_debugfs_count_fops,
		kbase_jit_debugfs_count_get);

static int kbase_jit_debugfs_vm_get(struct kbase_jit_debugfs_data *data)
{
	struct kbase_context *kctx = data->kctx;
	struct kbase_va_region *reg;

	mutex_lock(&kctx->jit_evict_lock);
	list_for_each_entry(reg, &kctx->jit_active_head, jit_node) {
		data->active_value += reg->nr_pages;
	}

	list_for_each_entry(reg, &kctx->jit_pool_head, jit_node) {
		data->pool_value += reg->nr_pages;
	}

	list_for_each_entry(reg, &kctx->jit_destroy_head, jit_node) {
		data->destroy_value += reg->nr_pages;
	}
	mutex_unlock(&kctx->jit_evict_lock);

	return 0;
}
KBASE_JIT_DEBUGFS_DECLARE(kbase_jit_debugfs_vm_fops,
		kbase_jit_debugfs_vm_get);

static int kbase_jit_debugfs_phys_get(struct kbase_jit_debugfs_data *data)
{
	struct kbase_context *kctx = data->kctx;
	struct kbase_va_region *reg;

	mutex_lock(&kctx->jit_evict_lock);
	list_for_each_entry(reg, &kctx->jit_active_head, jit_node) {
		data->active_value += reg->gpu_alloc->nents;
	}

	list_for_each_entry(reg, &kctx->jit_pool_head, jit_node) {
		data->pool_value += reg->gpu_alloc->nents;
	}

	list_for_each_entry(reg, &kctx->jit_destroy_head, jit_node) {
		data->destroy_value += reg->gpu_alloc->nents;
	}
	mutex_unlock(&kctx->jit_evict_lock);

	return 0;
}
KBASE_JIT_DEBUGFS_DECLARE(kbase_jit_debugfs_phys_fops,
		kbase_jit_debugfs_phys_get);

#if MALI_JIT_PRESSURE_LIMIT_BASE
static int kbase_jit_debugfs_used_get(struct kbase_jit_debugfs_data *data)
{
	struct kbase_context *kctx = data->kctx;
	struct kbase_va_region *reg;

#if !MALI_USE_CSF
	rt_mutex_lock(&kctx->jctx.lock);
#endif /* !MALI_USE_CSF */
	mutex_lock(&kctx->jit_evict_lock);
	list_for_each_entry(reg, &kctx->jit_active_head, jit_node) {
		data->active_value += reg->used_pages;
	}
	mutex_unlock(&kctx->jit_evict_lock);
#if !MALI_USE_CSF
	rt_mutex_unlock(&kctx->jctx.lock);
#endif /* !MALI_USE_CSF */

	return 0;
}

KBASE_JIT_DEBUGFS_DECLARE(kbase_jit_debugfs_used_fops,
		kbase_jit_debugfs_used_get);

static int kbase_mem_jit_trim_pages_from_region(struct kbase_context *kctx,
		struct kbase_va_region *reg, size_t pages_needed,
		size_t *freed, bool shrink);

static int kbase_jit_debugfs_trim_get(struct kbase_jit_debugfs_data *data)
{
	struct kbase_context *kctx = data->kctx;
	struct kbase_va_region *reg;

#if !MALI_USE_CSF
	rt_mutex_lock(&kctx->jctx.lock);
#endif /* !MALI_USE_CSF */
	kbase_gpu_vm_lock(kctx);
	mutex_lock(&kctx->jit_evict_lock);
	list_for_each_entry(reg, &kctx->jit_active_head, jit_node) {
		int err;
		size_t freed = 0u;

		err = kbase_mem_jit_trim_pages_from_region(kctx, reg,
				SIZE_MAX, &freed, false);

		if (err) {
			/* Failed to calculate, try the next region */
			continue;
		}

		data->active_value += freed;
	}
	mutex_unlock(&kctx->jit_evict_lock);
	kbase_gpu_vm_unlock(kctx);
#if !MALI_USE_CSF
	rt_mutex_unlock(&kctx->jctx.lock);
#endif /* !MALI_USE_CSF */

	return 0;
}

KBASE_JIT_DEBUGFS_DECLARE(kbase_jit_debugfs_trim_fops,
		kbase_jit_debugfs_trim_get);
#endif /* MALI_JIT_PRESSURE_LIMIT_BASE */

void kbase_jit_debugfs_init(struct kbase_context *kctx)
{
	/* prevent unprivileged use of debug file system
	 * in old kernel version
	 */
	const mode_t mode = 0444;

	/* Caller already ensures this, but we keep the pattern for
	 * maintenance safety.
	 */
	if (WARN_ON(!kctx) ||
		WARN_ON(IS_ERR_OR_NULL(kctx->kctx_dentry)))
		return;



	/* Debugfs entry for getting the number of JIT allocations. */
	debugfs_create_file("mem_jit_count", mode, kctx->kctx_dentry,
			kctx, &kbase_jit_debugfs_count_fops);

	/*
	 * Debugfs entry for getting the total number of virtual pages
	 * used by JIT allocations.
	 */
	debugfs_create_file("mem_jit_vm", mode, kctx->kctx_dentry,
			kctx, &kbase_jit_debugfs_vm_fops);

	/*
	 * Debugfs entry for getting the number of physical pages used
	 * by JIT allocations.
	 */
	debugfs_create_file("mem_jit_phys", mode, kctx->kctx_dentry,
			kctx, &kbase_jit_debugfs_phys_fops);
#if MALI_JIT_PRESSURE_LIMIT_BASE
	/*
	 * Debugfs entry for getting the number of pages used
	 * by JIT allocations for estimating the physical pressure
	 * limit.
	 */
	debugfs_create_file("mem_jit_used", mode, kctx->kctx_dentry,
			kctx, &kbase_jit_debugfs_used_fops);

	/*
	 * Debugfs entry for getting the number of pages that could
	 * be trimmed to free space for more JIT allocations.
	 */
	debugfs_create_file("mem_jit_trim", mode, kctx->kctx_dentry,
			kctx, &kbase_jit_debugfs_trim_fops);
#endif /* MALI_JIT_PRESSURE_LIMIT_BASE */
}
#endif /* CONFIG_DEBUG_FS */

/**
 * kbase_jit_destroy_worker - Deferred worker which frees JIT allocations
 * @work: Work item
 *
 * This function does the work of freeing JIT allocations whose physical
 * backing has been released.
 */
static void kbase_jit_destroy_worker(struct work_struct *work)
{
	struct kbase_context *kctx;
	struct kbase_va_region *reg;

	kctx = container_of(work, struct kbase_context, jit_work);
	do {
		mutex_lock(&kctx->jit_evict_lock);
		if (list_empty(&kctx->jit_destroy_head)) {
			mutex_unlock(&kctx->jit_evict_lock);
			break;
		}

		reg = list_first_entry(&kctx->jit_destroy_head,
				struct kbase_va_region, jit_node);

		list_del(&reg->jit_node);
		mutex_unlock(&kctx->jit_evict_lock);

		kbase_gpu_vm_lock(kctx);

		/*
		 * Incrementing the refcount is prevented on JIT regions.
		 * If/when this ever changes we would need to compensate
		 * by implementing "free on putting the last reference",
		 * but only for JIT regions.
		 */
		WARN_ON(atomic_read(&reg->no_user_free_count) > 1);
		kbase_va_region_no_user_free_dec(reg);
		kbase_mem_free_region(kctx, reg);
		kbase_gpu_vm_unlock(kctx);
	} while (1);
}

int kbase_jit_init(struct kbase_context *kctx)
{
	mutex_lock(&kctx->jit_evict_lock);
	INIT_LIST_HEAD(&kctx->jit_active_head);
	INIT_LIST_HEAD(&kctx->jit_pool_head);
	INIT_LIST_HEAD(&kctx->jit_destroy_head);
	INIT_WORK(&kctx->jit_work, kbase_jit_destroy_worker);

#if MALI_USE_CSF
	mutex_init(&kctx->csf.kcpu_queues.jit_lock);
	INIT_LIST_HEAD(&kctx->csf.kcpu_queues.jit_cmds_head);
	INIT_LIST_HEAD(&kctx->csf.kcpu_queues.jit_blocked_queues);
#else /* !MALI_USE_CSF */
	INIT_LIST_HEAD(&kctx->jctx.jit_atoms_head);
	INIT_LIST_HEAD(&kctx->jctx.jit_pending_alloc);
#endif /* MALI_USE_CSF */
	mutex_unlock(&kctx->jit_evict_lock);

	kctx->jit_max_allocations = 0;
	kctx->jit_current_allocations = 0;
	kctx->trim_level = 0;

	return 0;
}

/* Check if the allocation from JIT pool is of the same size as the new JIT
 * allocation and also, if BASE_JIT_ALLOC_MEM_TILER_ALIGN_TOP is set, meets
 * the alignment requirements.
 */
static bool meet_size_and_tiler_align_top_requirements(
	const struct kbase_va_region *walker,
	const struct base_jit_alloc_info *info)
{
	bool meet_reqs = true;

	if (walker->nr_pages != info->va_pages)
		meet_reqs = false;

#if !MALI_USE_CSF
	if (meet_reqs && (info->flags & BASE_JIT_ALLOC_MEM_TILER_ALIGN_TOP)) {
		size_t align = info->extension;
		size_t align_mask = align - 1;

		if ((walker->start_pfn + info->commit_pages) & align_mask)
			meet_reqs = false;
	}
#endif /* !MALI_USE_CSF */

	return meet_reqs;
}

#if MALI_JIT_PRESSURE_LIMIT_BASE
/* Function will guarantee *@freed will not exceed @pages_needed
 */
static int kbase_mem_jit_trim_pages_from_region(struct kbase_context *kctx,
		struct kbase_va_region *reg, size_t pages_needed,
		size_t *freed, bool shrink)
{
	int err = 0;
	size_t available_pages = 0u;
	const size_t old_pages = kbase_reg_current_backed_size(reg);
	size_t new_pages = old_pages;
	size_t to_free = 0u;
	size_t max_allowed_pages = old_pages;

#if !MALI_USE_CSF
	lockdep_assert_held(&kctx->jctx.lock);
#endif /* !MALI_USE_CSF */
	lockdep_assert_held(&kctx->reg_lock);

	/* Is this a JIT allocation that has been reported on? */
	if (reg->used_pages == reg->nr_pages)
		goto out;

	if (!(reg->flags & KBASE_REG_HEAP_INFO_IS_SIZE)) {
		/* For address based memory usage calculation, the GPU
		 * allocates objects of up to size 's', but aligns every object
		 * to alignment 'a', with a < s.
		 *
		 * It also doesn't have to write to all bytes in an object of
		 * size 's'.
		 *
		 * Hence, we can observe the GPU's address for the end of used
		 * memory being up to (s - a) bytes into the first unallocated
		 * page.
		 *
		 * We allow for this and only warn when it exceeds this bound
		 * (rounded up to page sized units). Note, this is allowed to
		 * exceed reg->nr_pages.
		 */
		max_allowed_pages += PFN_UP(
			KBASE_GPU_ALLOCATED_OBJECT_MAX_BYTES -
			KBASE_GPU_ALLOCATED_OBJECT_ALIGN_BYTES);
	} else if (reg->flags & KBASE_REG_TILER_ALIGN_TOP) {
		/* The GPU could report being ready to write to the next
		 * 'extension' sized chunk, but didn't actually write to it, so we
		 * can report up to 'extension' size pages more than the backed
		 * size.
		 *
		 * Note, this is allowed to exceed reg->nr_pages.
		 */
		max_allowed_pages += reg->extension;

		/* Also note that in these GPUs, the GPU may make a large (>1
		 * page) initial allocation but not actually write out to all
		 * of it. Hence it might report that a much higher amount of
		 * memory was used than actually was written to. This does not
		 * result in a real warning because on growing this memory we
		 * round up the size of the allocation up to an 'extension' sized
		 * chunk, hence automatically bringing the backed size up to
		 * the reported size.
		 */
	}

	if (old_pages < reg->used_pages) {
		/* Prevent overflow on available_pages, but only report the
		 * problem if it's in a scenario where used_pages should have
		 * been consistent with the backed size
		 *
		 * Note: In case of a size-based report, this legitimately
		 * happens in common use-cases: we allow for up to this size of
		 * memory being used, but depending on the content it doesn't
		 * have to use all of it.
		 *
		 * Hence, we're much more quiet about that in the size-based
		 * report case - it's not indicating a real problem, it's just
		 * for information
		 */
		if (max_allowed_pages < reg->used_pages) {
			if (!(reg->flags & KBASE_REG_HEAP_INFO_IS_SIZE))
				dev_warn(kctx->kbdev->dev,
						"%s: current backed pages %zu < reported used pages %zu (allowed to be up to %zu) on JIT 0x%llx vapages %zu\n",
						__func__,
						old_pages, reg->used_pages,
						max_allowed_pages,
						reg->start_pfn << PAGE_SHIFT,
						reg->nr_pages);
			else
				dev_dbg(kctx->kbdev->dev,
						"%s: no need to trim, current backed pages %zu < reported used pages %zu on size-report for JIT 0x%llx vapages %zu\n",
						__func__,
						old_pages, reg->used_pages,
						reg->start_pfn << PAGE_SHIFT,
						reg->nr_pages);
			}
		/* In any case, no error condition to report here, caller can
		 * try other regions
		 */

		goto out;
	}
	available_pages = old_pages - reg->used_pages;
	to_free = min(available_pages, pages_needed);

	if (shrink) {
		new_pages -= to_free;

		err = kbase_mem_shrink(kctx, reg, new_pages);
	}
out:
	trace_mali_jit_trim_from_region(reg, to_free, old_pages,
			available_pages, new_pages);
	*freed = to_free;
	return err;
}


/**
 * kbase_mem_jit_trim_pages - Trim JIT regions until sufficient pages have been
 * freed
 * @kctx: Pointer to the kbase context whose active JIT allocations will be
 * checked.
 * @pages_needed: The maximum number of pages to trim.
 *
 * This functions checks all active JIT allocations in @kctx for unused pages
 * at the end, and trim the backed memory regions of those allocations down to
 * the used portion and free the unused pages into the page pool.
 *
 * Specifying @pages_needed allows us to stop early when there's enough
 * physical memory freed to sufficiently bring down the total JIT physical page
 * usage (e.g. to below the pressure limit)
 *
 * Return: Total number of successfully freed pages
 */
static size_t kbase_mem_jit_trim_pages(struct kbase_context *kctx,
		size_t pages_needed)
{
	struct kbase_va_region *reg, *tmp;
	size_t total_freed = 0;

#if !MALI_USE_CSF
	lockdep_assert_held(&kctx->jctx.lock);
#endif /* !MALI_USE_CSF */
	lockdep_assert_held(&kctx->reg_lock);
	lockdep_assert_held(&kctx->jit_evict_lock);

	list_for_each_entry_safe(reg, tmp, &kctx->jit_active_head, jit_node) {
		int err;
		size_t freed = 0u;

		err = kbase_mem_jit_trim_pages_from_region(kctx, reg,
				pages_needed, &freed, true);

		if (err) {
			/* Failed to trim, try the next region */
			continue;
		}

		total_freed += freed;
		WARN_ON(freed > pages_needed);
		pages_needed -= freed;
		if (!pages_needed)
			break;
	}

	trace_mali_jit_trim(total_freed);

	return total_freed;
}
#endif /* MALI_JIT_PRESSURE_LIMIT_BASE */

static int kbase_jit_grow(struct kbase_context *kctx,
			  const struct base_jit_alloc_info *info,
			  struct kbase_va_region *reg,
			  struct kbase_sub_alloc **prealloc_sas,
			  enum kbase_caller_mmu_sync_info mmu_sync_info)
{
	size_t delta;
	size_t pages_required;
	size_t old_size;
	struct kbase_mem_pool *pool;
	int ret = -ENOMEM;
	struct tagged_addr *gpu_pages;

	if (info->commit_pages > reg->nr_pages) {
		/* Attempted to grow larger than maximum size */
		return -EINVAL;
	}

	lockdep_assert_held(&kctx->reg_lock);

	/* Make the physical backing no longer reclaimable */
	if (!kbase_mem_evictable_unmake(reg->gpu_alloc))
		goto update_failed;

	if (reg->gpu_alloc->nents >= info->commit_pages)
		goto done;

	/* Grow the backing */
	old_size = reg->gpu_alloc->nents;

	/* Allocate some more pages */
	delta = info->commit_pages - reg->gpu_alloc->nents;
	pages_required = delta;

	if (kctx->kbdev->pagesize_2mb && pages_required >= (SZ_2M / SZ_4K)) {
		pool = &kctx->mem_pools.large[kctx->jit_group_id];
		/* Round up to number of 2 MB pages required */
		pages_required += ((SZ_2M / SZ_4K) - 1);
		pages_required /= (SZ_2M / SZ_4K);
	} else {
		pool = &kctx->mem_pools.small[kctx->jit_group_id];
	}

	if (reg->cpu_alloc != reg->gpu_alloc)
		pages_required *= 2;

	spin_lock(&kctx->mem_partials_lock);
	kbase_mem_pool_lock(pool);

	/* As we can not allocate memory from the kernel with the vm_lock held,
	 * grow the pool to the required size with the lock dropped. We hold the
	 * pool lock to prevent another thread from allocating from the pool
	 * between the grow and allocation.
	 */
	while (kbase_mem_pool_size(pool) < pages_required) {
		int pool_delta = pages_required - kbase_mem_pool_size(pool);
		int ret;

		kbase_mem_pool_unlock(pool);
		spin_unlock(&kctx->mem_partials_lock);

		kbase_gpu_vm_unlock(kctx);
		ret = kbase_mem_pool_grow(pool, pool_delta, kctx->task);
		kbase_gpu_vm_lock(kctx);

		if (ret)
			goto update_failed;

		spin_lock(&kctx->mem_partials_lock);
		kbase_mem_pool_lock(pool);
	}

	gpu_pages = kbase_alloc_phy_pages_helper_locked(reg->gpu_alloc, pool,
			delta, &prealloc_sas[0]);
	if (!gpu_pages) {
		kbase_mem_pool_unlock(pool);
		spin_unlock(&kctx->mem_partials_lock);
		goto update_failed;
	}

	if (reg->cpu_alloc != reg->gpu_alloc) {
		struct tagged_addr *cpu_pages;

		cpu_pages = kbase_alloc_phy_pages_helper_locked(reg->cpu_alloc,
				pool, delta, &prealloc_sas[1]);
		if (!cpu_pages) {
			kbase_free_phy_pages_helper_locked(reg->gpu_alloc,
					pool, gpu_pages, delta);
			kbase_mem_pool_unlock(pool);
			spin_unlock(&kctx->mem_partials_lock);
			goto update_failed;
		}
	}
	kbase_mem_pool_unlock(pool);
	spin_unlock(&kctx->mem_partials_lock);

	ret = kbase_mem_grow_gpu_mapping(kctx, reg, info->commit_pages,
					 old_size, mmu_sync_info);
	/*
	 * The grow failed so put the allocation back in the
	 * pool and return failure.
	 */
	if (ret)
		goto update_failed;

done:
	ret = 0;

	/* Update attributes of JIT allocation taken from the pool */
	reg->initial_commit = info->commit_pages;
	reg->extension = info->extension;

update_failed:
	return ret;
}

static void trace_jit_stats(struct kbase_context *kctx,
		u32 bin_id, u32 max_allocations)
{
	const u32 alloc_count =
		kctx->jit_current_allocations_per_bin[bin_id];
	struct kbase_device *kbdev = kctx->kbdev;

	struct kbase_va_region *walker;
	u32 va_pages = 0;
	u32 ph_pages = 0;

	mutex_lock(&kctx->jit_evict_lock);
	list_for_each_entry(walker, &kctx->jit_active_head, jit_node) {
		if (walker->jit_bin_id != bin_id)
			continue;

		va_pages += walker->nr_pages;
		ph_pages += walker->gpu_alloc->nents;
	}
	mutex_unlock(&kctx->jit_evict_lock);

	KBASE_TLSTREAM_AUX_JIT_STATS(kbdev, kctx->id, bin_id,
		max_allocations, alloc_count, va_pages, ph_pages);
}

#if MALI_JIT_PRESSURE_LIMIT_BASE
/**
 * get_jit_phys_backing() - calculate the physical backing of all JIT
 * allocations
 *
 * @kctx: Pointer to the kbase context whose active JIT allocations will be
 * checked
 *
 * Return: number of pages that are committed by JIT allocations
 */
static size_t get_jit_phys_backing(struct kbase_context *kctx)
{
	struct kbase_va_region *walker;
	size_t backing = 0;

	lockdep_assert_held(&kctx->jit_evict_lock);

	list_for_each_entry(walker, &kctx->jit_active_head, jit_node) {
		backing += kbase_reg_current_backed_size(walker);
	}

	return backing;
}

void kbase_jit_trim_necessary_pages(struct kbase_context *kctx,
				    size_t needed_pages)
{
	size_t jit_backing = 0;
	size_t pages_to_trim = 0;

#if !MALI_USE_CSF
	lockdep_assert_held(&kctx->jctx.lock);
#endif /* !MALI_USE_CSF */
	lockdep_assert_held(&kctx->reg_lock);
	lockdep_assert_held(&kctx->jit_evict_lock);

	jit_backing = get_jit_phys_backing(kctx);

	/* It is possible that this is the case - if this is the first
	 * allocation after "ignore_pressure_limit" allocation.
	 */
	if (jit_backing > kctx->jit_phys_pages_limit) {
		pages_to_trim += (jit_backing - kctx->jit_phys_pages_limit) +
				 needed_pages;
	} else {
		size_t backed_diff = kctx->jit_phys_pages_limit - jit_backing;

		if (needed_pages > backed_diff)
			pages_to_trim += needed_pages - backed_diff;
	}

	if (pages_to_trim) {
		size_t trimmed_pages =
			kbase_mem_jit_trim_pages(kctx, pages_to_trim);

		/* This should never happen - we already asserted that
		 * we are not violating JIT pressure limit in earlier
		 * checks, which means that in-flight JIT allocations
		 * must have enough unused pages to satisfy the new
		 * allocation
		 */
		WARN_ON(trimmed_pages < pages_to_trim);
	}
}
#endif /* MALI_JIT_PRESSURE_LIMIT_BASE */

/**
 * jit_allow_allocate() - check whether basic conditions are satisfied to allow
 * a new JIT allocation
 *
 * @kctx: Pointer to the kbase context
 * @info: Pointer to JIT allocation information for the new allocation
 * @ignore_pressure_limit: Flag to indicate whether JIT pressure limit check
 * should be ignored
 *
 * Return: true if allocation can be executed, false otherwise
 */
static bool jit_allow_allocate(struct kbase_context *kctx,
		const struct base_jit_alloc_info *info,
		bool ignore_pressure_limit)
{
#if !MALI_USE_CSF
	lockdep_assert_held(&kctx->jctx.lock);
#else /* MALI_USE_CSF */
	lockdep_assert_held(&kctx->csf.kcpu_queues.jit_lock);
#endif /* !MALI_USE_CSF */

#if MALI_JIT_PRESSURE_LIMIT_BASE
	if (!ignore_pressure_limit &&
			((kctx->jit_phys_pages_limit <= kctx->jit_current_phys_pressure) ||
			(info->va_pages > (kctx->jit_phys_pages_limit - kctx->jit_current_phys_pressure)))) {
		dev_dbg(kctx->kbdev->dev,
			"Max JIT page allocations limit reached: active pages %llu, max pages %llu\n",
			kctx->jit_current_phys_pressure + info->va_pages,
			kctx->jit_phys_pages_limit);
		return false;
	}
#endif /* MALI_JIT_PRESSURE_LIMIT_BASE */

	if (kctx->jit_current_allocations >= kctx->jit_max_allocations) {
		/* Too many current allocations */
		dev_dbg(kctx->kbdev->dev,
			"Max JIT allocations limit reached: active allocations %d, max allocations %d\n",
			kctx->jit_current_allocations,
			kctx->jit_max_allocations);
		return false;
	}

	if (info->max_allocations > 0 &&
			kctx->jit_current_allocations_per_bin[info->bin_id] >=
			info->max_allocations) {
		/* Too many current allocations in this bin */
		dev_dbg(kctx->kbdev->dev,
			"Per bin limit of max JIT allocations reached: bin_id %d, active allocations %d, max allocations %d\n",
			info->bin_id,
			kctx->jit_current_allocations_per_bin[info->bin_id],
			info->max_allocations);
		return false;
	}

	return true;
}

static struct kbase_va_region *
find_reasonable_region(const struct base_jit_alloc_info *info,
		       struct list_head *pool_head, bool ignore_usage_id)
{
	struct kbase_va_region *closest_reg = NULL;
	struct kbase_va_region *walker;
	size_t current_diff = SIZE_MAX;

	list_for_each_entry(walker, pool_head, jit_node) {
		if ((ignore_usage_id ||
		     walker->jit_usage_id == info->usage_id) &&
		    walker->jit_bin_id == info->bin_id &&
		    meet_size_and_tiler_align_top_requirements(walker, info)) {
			size_t min_size, max_size, diff;

			/*
			 * The JIT allocations VA requirements have been met,
			 * it's suitable but other allocations might be a
			 * better fit.
			 */
			min_size = min_t(size_t, walker->gpu_alloc->nents,
					 info->commit_pages);
			max_size = max_t(size_t, walker->gpu_alloc->nents,
					 info->commit_pages);
			diff = max_size - min_size;

			if (current_diff > diff) {
				current_diff = diff;
				closest_reg = walker;
			}

			/* The allocation is an exact match */
			if (current_diff == 0)
				break;
		}
	}

	return closest_reg;
}

struct kbase_va_region *kbase_jit_allocate(struct kbase_context *kctx,
		const struct base_jit_alloc_info *info,
		bool ignore_pressure_limit)
{
	struct kbase_va_region *reg = NULL;
	struct kbase_sub_alloc *prealloc_sas[2] = { NULL, NULL };
	int i;

	/* Calls to this function are inherently synchronous, with respect to
	 * MMU operations.
	 */
	const enum kbase_caller_mmu_sync_info mmu_sync_info = CALLER_MMU_SYNC;

#if !MALI_USE_CSF
	lockdep_assert_held(&kctx->jctx.lock);
#else /* MALI_USE_CSF */
	lockdep_assert_held(&kctx->csf.kcpu_queues.jit_lock);
#endif /* !MALI_USE_CSF */

	if (!jit_allow_allocate(kctx, info, ignore_pressure_limit))
		return NULL;

	if (kctx->kbdev->pagesize_2mb) {
		/* Preallocate memory for the sub-allocation structs */
		for (i = 0; i != ARRAY_SIZE(prealloc_sas); ++i) {
			prealloc_sas[i] = kmalloc(sizeof(*prealloc_sas[i]), GFP_KERNEL);
			if (!prealloc_sas[i])
				goto end;
		}
	}

	kbase_gpu_vm_lock(kctx);
	mutex_lock(&kctx->jit_evict_lock);

	/*
	 * Scan the pool for an existing allocation which meets our
	 * requirements and remove it.
	 */
	if (info->usage_id != 0)
		/* First scan for an allocation with the same usage ID */
		reg = find_reasonable_region(info, &kctx->jit_pool_head, false);

	if (!reg)
		/* No allocation with the same usage ID, or usage IDs not in
		 * use. Search for an allocation we can reuse.
		 */
		reg = find_reasonable_region(info, &kctx->jit_pool_head, true);

	if (reg) {
#if MALI_JIT_PRESSURE_LIMIT_BASE
		size_t needed_pages = 0;
#endif /* MALI_JIT_PRESSURE_LIMIT_BASE */
		int ret;

		/*
		 * Remove the found region from the pool and add it to the
		 * active list.
		 */
		list_move(&reg->jit_node, &kctx->jit_active_head);

		WARN_ON(reg->gpu_alloc->evicted);

		/*
		 * Remove the allocation from the eviction list as it's no
		 * longer eligible for eviction. This must be done before
		 * dropping the jit_evict_lock
		 */
		list_del_init(&reg->gpu_alloc->evict_node);

#if MALI_JIT_PRESSURE_LIMIT_BASE
		if (!ignore_pressure_limit) {
			if (info->commit_pages > reg->gpu_alloc->nents)
				needed_pages = info->commit_pages -
					       reg->gpu_alloc->nents;

			/* Update early the recycled JIT region's estimate of
			 * used_pages to ensure it doesn't get trimmed
			 * undesirably. This is needed as the recycled JIT
			 * region has been added to the active list but the
			 * number of used pages for it would be zero, so it
			 * could get trimmed instead of other allocations only
			 * to be regrown later resulting in a breach of the JIT
			 * physical pressure limit.
			 * Also that trimming would disturb the accounting of
			 * physical pages, i.e. the VM stats, as the number of
			 * backing pages would have changed when the call to
			 * kbase_mem_evictable_unmark_reclaim is made.
			 *
			 * The second call to update pressure at the end of
			 * this function would effectively be a nop.
			 */
			kbase_jit_report_update_pressure(
				kctx, reg, info->va_pages,
				KBASE_JIT_REPORT_ON_ALLOC_OR_FREE);

			kbase_jit_request_phys_increase_locked(kctx,
							       needed_pages);
		}
#endif
		mutex_unlock(&kctx->jit_evict_lock);

		/* kbase_jit_grow() can release & reacquire 'kctx->reg_lock',
		 * so any state protected by that lock might need to be
		 * re-evaluated if more code is added here in future.
		 */
		ret = kbase_jit_grow(kctx, info, reg, prealloc_sas,
				     mmu_sync_info);

#if MALI_JIT_PRESSURE_LIMIT_BASE
		if (!ignore_pressure_limit)
			kbase_jit_done_phys_increase(kctx, needed_pages);
#endif /* MALI_JIT_PRESSURE_LIMIT_BASE */

		kbase_gpu_vm_unlock(kctx);

		if (ret < 0) {
			/*
			 * An update to an allocation from the pool failed,
			 * chances are slim a new allocation would fare any
			 * better so return the allocation to the pool and
			 * return the function with failure.
			 */
			dev_dbg(kctx->kbdev->dev,
				"JIT allocation resize failed: va_pages 0x%llx, commit_pages 0x%llx\n",
				info->va_pages, info->commit_pages);
#if MALI_JIT_PRESSURE_LIMIT_BASE
			/* Undo the early change made to the recycled JIT
			 * region's estimate of used_pages.
			 */
			if (!ignore_pressure_limit) {
				kbase_jit_report_update_pressure(
					kctx, reg, 0,
					KBASE_JIT_REPORT_ON_ALLOC_OR_FREE);
			}
#endif /* MALI_JIT_PRESSURE_LIMIT_BASE */
			mutex_lock(&kctx->jit_evict_lock);
			list_move(&reg->jit_node, &kctx->jit_pool_head);
			mutex_unlock(&kctx->jit_evict_lock);
			reg = NULL;
			goto end;
		} else {
			/* A suitable JIT allocation existed on the evict list, so we need
			 * to make sure that the NOT_MOVABLE property is cleared.
			 */
<<<<<<< HEAD
			if (kbase_page_migration_enabled) {
=======
			if (kbase_is_page_migration_enabled()) {
>>>>>>> 16988dee
				kbase_gpu_vm_lock(kctx);
				mutex_lock(&kctx->jit_evict_lock);
				kbase_set_phy_alloc_page_status(reg->gpu_alloc, ALLOCATED_MAPPED);
				mutex_unlock(&kctx->jit_evict_lock);
				kbase_gpu_vm_unlock(kctx);
			}
		}
	} else {
		/* No suitable JIT allocation was found so create a new one */
		u64 flags = BASE_MEM_PROT_CPU_RD | BASE_MEM_PROT_GPU_RD |
				BASE_MEM_PROT_GPU_WR | BASE_MEM_GROW_ON_GPF |
				BASE_MEM_COHERENT_LOCAL |
				BASEP_MEM_NO_USER_FREE;
		u64 gpu_addr;

#if !MALI_USE_CSF
		if (info->flags & BASE_JIT_ALLOC_MEM_TILER_ALIGN_TOP)
			flags |= BASE_MEM_TILER_ALIGN_TOP;
#endif /* !MALI_USE_CSF */

		flags |= kbase_mem_group_id_set(kctx->jit_group_id);
#if MALI_JIT_PRESSURE_LIMIT_BASE
		if (!ignore_pressure_limit) {
			flags |= BASEP_MEM_PERFORM_JIT_TRIM;
			/* The corresponding call to 'done_phys_increase' would
			 * be made inside the kbase_mem_alloc().
			 */
			kbase_jit_request_phys_increase_locked(
				kctx, info->commit_pages);
		}
#endif /* MALI_JIT_PRESSURE_LIMIT_BASE */

		mutex_unlock(&kctx->jit_evict_lock);
		kbase_gpu_vm_unlock(kctx);

		reg = kbase_mem_alloc(kctx, info->va_pages, info->commit_pages, info->extension,
				      &flags, &gpu_addr, mmu_sync_info);
		if (!reg) {
			/* Most likely not enough GPU virtual space left for
			 * the new JIT allocation.
			 */
			dev_dbg(kctx->kbdev->dev,
				"Failed to allocate JIT memory: va_pages 0x%llx, commit_pages 0x%llx\n",
				info->va_pages, info->commit_pages);
			goto end;
		}

		if (!ignore_pressure_limit) {
			/* Due to enforcing of pressure limit, kbase_mem_alloc
			 * was instructed to perform the trimming which in turn
			 * would have ensured that the new JIT allocation is
			 * already in the jit_active_head list, so nothing to
			 * do here.
			 */
			WARN_ON(list_empty(&reg->jit_node));
		} else {
			mutex_lock(&kctx->jit_evict_lock);
			list_add(&reg->jit_node, &kctx->jit_active_head);
			mutex_unlock(&kctx->jit_evict_lock);
		}
	}

	/* Similarly to tiler heap init, there is a short window of time
	 * where the (either recycled or newly allocated, in our case) region has
	 * "no user free" count incremented but is still missing the DONT_NEED flag, and
	 * doesn't yet have the ACTIVE_JIT_ALLOC flag either. Temporarily leaking the
	 * allocation is the least bad option that doesn't lead to a security issue down the
	 * line (it will eventually be cleaned up during context termination).
	 *
	 * We also need to call kbase_gpu_vm_lock regardless, as we're updating the region
	 * flags.
	 */
	kbase_gpu_vm_lock(kctx);
	if (unlikely(atomic_read(&reg->no_user_free_count) > 1)) {
		kbase_gpu_vm_unlock(kctx);
		dev_err(kctx->kbdev->dev, "JIT region has no_user_free_count > 1!\n");

		mutex_lock(&kctx->jit_evict_lock);
		list_move(&reg->jit_node, &kctx->jit_pool_head);
		mutex_unlock(&kctx->jit_evict_lock);

		reg = NULL;
		goto end;
	}

	trace_mali_jit_alloc(reg, info->id);

	kctx->jit_current_allocations++;
	kctx->jit_current_allocations_per_bin[info->bin_id]++;

	trace_jit_stats(kctx, info->bin_id, info->max_allocations);

	reg->jit_usage_id = info->usage_id;
	reg->jit_bin_id = info->bin_id;
	reg->flags |= KBASE_REG_ACTIVE_JIT_ALLOC;
#if MALI_JIT_PRESSURE_LIMIT_BASE
	if (info->flags & BASE_JIT_ALLOC_HEAP_INFO_IS_SIZE)
		reg->flags = reg->flags | KBASE_REG_HEAP_INFO_IS_SIZE;
	reg->heap_info_gpu_addr = info->heap_info_gpu_addr;
	kbase_jit_report_update_pressure(kctx, reg, info->va_pages,
			KBASE_JIT_REPORT_ON_ALLOC_OR_FREE);
#endif /* MALI_JIT_PRESSURE_LIMIT_BASE */
	kbase_gpu_vm_unlock(kctx);

end:
	for (i = 0; i != ARRAY_SIZE(prealloc_sas); ++i)
		kfree(prealloc_sas[i]);

	return reg;
}

void kbase_jit_free(struct kbase_context *kctx, struct kbase_va_region *reg)
{
	u64 old_pages;

#if !MALI_USE_CSF
	lockdep_assert_held(&kctx->jctx.lock);
#else /* MALI_USE_CSF */
	lockdep_assert_held(&kctx->csf.kcpu_queues.jit_lock);
#endif /* !MALI_USE_CSF */

	/* JIT id not immediately available here, so use 0u */
	trace_mali_jit_free(reg, 0u);

	/* Get current size of JIT region */
	old_pages = kbase_reg_current_backed_size(reg);
	if (reg->initial_commit < old_pages) {
		/* Free trim_level % of region, but don't go below initial
		 * commit size
		 */
		u64 new_size = MAX(reg->initial_commit,
			div_u64(old_pages * (100 - kctx->trim_level), 100));
		u64 delta = old_pages - new_size;

		if (delta) {
			mutex_lock(&kctx->reg_lock);
			kbase_mem_shrink(kctx, reg, old_pages - delta);
			mutex_unlock(&kctx->reg_lock);
		}
	}

#if MALI_JIT_PRESSURE_LIMIT_BASE
	reg->heap_info_gpu_addr = 0;
	kbase_jit_report_update_pressure(kctx, reg, 0,
			KBASE_JIT_REPORT_ON_ALLOC_OR_FREE);
#endif /* MALI_JIT_PRESSURE_LIMIT_BASE */

	kctx->jit_current_allocations--;
	kctx->jit_current_allocations_per_bin[reg->jit_bin_id]--;

	trace_jit_stats(kctx, reg->jit_bin_id, UINT_MAX);

	kbase_mem_evictable_mark_reclaim(reg->gpu_alloc);

	kbase_gpu_vm_lock(kctx);
	reg->flags |= KBASE_REG_DONT_NEED;
	reg->flags &= ~KBASE_REG_ACTIVE_JIT_ALLOC;
	kbase_mem_shrink_cpu_mapping(kctx, reg, 0, reg->gpu_alloc->nents);
	kbase_gpu_vm_unlock(kctx);

	/*
	 * Add the allocation to the eviction list and the jit pool, after this
	 * point the shrink can reclaim it, or it may be reused.
	 */
	mutex_lock(&kctx->jit_evict_lock);

	/* This allocation can't already be on a list. */
	WARN_ON(!list_empty(&reg->gpu_alloc->evict_node));
	list_add(&reg->gpu_alloc->evict_node, &kctx->evict_list);
	atomic_add(reg->gpu_alloc->nents, &kctx->evict_nents);

	list_move(&reg->jit_node, &kctx->jit_pool_head);

	/* Inactive JIT regions should be freed by the shrinker and not impacted
	 * by page migration. Once freed, they will enter into the page migration
	 * state machine via the mempools.
	 */
<<<<<<< HEAD
	if (kbase_page_migration_enabled)
=======
	if (kbase_is_page_migration_enabled())
>>>>>>> 16988dee
		kbase_set_phy_alloc_page_status(reg->gpu_alloc, NOT_MOVABLE);
	mutex_unlock(&kctx->jit_evict_lock);
}

void kbase_jit_backing_lost(struct kbase_va_region *reg)
{
	struct kbase_context *kctx = kbase_reg_to_kctx(reg);

	if (WARN_ON(!kctx))
		return;

	lockdep_assert_held(&kctx->jit_evict_lock);

	/*
	 * JIT allocations will always be on a list, if the region
	 * is not on a list then it's not a JIT allocation.
	 */
	if (list_empty(&reg->jit_node))
		return;

	/*
	 * Freeing the allocation requires locks we might not be able
	 * to take now, so move the allocation to the free list and kick
	 * the worker which will do the freeing.
	 */
	list_move(&reg->jit_node, &kctx->jit_destroy_head);

	schedule_work(&kctx->jit_work);
}

bool kbase_jit_evict(struct kbase_context *kctx)
{
	struct kbase_va_region *reg = NULL;

	lockdep_assert_held(&kctx->reg_lock);

	/* Free the oldest allocation from the pool */
	mutex_lock(&kctx->jit_evict_lock);
	if (!list_empty(&kctx->jit_pool_head)) {
		reg = list_entry(kctx->jit_pool_head.prev,
				struct kbase_va_region, jit_node);
		list_del(&reg->jit_node);
		list_del_init(&reg->gpu_alloc->evict_node);
	}
	mutex_unlock(&kctx->jit_evict_lock);

	if (reg) {
		/*
		 * Incrementing the refcount is prevented on JIT regions.
		 * If/when this ever changes we would need to compensate
		 * by implementing "free on putting the last reference",
		 * but only for JIT regions.
		 */
		WARN_ON(atomic_read(&reg->no_user_free_count) > 1);
		kbase_va_region_no_user_free_dec(reg);
		kbase_mem_free_region(kctx, reg);
	}

	return (reg != NULL);
}

void kbase_jit_term(struct kbase_context *kctx)
{
	struct kbase_va_region *walker;

	/* Free all allocations for this context */

	kbase_gpu_vm_lock(kctx);
	mutex_lock(&kctx->jit_evict_lock);
	/* Free all allocations from the pool */
	while (!list_empty(&kctx->jit_pool_head)) {
		walker = list_first_entry(&kctx->jit_pool_head,
				struct kbase_va_region, jit_node);
		list_del(&walker->jit_node);
		list_del_init(&walker->gpu_alloc->evict_node);
		mutex_unlock(&kctx->jit_evict_lock);
		/*
		 * Incrementing the refcount is prevented on JIT regions.
		 * If/when this ever changes we would need to compensate
		 * by implementing "free on putting the last reference",
		 * but only for JIT regions.
		 */
		WARN_ON(atomic_read(&walker->no_user_free_count) > 1);
		kbase_va_region_no_user_free_dec(walker);
		kbase_mem_free_region(kctx, walker);
		mutex_lock(&kctx->jit_evict_lock);
	}

	/* Free all allocations from active list */
	while (!list_empty(&kctx->jit_active_head)) {
		walker = list_first_entry(&kctx->jit_active_head,
				struct kbase_va_region, jit_node);
		list_del(&walker->jit_node);
		list_del_init(&walker->gpu_alloc->evict_node);
		mutex_unlock(&kctx->jit_evict_lock);
		/*
		 * Incrementing the refcount is prevented on JIT regions.
		 * If/when this ever changes we would need to compensate
		 * by implementing "free on putting the last reference",
		 * but only for JIT regions.
		 */
		WARN_ON(atomic_read(&walker->no_user_free_count) > 1);
		kbase_va_region_no_user_free_dec(walker);
		kbase_mem_free_region(kctx, walker);
		mutex_lock(&kctx->jit_evict_lock);
	}
#if MALI_JIT_PRESSURE_LIMIT_BASE
	WARN_ON(kctx->jit_phys_pages_to_be_allocated);
#endif
	mutex_unlock(&kctx->jit_evict_lock);
	kbase_gpu_vm_unlock(kctx);

	/*
	 * Flush the freeing of allocations whose backing has been freed
	 * (i.e. everything in jit_destroy_head).
	 */
	cancel_work_sync(&kctx->jit_work);
}

#if MALI_JIT_PRESSURE_LIMIT_BASE
void kbase_trace_jit_report_gpu_mem_trace_enabled(struct kbase_context *kctx,
		struct kbase_va_region *reg, unsigned int flags)
{
	/* Offset to the location used for a JIT report within the GPU memory
	 *
	 * This constants only used for this debugging function - not useful
	 * anywhere else in kbase
	 */
	const u64 jit_report_gpu_mem_offset = sizeof(u64)*2;

	u64 addr_start;
	struct kbase_vmap_struct mapping;
	u64 *ptr;

	if (reg->heap_info_gpu_addr == 0ull)
		goto out;

	/* Nothing else to trace in the case the memory just contains the
	 * size. Other tracepoints already record the relevant area of memory.
	 */
	if (reg->flags & KBASE_REG_HEAP_INFO_IS_SIZE)
		goto out;

	addr_start = reg->heap_info_gpu_addr - jit_report_gpu_mem_offset;

	ptr = kbase_vmap_prot(kctx, addr_start, KBASE_JIT_REPORT_GPU_MEM_SIZE,
			KBASE_REG_CPU_RD, &mapping);
	if (!ptr) {
		dev_warn(kctx->kbdev->dev,
				"%s: JIT start=0x%llx unable to map memory near end pointer %llx\n",
				__func__, reg->start_pfn << PAGE_SHIFT,
				addr_start);
		goto out;
	}

	trace_mali_jit_report_gpu_mem(addr_start, reg->start_pfn << PAGE_SHIFT,
				ptr, flags);

	kbase_vunmap(kctx, &mapping);
out:
	return;
}
#endif /* MALI_JIT_PRESSURE_LIMIT_BASE */

#if MALI_JIT_PRESSURE_LIMIT_BASE
void kbase_jit_report_update_pressure(struct kbase_context *kctx,
		struct kbase_va_region *reg, u64 new_used_pages,
		unsigned int flags)
{
	u64 diff;

#if !MALI_USE_CSF
	lockdep_assert_held(&kctx->jctx.lock);
#endif /* !MALI_USE_CSF */

	trace_mali_jit_report_pressure(reg, new_used_pages,
		kctx->jit_current_phys_pressure + new_used_pages -
			reg->used_pages,
		flags);

	if (WARN_ON(new_used_pages > reg->nr_pages))
		return;

	if (reg->used_pages > new_used_pages) {
		/* We reduced the number of used pages */
		diff = reg->used_pages - new_used_pages;

		if (!WARN_ON(diff > kctx->jit_current_phys_pressure))
			kctx->jit_current_phys_pressure -= diff;

		reg->used_pages = new_used_pages;
	} else {
		/* We increased the number of used pages */
		diff = new_used_pages - reg->used_pages;

		if (!WARN_ON(diff > U64_MAX - kctx->jit_current_phys_pressure))
			kctx->jit_current_phys_pressure += diff;

		reg->used_pages = new_used_pages;
	}

}
#endif /* MALI_JIT_PRESSURE_LIMIT_BASE */

void kbase_unpin_user_buf_page(struct page *page)
{
#if KERNEL_VERSION(5, 9, 0) > LINUX_VERSION_CODE
	put_page(page);
#else
	unpin_user_page(page);
#endif
}

#if MALI_USE_CSF
static void kbase_jd_user_buf_unpin_pages(struct kbase_mem_phy_alloc *alloc)
{
	/* In CSF builds, we keep pages pinned until the last reference is
	 * released on the alloc. A refcount of 0 also means we can be sure
	 * that all CPU mappings have been closed on this alloc, and no more
	 * mappings of it will be created.
	 *
	 * Further, the WARN() below captures the restriction that this
	 * function will not handle anything other than the alloc termination
	 * path, because the caller of kbase_mem_phy_alloc_put() is not
	 * required to hold the kctx's reg_lock, and so we could not handle
	 * removing an existing CPU mapping here.
	 *
	 * Refer to this function's kernel-doc comments for alternatives for
	 * unpinning a User buffer.
	 */

	if (alloc->nents && !WARN(kref_read(&alloc->kref) != 0,
				  "must only be called on terminating an allocation")) {
		struct page **pages = alloc->imported.user_buf.pages;
		long i;

		WARN_ON(alloc->nents != alloc->imported.user_buf.nr_pages);

		for (i = 0; i < alloc->nents; i++)
			kbase_unpin_user_buf_page(pages[i]);

		alloc->nents = 0;
	}
}
#endif

int kbase_jd_user_buf_pin_pages(struct kbase_context *kctx,
		struct kbase_va_region *reg)
{
	struct kbase_mem_phy_alloc *alloc = reg->gpu_alloc;
	struct page **pages = alloc->imported.user_buf.pages;
	unsigned long address = alloc->imported.user_buf.address;
	struct mm_struct *mm = alloc->imported.user_buf.mm;
	long pinned_pages;
	long i;
	int write;

	lockdep_assert_held(&kctx->reg_lock);

	if (WARN_ON(alloc->type != KBASE_MEM_TYPE_IMPORTED_USER_BUF))
		return -EINVAL;

	if (alloc->nents) {
		if (WARN_ON(alloc->nents != alloc->imported.user_buf.nr_pages))
			return -EINVAL;
		else
			return 0;
	}

	if (WARN_ON(reg->gpu_alloc->imported.user_buf.mm != current->mm))
		return -EINVAL;

	write = reg->flags & (KBASE_REG_CPU_WR | KBASE_REG_GPU_WR);

#if KERNEL_VERSION(4, 10, 0) > LINUX_VERSION_CODE
	pinned_pages = get_user_pages_remote(NULL, mm, address, alloc->imported.user_buf.nr_pages,
					     write ? FOLL_WRITE : 0, pages, NULL);
#elif KERNEL_VERSION(5, 9, 0) > LINUX_VERSION_CODE
	pinned_pages = get_user_pages_remote(NULL, mm, address, alloc->imported.user_buf.nr_pages,
					     write ? FOLL_WRITE : 0, pages, NULL, NULL);
#else
	pinned_pages = pin_user_pages_remote(mm, address, alloc->imported.user_buf.nr_pages,
					     write ? FOLL_WRITE : 0, pages, NULL, NULL);
#endif

	if (pinned_pages <= 0)
		return pinned_pages;

	if (pinned_pages != alloc->imported.user_buf.nr_pages) {
		/* Above code already ensures there will not have been a CPU
		 * mapping by ensuring alloc->nents is 0
		 */
		for (i = 0; i < pinned_pages; i++)
			kbase_unpin_user_buf_page(pages[i]);
		return -ENOMEM;
	}

	alloc->nents = pinned_pages;

	return 0;
}

static int kbase_jd_user_buf_map(struct kbase_context *kctx,
		struct kbase_va_region *reg)
{
	int err;
	long pinned_pages = 0;
	struct kbase_mem_phy_alloc *alloc;
	struct page **pages;
	struct tagged_addr *pa;
	long i, dma_mapped_pages;
	struct device *dev;
	unsigned long gwt_mask = ~0;
	/* Calls to this function are inherently asynchronous, with respect to
	 * MMU operations.
	 */
	const enum kbase_caller_mmu_sync_info mmu_sync_info = CALLER_MMU_ASYNC;
	bool write;
	enum dma_data_direction dma_dir;

	/* If neither the CPU nor the GPU needs write access, use DMA_TO_DEVICE
	 * to avoid potentially-destructive CPU cache invalidates that could
	 * corruption of user data.
	 */
	write = reg->flags & (KBASE_REG_CPU_WR | KBASE_REG_GPU_WR);
	dma_dir = write ? DMA_BIDIRECTIONAL : DMA_TO_DEVICE;

	lockdep_assert_held(&kctx->reg_lock);

	err = kbase_jd_user_buf_pin_pages(kctx, reg);

	if (err)
		return err;

	alloc = reg->gpu_alloc;
	pa = kbase_get_gpu_phy_pages(reg);
	pinned_pages = alloc->nents;
	pages = alloc->imported.user_buf.pages;
	dev = kctx->kbdev->dev;

	/* Manual CPU cache synchronization.
	 *
	 * The driver disables automatic CPU cache synchronization because the
	 * memory pages that enclose the imported region may also contain
	 * sub-regions which are not imported and that are allocated and used
	 * by the user process. This may be the case of memory at the beginning
	 * of the first page and at the end of the last page. Automatic CPU cache
	 * synchronization would force some operations on those memory allocations,
	 * unbeknown to the user process: in particular, a CPU cache invalidate
	 * upon unmapping would destroy the content of dirty CPU caches and cause
	 * the user process to lose CPU writes to the non-imported sub-regions.
	 *
	 * When the GPU claims ownership of the imported memory buffer, it shall
	 * commit CPU writes for the whole of all pages that enclose the imported
	 * region, otherwise the initial content of memory would be wrong.
	 */
	for (i = 0; i < pinned_pages; i++) {
		dma_addr_t dma_addr;
#if (KERNEL_VERSION(4, 10, 0) > LINUX_VERSION_CODE)
<<<<<<< HEAD
		dma_addr = dma_map_page(dev, pages[i], 0, PAGE_SIZE, DMA_BIDIRECTIONAL);
#else
		dma_addr = dma_map_page_attrs(dev, pages[i], 0, PAGE_SIZE, DMA_BIDIRECTIONAL,
=======
		dma_addr = dma_map_page(dev, pages[i], 0, PAGE_SIZE, dma_dir);
#else
		dma_addr = dma_map_page_attrs(dev, pages[i], 0, PAGE_SIZE, dma_dir,
>>>>>>> 16988dee
					      DMA_ATTR_SKIP_CPU_SYNC);
#endif
		err = dma_mapping_error(dev, dma_addr);
		if (err)
			goto unwind;

		alloc->imported.user_buf.dma_addrs[i] = dma_addr;
		pa[i] = as_tagged(page_to_phys(pages[i]));

<<<<<<< HEAD
		dma_sync_single_for_device(dev, dma_addr, PAGE_SIZE, DMA_BIDIRECTIONAL);
=======
		dma_sync_single_for_device(dev, dma_addr, PAGE_SIZE, dma_dir);
>>>>>>> 16988dee
	}

#ifdef CONFIG_MALI_CINSTR_GWT
	if (kctx->gwt_enabled)
		gwt_mask = ~KBASE_REG_GPU_WR;
#endif

<<<<<<< HEAD
	err = kbase_mmu_insert_imported_pages(kctx->kbdev, &kctx->mmu, reg->start_pfn, pa,
					      kbase_reg_current_backed_size(reg),
					      reg->flags & gwt_mask, kctx->as_nr, alloc->group_id,
					      mmu_sync_info, NULL);
=======
	err = kbase_mmu_insert_pages_skip_status_update(kctx->kbdev, &kctx->mmu, reg->start_pfn, pa,
							kbase_reg_current_backed_size(reg),
							reg->flags & gwt_mask, kctx->as_nr,
							alloc->group_id, mmu_sync_info, NULL);
>>>>>>> 16988dee
	if (err == 0)
		return 0;

	/* fall down */
unwind:
	alloc->nents = 0;
	dma_mapped_pages = i;
	/* Run the unmap loop in the same order as map loop, and perform again
	 * CPU cache synchronization to re-write the content of dirty CPU caches
	 * to memory. This is precautionary measure in case a GPU job has taken
	 * advantage of a partially GPU-mapped range to write and corrupt the
	 * content of memory, either inside or outside the imported region.
	 *
	 * Notice that this error recovery path doesn't try to be optimal and just
	 * flushes the entire page range.
	 */
	for (i = 0; i < dma_mapped_pages; i++) {
		dma_addr_t dma_addr = alloc->imported.user_buf.dma_addrs[i];

<<<<<<< HEAD
		dma_sync_single_for_device(dev, dma_addr, PAGE_SIZE, DMA_BIDIRECTIONAL);
#if (KERNEL_VERSION(4, 10, 0) > LINUX_VERSION_CODE)
		dma_unmap_page(dev, dma_addr, PAGE_SIZE, DMA_BIDIRECTIONAL);
#else
		dma_unmap_page_attrs(dev, dma_addr, PAGE_SIZE, DMA_BIDIRECTIONAL,
				     DMA_ATTR_SKIP_CPU_SYNC);
=======
		dma_sync_single_for_device(dev, dma_addr, PAGE_SIZE, dma_dir);
#if (KERNEL_VERSION(4, 10, 0) > LINUX_VERSION_CODE)
		dma_unmap_page(dev, dma_addr, PAGE_SIZE, dma_dir);
#else
		dma_unmap_page_attrs(dev, dma_addr, PAGE_SIZE, dma_dir, DMA_ATTR_SKIP_CPU_SYNC);
>>>>>>> 16988dee
#endif
	}

	/* The user buffer could already have been previously pinned before
	 * entering this function, and hence there could potentially be CPU
	 * mappings of it
	 */
	kbase_mem_shrink_cpu_mapping(kctx, reg, 0, pinned_pages);

	for (i = 0; i < pinned_pages; i++) {
		kbase_unpin_user_buf_page(pages[i]);
		pages[i] = NULL;
	}

	return err;
}

/* user_buf_sync_read_only_page - This function handles syncing a single page that has read access,
 *                                only, on both the CPU and * GPU, so it is ready to be unmapped.
 * @kctx: kbase context
 * @imported_size: the number of bytes to sync
 * @dma_addr: DMA address of the bytes to be sync'd
 * @offset_within_page: (unused) offset of the bytes within the page. Passed so that the calling
 * signature is identical to user_buf_sync_writable_page().
 */
static void user_buf_sync_read_only_page(struct kbase_context *kctx, unsigned long imported_size,
					 dma_addr_t dma_addr, unsigned long offset_within_page)
{
	/* Manual cache synchronization.
	 *
	 * Writes from neither the CPU nor GPU are possible via this mapping,
	 * so we just sync the entire page to the device.
	 */
	dma_sync_single_for_device(kctx->kbdev->dev, dma_addr, imported_size, DMA_TO_DEVICE);
}

/* user_buf_sync_writable_page - This function handles syncing a single page that has read
 *                                and writable access, from either (or both of) the CPU and GPU,
 *                                so it is ready to be unmapped.
 * @kctx: kbase context
 * @imported_size: the number of bytes to unmap
 * @dma_addr: DMA address of the bytes to be unmapped
 * @offset_within_page: offset of the bytes within the page. This is the offset to the subrange of
 *                      the memory that is "imported" and so is intended for GPU access. Areas of
 *                      the page outside of this - whilst still GPU accessible - are not intended
 *                      for use by GPU work, and should also not be modified as the userspace CPU
 *                      threads may be modifying them.
 */
static void user_buf_sync_writable_page(struct kbase_context *kctx, unsigned long imported_size,
					dma_addr_t dma_addr, unsigned long offset_within_page)
{
	/* Manual CPU cache synchronization.
	 *
	 * When the GPU returns ownership of the buffer to the CPU, the driver
	 * needs to treat imported and non-imported memory differently.
	 *
	 * The first case to consider is non-imported sub-regions at the
	 * beginning of the first page and at the end of last page. For these
	 * sub-regions: CPU cache shall be committed with a clean+invalidate,
	 * in order to keep the last CPU write.
	 *
	 * Imported region prefers the opposite treatment: this memory has been
	 * legitimately mapped and used by the GPU, hence GPU writes shall be
	 * committed to memory, while CPU cache shall be invalidated to make
	 * sure that CPU reads the correct memory content.
	 *
	 * The following diagram shows the expect value of the variables
	 * used in this loop in the corner case of an imported region encloed
	 * by a single memory page:
	 *
	 * page boundary ->|---------- | <- dma_addr (initial value)
	 *                 |           |
	 *                 | - - - - - | <- offset_within_page
	 *                 |XXXXXXXXXXX|\
	 *                 |XXXXXXXXXXX| \
	 *                 |XXXXXXXXXXX|  }- imported_size
	 *                 |XXXXXXXXXXX| /
	 *                 |XXXXXXXXXXX|/
	 *                 | - - - - - | <- offset_within_page + imported_size
	 *                 |           |\
	 *                 |           | }- PAGE_SIZE - imported_size -
	 *                 |           |/   offset_within_page
	 *                 |           |
	 * page boundary ->|-----------|
	 *
	 * If the imported region is enclosed by more than one page, then
	 * offset_within_page = 0 for any page after the first.
	 */

	/* Only for first page: handle non-imported range at the beginning. */
	if (offset_within_page > 0) {
		dma_sync_single_for_device(kctx->kbdev->dev, dma_addr, offset_within_page,
					   DMA_BIDIRECTIONAL);
		dma_addr += offset_within_page;
	}

	/* For every page: handle imported range. */
	if (imported_size > 0)
		dma_sync_single_for_cpu(kctx->kbdev->dev, dma_addr, imported_size,
					DMA_BIDIRECTIONAL);

	/* Only for last page (that may coincide with first page):
	 * handle non-imported range at the end.
	 */
	if ((imported_size + offset_within_page) < PAGE_SIZE) {
		dma_addr += imported_size;
		dma_sync_single_for_device(kctx->kbdev->dev, dma_addr,
					   PAGE_SIZE - imported_size - offset_within_page,
					   DMA_BIDIRECTIONAL);
	}
}

/* This function would also perform the work of unpinning pages on Job Manager
 * GPUs, which implies that a call to kbase_jd_user_buf_pin_pages() will NOT
 * have a corresponding call to kbase_jd_user_buf_unpin_pages().
 */
static void kbase_jd_user_buf_unmap(struct kbase_context *kctx, struct kbase_mem_phy_alloc *alloc,
				    struct kbase_va_region *reg)
{
	long i;
	struct page **pages;
	unsigned long offset_within_page = alloc->imported.user_buf.address & ~PAGE_MASK;
	unsigned long remaining_size = alloc->imported.user_buf.size;
	bool writable = (reg->flags & (KBASE_REG_CPU_WR | KBASE_REG_GPU_WR));

	lockdep_assert_held(&kctx->reg_lock);

	KBASE_DEBUG_ASSERT(alloc->type == KBASE_MEM_TYPE_IMPORTED_USER_BUF);
	pages = alloc->imported.user_buf.pages;

#if !MALI_USE_CSF
	kbase_mem_shrink_cpu_mapping(kctx, reg, 0, alloc->nents);
#endif

	for (i = 0; i < alloc->imported.user_buf.nr_pages; i++) {
		unsigned long imported_size = MIN(remaining_size, PAGE_SIZE - offset_within_page);
		/* Notice: this is a temporary variable that is used for DMA sync
		 * operations, and that could be incremented by an offset if the
		 * current page contains both imported and non-imported memory
		 * sub-regions.
		 *
		 * It is valid to add an offset to this value, because the offset
		 * is always kept within the physically contiguous dma-mapped range
		 * and there's no need to translate to physical address to offset it.
		 *
		 * This variable is not going to be used for the actual DMA unmap
		 * operation, that shall always use the original DMA address of the
		 * whole memory page.
		 */
		dma_addr_t dma_addr = alloc->imported.user_buf.dma_addrs[i];
		enum dma_data_direction dma_dir = writable ? DMA_BIDIRECTIONAL : DMA_TO_DEVICE;

<<<<<<< HEAD
		/* Manual CPU cache synchronization.
		 *
		 * When the GPU returns ownership of the buffer to the CPU, the driver
		 * needs to treat imported and non-imported memory differently.
		 *
		 * The first case to consider is non-imported sub-regions at the
		 * beginning of the first page and at the end of last page. For these
		 * sub-regions: CPU cache shall be committed with a clean+invalidate,
		 * in order to keep the last CPU write.
		 *
		 * Imported region prefers the opposite treatment: this memory has been
		 * legitimately mapped and used by the GPU, hence GPU writes shall be
		 * committed to memory, while CPU cache shall be invalidated to make
		 * sure that CPU reads the correct memory content.
		 *
		 * The following diagram shows the expect value of the variables
		 * used in this loop in the corner case of an imported region encloed
		 * by a single memory page:
		 *
		 * page boundary ->|---------- | <- dma_addr (initial value)
		 *                 |           |
		 *                 | - - - - - | <- offset_within_page
		 *                 |XXXXXXXXXXX|\
		 *                 |XXXXXXXXXXX| \
		 *                 |XXXXXXXXXXX|  }- imported_size
		 *                 |XXXXXXXXXXX| /
		 *                 |XXXXXXXXXXX|/
		 *                 | - - - - - | <- offset_within_page + imported_size
		 *                 |           |\
		 *                 |           | }- PAGE_SIZE - imported_size - offset_within_page
		 *                 |           |/
		 * page boundary ->|-----------|
		 *
		 * If the imported region is enclosed by more than one page, then
		 * offset_within_page = 0 for any page after the first.
		 */

		/* Only for first page: handle non-imported range at the beginning. */
		if (offset_within_page > 0) {
			dma_sync_single_for_device(kctx->kbdev->dev, dma_addr, offset_within_page,
						   DMA_BIDIRECTIONAL);
			dma_addr += offset_within_page;
		}

		/* For every page: handle imported range. */
		if (imported_size > 0)
			dma_sync_single_for_cpu(kctx->kbdev->dev, dma_addr, imported_size,
						DMA_BIDIRECTIONAL);

		/* Only for last page (that may coincide with first page):
		 * handle non-imported range at the end.
		 */
		if ((imported_size + offset_within_page) < PAGE_SIZE) {
			dma_addr += imported_size;
			dma_sync_single_for_device(kctx->kbdev->dev, dma_addr,
						   PAGE_SIZE - imported_size - offset_within_page,
						   DMA_BIDIRECTIONAL);
		}

		/* Notice: use the original DMA address to unmap the whole memory page. */
#if (KERNEL_VERSION(4, 10, 0) > LINUX_VERSION_CODE)
		dma_unmap_page(kctx->kbdev->dev, alloc->imported.user_buf.dma_addrs[i], PAGE_SIZE,
			       DMA_BIDIRECTIONAL);
#else
		dma_unmap_page_attrs(kctx->kbdev->dev, alloc->imported.user_buf.dma_addrs[i],
				     PAGE_SIZE, DMA_BIDIRECTIONAL, DMA_ATTR_SKIP_CPU_SYNC);
#endif
		if (writeable)
=======
		if (writable)
			user_buf_sync_writable_page(kctx, imported_size, dma_addr,
						    offset_within_page);
		else
			user_buf_sync_read_only_page(kctx, imported_size, dma_addr,
						     offset_within_page);

			/* Notice: use the original DMA address to unmap the whole memory page. */
#if (KERNEL_VERSION(4, 10, 0) > LINUX_VERSION_CODE)
		dma_unmap_page(kctx->kbdev->dev, alloc->imported.user_buf.dma_addrs[i], PAGE_SIZE,
			       dma_dir);
#else
		dma_unmap_page_attrs(kctx->kbdev->dev, alloc->imported.user_buf.dma_addrs[i],
				     PAGE_SIZE, dma_dir, DMA_ATTR_SKIP_CPU_SYNC);
#endif
		if (writable)
>>>>>>> 16988dee
			set_page_dirty_lock(pages[i]);
#if !MALI_USE_CSF
		kbase_unpin_user_buf_page(pages[i]);
		pages[i] = NULL;
#endif

		remaining_size -= imported_size;
		offset_within_page = 0;
	}
#if !MALI_USE_CSF
	alloc->nents = 0;
#endif
}

int kbase_mem_copy_to_pinned_user_pages(struct page **dest_pages,
		void *src_page, size_t *to_copy, unsigned int nr_pages,
		unsigned int *target_page_nr, size_t offset)
{
	void *target_page = kbase_kmap(dest_pages[*target_page_nr]);

	size_t chunk = PAGE_SIZE-offset;

	if (!target_page) {
		pr_err("%s: kmap failure", __func__);
		return -ENOMEM;
	}

	chunk = min(chunk, *to_copy);

	memcpy(target_page + offset, src_page, chunk);
	*to_copy -= chunk;

	kbase_kunmap(dest_pages[*target_page_nr], target_page);

	*target_page_nr += 1;
	if (*target_page_nr >= nr_pages || *to_copy == 0)
		return 0;

	target_page = kbase_kmap(dest_pages[*target_page_nr]);
	if (!target_page) {
		pr_err("%s: kmap failure", __func__);
		return -ENOMEM;
	}

	KBASE_DEBUG_ASSERT(target_page);

	chunk = min(offset, *to_copy);
	memcpy(target_page, src_page + PAGE_SIZE-offset, chunk);
	*to_copy -= chunk;

	kbase_kunmap(dest_pages[*target_page_nr], target_page);

	return 0;
}

int kbase_map_external_resource(struct kbase_context *kctx, struct kbase_va_region *reg,
				struct mm_struct *locked_mm)
{
	int err = 0;
	struct kbase_mem_phy_alloc *alloc = reg->gpu_alloc;

	lockdep_assert_held(&kctx->reg_lock);

	/* decide what needs to happen for this resource */
	switch (reg->gpu_alloc->type) {
	case KBASE_MEM_TYPE_IMPORTED_USER_BUF: {
		if ((reg->gpu_alloc->imported.user_buf.mm != locked_mm) &&
		    (!reg->gpu_alloc->nents))
			return -EINVAL;

		reg->gpu_alloc->imported.user_buf.current_mapping_usage_count++;
		if (reg->gpu_alloc->imported.user_buf
			    .current_mapping_usage_count == 1) {
			err = kbase_jd_user_buf_map(kctx, reg);
			if (err) {
				reg->gpu_alloc->imported.user_buf.current_mapping_usage_count--;
				return err;
			}
		}
	}
	break;
	case KBASE_MEM_TYPE_IMPORTED_UMM: {
		err = kbase_mem_umm_map(kctx, reg);
		if (err)
			return err;
		break;
	}
	default:
		dev_dbg(kctx->kbdev->dev,
			"Invalid external resource GPU allocation type (%x) on mapping",
			alloc->type);
		return -EINVAL;
	}

	kbase_va_region_alloc_get(kctx, reg);
	kbase_mem_phy_alloc_get(alloc);
	return err;
}

void kbase_unmap_external_resource(struct kbase_context *kctx, struct kbase_va_region *reg)
{
	/* gpu_alloc was used in kbase_map_external_resources, so we need to use it for the
	 * unmapping operation.
	 */
	struct kbase_mem_phy_alloc *alloc = reg->gpu_alloc;

	lockdep_assert_held(&kctx->reg_lock);

	switch (alloc->type) {
	case KBASE_MEM_TYPE_IMPORTED_UMM: {
		kbase_mem_umm_unmap(kctx, reg, alloc);
	}
	break;
	case KBASE_MEM_TYPE_IMPORTED_USER_BUF: {
		alloc->imported.user_buf.current_mapping_usage_count--;

		if (alloc->imported.user_buf.current_mapping_usage_count == 0) {
			if (!kbase_is_region_invalid_or_free(reg)) {
<<<<<<< HEAD
				kbase_mmu_teardown_pages(kctx->kbdev, &kctx->mmu, reg->start_pfn,
							 alloc->pages,
							 kbase_reg_current_backed_size(reg),
							 kbase_reg_current_backed_size(reg),
							 kctx->as_nr, true);
=======
				kbase_mmu_teardown_imported_pages(
					kctx->kbdev, &kctx->mmu, reg->start_pfn, alloc->pages,
					kbase_reg_current_backed_size(reg),
					kbase_reg_current_backed_size(reg), kctx->as_nr);
>>>>>>> 16988dee
			}

			kbase_jd_user_buf_unmap(kctx, alloc, reg);
		}
		}
	break;
	default:
		WARN(1, "Invalid external resource GPU allocation type (%x) on unmapping",
		     alloc->type);
		return;
	}
	kbase_mem_phy_alloc_put(alloc);
	kbase_va_region_alloc_put(kctx, reg);
}

static inline u64 kbasep_get_va_gpu_addr(struct kbase_va_region *reg)
{
	return reg->start_pfn << PAGE_SHIFT;
}

struct kbase_ctx_ext_res_meta *kbase_sticky_resource_acquire(
		struct kbase_context *kctx, u64 gpu_addr)
{
	struct kbase_ctx_ext_res_meta *meta = NULL;
	struct kbase_ctx_ext_res_meta *walker;

	lockdep_assert_held(&kctx->reg_lock);

	/*
	 * Walk the per context external resource metadata list for the
	 * metadata which matches the region which is being acquired.
	 */
	list_for_each_entry(walker, &kctx->ext_res_meta_head, ext_res_node) {
		if (kbasep_get_va_gpu_addr(walker->reg) == gpu_addr) {
			meta = walker;
			meta->ref++;
			break;
		}
	}

	/* No metadata exists so create one. */
	if (!meta) {
		struct kbase_va_region *reg;

		/* Find the region */
		reg = kbase_region_tracker_find_region_enclosing_address(kctx, gpu_addr);
		if (kbase_is_region_invalid_or_free(reg))
			goto failed;

		/* Allocate the metadata object */
		meta = kzalloc(sizeof(*meta), GFP_KERNEL);
		if (!meta)
			goto failed;
		/*
		 * Fill in the metadata object and acquire a reference
		 * for the physical resource.
		 */
		meta->reg = reg;

		/* Map the external resource to the GPU allocation of the region
		 * and acquire the reference to the VA region
		 */
		if (kbase_map_external_resource(kctx, meta->reg, NULL))
			goto fail_map;
		meta->ref = 1;

		list_add(&meta->ext_res_node, &kctx->ext_res_meta_head);
	}

	return meta;

fail_map:
	kfree(meta);
failed:
	return NULL;
}

static struct kbase_ctx_ext_res_meta *
find_sticky_resource_meta(struct kbase_context *kctx, u64 gpu_addr)
{
	struct kbase_ctx_ext_res_meta *walker;

	lockdep_assert_held(&kctx->reg_lock);

	/*
	 * Walk the per context external resource metadata list for the
	 * metadata which matches the region which is being released.
	 */
	list_for_each_entry(walker, &kctx->ext_res_meta_head, ext_res_node)
		if (kbasep_get_va_gpu_addr(walker->reg) == gpu_addr)
			return walker;

	return NULL;
}

static void release_sticky_resource_meta(struct kbase_context *kctx,
		struct kbase_ctx_ext_res_meta *meta)
{
	kbase_unmap_external_resource(kctx, meta->reg);
	list_del(&meta->ext_res_node);
	kfree(meta);
}

bool kbase_sticky_resource_release(struct kbase_context *kctx,
		struct kbase_ctx_ext_res_meta *meta, u64 gpu_addr)
{
	lockdep_assert_held(&kctx->reg_lock);

	/* Search of the metadata if one isn't provided. */
	if (!meta)
		meta = find_sticky_resource_meta(kctx, gpu_addr);

	/* No metadata so just return. */
	if (!meta)
		return false;

	if (--meta->ref != 0)
		return true;

	release_sticky_resource_meta(kctx, meta);

	return true;
}

bool kbase_sticky_resource_release_force(struct kbase_context *kctx,
		struct kbase_ctx_ext_res_meta *meta, u64 gpu_addr)
{
	lockdep_assert_held(&kctx->reg_lock);

	/* Search of the metadata if one isn't provided. */
	if (!meta)
		meta = find_sticky_resource_meta(kctx, gpu_addr);

	/* No metadata so just return. */
	if (!meta)
		return false;

	release_sticky_resource_meta(kctx, meta);

	return true;
}

int kbase_sticky_resource_init(struct kbase_context *kctx)
{
	INIT_LIST_HEAD(&kctx->ext_res_meta_head);

	return 0;
}

void kbase_sticky_resource_term(struct kbase_context *kctx)
{
	struct kbase_ctx_ext_res_meta *walker;

	lockdep_assert_held(&kctx->reg_lock);

	/*
	 * Free any sticky resources which haven't been unmapped.
	 *
	 * Note:
	 * We don't care about refcounts at this point as no future
	 * references to the meta data will be made.
	 * Region termination would find these if we didn't free them
	 * here, but it's more efficient if we do the clean up here.
	 */
	while (!list_empty(&kctx->ext_res_meta_head)) {
		walker = list_first_entry(&kctx->ext_res_meta_head,
				struct kbase_ctx_ext_res_meta, ext_res_node);

		kbase_sticky_resource_release_force(kctx, walker, 0);
	}
}<|MERGE_RESOLUTION|>--- conflicted
+++ resolved
@@ -49,11 +49,6 @@
 
 #if MALI_JIT_PRESSURE_LIMIT_BASE
 
-#define VA_REGION_SLAB_NAME_PREFIX "va-region-slab-"
-#define VA_REGION_SLAB_NAME_SIZE (DEVNAME_SIZE + sizeof(VA_REGION_SLAB_NAME_PREFIX) + 1)
-
-#if MALI_JIT_PRESSURE_LIMIT_BASE
-
 /*
  * Alignment of objects allocated by the GPU inside a just-in-time memory
  * region whose size is given by an end address
@@ -140,16 +135,6 @@
 	}
 }
 
-<<<<<<< HEAD
-		if (kbase_ctx_compat_mode(kctx)) {
-			same_va_end = KBASE_REG_ZONE_CUSTOM_VA_BASE;
-		} else {
-			struct kbase_reg_zone *same_va_zone =
-				kbase_ctx_reg_zone_get(kctx,
-						       KBASE_REG_ZONE_SAME_VA);
-			same_va_end = kbase_reg_zone_end_pfn(same_va_zone);
-		}
-=======
 /**
  * kbase_gpu_pfn_to_rbtree - find the rb-tree tracking the region with the indicated GPU
  *                           page frame number
@@ -164,7 +149,6 @@
 {
 	enum kbase_memory_zone zone_idx;
 	struct kbase_reg_zone *zone;
->>>>>>> 16988dee
 
 	for (zone_idx = 0; zone_idx < CONTEXT_ZONE_MAX; zone_idx++) {
 		zone = &kctx->reg_zone[zone_idx];
@@ -476,12 +460,7 @@
 		 */
 		struct kbase_va_region *free_reg;
 
-<<<<<<< HEAD
-		free_reg = kbase_alloc_free_region(kbdev, reg_rbtree, reg->start_pfn, reg->nr_pages,
-						   reg->flags & KBASE_REG_ZONE_MASK);
-=======
 		free_reg = kbase_alloc_free_region(zone, reg->start_pfn, reg->nr_pages);
->>>>>>> 16988dee
 		if (!free_reg) {
 			/* In case of failure, we cannot allocate a replacement
 			 * free region, so we will be left with a 'gap' in the
@@ -585,14 +564,8 @@
 	else {
 		struct kbase_va_region *new_front_reg;
 
-<<<<<<< HEAD
-		new_front_reg = kbase_alloc_free_region(kbdev, reg_rbtree, at_reg->start_pfn,
-							start_pfn - at_reg->start_pfn,
-							at_reg->flags & KBASE_REG_ZONE_MASK);
-=======
 		new_front_reg = kbase_alloc_free_region(zone, at_reg->start_pfn,
 							start_pfn - at_reg->start_pfn);
->>>>>>> 16988dee
 
 		if (new_front_reg) {
 			at_reg->nr_pages -= nr_pages + new_front_reg->nr_pages;
@@ -789,45 +762,7 @@
 	return container_of(zone - zone->id, struct kbase_context, reg_zone[0]);
 }
 
-<<<<<<< HEAD
-static struct kbase_context *kbase_reg_flags_to_kctx(struct kbase_va_region *reg)
-{
-	struct kbase_context *kctx = NULL;
-	struct rb_root *rbtree = reg->rbtree;
-
-	switch (reg->flags & KBASE_REG_ZONE_MASK) {
-	case KBASE_REG_ZONE_CUSTOM_VA:
-		kctx = container_of(rbtree, struct kbase_context, reg_rbtree_custom);
-		break;
-	case KBASE_REG_ZONE_SAME_VA:
-		kctx = container_of(rbtree, struct kbase_context, reg_rbtree_same);
-		break;
-	case KBASE_REG_ZONE_EXEC_VA:
-		kctx = container_of(rbtree, struct kbase_context, reg_rbtree_exec);
-		break;
-#if MALI_USE_CSF
-	case KBASE_REG_ZONE_EXEC_FIXED_VA:
-		kctx = container_of(rbtree, struct kbase_context, reg_rbtree_exec_fixed);
-		break;
-	case KBASE_REG_ZONE_FIXED_VA:
-		kctx = container_of(rbtree, struct kbase_context, reg_rbtree_fixed);
-		break;
-	case KBASE_REG_ZONE_MCU_SHARED:
-		/* This is only expected to be called on driver unload. */
-		break;
-#endif
-	default:
-		WARN(1, "Unknown zone in region: flags=0x%lx\n", reg->flags);
-		break;
-	}
-
-	return kctx;
-}
-
-static void kbase_region_tracker_erase_rbtree(struct rb_root *rbtree)
-=======
 void kbase_region_tracker_erase_rbtree(struct rb_root *rbtree)
->>>>>>> 16988dee
 {
 	struct rb_node *rbnode;
 	struct kbase_va_region *reg;
@@ -838,17 +773,12 @@
 			rb_erase(rbnode, rbtree);
 			reg = rb_entry(rbnode, struct kbase_va_region, rblink);
 			WARN_ON(kbase_refcount_read(&reg->va_refcnt) != 1);
-<<<<<<< HEAD
-			if (kbase_page_migration_enabled)
-				kbase_gpu_munmap(kbase_reg_flags_to_kctx(reg), reg);
-=======
 			if (kbase_is_page_migration_enabled()) {
 				struct kbase_context *kctx = kbase_reg_to_kctx(reg);
 
 				if (kctx)
 					kbase_gpu_munmap(kctx, reg);
 			}
->>>>>>> 16988dee
 			/* Reset the start_pfn - as the rbtree is being
 			 * destroyed and we've already erased this region, there
 			 * is no further need to attempt to remove it.
@@ -892,45 +822,11 @@
 	if (err)
 		return -ENOMEM;
 
-<<<<<<< HEAD
-	/* all have SAME_VA */
-	same_va_reg = kbase_alloc_free_region(kctx->kbdev, &kctx->reg_rbtree_same, same_va_base,
-					      same_va_pages, KBASE_REG_ZONE_SAME_VA);
-=======
 	kctx->gpu_va_end = base_pfn + nr_pages;
->>>>>>> 16988dee
 
 	return 0;
 }
 
-<<<<<<< HEAD
-	if (kbase_ctx_compat_mode(kctx)) {
-		if (gpu_va_limit <= KBASE_REG_ZONE_CUSTOM_VA_BASE) {
-			err = -EINVAL;
-			goto fail_free_same_va;
-		}
-		/* If the current size of TMEM is out of range of the
-		 * virtual address space addressable by the MMU then
-		 * we should shrink it to fit
-		 */
-		if ((KBASE_REG_ZONE_CUSTOM_VA_BASE + KBASE_REG_ZONE_CUSTOM_VA_SIZE) >= gpu_va_limit)
-			custom_va_size = gpu_va_limit - KBASE_REG_ZONE_CUSTOM_VA_BASE;
-
-		custom_va_reg = kbase_alloc_free_region(kctx->kbdev, &kctx->reg_rbtree_custom,
-							KBASE_REG_ZONE_CUSTOM_VA_BASE,
-							custom_va_size, KBASE_REG_ZONE_CUSTOM_VA);
-
-		if (!custom_va_reg) {
-			err = -ENOMEM;
-			goto fail_free_same_va;
-		}
-		kbase_ctx_reg_zone_init(kctx, KBASE_REG_ZONE_CUSTOM_VA,
-					KBASE_REG_ZONE_CUSTOM_VA_BASE,
-					custom_va_size);
-	} else {
-		custom_va_size = 0;
-	}
-=======
 static void kbase_reg_zone_same_va_term(struct kbase_context *kctx)
 {
 	struct kbase_reg_zone *zone = kbase_ctx_reg_zone_get(kctx, SAME_VA_ZONE);
@@ -942,7 +838,6 @@
 {
 	struct kbase_reg_zone *zone = kbase_ctx_reg_zone_get(kctx, CUSTOM_VA_ZONE);
 	u64 nr_pages = KBASE_REG_ZONE_CUSTOM_VA_SIZE;
->>>>>>> 16988dee
 
 	/* If the context does not support CUSTOM_VA zones, then we don't need to
 	 * proceed past this point, and can pretend that it was initialized properly.
@@ -962,12 +857,6 @@
 	if ((KBASE_REG_ZONE_CUSTOM_VA_BASE + KBASE_REG_ZONE_CUSTOM_VA_SIZE) >= gpu_va_limit)
 		nr_pages = gpu_va_limit - KBASE_REG_ZONE_CUSTOM_VA_BASE;
 
-<<<<<<< HEAD
-	if (kbase_ctx_compat_mode(kctx)) {
-		exec_va_base = KBASE_REG_ZONE_EXEC_VA_BASE_32;
-		fixed_va_end = KBASE_REG_ZONE_FIXED_VA_END_32;
-	}
-=======
 	if (kbase_reg_zone_init(kctx->kbdev, zone, CUSTOM_VA_ZONE, KBASE_REG_ZONE_CUSTOM_VA_BASE,
 				nr_pages))
 		return -ENOMEM;
@@ -1003,21 +892,15 @@
 	 */
 	base_pfn = U64_MAX;
 #endif
->>>>>>> 16988dee
 
 	return base_pfn;
 }
 
-<<<<<<< HEAD
-	exec_va_reg = kbase_alloc_free_region(kctx->kbdev, &kctx->reg_rbtree_exec, exec_va_base,
-					      KBASE_REG_ZONE_EXEC_VA_SIZE, KBASE_REG_ZONE_EXEC_VA);
-=======
 static inline int kbase_reg_zone_exec_va_init(struct kbase_context *kctx, u64 gpu_va_limit)
 {
 	struct kbase_reg_zone *zone = kbase_ctx_reg_zone_get(kctx, EXEC_VA_ZONE);
 	const u64 base_pfn = kbase_get_exec_va_zone_base(kctx);
 	u64 nr_pages = KBASE_REG_ZONE_EXEC_VA_SIZE;
->>>>>>> 16988dee
 
 #if !MALI_USE_CSF
 	nr_pages = 0;
@@ -1030,15 +913,8 @@
 {
 	struct kbase_reg_zone *zone = kbase_ctx_reg_zone_get(kctx, EXEC_VA_ZONE);
 
-<<<<<<< HEAD
-	exec_fixed_va_reg =
-		kbase_alloc_free_region(kctx->kbdev, &kctx->reg_rbtree_exec_fixed,
-					exec_fixed_va_base, KBASE_REG_ZONE_EXEC_FIXED_VA_SIZE,
-					KBASE_REG_ZONE_EXEC_FIXED_VA);
-=======
 	kbase_reg_zone_term(zone);
 }
->>>>>>> 16988dee
 
 #if MALI_USE_CSF
 static inline u64 kbase_get_exec_fixed_va_zone_base(struct kbase_context *kctx)
@@ -1071,10 +947,6 @@
 	u64 fixed_va_end = KBASE_REG_ZONE_FIXED_VA_END_64;
 	u64 nr_pages;
 
-<<<<<<< HEAD
-	fixed_va_reg = kbase_alloc_free_region(kctx->kbdev, &kctx->reg_rbtree_fixed, fixed_va_base,
-					       fixed_va_pages, KBASE_REG_ZONE_FIXED_VA);
-=======
 	if (kbase_ctx_compat_mode(kctx))
 		fixed_va_end = KBASE_REG_ZONE_FIXED_VA_END_32;
 
@@ -1082,7 +954,6 @@
 
 	if (kbase_reg_zone_init(kctx->kbdev, zone, FIXED_VA_ZONE, base_pfn, nr_pages))
 		return -ENOMEM;
->>>>>>> 16988dee
 
 	kctx->gpu_va_end = fixed_va_end;
 
@@ -1312,20 +1183,9 @@
 	 * that while the zone has already been zero-initialized during the
 	 * region tracker initialization, we can just overwrite it.
 	 */
-<<<<<<< HEAD
-	custom_va_reg = kbase_alloc_free_region(kctx->kbdev, &kctx->reg_rbtree_custom, jit_va_start,
-						jit_va_pages, KBASE_REG_ZONE_CUSTOM_VA);
-
-	/*
-	 * The context will be destroyed if we fail here so no point
-	 * reverting the change we made to same_va.
-	 */
-	if (!custom_va_reg)
-=======
 	custom_va_zone = kbase_ctx_reg_zone_get(kctx, CUSTOM_VA_ZONE);
 	if (kbase_reg_zone_init(kctx->kbdev, custom_va_zone, CUSTOM_VA_ZONE, jit_va_start,
 				jit_va_pages))
->>>>>>> 16988dee
 		return -ENOMEM;
 
 	return 0;
@@ -1448,21 +1308,13 @@
 
 	if (kbase_ctx_compat_mode(kctx)) {
 		/* 32-bit client: take from CUSTOM_VA zone */
-<<<<<<< HEAD
-		target_zone_bits = KBASE_REG_ZONE_CUSTOM_VA;
-=======
 		target_zone_id = CUSTOM_VA_ZONE;
->>>>>>> 16988dee
 	} else {
 		/* 64-bit client: take from SAME_VA zone */
 		target_zone_id = SAME_VA_ZONE;
 	}
 
-<<<<<<< HEAD
-	target_zone = kbase_ctx_reg_zone_get(kctx, target_zone_bits);
-=======
 	target_zone = kbase_ctx_reg_zone_get(kctx, target_zone_id);
->>>>>>> 16988dee
 	target_zone_base_addr = target_zone->base_pfn << PAGE_SHIFT;
 
 	target_reg = kbase_region_tracker_find_region_base_address(
@@ -1489,27 +1341,10 @@
 
 	/* Taken from the end of the target zone */
 	exec_va_start = kbase_reg_zone_end_pfn(target_zone) - exec_va_pages;
-<<<<<<< HEAD
-
-	exec_va_reg = kbase_alloc_free_region(kctx->kbdev, &kctx->reg_rbtree_exec, exec_va_start,
-					      exec_va_pages, KBASE_REG_ZONE_EXEC_VA);
-	if (!exec_va_reg) {
-		err = -ENOMEM;
-		goto exit_unlock;
-	}
-	/* Update EXEC_VA zone
-	 *
-	 * not using kbase_ctx_reg_zone_init() - it was already initialized
-	 */
-	exec_va_zone = kbase_ctx_reg_zone_get(kctx, KBASE_REG_ZONE_EXEC_VA);
-	exec_va_zone->base_pfn = exec_va_start;
-	exec_va_zone->va_size_pages = exec_va_pages;
-=======
 	exec_va_zone = kbase_ctx_reg_zone_get(kctx, EXEC_VA_ZONE);
 	if (kbase_reg_zone_init(kctx->kbdev, exec_va_zone, EXEC_VA_ZONE, exec_va_start,
 				exec_va_pages))
 		return -ENOMEM;
->>>>>>> 16988dee
 
 	/* Update target zone and corresponding region */
 	target_reg->nr_pages -= exec_va_pages;
@@ -1530,28 +1365,8 @@
 
 int kbase_mcu_shared_interface_region_tracker_init(struct kbase_device *kbdev)
 {
-<<<<<<< HEAD
-	struct kbase_va_region *shared_reg;
-	u64 shared_reg_start_pfn;
-	u64 shared_reg_size;
-
-	shared_reg_start_pfn = KBASE_REG_ZONE_MCU_SHARED_BASE;
-	shared_reg_size = KBASE_REG_ZONE_MCU_SHARED_SIZE;
-
-	kbdev->csf.shared_reg_rbtree = RB_ROOT;
-
-	shared_reg =
-		kbase_alloc_free_region(kbdev, &kbdev->csf.shared_reg_rbtree, shared_reg_start_pfn,
-					shared_reg_size, KBASE_REG_ZONE_MCU_SHARED);
-	if (!shared_reg)
-		return -ENOMEM;
-
-	kbase_region_tracker_insert(shared_reg);
-	return 0;
-=======
 	return kbase_reg_zone_init(kbdev, &kbdev->csf.mcu_shared_zone, MCU_SHARED_ZONE,
 				   KBASE_REG_ZONE_MCU_SHARED_BASE, MCU_SHARED_ZONE_SIZE);
->>>>>>> 16988dee
 }
 #endif
 
@@ -1708,12 +1523,7 @@
 /**
  * kbase_alloc_free_region - Allocate a free region object.
  *
-<<<<<<< HEAD
- * @kbdev:     kbase device
- * @rbtree:    Backlink to the red-black tree of memory regions.
-=======
  * @zone:      CUSTOM_VA_ZONE or SAME_VA_ZONE
->>>>>>> 16988dee
  * @start_pfn: The Page Frame Number in GPU virtual address space.
  * @nr_pages:  The size of the region in pages.
  *
@@ -1722,13 +1532,8 @@
  *
  * Return: pointer to the allocated region object on success, NULL otherwise.
  */
-<<<<<<< HEAD
-struct kbase_va_region *kbase_alloc_free_region(struct kbase_device *kbdev, struct rb_root *rbtree,
-						u64 start_pfn, size_t nr_pages, int zone)
-=======
 struct kbase_va_region *kbase_alloc_free_region(struct kbase_reg_zone *zone, u64 start_pfn,
 						size_t nr_pages)
->>>>>>> 16988dee
 {
 	struct kbase_va_region *new_reg;
 
@@ -1736,9 +1541,6 @@
 	/* 64-bit address range is the max */
 	KBASE_DEBUG_ASSERT(start_pfn + nr_pages <= (U64_MAX / PAGE_SIZE));
 
-<<<<<<< HEAD
-	new_reg = kmem_cache_zalloc(kbdev->va_region_slab, GFP_KERNEL);
-=======
 	if (WARN_ON(!zone))
 		return NULL;
 
@@ -1746,7 +1548,6 @@
 		return NULL;
 
 	new_reg = kmem_cache_zalloc(zone->cache, GFP_KERNEL);
->>>>>>> 16988dee
 
 	if (!new_reg)
 		return NULL;
@@ -1770,8 +1571,6 @@
 }
 KBASE_EXPORT_TEST_API(kbase_alloc_free_region);
 
-<<<<<<< HEAD
-=======
 struct kbase_va_region *kbase_ctx_alloc_free_region(struct kbase_context *kctx,
 						    enum kbase_memory_zone id, u64 start_pfn,
 						    size_t nr_pages)
@@ -1781,7 +1580,6 @@
 	return kbase_alloc_free_region(zone, start_pfn, nr_pages);
 }
 
->>>>>>> 16988dee
 /**
  * kbase_free_alloced_region - Free a region object.
  *
@@ -1793,11 +1591,7 @@
  * alloc object will be released.
  * It is a bug if no alloc object exists for non-free regions.
  *
-<<<<<<< HEAD
- * If region is KBASE_REG_ZONE_MCU_SHARED it is freed
-=======
  * If region is MCU_SHARED_ZONE it is freed
->>>>>>> 16988dee
  */
 void kbase_free_alloced_region(struct kbase_va_region *reg)
 {
@@ -1953,12 +1747,7 @@
 	} else {
 		if (reg->gpu_alloc->type == KBASE_MEM_TYPE_IMPORTED_UMM ||
 		    reg->gpu_alloc->type == KBASE_MEM_TYPE_IMPORTED_USER_BUF) {
-<<<<<<< HEAD
-
-			err = kbase_mmu_insert_imported_pages(
-=======
 			err = kbase_mmu_insert_pages_skip_status_update(
->>>>>>> 16988dee
 				kctx->kbdev, &kctx->mmu, reg->start_pfn,
 				kbase_get_gpu_phy_pages(reg), kbase_reg_current_backed_size(reg),
 				reg->flags & gwt_mask, kctx->as_nr, group_id, mmu_sync_info, reg);
@@ -1967,11 +1756,7 @@
 						     kbase_get_gpu_phy_pages(reg),
 						     kbase_reg_current_backed_size(reg),
 						     reg->flags & gwt_mask, kctx->as_nr, group_id,
-<<<<<<< HEAD
-						     mmu_sync_info, reg, true);
-=======
 						     mmu_sync_info, reg);
->>>>>>> 16988dee
 		}
 
 		if (err)
@@ -2015,12 +1800,7 @@
 
 		kbase_mmu_teardown_pages(kctx->kbdev, &kctx->mmu, reg->start_pfn + (i * stride),
 					 phys_alloc, alloc->imported.alias.aliased[i].length,
-<<<<<<< HEAD
-					 alloc->imported.alias.aliased[i].length, kctx->as_nr,
-					 false);
-=======
 					 alloc->imported.alias.aliased[i].length, kctx->as_nr);
->>>>>>> 16988dee
 	}
 bad_insert:
 	kbase_remove_va_region(kctx->kbdev, reg);
@@ -2067,12 +1847,7 @@
 					kctx->kbdev, &kctx->mmu,
 					reg->start_pfn + (i * alloc->imported.alias.stride),
 					phys_alloc, alloc->imported.alias.aliased[i].length,
-<<<<<<< HEAD
-					alloc->imported.alias.aliased[i].length, kctx->as_nr,
-					false);
-=======
 					alloc->imported.alias.aliased[i].length, kctx->as_nr);
->>>>>>> 16988dee
 
 				if (WARN_ON_ONCE(err_loop))
 					err = err_loop;
@@ -2094,31 +1869,19 @@
 			if (reg->flags & KBASE_REG_IMPORT_PAD)
 				nr_phys_pages = alloc->nents + 1;
 
-<<<<<<< HEAD
-			err = kbase_mmu_teardown_pages(kctx->kbdev, &kctx->mmu, reg->start_pfn,
-						       alloc->pages, nr_phys_pages, nr_virt_pages,
-						       kctx->as_nr, true);
-=======
 			err = kbase_mmu_teardown_imported_pages(kctx->kbdev, &kctx->mmu,
 								reg->start_pfn, alloc->pages,
 								nr_phys_pages, nr_virt_pages,
 								kctx->as_nr);
->>>>>>> 16988dee
 		}
 		break;
 	case KBASE_MEM_TYPE_IMPORTED_USER_BUF: {
 			size_t nr_reg_pages = kbase_reg_current_backed_size(reg);
 
-<<<<<<< HEAD
-			err = kbase_mmu_teardown_pages(kctx->kbdev, &kctx->mmu, reg->start_pfn,
-						       alloc->pages, nr_reg_pages, nr_reg_pages,
-						       kctx->as_nr, true);
-=======
 			err = kbase_mmu_teardown_imported_pages(kctx->kbdev, &kctx->mmu,
 								reg->start_pfn, alloc->pages,
 								nr_reg_pages, nr_reg_pages,
 								kctx->as_nr);
->>>>>>> 16988dee
 		}
 		break;
 	default: {
@@ -2126,11 +1889,7 @@
 
 			err = kbase_mmu_teardown_pages(kctx->kbdev, &kctx->mmu, reg->start_pfn,
 						       alloc->pages, nr_reg_pages, nr_reg_pages,
-<<<<<<< HEAD
-						       kctx->as_nr, false);
-=======
 						       kctx->as_nr);
->>>>>>> 16988dee
 		}
 		break;
 	}
@@ -2299,13 +2058,8 @@
 		} else if (sync_fn == KBASE_SYNC_TO_CPU) {
 			dma_sync_single_for_cpu(kctx->kbdev->dev, dma_addr, size,
 						DMA_BIDIRECTIONAL);
-<<<<<<< HEAD
-			src = ((unsigned char *)kmap(gpu_page)) + offset;
-			dst = ((unsigned char *)kmap(cpu_page)) + offset;
-=======
 			src = ((unsigned char *)kbase_kmap(gpu_page)) + offset;
 			dst = ((unsigned char *)kbase_kmap(cpu_page)) + offset;
->>>>>>> 16988dee
 		}
 
 		memcpy(dst, src, size);
@@ -4719,11 +4473,7 @@
 			/* A suitable JIT allocation existed on the evict list, so we need
 			 * to make sure that the NOT_MOVABLE property is cleared.
 			 */
-<<<<<<< HEAD
-			if (kbase_page_migration_enabled) {
-=======
 			if (kbase_is_page_migration_enabled()) {
->>>>>>> 16988dee
 				kbase_gpu_vm_lock(kctx);
 				mutex_lock(&kctx->jit_evict_lock);
 				kbase_set_phy_alloc_page_status(reg->gpu_alloc, ALLOCATED_MAPPED);
@@ -4901,11 +4651,7 @@
 	 * by page migration. Once freed, they will enter into the page migration
 	 * state machine via the mempools.
 	 */
-<<<<<<< HEAD
-	if (kbase_page_migration_enabled)
-=======
 	if (kbase_is_page_migration_enabled())
->>>>>>> 16988dee
 		kbase_set_phy_alloc_page_status(reg->gpu_alloc, NOT_MOVABLE);
 	mutex_unlock(&kctx->jit_evict_lock);
 }
@@ -5265,15 +5011,9 @@
 	for (i = 0; i < pinned_pages; i++) {
 		dma_addr_t dma_addr;
 #if (KERNEL_VERSION(4, 10, 0) > LINUX_VERSION_CODE)
-<<<<<<< HEAD
-		dma_addr = dma_map_page(dev, pages[i], 0, PAGE_SIZE, DMA_BIDIRECTIONAL);
-#else
-		dma_addr = dma_map_page_attrs(dev, pages[i], 0, PAGE_SIZE, DMA_BIDIRECTIONAL,
-=======
 		dma_addr = dma_map_page(dev, pages[i], 0, PAGE_SIZE, dma_dir);
 #else
 		dma_addr = dma_map_page_attrs(dev, pages[i], 0, PAGE_SIZE, dma_dir,
->>>>>>> 16988dee
 					      DMA_ATTR_SKIP_CPU_SYNC);
 #endif
 		err = dma_mapping_error(dev, dma_addr);
@@ -5283,11 +5023,7 @@
 		alloc->imported.user_buf.dma_addrs[i] = dma_addr;
 		pa[i] = as_tagged(page_to_phys(pages[i]));
 
-<<<<<<< HEAD
-		dma_sync_single_for_device(dev, dma_addr, PAGE_SIZE, DMA_BIDIRECTIONAL);
-=======
 		dma_sync_single_for_device(dev, dma_addr, PAGE_SIZE, dma_dir);
->>>>>>> 16988dee
 	}
 
 #ifdef CONFIG_MALI_CINSTR_GWT
@@ -5295,17 +5031,10 @@
 		gwt_mask = ~KBASE_REG_GPU_WR;
 #endif
 
-<<<<<<< HEAD
-	err = kbase_mmu_insert_imported_pages(kctx->kbdev, &kctx->mmu, reg->start_pfn, pa,
-					      kbase_reg_current_backed_size(reg),
-					      reg->flags & gwt_mask, kctx->as_nr, alloc->group_id,
-					      mmu_sync_info, NULL);
-=======
 	err = kbase_mmu_insert_pages_skip_status_update(kctx->kbdev, &kctx->mmu, reg->start_pfn, pa,
 							kbase_reg_current_backed_size(reg),
 							reg->flags & gwt_mask, kctx->as_nr,
 							alloc->group_id, mmu_sync_info, NULL);
->>>>>>> 16988dee
 	if (err == 0)
 		return 0;
 
@@ -5325,20 +5054,11 @@
 	for (i = 0; i < dma_mapped_pages; i++) {
 		dma_addr_t dma_addr = alloc->imported.user_buf.dma_addrs[i];
 
-<<<<<<< HEAD
-		dma_sync_single_for_device(dev, dma_addr, PAGE_SIZE, DMA_BIDIRECTIONAL);
-#if (KERNEL_VERSION(4, 10, 0) > LINUX_VERSION_CODE)
-		dma_unmap_page(dev, dma_addr, PAGE_SIZE, DMA_BIDIRECTIONAL);
-#else
-		dma_unmap_page_attrs(dev, dma_addr, PAGE_SIZE, DMA_BIDIRECTIONAL,
-				     DMA_ATTR_SKIP_CPU_SYNC);
-=======
 		dma_sync_single_for_device(dev, dma_addr, PAGE_SIZE, dma_dir);
 #if (KERNEL_VERSION(4, 10, 0) > LINUX_VERSION_CODE)
 		dma_unmap_page(dev, dma_addr, PAGE_SIZE, dma_dir);
 #else
 		dma_unmap_page_attrs(dev, dma_addr, PAGE_SIZE, dma_dir, DMA_ATTR_SKIP_CPU_SYNC);
->>>>>>> 16988dee
 #endif
 	}
 
@@ -5491,76 +5211,6 @@
 		dma_addr_t dma_addr = alloc->imported.user_buf.dma_addrs[i];
 		enum dma_data_direction dma_dir = writable ? DMA_BIDIRECTIONAL : DMA_TO_DEVICE;
 
-<<<<<<< HEAD
-		/* Manual CPU cache synchronization.
-		 *
-		 * When the GPU returns ownership of the buffer to the CPU, the driver
-		 * needs to treat imported and non-imported memory differently.
-		 *
-		 * The first case to consider is non-imported sub-regions at the
-		 * beginning of the first page and at the end of last page. For these
-		 * sub-regions: CPU cache shall be committed with a clean+invalidate,
-		 * in order to keep the last CPU write.
-		 *
-		 * Imported region prefers the opposite treatment: this memory has been
-		 * legitimately mapped and used by the GPU, hence GPU writes shall be
-		 * committed to memory, while CPU cache shall be invalidated to make
-		 * sure that CPU reads the correct memory content.
-		 *
-		 * The following diagram shows the expect value of the variables
-		 * used in this loop in the corner case of an imported region encloed
-		 * by a single memory page:
-		 *
-		 * page boundary ->|---------- | <- dma_addr (initial value)
-		 *                 |           |
-		 *                 | - - - - - | <- offset_within_page
-		 *                 |XXXXXXXXXXX|\
-		 *                 |XXXXXXXXXXX| \
-		 *                 |XXXXXXXXXXX|  }- imported_size
-		 *                 |XXXXXXXXXXX| /
-		 *                 |XXXXXXXXXXX|/
-		 *                 | - - - - - | <- offset_within_page + imported_size
-		 *                 |           |\
-		 *                 |           | }- PAGE_SIZE - imported_size - offset_within_page
-		 *                 |           |/
-		 * page boundary ->|-----------|
-		 *
-		 * If the imported region is enclosed by more than one page, then
-		 * offset_within_page = 0 for any page after the first.
-		 */
-
-		/* Only for first page: handle non-imported range at the beginning. */
-		if (offset_within_page > 0) {
-			dma_sync_single_for_device(kctx->kbdev->dev, dma_addr, offset_within_page,
-						   DMA_BIDIRECTIONAL);
-			dma_addr += offset_within_page;
-		}
-
-		/* For every page: handle imported range. */
-		if (imported_size > 0)
-			dma_sync_single_for_cpu(kctx->kbdev->dev, dma_addr, imported_size,
-						DMA_BIDIRECTIONAL);
-
-		/* Only for last page (that may coincide with first page):
-		 * handle non-imported range at the end.
-		 */
-		if ((imported_size + offset_within_page) < PAGE_SIZE) {
-			dma_addr += imported_size;
-			dma_sync_single_for_device(kctx->kbdev->dev, dma_addr,
-						   PAGE_SIZE - imported_size - offset_within_page,
-						   DMA_BIDIRECTIONAL);
-		}
-
-		/* Notice: use the original DMA address to unmap the whole memory page. */
-#if (KERNEL_VERSION(4, 10, 0) > LINUX_VERSION_CODE)
-		dma_unmap_page(kctx->kbdev->dev, alloc->imported.user_buf.dma_addrs[i], PAGE_SIZE,
-			       DMA_BIDIRECTIONAL);
-#else
-		dma_unmap_page_attrs(kctx->kbdev->dev, alloc->imported.user_buf.dma_addrs[i],
-				     PAGE_SIZE, DMA_BIDIRECTIONAL, DMA_ATTR_SKIP_CPU_SYNC);
-#endif
-		if (writeable)
-=======
 		if (writable)
 			user_buf_sync_writable_page(kctx, imported_size, dma_addr,
 						    offset_within_page);
@@ -5577,7 +5227,6 @@
 				     PAGE_SIZE, dma_dir, DMA_ATTR_SKIP_CPU_SYNC);
 #endif
 		if (writable)
->>>>>>> 16988dee
 			set_page_dirty_lock(pages[i]);
 #if !MALI_USE_CSF
 		kbase_unpin_user_buf_page(pages[i]);
@@ -5696,18 +5345,10 @@
 
 		if (alloc->imported.user_buf.current_mapping_usage_count == 0) {
 			if (!kbase_is_region_invalid_or_free(reg)) {
-<<<<<<< HEAD
-				kbase_mmu_teardown_pages(kctx->kbdev, &kctx->mmu, reg->start_pfn,
-							 alloc->pages,
-							 kbase_reg_current_backed_size(reg),
-							 kbase_reg_current_backed_size(reg),
-							 kctx->as_nr, true);
-=======
 				kbase_mmu_teardown_imported_pages(
 					kctx->kbdev, &kctx->mmu, reg->start_pfn, alloc->pages,
 					kbase_reg_current_backed_size(reg),
 					kbase_reg_current_backed_size(reg), kctx->as_nr);
->>>>>>> 16988dee
 			}
 
 			kbase_jd_user_buf_unmap(kctx, alloc, reg);
