--- conflicted
+++ resolved
@@ -217,11 +217,8 @@
 						 KBASE_MEM_POOL_MAX_SIZE_KCTX);
 
 	spin_lock_init(&kbdev->gpu_mem_usage_lock);
-<<<<<<< HEAD
 	kbdev->total_gpu_pages = 0;
 	kbdev->dma_buf_pages = 0;
-=======
->>>>>>> 049a5422
 	kbdev->process_root = RB_ROOT;
 	kbdev->dma_buf_root = RB_ROOT;
 	mutex_init(&kbdev->dma_buf_lock);
@@ -4039,11 +4036,6 @@
 	kbase_va_region_alloc_put(kctx, reg);
 }
 
-static inline u64 kbasep_get_va_gpu_addr(struct kbase_va_region *reg)
-{
-	return reg->start_pfn << PAGE_SHIFT;
-}
-
 struct kbase_ctx_ext_res_meta *kbase_sticky_resource_acquire(struct kbase_context *kctx,
 							     u64 gpu_addr)
 {
