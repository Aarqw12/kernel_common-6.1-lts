--- conflicted
+++ resolved
@@ -542,8 +542,6 @@
 #endif
 }
 
-<<<<<<< HEAD
-=======
 /**
  * kbase_csf_process_queue_kick() - Process a pending kicked GPU command queue.
  *
@@ -557,5 +555,4 @@
 void kbase_csf_process_queue_kick(struct kbase_queue *queue);
 
 
->>>>>>> 16988dee
 #endif /* _KBASE_CSF_H_ */