--- conflicted
+++ resolved
@@ -49,13 +49,7 @@
  */
 #define KBASEP_TICK_PROTM_PEND_SCAN_SEQ_NR_INVALID (U32_MAX)
 
-<<<<<<< HEAD
 #define FIRMWARE_PING_INTERVAL_MS (12000 * KBASE_TIMEOUT_MULTIPLIER) /* 12 seconds */
-=======
-/* 60ms optimizes power while minimizing latency impact for UI test cases. */
-#define MALI_HOST_CONTROLS_SC_RAILS_IDLE_TIMER_US (600)
-#define FIRMWARE_IDLE_HYSTERESIS_TIME_USEC (60000) /* Default 60 milliseconds */
->>>>>>> c845dfc7
 
 #define MALI_HOST_CONTROLS_SC_RAILS_IDLE_TIMER_US (600)
 
