--- conflicted
+++ resolved
@@ -138,17 +138,12 @@
 			return -EINVAL;
 		}
 
-<<<<<<< HEAD
 #ifdef CONFIG_MALI_HOST_CONTROLS_SC_RAILS
 		if (!strcmp(config->name,
 			    HOST_CONTROLS_SC_RAILS_CFG_ENTRY_NAME))
 			return -EPERM;
 #endif
-		if (!strcmp(config->name,
-			    CSF_FIRMWARE_CFG_WA_CFG0_ENTRY_NAME))
-=======
 		if (!strcmp(config->name, CSF_FIRMWARE_CFG_WA_CFG0_ENTRY_NAME))
->>>>>>> 049a5422
 			return -EPERM;
 
 		if ((val < config->min) || (val > config->max))
