// SPDX-License-Identifier: GPL-2.0 WITH Linux-syscall-note
/*
 *
 * (C) COPYRIGHT 2018-2023 ARM Limited. All rights reserved.
 *
 * This program is free software and is provided to you under the terms of the
 * GNU General Public License version 2 as published by the Free Software
 * Foundation, and any use by you of this program is subject to the terms
 * of such GNU license.
 *
 * This program is distributed in the hope that it will be useful,
 * but WITHOUT ANY WARRANTY; without even the implied warranty of
 * MERCHANTABILITY or FITNESS FOR A PARTICULAR PURPOSE. See the
 * GNU General Public License for more details.
 *
 * You should have received a copy of the GNU General Public License
 * along with this program; if not, you can access it online at
 * http://www.gnu.org/licenses/gpl-2.0.html.
 *
 */

#include <linux/kthread.h>

#include <mali_kbase.h>
#include "mali_kbase_config_defaults.h"
#include <mali_kbase_ctx_sched.h>
#include <mali_kbase_reset_gpu.h>
#include <mali_kbase_as_fault_debugfs.h>
#include "mali_kbase_csf.h"
#include <tl/mali_kbase_tracepoints.h>
#include <backend/gpu/mali_kbase_pm_internal.h>
#include <linux/export.h>
#include <linux/delay.h>
#include <csf/mali_kbase_csf_registers.h>
#include <uapi/gpu/arm/midgard/mali_base_kernel.h>
#include <mali_kbase_hwaccess_time.h>
#include <trace/events/power.h>
#include "mali_kbase_csf_tiler_heap.h"
#include "mali_kbase_csf_tiler_heap_reclaim.h"
#include "mali_kbase_csf_mcu_shared_reg.h"
#include <linux/version_compat_defs.h>
#if IS_ENABLED(CONFIG_MALI_TRACE_POWER_GPU_WORK_PERIOD)
#include <mali_kbase_gpu_metrics.h>
#include <csf/mali_kbase_csf_trace_buffer.h>
#endif /* CONFIG_MALI_TRACE_POWER_GPU_WORK_PERIOD */

/* Value to indicate that a queue group is not groups_to_schedule list */
#define KBASEP_GROUP_PREPARED_SEQ_NUM_INVALID (U32_MAX)

/* This decides the upper limit on the waiting time for the Scheduler
 * to exit the sleep state. Usually the value of autosuspend_delay is
 * expected to be around 100 milli seconds.
 */
#define MAX_AUTO_SUSPEND_DELAY_MS (5000)

/* Maximum number of endpoints which may run tiler jobs. */
#define CSG_TILER_MAX ((u8)1)

/* Maximum dynamic CSG slot priority value */
#define MAX_CSG_SLOT_PRIORITY ((u8)15)

/* CSF scheduler time slice value */
#define CSF_SCHEDULER_TIME_TICK_MS (100) /* 100 milliseconds */

/* CSG_REQ:STATUS_UPDATE timeout */
#define CSG_STATUS_UPDATE_REQ_TIMEOUT_MS (250) /* 250 milliseconds */

/* A GPU address space slot is reserved for MCU. */
#define NUM_RESERVED_AS_SLOTS (1)

/* Time to wait for completion of PING req before considering MCU as hung */
#define FW_PING_AFTER_ERROR_TIMEOUT_MS (10)

/* Time to wait for completion of PING request before considering MCU as hung
 * when GPU reset is triggered during protected mode.
 */
#define FW_PING_ON_GPU_RESET_IN_PMODE_TIMEOUT_MS (500)


/* Explicitly defining this blocked_reason code as SB_WAIT for clarity */
#define CS_STATUS_BLOCKED_ON_SB_WAIT CS_STATUS_BLOCKED_REASON_REASON_WAIT

static int scheduler_group_schedule(struct kbase_queue_group *group);
static void remove_group_from_idle_wait(struct kbase_queue_group *const group);
static void insert_group_to_runnable(struct kbase_csf_scheduler *const scheduler,
				     struct kbase_queue_group *const group,
				     enum kbase_csf_group_state run_state);
static struct kbase_queue_group *
scheduler_get_protm_enter_async_group(struct kbase_device *const kbdev,
				      struct kbase_queue_group *const group);
static struct kbase_queue_group *get_tock_top_group(struct kbase_csf_scheduler *const scheduler);
static void scheduler_enable_tick_timer_nolock(struct kbase_device *kbdev);
static int suspend_active_queue_groups(struct kbase_device *kbdev, unsigned long *slot_mask);
static int suspend_active_groups_on_powerdown(struct kbase_device *kbdev, bool system_suspend);
static void schedule_in_cycle(struct kbase_queue_group *group, bool force);
#ifdef CONFIG_MALI_HOST_CONTROLS_SC_RAILS
static bool evaluate_sync_update(struct kbase_queue *queue);
#endif
static bool queue_group_scheduled_locked(struct kbase_queue_group *group);

#define kctx_as_enabled(kctx) (!kbase_ctx_flag(kctx, KCTX_AS_DISABLED_ON_FAULT))

#ifdef CONFIG_MALI_HOST_CONTROLS_SC_RAILS
void turn_on_sc_power_rails(struct kbase_device *kbdev)
{
	lockdep_assert_held(&kbdev->csf.scheduler.lock);

	WARN_ON(kbdev->csf.scheduler.state == SCHED_SUSPENDED);

	if (kbdev->csf.scheduler.sc_power_rails_off) {
		if (kbdev->pm.backend.callback_power_on_sc_rails)
			kbdev->pm.backend.callback_power_on_sc_rails(kbdev);
		kbdev->csf.scheduler.sc_power_rails_off = false;
	}
}

/**
 * turn_off_sc_power_rails - Turn off the shader core power rails.
 *
 * @kbdev: Pointer to the device.
 *
 * This function is called to synchronously turn off the shader core power rails.
  */
static void turn_off_sc_power_rails(struct kbase_device *kbdev)
{
	lockdep_assert_held(&kbdev->csf.scheduler.lock);

	WARN_ON(kbdev->csf.scheduler.state == SCHED_SUSPENDED);

	if (!kbdev->csf.scheduler.sc_power_rails_off) {
		if (kbdev->pm.backend.callback_power_off_sc_rails)
			kbdev->pm.backend.callback_power_off_sc_rails(kbdev);
		kbdev->csf.scheduler.sc_power_rails_off = true;
	}
}

/**
 * gpu_idle_event_is_pending - Check if there is a pending GPU idle event
 *
 * @kbdev: Pointer to the device.
 */
static bool gpu_idle_event_is_pending(struct kbase_device *kbdev)
{
	struct kbase_csf_global_iface *global_iface = &kbdev->csf.global_iface;

	lockdep_assert_held(&kbdev->csf.scheduler.lock);
	lockdep_assert_held(&kbdev->csf.scheduler.interrupt_lock);

	return (kbase_csf_firmware_global_input_read(global_iface, GLB_REQ) ^
		kbase_csf_firmware_global_output(global_iface, GLB_ACK)) &
	       GLB_REQ_IDLE_EVENT_MASK;
}

/**
 * ack_gpu_idle_event - Acknowledge the GPU idle event
 *
 * @kbdev: Pointer to the device.
 *
 * This function is called to acknowledge the GPU idle event. It is expected
 * that firmware will re-enable the User submission only when it receives a
 * CSI kernel doorbell after the idle event acknowledgement.
 */
static void ack_gpu_idle_event(struct kbase_device *kbdev)
{
	struct kbase_csf_global_iface *global_iface = &kbdev->csf.global_iface;
	u32 glb_req, glb_ack;
	unsigned long flags;

	lockdep_assert_held(&kbdev->csf.scheduler.lock);

	spin_lock_irqsave(&kbdev->csf.scheduler.interrupt_lock, flags);
	glb_req = kbase_csf_firmware_global_input_read(global_iface, GLB_REQ);
	glb_ack = kbase_csf_firmware_global_output(global_iface, GLB_ACK);
	if ((glb_req ^ glb_ack) & GLB_REQ_IDLE_EVENT_MASK) {
		kbase_csf_firmware_global_input_mask(
			global_iface, GLB_REQ, glb_ack,
			GLB_REQ_IDLE_EVENT_MASK);
	}
	spin_unlock_irqrestore(&kbdev->csf.scheduler.interrupt_lock, flags);
}

static void cancel_gpu_idle_work(struct kbase_device *kbdev)
{
	lockdep_assert_held(&kbdev->csf.scheduler.lock);

	kbdev->csf.scheduler.gpu_idle_work_pending = false;
	cancel_delayed_work(&kbdev->csf.scheduler.gpu_idle_work);
}

static bool queue_empty_or_blocked(struct kbase_queue *queue)
{
	bool empty = false;
	bool blocked = false;

	if (CS_STATUS_WAIT_SYNC_WAIT_GET(queue->status_wait)) {
		if (!evaluate_sync_update(queue))
			blocked = true;
		else
			queue->status_wait = 0;
	}

	if (!blocked) {
		u64 *input_addr = (u64 *)queue->user_io_addr;
		u64 *output_addr = (u64 *)(queue->user_io_addr + PAGE_SIZE);

		empty = (input_addr[CS_INSERT_LO / sizeof(u64)] ==
			 output_addr[CS_EXTRACT_LO / sizeof(u64)]);
	}

	return (empty || blocked);
}
#endif

#if IS_ENABLED(CONFIG_MALI_TRACE_POWER_GPU_WORK_PERIOD)
/**
 * gpu_metrics_ctx_init() - Take a reference on GPU metrics context if it exists,
 *                          otherwise allocate and initialise one.
 *
 * @kctx: Pointer to the Kbase context.
 *
 * The GPU metrics context represents an "Application" for the purposes of GPU metrics
 * reporting. There may be multiple kbase_contexts contributing data to a single GPU
 * metrics context.
 * This function takes a reference on GPU metrics context if it already exists
 * corresponding to the Application that is creating the Kbase context, otherwise
 * memory is allocated for it and initialised.
 *
 * Return: 0 on success, or negative on failure.
 */
static inline int gpu_metrics_ctx_init(struct kbase_context *kctx)
{
	struct kbase_gpu_metrics_ctx *gpu_metrics_ctx;
	struct kbase_device *kbdev = kctx->kbdev;
	int ret = 0;

	const struct cred *cred = get_current_cred();
	const unsigned int aid = cred->euid.val;

	put_cred(cred);

	/* Return early if this is not a Userspace created context */
	if (unlikely(!kctx->kfile))
		return 0;

	/* Serialize against the other threads trying to create/destroy Kbase contexts. */
	mutex_lock(&kbdev->kctx_list_lock);
<<<<<<< HEAD
	rt_mutex_lock(&kbdev->csf.scheduler.lock);
	gpu_metrics_ctx = kbase_gpu_metrics_ctx_get(kbdev, aid);
	rt_mutex_unlock(&kbdev->csf.scheduler.lock);
=======
	spin_lock_bh(&kbdev->csf.scheduler.gpu_metrics_lock);
	gpu_metrics_ctx = kbase_gpu_metrics_ctx_get(kbdev, aid);
	spin_unlock_bh(&kbdev->csf.scheduler.gpu_metrics_lock);
>>>>>>> 049a5422

	if (!gpu_metrics_ctx) {
		gpu_metrics_ctx = kmalloc(sizeof(*gpu_metrics_ctx), GFP_KERNEL);

		if (gpu_metrics_ctx) {
<<<<<<< HEAD
			rt_mutex_lock(&kbdev->csf.scheduler.lock);
			kbase_gpu_metrics_ctx_init(kbdev, gpu_metrics_ctx, aid);
			rt_mutex_unlock(&kbdev->csf.scheduler.lock);
=======
			spin_lock_bh(&kbdev->csf.scheduler.gpu_metrics_lock);
			kbase_gpu_metrics_ctx_init(kbdev, gpu_metrics_ctx, aid);
			spin_unlock_bh(&kbdev->csf.scheduler.gpu_metrics_lock);
>>>>>>> 049a5422
		} else {
			dev_err(kbdev->dev, "Allocation for gpu_metrics_ctx failed");
			ret = -ENOMEM;
		}
	}

	kctx->gpu_metrics_ctx = gpu_metrics_ctx;
	mutex_unlock(&kbdev->kctx_list_lock);

	return ret;
}

/**
 * gpu_metrics_ctx_term() - Drop a reference on a GPU metrics context and free it
 *                          if the refcount becomes 0.
 *
 * @kctx: Pointer to the Kbase context.
 */
static inline void gpu_metrics_ctx_term(struct kbase_context *kctx)
{
	/* Return early if this is not a Userspace created context */
	if (unlikely(!kctx->kfile))
		return;

	/* Serialize against the other threads trying to create/destroy Kbase contexts. */
	mutex_lock(&kctx->kbdev->kctx_list_lock);
<<<<<<< HEAD
	rt_mutex_lock(&kctx->kbdev->csf.scheduler.lock);
	kbase_gpu_metrics_ctx_put(kctx->kbdev, kctx->gpu_metrics_ctx);
	rt_mutex_unlock(&kctx->kbdev->csf.scheduler.lock);
=======
	spin_lock_bh(&kctx->kbdev->csf.scheduler.gpu_metrics_lock);
	kbase_gpu_metrics_ctx_put(kctx->kbdev, kctx->gpu_metrics_ctx);
	spin_unlock_bh(&kctx->kbdev->csf.scheduler.gpu_metrics_lock);
>>>>>>> 049a5422
	mutex_unlock(&kctx->kbdev->kctx_list_lock);
}

/**
 * struct gpu_metrics_event - A GPU metrics event recorded in trace buffer.
 *
 * @csg_slot_act:  The 32bit data consisting of a GPU metrics event.
 *                 5 bits[4:0] represents CSG slot number.
 *                 1 bit [5]  represents the transition of the CSG group on the slot.
 *                            '1' means idle->active whilst '0' does active->idle.
 * @timestamp:     64bit timestamp consisting of a GPU metrics event.
 *
 * Note: It's packed and word-aligned as agreed layout with firmware.
 */
struct gpu_metrics_event {
	u32 csg_slot_act;
	u64 timestamp;
} __packed __aligned(4);
#define GPU_METRICS_EVENT_SIZE sizeof(struct gpu_metrics_event)

#define GPU_METRICS_ACT_SHIFT 5
#define GPU_METRICS_ACT_MASK (0x1 << GPU_METRICS_ACT_SHIFT)
#define GPU_METRICS_ACT_GET(val) (((val)&GPU_METRICS_ACT_MASK) >> GPU_METRICS_ACT_SHIFT)

#define GPU_METRICS_CSG_MASK 0x1f
#define GPU_METRICS_CSG_GET(val) ((val)&GPU_METRICS_CSG_MASK)

/**
 * gpu_metrics_read_event() - Read a GPU metrics trace from trace buffer
 *
 * @kbdev:    Pointer to the device
 * @kctx:     Kcontext that is derived from CSG slot field of a GPU metrics.
 * @prev_act: Previous CSG activity transition in a GPU metrics.
 * @cur_act:  Current CSG activity transition in a GPU metrics.
 * @ts:       CSG activity transition timestamp in a GPU metrics.
 *
 * This function reads firmware trace buffer, named 'gpu_metrics' and
 * parse one 12-byte data packet into following information.
 * - The number of CSG slot on which CSG was transitioned to active or idle.
 * - Activity transition (1: idle->active, 0: active->idle).
 * - Timestamp in nanoseconds when the transition occurred.
 *
 * Return: true on success.
 */
static bool gpu_metrics_read_event(struct kbase_device *kbdev, struct kbase_context **kctx,
				   bool *prev_act, bool *cur_act, uint64_t *ts)
{
	struct firmware_trace_buffer *tb = kbdev->csf.scheduler.gpu_metrics_tb;
	struct gpu_metrics_event e;

	if (kbase_csf_firmware_trace_buffer_read_data(tb, (u8 *)&e, GPU_METRICS_EVENT_SIZE) ==
	    GPU_METRICS_EVENT_SIZE) {
		const u8 slot = GPU_METRICS_CSG_GET(e.csg_slot_act);
		struct kbase_queue_group *group;

		if (WARN_ON_ONCE(slot >= kbdev->csf.global_iface.group_num)) {
			dev_err(kbdev->dev, "invalid CSG slot (%u)", slot);
			return false;
		}

		group = kbdev->csf.scheduler.csg_slots[slot].resident_group;

		if (unlikely(!group)) {
			dev_err(kbdev->dev, "failed to find CSG group from CSG slot (%u)", slot);
			return false;
		}

		*cur_act = GPU_METRICS_ACT_GET(e.csg_slot_act);
		*ts = kbase_backend_time_convert_gpu_to_cpu(kbdev, e.timestamp);
		*kctx = group->kctx;

		*prev_act = group->prev_act;
		group->prev_act = *cur_act;

		return true;
	}

	dev_err(kbdev->dev, "failed to read a GPU metrics from trace buffer");

	return false;
}

/**
 * drain_gpu_metrics_trace_buffer() - Drain the "gpu_metrics" trace buffer
 *
 * @kbdev: Pointer to the device
 *
 * This function is called to drain the "gpu_metrics" trace buffer. As per the events
 * read from trace buffer, the start and end of GPU activity for different GPU metrics
 * context is reported to the frontend.
 *
 * Return: Timestamp in nanoseconds to be provided to the frontend for emitting the
 *         tracepoint.
 */
static u64 drain_gpu_metrics_trace_buffer(struct kbase_device *kbdev)
{
	u64 system_time = 0;
	u64 ts_before_drain;
	u64 ts = 0;

	lockdep_assert_held(&kbdev->csf.scheduler.gpu_metrics_lock);

	kbase_backend_get_gpu_time_norequest(kbdev, NULL, &system_time, NULL);
	/* CPU time value that was used to derive the parameters for time conversion,
	 * was retrieved from ktime_get_raw_ts64(). But the tracing subsystem would use
	 * ktime_get_raw_fast_ns() to assign timestamp to the gpu metrics tracepoints
	 * if MONOTONIC_RAW clock source is used. This can potentially cause 'end_time_ns'
	 * value emitted for a tracepoint to be greater than the tracepoint emission time.
	 * As per the kernel doc ktime_get_raw_fast_ns() isn't supposed to be called by
	 * the drivers. So it would be used only if really needed.
	 */
	ts_before_drain = kbase_backend_time_convert_gpu_to_cpu(kbdev, system_time);

	while (!kbase_csf_firmware_trace_buffer_is_empty(kbdev->csf.scheduler.gpu_metrics_tb)) {
		struct kbase_context *kctx;
		bool prev_act;
		bool cur_act;

		if (gpu_metrics_read_event(kbdev, &kctx, &prev_act, &cur_act, &ts)) {
			if (prev_act == cur_act) {
				/* Error handling
				 *
				 * In case of active CSG, Kbase will try to recover the
				 * lost event by ending previously active event and
				 * starting a new one.
				 *
				 * In case of inactive CSG, the event is drop as Kbase
				 * cannot recover.
				 */
				dev_err(kbdev->dev,
					"Invalid activity state transition. (prev_act = %u, cur_act = %u)",
					prev_act, cur_act);
				if (cur_act) {
					kbase_gpu_metrics_ctx_end_activity(kctx, ts);
					kbase_gpu_metrics_ctx_start_activity(kctx, ts);
				}
			} else {
				/* Normal handling */
				if (cur_act)
					kbase_gpu_metrics_ctx_start_activity(kctx, ts);
				else
					kbase_gpu_metrics_ctx_end_activity(kctx, ts);
			}
		} else
			break;
	}

	return (ts >= ts_before_drain ? ts + 1 : ts_before_drain);
}

/**
 * emit_gpu_metrics_to_frontend() - Emit GPU metrics events to the frontend.
 *
 * @kbdev: Pointer to the device
 *
 * This function must be called only from the timer callback function to emit GPU metrics
 * data to the frontend.
 */
static void emit_gpu_metrics_to_frontend(struct kbase_device *kbdev)
{
	struct kbase_csf_scheduler *scheduler = &kbdev->csf.scheduler;
	u64 ts;

#ifdef CONFIG_MALI_DEBUG
	WARN_ON_ONCE(!in_serving_softirq());
#endif

#if IS_ENABLED(CONFIG_MALI_NO_MALI)
	return;
#endif

	spin_lock(&scheduler->gpu_metrics_lock);
	ts = drain_gpu_metrics_trace_buffer(kbdev);
	kbase_gpu_metrics_emit_tracepoint(kbdev, ts);
	spin_unlock(&scheduler->gpu_metrics_lock);
}

/**
 * emit_gpu_metrics_to_frontend_for_off_slot_group() - Emit GPU metrics events to the frontend
 *                                                     after a group went off the CSG slot.
 *
 * @group: Pointer to the queue group that went off slot.
 *
 * This function must be called after the CSG suspend/terminate request has completed
 * and before the mapping between the queue group and CSG slot is removed.
 */
static void emit_gpu_metrics_to_frontend_for_off_slot_group(struct kbase_queue_group *group)
{
	struct kbase_device *kbdev = group->kctx->kbdev;
	struct kbase_csf_scheduler *scheduler = &kbdev->csf.scheduler;
	u64 ts;

	lockdep_assert_held(&scheduler->lock);
	lockdep_assert_held(&scheduler->gpu_metrics_lock);

#if IS_ENABLED(CONFIG_MALI_NO_MALI)
	return;
#endif

	ts = drain_gpu_metrics_trace_buffer(kbdev);
	/* If the group is marked as active even after going off the slot, then it implies
	 * that the CSG suspend/terminate request didn't complete.
	 */
	if (unlikely(group->prev_act)) {
		kbase_gpu_metrics_ctx_end_activity(group->kctx, ts);
		group->prev_act = 0;
	}
	kbase_gpu_metrics_emit_tracepoint(kbdev, ts);
}

/**
 * gpu_metrics_timer_callback() - Callback function for the GPU metrics hrtimer
 *
 * @timer: Pointer to the GPU metrics hrtimer
 *
 * This function will emit power/gpu_work_period tracepoint for all the active
 * GPU metrics contexts. The timer will be restarted if needed.
 *
 * Return: enum value to indicate that timer should not be restarted.
 */
static enum hrtimer_restart gpu_metrics_timer_callback(struct hrtimer *timer)
{
	struct kbase_device *kbdev =
		container_of(timer, struct kbase_device, csf.scheduler.gpu_metrics_timer);

	emit_gpu_metrics_to_frontend(kbdev);
	hrtimer_start(&kbdev->csf.scheduler.gpu_metrics_timer,
		      HR_TIMER_DELAY_NSEC(kbase_gpu_metrics_get_tp_emit_interval()),
		      HRTIMER_MODE_REL_SOFT);
	return HRTIMER_NORESTART;
}
#endif /* CONFIG_MALI_TRACE_POWER_GPU_WORK_PERIOD */

/**
 * wait_for_dump_complete_on_group_deschedule() - Wait for dump on fault and
 *              scheduling tick/tock to complete before the group deschedule.
 *
 * @group: Pointer to the group that is being descheduled.
 *
 * This function blocks the descheduling of the group until the dump on fault is
 * completed and scheduling tick/tock has completed.
 * To deschedule an on slot group CSG termination request would be sent and that
 * might time out if the fault had occurred and also potentially affect the state
 * being dumped. Moreover the scheduler lock would be held, so the access to debugfs
 * files would get blocked.
 * Scheduler lock and 'kctx->csf.lock' are released before this function starts
 * to wait. When a request sent by the Scheduler to the FW times out, Scheduler
 * would also wait for the dumping to complete and release the Scheduler lock
 * before the wait. Meanwhile Userspace can try to delete the group, this function
 * would ensure that the group doesn't exit the Scheduler until scheduling
 * tick/tock has completed. Though very unlikely, group deschedule can be triggered
 * from multiple threads around the same time and after the wait Userspace thread
 * can win the race and get the group descheduled and free the memory for group
 * pointer before the other threads wake up and notice that group has already been
 * descheduled. To avoid the freeing in such a case, a sort of refcount is used
 * for the group which is incremented & decremented across the wait.
 */
static void wait_for_dump_complete_on_group_deschedule(struct kbase_queue_group *group)
{
#if IS_ENABLED(CONFIG_DEBUG_FS)
	struct kbase_device *kbdev = group->kctx->kbdev;
	struct kbase_context *kctx = group->kctx;
	struct kbase_csf_scheduler *scheduler = &kbdev->csf.scheduler;

	lockdep_assert_held(&kctx->csf.lock);
	lockdep_assert_held(&scheduler->lock);

	if (likely(!kbase_debug_csf_fault_dump_enabled(kbdev)))
		return;

	while ((!kbase_debug_csf_fault_dump_complete(kbdev) || (scheduler->state == SCHED_BUSY)) &&
	       queue_group_scheduled_locked(group)) {
		group->deschedule_deferred_cnt++;
		rt_mutex_unlock(&scheduler->lock);
		rt_mutex_unlock(&kctx->csf.lock);
		kbase_debug_csf_fault_wait_completion(kbdev);
		rt_mutex_lock(&kctx->csf.lock);
		rt_mutex_lock(&scheduler->lock);
		group->deschedule_deferred_cnt--;
	}
#endif
}

/**
 * schedule_actions_trigger_df() - Notify the client about the fault and
 *                                 wait for the dumping to complete.
 *
 * @kbdev: Pointer to the device
 * @kctx:  Pointer to the context associated with the CSG slot for which
 *         the timeout was seen.
 * @error: Error code indicating the type of timeout that occurred.
 *
 * This function notifies the Userspace client waiting for the faults and wait
 * for the Client to complete the dumping.
 * The function is called only from Scheduling tick/tock when a request sent by
 * the Scheduler to FW times out or from the protm event work item of the group
 * when the protected mode entry request times out.
 * In the latter case there is no wait done as scheduler lock would be released
 * immediately. In the former case the function waits and releases the scheduler
 * lock before the wait. It has been ensured that the Scheduler view of the groups
 * won't change meanwhile, so no group can enter/exit the Scheduler, become
 * runnable or go off slot.
 */
static void schedule_actions_trigger_df(struct kbase_device *kbdev, struct kbase_context *kctx,
					enum dumpfault_error_type error)
{
#if IS_ENABLED(CONFIG_DEBUG_FS)
	struct kbase_csf_scheduler *scheduler = &kbdev->csf.scheduler;

	lockdep_assert_held(&scheduler->lock);

	if (!kbase_debug_csf_fault_notify(kbdev, kctx, error))
		return;

	if (unlikely(scheduler->state != SCHED_BUSY)) {
		WARN_ON(error != DF_PROTECTED_MODE_ENTRY_FAILURE);
		return;
	}

	rt_mutex_unlock(&scheduler->lock);
	kbase_debug_csf_fault_wait_completion(kbdev);
	rt_mutex_lock(&scheduler->lock);
	WARN_ON(scheduler->state != SCHED_BUSY);
#endif
}

#ifdef KBASE_PM_RUNTIME
/**
 * wait_for_scheduler_to_exit_sleep() - Wait for Scheduler to exit the
 *                                      sleeping state.
 *
 * @kbdev: Pointer to the device
 *
 * This function waits until the Scheduler has exited the sleep state and
 * it is called when an on-slot group is terminated or when the suspend
 * buffer of an on-slot group needs to be captured.
 *
 * Return: 0 when the wait is successful, otherwise an error code.
 */
static int wait_for_scheduler_to_exit_sleep(struct kbase_device *kbdev)
{
	struct kbase_csf_scheduler *scheduler = &kbdev->csf.scheduler;
	int autosuspend_delay = kbdev->dev->power.autosuspend_delay;
	unsigned int sleep_exit_wait_time;
	long remaining;
	int ret = 0;

	lockdep_assert_held(&scheduler->lock);
	WARN_ON(scheduler->state != SCHED_SLEEPING);

	/* No point in waiting if autosuspend_delay value is negative.
	 * For the negative value of autosuspend_delay Driver will directly
	 * go for the suspend of Scheduler, but the autosuspend_delay value
	 * could have been changed after the sleep was initiated.
	 */
	if (autosuspend_delay < 0)
		return -EINVAL;

	if (autosuspend_delay > MAX_AUTO_SUSPEND_DELAY_MS)
		autosuspend_delay = MAX_AUTO_SUSPEND_DELAY_MS;

	/* Usually Scheduler would remain in sleeping state until the
	 * auto-suspend timer expires and all active CSGs are suspended.
	 */
	sleep_exit_wait_time = (u32)autosuspend_delay + kbdev->reset_timeout_ms;

	remaining = kbase_csf_timeout_in_jiffies(sleep_exit_wait_time);

	while ((scheduler->state == SCHED_SLEEPING) && !ret) {
<<<<<<< HEAD
		rt_mutex_unlock(&scheduler->lock);
		remaining = wait_event_timeout(
				kbdev->csf.event_wait,
				(scheduler->state != SCHED_SLEEPING),
				remaining);
		rt_mutex_lock(&scheduler->lock);
=======
		mutex_unlock(&scheduler->lock);
		remaining = wait_event_timeout(kbdev->csf.event_wait,
					       (scheduler->state != SCHED_SLEEPING), remaining);
		mutex_lock(&scheduler->lock);
>>>>>>> 049a5422
		if (!remaining && (scheduler->state == SCHED_SLEEPING))
			ret = -ETIMEDOUT;
	}

	return ret;
}

/**
 * force_scheduler_to_exit_sleep() - Force scheduler to exit sleep state
 *
 * @kbdev: Pointer to the device
 *
 * This function will force the Scheduler to exit the sleep state by doing the
 * wake up of MCU and suspension of on-slot groups. It is called at the time of
 * system suspend.
 *
 * Return: 0 on success.
 */
static int force_scheduler_to_exit_sleep(struct kbase_device *kbdev)
{
	struct kbase_csf_scheduler *scheduler = &kbdev->csf.scheduler;
	unsigned long flags;
	int ret = 0;

	lockdep_assert_held(&scheduler->lock);
	WARN_ON(scheduler->state != SCHED_SLEEPING);
	WARN_ON(!kbdev->pm.backend.gpu_sleep_mode_active);

	kbase_pm_lock(kbdev);
	ret = kbase_pm_force_mcu_wakeup_after_sleep(kbdev);
	kbase_pm_unlock(kbdev);
	if (ret) {
		dev_warn(kbdev->dev,
			 "[%llu] Wait for MCU wake up failed on forced scheduler suspend",
			 kbase_backend_get_cycle_cnt(kbdev));
		goto out;
	}

	ret = suspend_active_groups_on_powerdown(kbdev, true);
	if (ret)
		goto out;

	kbase_pm_lock(kbdev);
	spin_lock_irqsave(&kbdev->hwaccess_lock, flags);
	kbdev->pm.backend.gpu_sleep_mode_active = false;
	kbdev->pm.backend.gpu_wakeup_override = false;
	kbase_pm_update_state(kbdev);
	spin_unlock_irqrestore(&kbdev->hwaccess_lock, flags);
	ret = kbase_pm_wait_for_desired_state(kbdev);
	kbase_pm_unlock(kbdev);
	if (ret) {
		dev_warn(kbdev->dev,
			 "[%llu] Wait for pm state change failed on forced scheduler suspend",
			 kbase_backend_get_cycle_cnt(kbdev));
		goto out;
	}

	scheduler->state = SCHED_SUSPENDED;
#if IS_ENABLED(CONFIG_MALI_TRACE_POWER_GPU_WORK_PERIOD)
	hrtimer_cancel(&scheduler->gpu_metrics_timer);
#endif
	KBASE_KTRACE_ADD(kbdev, SCHED_SUSPENDED, NULL, scheduler->state);

	return 0;

out:
	spin_lock_irqsave(&kbdev->hwaccess_lock, flags);
	kbdev->pm.backend.exit_gpu_sleep_mode = true;
	kbdev->pm.backend.gpu_wakeup_override = false;
	spin_unlock_irqrestore(&kbdev->hwaccess_lock, flags);
	kbase_csf_scheduler_invoke_tick(kbdev);

	return ret;
}
#endif

/**
 * tick_timer_callback() - Callback function for the scheduling tick hrtimer
 *
 * @timer: Pointer to the scheduling tick hrtimer
 *
 * This function will wake up kbase_csf_scheduler_kthread() to process a
 * pending scheduling tick. It will be restarted manually once a tick has been
 * processed if appropriate.
 *
 * Return: enum value to indicate that timer should not be restarted.
 */
static enum hrtimer_restart tick_timer_callback(struct hrtimer *timer)
{
	struct kbase_device *kbdev =
		container_of(timer, struct kbase_device, csf.scheduler.tick_timer);

	kbase_csf_scheduler_invoke_tick(kbdev);

	return HRTIMER_NORESTART;
}

static void release_doorbell(struct kbase_device *kbdev, int doorbell_nr)
{
	WARN_ON(doorbell_nr >= CSF_NUM_DOORBELL);

	lockdep_assert_held(&kbdev->csf.scheduler.lock);
	clear_bit(doorbell_nr, kbdev->csf.scheduler.doorbell_inuse_bitmap);
}

static int acquire_doorbell(struct kbase_device *kbdev)
{
	int doorbell_nr;

	lockdep_assert_held(&kbdev->csf.scheduler.lock);

	doorbell_nr =
		find_first_zero_bit(kbdev->csf.scheduler.doorbell_inuse_bitmap, CSF_NUM_DOORBELL);

	if (doorbell_nr >= CSF_NUM_DOORBELL)
		return KBASEP_USER_DB_NR_INVALID;

	set_bit(doorbell_nr, kbdev->csf.scheduler.doorbell_inuse_bitmap);

	return doorbell_nr;
}

static void unassign_user_doorbell_from_group(struct kbase_device *kbdev,
					      struct kbase_queue_group *group)
{
	lockdep_assert_held(&kbdev->csf.scheduler.lock);

	if (group->doorbell_nr != KBASEP_USER_DB_NR_INVALID) {
		release_doorbell(kbdev, group->doorbell_nr);
		group->doorbell_nr = KBASEP_USER_DB_NR_INVALID;
	}
}

static void unassign_user_doorbell_from_queue(struct kbase_device *kbdev, struct kbase_queue *queue)
{
	lockdep_assert_held(&kbdev->csf.scheduler.lock);

	mutex_lock(&kbdev->csf.reg_lock);

	if (queue->doorbell_nr != KBASEP_USER_DB_NR_INVALID) {
		queue->doorbell_nr = KBASEP_USER_DB_NR_INVALID;
		/* After this the dummy page would be mapped in */
		unmap_mapping_range(kbdev->csf.db_filp->f_inode->i_mapping,
				    (loff_t)(queue->db_file_offset << PAGE_SHIFT), PAGE_SIZE, 1);
	}

	mutex_unlock(&kbdev->csf.reg_lock);
}

static void assign_user_doorbell_to_group(struct kbase_device *kbdev,
					  struct kbase_queue_group *group)
{
	lockdep_assert_held(&kbdev->csf.scheduler.lock);

	if (group->doorbell_nr == KBASEP_USER_DB_NR_INVALID)
		group->doorbell_nr = acquire_doorbell(kbdev);
}

static void assign_user_doorbell_to_queue(struct kbase_device *kbdev,
					  struct kbase_queue *const queue)
{
	lockdep_assert_held(&kbdev->csf.scheduler.lock);

	mutex_lock(&kbdev->csf.reg_lock);

	/* If bind operation for the queue hasn't completed yet, then the
	 * CSI can't be programmed for the queue
	 * (even in stopped state) and so the doorbell also can't be assigned
	 * to it.
	 */
	if ((queue->bind_state == KBASE_CSF_QUEUE_BOUND) &&
	    (queue->doorbell_nr == KBASEP_USER_DB_NR_INVALID)) {
		WARN_ON(queue->group->doorbell_nr == KBASEP_USER_DB_NR_INVALID);
		queue->doorbell_nr = queue->group->doorbell_nr;

		/* After this the real Hw doorbell page would be mapped in */
		unmap_mapping_range(kbdev->csf.db_filp->f_inode->i_mapping,
				    (loff_t)(queue->db_file_offset << PAGE_SHIFT), PAGE_SIZE, 1);
	}

	mutex_unlock(&kbdev->csf.reg_lock);
}

static void scheduler_doorbell_init(struct kbase_device *kbdev)
{
	int doorbell_nr;

	bitmap_zero(kbdev->csf.scheduler.doorbell_inuse_bitmap, CSF_NUM_DOORBELL);

	rt_mutex_lock(&kbdev->csf.scheduler.lock);
	/* Reserve doorbell 0 for use by kernel driver */
	doorbell_nr = acquire_doorbell(kbdev);
	rt_mutex_unlock(&kbdev->csf.scheduler.lock);

	WARN_ON(doorbell_nr != CSF_KERNEL_DOORBELL_NR);
}

#ifndef CONFIG_MALI_HOST_CONTROLS_SC_RAILS
/**
 * update_on_slot_queues_offsets - Update active queues' INSERT & EXTRACT ofs
 *
 * @kbdev: Instance of a GPU platform device that implements a CSF interface.
 *
 * This function updates the EXTRACT offset for all queues which groups have
 * been assigned a physical slot. These values could be used to detect a
 * queue's true idleness status. This is intended to be an additional check
 * on top of the GPU idle notification to account for race conditions.
 * This function is supposed to be called only when GPU idle notification
 * interrupt is received.
 */
static void update_on_slot_queues_offsets(struct kbase_device *kbdev)
{
	struct kbase_csf_scheduler *const scheduler = &kbdev->csf.scheduler;
	/* All CSGs have the same number of CSs */
	size_t const max_streams = kbdev->csf.global_iface.groups[0].stream_num;
	size_t i;

	lockdep_assert_held(&scheduler->interrupt_lock);

	/* csg_slots_idle_mask is not used here for the looping, as it could get
	 * updated concurrently when Scheduler re-evaluates the idle status of
	 * the CSGs for which idle notification was received previously.
	 */
	for_each_set_bit(i, scheduler->csg_inuse_bitmap, kbdev->csf.global_iface.group_num) {
		struct kbase_queue_group *const group = scheduler->csg_slots[i].resident_group;
		size_t j;

		if (WARN_ON(!group))
			continue;

		for (j = 0; j < max_streams; ++j) {
			struct kbase_queue *const queue = group->bound_queues[j];

			if (queue && queue->user_io_addr) {
				u64 const *const output_addr =
					(u64 const *)(queue->user_io_addr +
						      PAGE_SIZE / sizeof(u64));

				/*
				 * This 64-bit read will be atomic on a 64-bit kernel but may not
				 * be atomic on 32-bit kernels. Support for 32-bit kernels is
				 * limited to build-only.
				 */
				queue->extract_ofs = output_addr[CS_EXTRACT_LO / sizeof(u64)];
			}
		}
	}
}
#endif

static void enqueue_gpu_idle_work(struct kbase_csf_scheduler *const scheduler,
			unsigned long delay)
{
#ifdef CONFIG_MALI_HOST_CONTROLS_SC_RAILS
	lockdep_assert_held(&scheduler->lock);

	scheduler->gpu_idle_work_pending = true;
	mod_delayed_work(system_highpri_wq, &scheduler->gpu_idle_work, delay);
#else
	CSTD_UNUSED(delay);
	atomic_set(&scheduler->gpu_no_longer_idle, false);
	queue_work(scheduler->idle_wq, &scheduler->gpu_idle_work);
#endif
}

bool kbase_csf_scheduler_process_gpu_idle_event(struct kbase_device *kbdev)
{
	struct kbase_csf_scheduler *scheduler = &kbdev->csf.scheduler;
	bool can_suspend_on_idle;
<<<<<<< HEAD
	bool ack_gpu_idle_event = true;
=======
	bool invoke_pm_state_machine = false;
>>>>>>> 049a5422

	lockdep_assert_held(&kbdev->hwaccess_lock);
	lockdep_assert_held(&scheduler->interrupt_lock);

	can_suspend_on_idle = kbase_pm_idle_groups_sched_suspendable(kbdev);
	KBASE_KTRACE_ADD(kbdev, SCHEDULER_GPU_IDLE_EVENT_CAN_SUSPEND, NULL,
			 (((u64)can_suspend_on_idle) << 32));

<<<<<<< HEAD
	if (!non_idle_offslot_grps) {
#ifdef CONFIG_MALI_HOST_CONTROLS_SC_RAILS
		/* If FW is managing the cores then we need to turn off the
		 * the power rails.
		 */
		if (!kbase_pm_no_mcu_core_pwroff(kbdev)) {
			queue_work(system_highpri_wq,
				   &scheduler->sc_rails_off_work);
			ack_gpu_idle_event = false;
		}
#else
		if (can_suspend_on_idle) {
			/* fast_gpu_idle_handling is protected by the
			 * interrupt_lock, which would prevent this from being
			 * updated whilst gpu_idle_worker() is executing.
			 */
			scheduler->fast_gpu_idle_handling =
				(kbdev->csf.gpu_idle_hysteresis_ns == 0) ||
				!kbase_csf_scheduler_all_csgs_idle(kbdev);
=======
	if (can_suspend_on_idle) {
		/* fast_gpu_idle_handling is protected by the
		 * interrupt_lock, which would prevent this from being
		 * updated whilst gpu_idle_worker() is executing.
		 */
		scheduler->fast_gpu_idle_handling = (kbdev->csf.gpu_idle_hysteresis_ns == 0) ||
						    !kbase_csf_scheduler_all_csgs_idle(kbdev);
>>>>>>> 049a5422

		/* If GPU idle event occurred after the runtime suspend was aborted due to
		 * DB_MIRROR irq then it suggests that Userspace submission didn't make GPU
		 * non-idle. So the planned resumption of scheduling can be cancelled and
		 * MCU can be put back to sleep state to re-trigger the runtime suspend.
		 */
		if (unlikely(kbdev->pm.backend.exit_gpu_sleep_mode &&
			     kbdev->pm.backend.runtime_suspend_abort_reason ==
				     ABORT_REASON_DB_MIRROR_IRQ)) {
			/* Cancel the planned resumption of scheduling */
			kbdev->pm.backend.exit_gpu_sleep_mode = false;
			kbdev->pm.backend.runtime_suspend_abort_reason = ABORT_REASON_NONE;
			/* PM state machine can be invoked to put MCU back to the sleep
			 * state right away and thereby re-trigger the runtime suspend.
			 */
<<<<<<< HEAD
			enqueue_gpu_idle_work(scheduler, 0);

			/* The extract offsets are unused in fast GPU idle handling */
			if (!scheduler->fast_gpu_idle_handling)
				update_on_slot_queues_offsets(kbdev);
		}
#endif
	} else {
		/* Invoke the scheduling tick to get the non-idle suspended groups loaded soon */
		kbase_csf_scheduler_invoke_tick(kbdev);
	}

	return ack_gpu_idle_event;
=======
			invoke_pm_state_machine = true;
		}

		/* The GPU idle worker relies on update_on_slot_queues_offsets() to have
		 * finished. It's queued before to reduce the time it takes till execution
		 * but it'll eventually be blocked by the scheduler->interrupt_lock.
		 */
		enqueue_gpu_idle_work(scheduler);
	}

	/* The extract offsets are unused in fast GPU idle handling */
	if (!scheduler->fast_gpu_idle_handling)
		update_on_slot_queues_offsets(kbdev);

	return invoke_pm_state_machine;
>>>>>>> 049a5422
}

u32 kbase_csf_scheduler_get_nr_active_csgs_locked(struct kbase_device *kbdev)
{
	u32 nr_active_csgs;

	lockdep_assert_held(&kbdev->csf.scheduler.interrupt_lock);

	nr_active_csgs = (u32)bitmap_weight(kbdev->csf.scheduler.csg_inuse_bitmap,
					    kbdev->csf.global_iface.group_num);

	return nr_active_csgs;
}

u32 kbase_csf_scheduler_get_nr_active_csgs(struct kbase_device *kbdev)
{
	u32 nr_active_csgs;
	unsigned long flags;

	spin_lock_irqsave(&kbdev->csf.scheduler.interrupt_lock, flags);
	nr_active_csgs = kbase_csf_scheduler_get_nr_active_csgs_locked(kbdev);
	spin_unlock_irqrestore(&kbdev->csf.scheduler.interrupt_lock, flags);

	return nr_active_csgs;
}

/**
 * csg_slot_in_use - returns true if a queue group has been programmed on a
 *                   given CSG slot.
 *
 * @kbdev: Instance of a GPU platform device that implements a CSF interface.
 * @slot:  Index/number of the CSG slot in question.
 *
 * Return: the interface is actively engaged flag.
 *
 * Note: Caller must hold the scheduler lock.
 */
static inline bool csg_slot_in_use(struct kbase_device *kbdev, int slot)
{
	lockdep_assert_held(&kbdev->csf.scheduler.lock);

	return (kbdev->csf.scheduler.csg_slots[slot].resident_group != NULL);
}

static bool queue_group_suspended_locked(struct kbase_queue_group *group)
{
	lockdep_assert_held(&group->kctx->kbdev->csf.scheduler.lock);

	return (group->run_state == KBASE_CSF_GROUP_SUSPENDED ||
		group->run_state == KBASE_CSF_GROUP_SUSPENDED_ON_IDLE ||
		group->run_state == KBASE_CSF_GROUP_SUSPENDED_ON_WAIT_SYNC);
}

static bool queue_group_idle_locked(struct kbase_queue_group *group)
{
	lockdep_assert_held(&group->kctx->kbdev->csf.scheduler.lock);

	return (group->run_state == KBASE_CSF_GROUP_IDLE ||
		group->run_state == KBASE_CSF_GROUP_SUSPENDED_ON_IDLE);
}

static bool on_slot_group_idle_locked(struct kbase_queue_group *group)
{
	lockdep_assert_held(&group->kctx->kbdev->csf.scheduler.lock);

	return (group->run_state == KBASE_CSF_GROUP_IDLE);
}

static bool can_schedule_idle_group(struct kbase_queue_group *group)
{
	return (on_slot_group_idle_locked(group) ||
		(group->priority == KBASE_QUEUE_GROUP_PRIORITY_REALTIME));
}

static bool queue_group_scheduled(struct kbase_queue_group *group)
{
	return (group->run_state != KBASE_CSF_GROUP_INACTIVE &&
		group->run_state != KBASE_CSF_GROUP_TERMINATED &&
		group->run_state != KBASE_CSF_GROUP_FAULT_EVICTED);
}

static bool queue_group_scheduled_locked(struct kbase_queue_group *group)
{
	lockdep_assert_held(&group->kctx->kbdev->csf.scheduler.lock);

	return queue_group_scheduled(group);
}

static void update_idle_protm_group_state_to_runnable(struct kbase_queue_group *group)
{
	lockdep_assert_held(&group->kctx->kbdev->csf.scheduler.lock);

	group->run_state = KBASE_CSF_GROUP_RUNNABLE;
	KBASE_KTRACE_ADD_CSF_GRP(group->kctx->kbdev, CSF_GROUP_RUNNABLE, group, group->run_state);
}

/**
 * scheduler_protm_wait_quit() - Wait for GPU to exit protected mode.
 *
 * @kbdev: Pointer to the GPU device
 *
 * This function waits for the GPU to exit protected mode which is confirmed
 * when active_protm_grp is set to NULL.
 *
 * Return: true on success, false otherwise.
 */
static bool scheduler_protm_wait_quit(struct kbase_device *kbdev)
{
	struct kbase_csf_scheduler *const scheduler = &kbdev->csf.scheduler;
	const unsigned int fw_timeout_ms = kbase_get_timeout_ms(kbdev, CSF_FIRMWARE_TIMEOUT);
	long wt = kbase_csf_timeout_in_jiffies(fw_timeout_ms);
	long remaining;
	bool success = true;

	lockdep_assert_held(&scheduler->lock);

	KBASE_KTRACE_ADD(kbdev, SCHEDULER_PROTM_WAIT_QUIT_START, NULL,
			 jiffies_to_msecs((unsigned long)wt));

	remaining = wait_event_timeout(kbdev->csf.event_wait,
				       !kbase_csf_scheduler_protected_mode_in_use(kbdev), wt);

	if (unlikely(!remaining)) {
		struct kbase_queue_group *group = kbdev->csf.scheduler.active_protm_grp;
		struct kbase_context *kctx = group ? group->kctx : NULL;

		dev_warn(kbdev->dev, "[%llu] Timeout (%d ms), protm_quit wait skipped",
			 kbase_backend_get_cycle_cnt(kbdev), fw_timeout_ms);
		schedule_actions_trigger_df(kbdev, kctx, DF_PROTECTED_MODE_EXIT_TIMEOUT);
		success = false;
	}

	KBASE_KTRACE_ADD(kbdev, SCHEDULER_PROTM_WAIT_QUIT_END, NULL,
			 jiffies_to_msecs((unsigned long)remaining));

	return success;
}

/**
 * scheduler_force_protm_exit() - Force GPU to exit protected mode.
 *
 * @kbdev: Pointer to the GPU device
 *
 * This function sends a ping request to the firmware and waits for the GPU
 * to exit protected mode.
 *
 * If the GPU does not exit protected mode, it is considered as hang.
 * A GPU reset would then be triggered.
 */
static void scheduler_force_protm_exit(struct kbase_device *kbdev)
{
	unsigned long flags;

	lockdep_assert_held(&kbdev->csf.scheduler.lock);

	kbase_csf_firmware_ping(kbdev);

	if (scheduler_protm_wait_quit(kbdev))
		return;

	dev_err(kbdev->dev, "Possible GPU hang in Protected mode");

	spin_lock_irqsave(&kbdev->csf.scheduler.interrupt_lock, flags);
	if (kbdev->csf.scheduler.active_protm_grp) {
		dev_err(kbdev->dev,
			"Group-%d of context %d_%d ran in protected mode for too long on slot %d",
			kbdev->csf.scheduler.active_protm_grp->handle,
			kbdev->csf.scheduler.active_protm_grp->kctx->tgid,
			kbdev->csf.scheduler.active_protm_grp->kctx->id,
			kbdev->csf.scheduler.active_protm_grp->csg_nr);
	}
	spin_unlock_irqrestore(&kbdev->csf.scheduler.interrupt_lock, flags);

	/* The GPU could be stuck in Protected mode. To prevent a hang,
	 * a GPU reset is performed.
	 */
	if (kbase_prepare_to_reset_gpu(kbdev, RESET_FLAGS_NONE))
		kbase_reset_gpu(kbdev);
}

/**
 * scheduler_pm_active_handle_suspend() - Acquire the PM reference count for
 *                                        Scheduler
 *
 * @kbdev: Pointer to the device
 * @suspend_handler: Handler code for how to handle a suspend that might occur.
 *
 * This function is usually called when Scheduler needs to be activated.
 * The PM reference count is acquired for the Scheduler and the power on
 * of GPU is initiated.
 *
 * Return: 0 if successful or a negative error code on failure.
 */
static int scheduler_pm_active_handle_suspend(struct kbase_device *kbdev,
					      enum kbase_pm_suspend_handler suspend_handler)
{
	unsigned long flags;
	u32 prev_count;
	int ret = 0;

	lockdep_assert_held(&kbdev->csf.scheduler.lock);

	spin_lock_irqsave(&kbdev->hwaccess_lock, flags);
	prev_count = kbdev->csf.scheduler.pm_active_count;
	if (!WARN_ON(prev_count == U32_MAX))
		kbdev->csf.scheduler.pm_active_count++;
	spin_unlock_irqrestore(&kbdev->hwaccess_lock, flags);

	/* On 0 => 1, make a pm_ctx_active request */
	if (!prev_count) {
		ret = kbase_pm_context_active_handle_suspend(kbdev, suspend_handler);
		/* Invoke the PM state machines again as the change in MCU
		 * desired status, due to the update of scheduler.pm_active_count,
		 * may be missed by the thread that called pm_wait_for_desired_state()
		 */
		spin_lock_irqsave(&kbdev->hwaccess_lock, flags);
		if (ret)
			kbdev->csf.scheduler.pm_active_count--;
		kbase_pm_update_state(kbdev);
		spin_unlock_irqrestore(&kbdev->hwaccess_lock, flags);
	}

	return ret;
}

#ifdef KBASE_PM_RUNTIME
/**
 * scheduler_pm_active_after_sleep() - Acquire the PM reference count for
 *                                     Scheduler
 *
 * @kbdev: Pointer to the device
 * @flags: Pointer to the flags variable containing the interrupt state
 *         when hwaccess lock was acquired.
 *
 * This function is called when Scheduler needs to be activated from the
 * sleeping state.
 * The PM reference count is acquired for the Scheduler and the wake up of
 * MCU is initiated. It resets the flag that indicates to the MCU state
 * machine that MCU needs to be put in sleep state.
 *
 * Note: This function shall be called with hwaccess lock held and it may
 * release that lock and reacquire it.
 *
 * Return: zero when the PM reference was taken and non-zero when the
 * system is being suspending/suspended.
 */
static int scheduler_pm_active_after_sleep(struct kbase_device *kbdev, unsigned long *flags)
{
	u32 prev_count;
	int ret = 0;

	lockdep_assert_held(&kbdev->csf.scheduler.lock);
	lockdep_assert_held(&kbdev->hwaccess_lock);

	prev_count = kbdev->csf.scheduler.pm_active_count;
	if (!WARN_ON(prev_count == U32_MAX))
		kbdev->csf.scheduler.pm_active_count++;

	kbdev->pm.backend.runtime_suspend_abort_reason = ABORT_REASON_NONE;

	/* On 0 => 1, make a pm_ctx_active request */
	if (!prev_count) {
		spin_unlock_irqrestore(&kbdev->hwaccess_lock, *flags);

		ret = kbase_pm_context_active_handle_suspend(
			kbdev, KBASE_PM_SUSPEND_HANDLER_DONT_REACTIVATE);

		spin_lock_irqsave(&kbdev->hwaccess_lock, *flags);
		if (ret)
			kbdev->csf.scheduler.pm_active_count--;
		else
			kbdev->pm.backend.gpu_sleep_mode_active = false;
		kbase_pm_update_state(kbdev);
	}

	return ret;
}
#endif

/**
 * scheduler_pm_idle() - Release the PM reference count held by Scheduler
 *
 * @kbdev: Pointer to the device
 *
 * This function is usually called after Scheduler is suspended.
 * The PM reference count held by the Scheduler is released to trigger the
 * power down of GPU.
 */
static void scheduler_pm_idle(struct kbase_device *kbdev)
{
	unsigned long flags;
	u32 prev_count;

	lockdep_assert_held(&kbdev->csf.scheduler.lock);

	spin_lock_irqsave(&kbdev->hwaccess_lock, flags);
	prev_count = kbdev->csf.scheduler.pm_active_count;
	if (!WARN_ON(prev_count == 0))
		kbdev->csf.scheduler.pm_active_count--;
	spin_unlock_irqrestore(&kbdev->hwaccess_lock, flags);

	if (prev_count == 1) {
		kbase_pm_context_idle(kbdev);
		/* Invoke the PM state machines again as the change in MCU
		 * desired status, due to the update of scheduler.pm_active_count,
		 * may be missed by the thread that called pm_wait_for_desired_state()
		 */
		spin_lock_irqsave(&kbdev->hwaccess_lock, flags);
		kbase_pm_update_state(kbdev);
		spin_unlock_irqrestore(&kbdev->hwaccess_lock, flags);
	}
}

#ifdef KBASE_PM_RUNTIME
/**
 * scheduler_pm_idle_before_sleep() - Release the PM reference count and
 *                                    trigger the tranistion to sleep state.
 *
 * @kbdev: Pointer to the device
 *
 * This function is called on the GPU idle notification. It releases the
 * Scheduler's PM reference count and sets the flag to indicate to the
 * MCU state machine that MCU needs to be put in sleep state.
 */
static void scheduler_pm_idle_before_sleep(struct kbase_device *kbdev)
{
	unsigned long flags;
	u32 prev_count;

	lockdep_assert_held(&kbdev->csf.scheduler.lock);

	spin_lock_irqsave(&kbdev->hwaccess_lock, flags);
	prev_count = kbdev->csf.scheduler.pm_active_count;
	if (!WARN_ON(prev_count == 0))
		kbdev->csf.scheduler.pm_active_count--;
	kbdev->pm.backend.gpu_sleep_mode_active = true;
	kbdev->pm.backend.exit_gpu_sleep_mode = false;
	spin_unlock_irqrestore(&kbdev->hwaccess_lock, flags);

	if (prev_count == 1) {
		kbase_pm_context_idle(kbdev);
		/* Invoke the PM state machines again as the change in MCU
		 * desired status, due to the update of scheduler.pm_active_count,
		 * may be missed by the thread that called pm_wait_for_desired_state()
		 */
		spin_lock_irqsave(&kbdev->hwaccess_lock, flags);
		kbase_pm_update_state(kbdev);
		spin_unlock_irqrestore(&kbdev->hwaccess_lock, flags);
	}
}
#endif

#ifdef CONFIG_MALI_HOST_CONTROLS_SC_RAILS
static void enable_gpu_idle_fw_timer(struct kbase_device *kbdev)
{
	struct kbase_csf_scheduler *const scheduler = &kbdev->csf.scheduler;
	unsigned long flags;

	lockdep_assert_held(&scheduler->lock);

	spin_lock_irqsave(&scheduler->interrupt_lock, flags);
	if (!scheduler->gpu_idle_fw_timer_enabled) {
		kbase_csf_firmware_enable_gpu_idle_timer(kbdev);
		scheduler->gpu_idle_fw_timer_enabled = true;
	}
	spin_unlock_irqrestore(&scheduler->interrupt_lock, flags);
}

static void disable_gpu_idle_fw_timer(struct kbase_device *kbdev)
{
	struct kbase_csf_scheduler *const scheduler = &kbdev->csf.scheduler;
	unsigned long flags;

	lockdep_assert_held(&scheduler->lock);

	spin_lock_irqsave(&scheduler->interrupt_lock, flags);
	if (scheduler->gpu_idle_fw_timer_enabled) {
		kbase_csf_firmware_disable_gpu_idle_timer(kbdev);
		scheduler->gpu_idle_fw_timer_enabled = false;
	}
	spin_unlock_irqrestore(&scheduler->interrupt_lock, flags);
}

/**
 * update_gpu_idle_timer_on_scheduler_wakeup() - Update the GPU idle state
 *                                reporting as per the power policy in use.
 *
 * @kbdev: Pointer to the device
 *
 * This function disables the GPU idle state reporting in FW if as per the
 * power policy the power management of shader cores needs to be done by the
 * Host. This prevents the needless disabling of User submissions in FW on
 * reporting the GPU idle event to Host if power rail for shader cores is
 * controlled by the Host.
 * Scheduler is suspended when switching and out of such power policy, so on
 * the wakeup of Scheduler can enable or disable the GPU idle state reporting.
 */
static void update_gpu_idle_timer_on_scheduler_wakeup(struct kbase_device *kbdev)
{
	struct kbase_csf_scheduler *const scheduler = &kbdev->csf.scheduler;
	unsigned long flags;

	lockdep_assert_held(&scheduler->lock);

	WARN_ON(scheduler->state != SCHED_SUSPENDED);

	spin_lock_irqsave(&kbdev->hwaccess_lock, flags);
	if (kbase_pm_no_mcu_core_pwroff(kbdev))
		disable_gpu_idle_fw_timer(kbdev);
	else
		enable_gpu_idle_fw_timer(kbdev);
	spin_unlock_irqrestore(&kbdev->hwaccess_lock, flags);

	return;
}
#endif

static void scheduler_wakeup(struct kbase_device *kbdev, bool kick)
{
	struct kbase_csf_scheduler *const scheduler = &kbdev->csf.scheduler;
	int ret;

	lockdep_assert_held(&scheduler->lock);

	if ((scheduler->state != SCHED_SUSPENDED) && (scheduler->state != SCHED_SLEEPING))
		return;

	if (scheduler->state == SCHED_SUSPENDED) {
		dev_dbg(kbdev->dev, "Re-activating the Scheduler after suspend");
		ret = scheduler_pm_active_handle_suspend(kbdev,
							 KBASE_PM_SUSPEND_HANDLER_DONT_REACTIVATE);
#if IS_ENABLED(CONFIG_MALI_TRACE_POWER_GPU_WORK_PERIOD)
		hrtimer_start(&scheduler->gpu_metrics_timer,
			      HR_TIMER_DELAY_NSEC(kbase_gpu_metrics_get_tp_emit_interval()),
			      HRTIMER_MODE_REL_SOFT);
#endif
	} else {
#ifdef KBASE_PM_RUNTIME
		unsigned long flags;

		dev_dbg(kbdev->dev, "Re-activating the Scheduler out of sleep");

		spin_lock_irqsave(&kbdev->hwaccess_lock, flags);
		ret = scheduler_pm_active_after_sleep(kbdev, &flags);
		spin_unlock_irqrestore(&kbdev->hwaccess_lock, flags);
#endif
	}

	if (ret) {
		/* GPUCORE-29850 would add the handling for the case where
		 * Scheduler could not be activated due to system suspend.
		 */
		dev_info(kbdev->dev, "Couldn't wakeup Scheduler due to system suspend");
		return;
	}

#ifdef CONFIG_MALI_HOST_CONTROLS_SC_RAILS
	update_gpu_idle_timer_on_scheduler_wakeup(kbdev);
#endif

	scheduler->state = SCHED_INACTIVE;
	KBASE_KTRACE_ADD(kbdev, SCHED_INACTIVE, NULL, scheduler->state);

	if (kick)
		scheduler_enable_tick_timer_nolock(kbdev);
}

static void scheduler_suspend(struct kbase_device *kbdev)
{
	struct kbase_csf_scheduler *const scheduler = &kbdev->csf.scheduler;

	lockdep_assert_held(&scheduler->lock);

	if (!WARN_ON(scheduler->state == SCHED_SUSPENDED)) {
		dev_dbg(kbdev->dev, "Suspending the Scheduler");
		scheduler_pm_idle(kbdev);
		scheduler->state = SCHED_SUSPENDED;
#if IS_ENABLED(CONFIG_MALI_TRACE_POWER_GPU_WORK_PERIOD)
		hrtimer_cancel(&scheduler->gpu_metrics_timer);
#endif
		KBASE_KTRACE_ADD(kbdev, SCHED_SUSPENDED, NULL, scheduler->state);
	}
}

/**
 * update_idle_suspended_group_state() - Move the queue group to a non-idle
 *                                       suspended state.
 * @group: Pointer to the queue group.
 *
 * This function is called to change the state of queue group to non-idle
 * suspended state, if the group was suspended when all the queues bound to it
 * became empty or when some queues got blocked on a sync wait & others became
 * empty. The group is also moved to the runnable list from idle wait list in
 * the latter case.
 * So the function gets called when a queue is kicked or sync wait condition
 * gets satisfied.
 */
static void update_idle_suspended_group_state(struct kbase_queue_group *group)
{
	struct kbase_csf_scheduler *scheduler = &group->kctx->kbdev->csf.scheduler;
	int new_val;

	lockdep_assert_held(&scheduler->lock);

	if (group->run_state == KBASE_CSF_GROUP_SUSPENDED_ON_WAIT_SYNC) {
		remove_group_from_idle_wait(group);
		insert_group_to_runnable(scheduler, group, KBASE_CSF_GROUP_SUSPENDED);
	} else if (group->run_state == KBASE_CSF_GROUP_SUSPENDED_ON_IDLE) {
		group->run_state = KBASE_CSF_GROUP_SUSPENDED;
		KBASE_KTRACE_ADD_CSF_GRP(group->kctx->kbdev, CSF_GROUP_SUSPENDED, group,
					 group->run_state);

                /* If scheduler is not suspended and the given group's
		 * static priority (reflected by the scan_seq_num) is inside
		 * the current tick slot-range, or there are some on_slot
		 * idle groups, schedule an async tock.
		 */
		if (scheduler->state != SCHED_SUSPENDED) {
			unsigned long flags;
			unsigned int n_idle;
			unsigned int n_used;
			unsigned int n_slots = group->kctx->kbdev->csf.global_iface.group_num;

			spin_lock_irqsave(&scheduler->interrupt_lock, flags);
			n_idle = (unsigned int)bitmap_weight(scheduler->csg_slots_idle_mask,
							     n_slots);
			n_used = (unsigned int)bitmap_weight(scheduler->csg_inuse_bitmap, n_slots);
			spin_unlock_irqrestore(&scheduler->interrupt_lock, flags);

			if (n_idle || n_used < scheduler->num_csg_slots_for_tick ||
			    group->scan_seq_num < scheduler->num_csg_slots_for_tick)
				schedule_in_cycle(group, true);
		}
	} else
		return;

	new_val = atomic_inc_return(&scheduler->non_idle_offslot_grps);
	KBASE_KTRACE_ADD_CSF_GRP(group->kctx->kbdev, SCHEDULER_NONIDLE_OFFSLOT_GRP_INC, group,
				 (u64)new_val);
}

int kbase_csf_scheduler_group_get_slot_locked(struct kbase_queue_group *group)
{
	struct kbase_csf_scheduler *scheduler = &group->kctx->kbdev->csf.scheduler;
	int slot_num = group->csg_nr;

	lockdep_assert_held(&scheduler->interrupt_lock);

	if (slot_num >= 0) {
		if (WARN_ON(scheduler->csg_slots[slot_num].resident_group != group))
			return -1;
	}

	return slot_num;
}

int kbase_csf_scheduler_group_get_slot(struct kbase_queue_group *group)
{
	struct kbase_csf_scheduler *scheduler = &group->kctx->kbdev->csf.scheduler;
	unsigned long flags;
	int slot_num;

	spin_lock_irqsave(&scheduler->interrupt_lock, flags);
	slot_num = kbase_csf_scheduler_group_get_slot_locked(group);
	spin_unlock_irqrestore(&scheduler->interrupt_lock, flags);

	return slot_num;
}

/* kbasep_csf_scheduler_group_is_on_slot_locked() - Check if CSG is on slot.
 *
 * @group: GPU queue group to be checked
 *
 * This function needs to be called with scheduler's lock held
 *
 * Return: true if @group is on slot.
 */
static bool kbasep_csf_scheduler_group_is_on_slot_locked(struct kbase_queue_group *group)
{
	struct kbase_csf_scheduler *scheduler = &group->kctx->kbdev->csf.scheduler;
	int slot_num = group->csg_nr;

	lockdep_assert_held(&scheduler->lock);

	if (slot_num >= 0) {
		if (!WARN_ON(scheduler->csg_slots[slot_num].resident_group != group))
			return true;
	}

	return false;
}

bool kbase_csf_scheduler_group_events_enabled(struct kbase_device *kbdev,
					      struct kbase_queue_group *group)
{
	struct kbase_csf_scheduler *scheduler = &group->kctx->kbdev->csf.scheduler;
	int slot_num = group->csg_nr;

	CSTD_UNUSED(kbdev);

	lockdep_assert_held(&scheduler->interrupt_lock);

	if (WARN_ON(slot_num < 0))
		return false;

	return test_bit(slot_num, scheduler->csgs_events_enable_mask);
}

struct kbase_queue_group *kbase_csf_scheduler_get_group_on_slot(struct kbase_device *kbdev,
								u32 slot)
{
	lockdep_assert_held(&kbdev->csf.scheduler.interrupt_lock);

	return kbdev->csf.scheduler.csg_slots[slot].resident_group;
}

static int halt_stream_sync(struct kbase_queue *queue)
{
	struct kbase_queue_group *group = queue->group;
	struct kbase_device *kbdev = queue->kctx->kbdev;
	struct kbase_csf_global_iface *global_iface = &kbdev->csf.global_iface;
	struct kbase_csf_cmd_stream_group_info *ginfo;
	struct kbase_csf_cmd_stream_info *stream;
	int csi_index = queue->csi_index;
	const unsigned int fw_timeout_ms = kbase_get_timeout_ms(kbdev, CSF_FIRMWARE_TIMEOUT);
	long remaining = kbase_csf_timeout_in_jiffies(fw_timeout_ms);
	unsigned long flags;

	if (WARN_ON(!group) || WARN_ON(!kbasep_csf_scheduler_group_is_on_slot_locked(group)))
		return -EINVAL;

	lockdep_assert_held(&kbdev->csf.scheduler.lock);
	ginfo = &global_iface->groups[group->csg_nr];
	stream = &ginfo->streams[csi_index];

	if (CS_REQ_STATE_GET(kbase_csf_firmware_cs_input_read(stream, CS_REQ)) ==
	    CS_REQ_STATE_START) {
		remaining = wait_event_timeout(kbdev->csf.event_wait,
					       (CS_ACK_STATE_GET(kbase_csf_firmware_cs_output(
							stream, CS_ACK)) == CS_ACK_STATE_START),
					       remaining);

		if (!remaining) {
<<<<<<< HEAD
			const struct gpu_uevent evt = {
				.type = GPU_UEVENT_TYPE_KMD_ERROR,
				.info = GPU_UEVENT_INFO_QUEUE_START
			};
			pixel_gpu_uevent_send(kbdev, &evt);
			dev_warn(kbdev->dev, "[%llu] Timeout (%d ms) waiting for queue to start on csi %d bound to group %d on slot %d",
				 kbase_backend_get_cycle_cnt(kbdev), kbdev->csf.fw_timeout_ms,
				 csi_index, group->handle, group->csg_nr);
=======
			dev_warn(
				kbdev->dev,
				"[%llu] Timeout (%d ms) waiting for queue to start on csi %d bound to group %d on slot %d",
				kbase_backend_get_cycle_cnt(kbdev), fw_timeout_ms, csi_index,
				group->handle, group->csg_nr);
>>>>>>> 049a5422
			if (kbase_prepare_to_reset_gpu(kbdev, RESET_FLAGS_NONE))
				kbase_reset_gpu(kbdev);


			return -ETIMEDOUT;
		}

		remaining = kbase_csf_timeout_in_jiffies(fw_timeout_ms);
	}

	spin_lock_irqsave(&kbdev->csf.scheduler.interrupt_lock, flags);
	/* Set state to STOP */
	kbase_csf_firmware_cs_input_mask(stream, CS_REQ, CS_REQ_STATE_STOP, CS_REQ_STATE_MASK);

	kbase_csf_ring_cs_kernel_doorbell(kbdev, csi_index, group->csg_nr, true);
	spin_unlock_irqrestore(&kbdev->csf.scheduler.interrupt_lock, flags);

	KBASE_KTRACE_ADD_CSF_GRP_Q(kbdev, CSI_STOP_REQ, group, queue, 0u);

	/* Timed wait */
	remaining = wait_event_timeout(kbdev->csf.event_wait,
				       (CS_ACK_STATE_GET(kbase_csf_firmware_cs_output(
						stream, CS_ACK)) == CS_ACK_STATE_STOP),
				       remaining);

	if (!remaining) {
<<<<<<< HEAD
		const struct gpu_uevent evt = {
			.type = GPU_UEVENT_TYPE_KMD_ERROR,
			.info = GPU_UEVENT_INFO_QUEUE_STOP
		};
		pixel_gpu_uevent_send(kbdev, &evt);
		dev_warn(kbdev->dev, "[%llu] Timeout (%d ms) waiting for queue to stop on csi %d bound to group %d on slot %d",
			 kbase_backend_get_cycle_cnt(kbdev), kbdev->csf.fw_timeout_ms,
			 queue->csi_index, group->handle, group->csg_nr);
=======
		dev_warn(
			kbdev->dev,
			"[%llu] Timeout (%d ms) waiting for queue to stop on csi %d bound to group %d on slot %d",
			kbase_backend_get_cycle_cnt(kbdev), fw_timeout_ms, queue->csi_index,
			group->handle, group->csg_nr);
>>>>>>> 049a5422

		/* TODO GPUCORE-25328: The CSG can't be terminated, the GPU
		 * will be reset as a work-around.
		 */
		if (kbase_prepare_to_reset_gpu(kbdev, RESET_FLAGS_NONE))
			kbase_reset_gpu(kbdev);

	}
	return (remaining) ? 0 : -ETIMEDOUT;
}

static bool can_halt_stream(struct kbase_device *kbdev, struct kbase_queue_group *group)
{
	struct kbase_csf_csg_slot *const csg_slot = kbdev->csf.scheduler.csg_slots;
	unsigned long flags;
	bool can_halt;
	int slot;

	if (!queue_group_scheduled(group))
		return true;

	spin_lock_irqsave(&kbdev->csf.scheduler.interrupt_lock, flags);
	slot = kbase_csf_scheduler_group_get_slot_locked(group);
	can_halt = (slot >= 0) && (atomic_read(&csg_slot[slot].state) == CSG_SLOT_RUNNING);
	spin_unlock_irqrestore(&kbdev->csf.scheduler.interrupt_lock, flags);

	return can_halt;
}

/**
 * sched_halt_stream() - Stop a GPU queue when its queue group is not running
 *                       on a CSG slot.
 * @queue: Pointer to the GPU queue to stop.
 *
 * This function handles stopping gpu queues for groups that are either not on
 * a CSG slot or are on the slot but undergoing transition to
 * resume or suspend states.
 * It waits until the queue group is scheduled on a slot and starts running,
 * which is needed as groups that were suspended may need to resume all queues
 * that were enabled and running at the time of suspension.
 *
 * Return: 0 on success, or negative on failure.
 */
static int sched_halt_stream(struct kbase_queue *queue)
{
	struct kbase_queue_group *group = queue->group;
	struct kbase_device *kbdev = queue->kctx->kbdev;
	struct kbase_csf_scheduler *const scheduler = &kbdev->csf.scheduler;
	struct kbase_csf_csg_slot *const csg_slot = kbdev->csf.scheduler.csg_slots;
	bool retry_needed = false;
	bool retried = false;
	long remaining;
	int slot;
	int err = 0;
	const u32 group_schedule_timeout = kbase_get_timeout_ms(kbdev, CSF_CSG_SUSPEND_TIMEOUT);
	const u32 fw_timeout_ms = kbase_get_timeout_ms(kbdev, CSF_FIRMWARE_TIMEOUT);

	if (WARN_ON(!group))
		return -EINVAL;

	lockdep_assert_held(&queue->kctx->csf.lock);
	lockdep_assert_held(&scheduler->lock);

	slot = kbase_csf_scheduler_group_get_slot(group);

	if (slot >= 0) {
		WARN_ON(atomic_read(&csg_slot[slot].state) == CSG_SLOT_RUNNING);

		if (atomic_read(&csg_slot[slot].state) == CSG_SLOT_READY2RUN) {
			dev_dbg(kbdev->dev,
				"Stopping a queue on csi %d when Group-%d is in under transition to running state",
				queue->csi_index, group->handle);
			retry_needed = true;
		}
	}
retry:
	/* Update the group state so that it can get scheduled soon */
	update_idle_suspended_group_state(group);

	rt_mutex_unlock(&scheduler->lock);

	/* This function is called when the queue group is either not on a CSG
	 * slot or is on the slot but undergoing transition.
	 *
	 * To stop the queue, the function needs to wait either for the queue
	 * group to be assigned a CSG slot (and that slot has to reach the
	 * running state) or for the eviction of the queue group from the
	 * scheduler's list.
	 *
	 * In order to evaluate the latter condition, the function doesn't
	 * really need to lock the scheduler, as any update to the run_state
	 * of the queue group by sched_evict_group() would be visible due
	 * to implicit barriers provided by the kernel waitqueue macros.
	 *
	 * The group pointer cannot disappear meanwhile, as the high level
	 * CSF context is locked. Therefore, the scheduler would be
	 * the only one to update the run_state of the group.
	 */
	remaining = wait_event_timeout(kbdev->csf.event_wait, can_halt_stream(kbdev, group),
				       kbase_csf_timeout_in_jiffies(group_schedule_timeout));

	rt_mutex_lock(&scheduler->lock);

	if (remaining && queue_group_scheduled_locked(group)) {
		slot = kbase_csf_scheduler_group_get_slot(group);

		/* If the group is still on slot and slot is in running state
		 * then explicitly stop the CSI of the
		 * queue. Otherwise there are different cases to consider
		 *
		 * - If the queue group was already undergoing transition to
		 *   resume/start state when this function was entered then it
		 *   would not have disabled the CSI of the
		 *   queue being stopped and the previous wait would have ended
		 *   once the slot was in a running state with CS
		 *   interface still enabled.
		 *   Now the group is going through another transition either
		 *   to a suspend state or to a resume state (it could have
		 *   been suspended before the scheduler lock was grabbed).
		 *   In both scenarios need to wait again for the group to
		 *   come on a slot and that slot to reach the running state,
		 *   as that would guarantee that firmware will observe the
		 *   CSI as disabled.
		 *
		 * - If the queue group was either off the slot or was
		 *   undergoing transition to suspend state on entering this
		 *   function, then the group would have been resumed with the
		 *   queue's CSI in disabled state.
		 *   So now if the group is undergoing another transition
		 *   (after the resume) then just need to wait for the state
		 *   bits in the ACK register of CSI to be
		 *   set to STOP value. It is expected that firmware will
		 *   process the stop/disable request of the CS
		 *   interface after resuming the group before it processes
		 *   another state change request of the group.
		 */
		if ((slot >= 0) && (atomic_read(&csg_slot[slot].state) == CSG_SLOT_RUNNING)) {
			err = halt_stream_sync(queue);
		} else if (retry_needed && !retried) {
			retried = true;
			goto retry;
		} else if (slot >= 0) {
			struct kbase_csf_global_iface *global_iface = &kbdev->csf.global_iface;
			struct kbase_csf_cmd_stream_group_info *ginfo = &global_iface->groups[slot];
			struct kbase_csf_cmd_stream_info *stream =
				&ginfo->streams[queue->csi_index];
			u32 cs_req = kbase_csf_firmware_cs_input_read(stream, CS_REQ);

			if (!WARN_ON(CS_REQ_STATE_GET(cs_req) != CS_REQ_STATE_STOP)) {
				/* Timed wait */
				remaining = wait_event_timeout(
					kbdev->csf.event_wait,
					(CS_ACK_STATE_GET(kbase_csf_firmware_cs_output(
						 stream, CS_ACK)) == CS_ACK_STATE_STOP),
					kbase_csf_timeout_in_jiffies(fw_timeout_ms));

				if (!remaining) {
<<<<<<< HEAD
					const struct gpu_uevent evt = {
						.type = GPU_UEVENT_TYPE_KMD_ERROR,
						.info = GPU_UEVENT_INFO_QUEUE_STOP_ACK
					};
					pixel_gpu_uevent_send(kbdev, &evt);
					dev_warn(kbdev->dev,
						 "[%llu] Timeout (%d ms) waiting for queue stop ack on csi %d bound to group %d on slot %d",
						 kbase_backend_get_cycle_cnt(kbdev), kbdev->csf.fw_timeout_ms,
						 queue->csi_index,
						 group->handle, group->csg_nr);
=======
					dev_warn(
						kbdev->dev,
						"[%llu] Timeout (%d ms) waiting for queue stop ack on csi %d bound to group %d on slot %d",
						kbase_backend_get_cycle_cnt(kbdev), fw_timeout_ms,
						queue->csi_index, group->handle, group->csg_nr);
>>>>>>> 049a5422


					err = -ETIMEDOUT;
				}
			}
		}
	} else if (!remaining) {
		dev_warn(
			kbdev->dev,
			"[%llu] Group-%d failed to get a slot for stopping the queue on csi %d (timeout %d ms)",
			kbase_backend_get_cycle_cnt(kbdev), group->handle, queue->csi_index,
			group_schedule_timeout);


		err = -ETIMEDOUT;
	}

	return err;
}

/**
 * scheduler_activate_on_queue_stop() - Activate the Scheduler when the GPU
 *                                      queue needs to be stopped.
 *
 * @queue: Pointer the GPU command queue
 *
 * This function is called when the CSI to which GPU queue is bound needs to
 * be stopped. For that the corresponding queue group needs to be resident on
 * the CSG slot and MCU firmware should be running. So this function makes the
 * Scheduler exit the sleeping or suspended state.
 */
static void scheduler_activate_on_queue_stop(struct kbase_queue *queue)
{
	struct kbase_device *kbdev = queue->kctx->kbdev;

	scheduler_wakeup(kbdev, true);

	/* Wait for MCU firmware to start running */
	if (kbase_csf_scheduler_wait_mcu_active(kbdev)) {
		dev_warn(
			kbdev->dev,
			"[%llu] Wait for MCU active failed for stopping queue on csi %d bound to group %d of context %d_%d on slot %d",
			kbase_backend_get_cycle_cnt(kbdev), queue->csi_index, queue->group->handle,
			queue->kctx->tgid, queue->kctx->id, queue->group->csg_nr);
	}
}

int kbase_csf_scheduler_queue_stop(struct kbase_queue *queue)
{
	struct kbase_device *kbdev = queue->kctx->kbdev;
	struct kbase_queue_group *group = queue->group;
	bool const cs_enabled = queue->enabled;
	int err = 0;

	if (WARN_ON(!group))
		return -EINVAL;

	kbase_reset_gpu_assert_failed_or_prevented(kbdev);
	lockdep_assert_held(&queue->kctx->csf.lock);
	rt_mutex_lock(&kbdev->csf.scheduler.lock);

	queue->enabled = false;
	KBASE_KTRACE_ADD_CSF_GRP_Q(kbdev, CSI_STOP, group, queue, cs_enabled);

	if (cs_enabled && queue_group_scheduled_locked(group)) {
		struct kbase_csf_csg_slot *const csg_slot = kbdev->csf.scheduler.csg_slots;
		int slot = kbase_csf_scheduler_group_get_slot(group);

		/* Since the group needs to be resumed in order to stop the queue,
		 * check if GPU needs to be powered up.
		 */
		scheduler_activate_on_queue_stop(queue);

		if ((slot >= 0) && (atomic_read(&csg_slot[slot].state) == CSG_SLOT_RUNNING))
			err = halt_stream_sync(queue);
		else
			err = sched_halt_stream(queue);

		unassign_user_doorbell_from_queue(kbdev, queue);
		kbase_csf_mcu_shared_drop_stopped_queue(kbdev, queue);
	}

	rt_mutex_unlock(&kbdev->csf.scheduler.lock);
	KBASE_KTRACE_ADD_CSF_GRP_Q(kbdev, QUEUE_STOP, group, queue, group->run_state);
	return err;
}

static void update_hw_active(struct kbase_queue *queue, bool active)
{
#if IS_ENABLED(CONFIG_MALI_NO_MALI)
	if (queue && queue->enabled) {
		u64 *output_addr = queue->user_io_addr + PAGE_SIZE / sizeof(u64);

		output_addr[CS_ACTIVE / sizeof(*output_addr)] = active;
	}
#else
	CSTD_UNUSED(queue);
	CSTD_UNUSED(active);
#endif
}

static void program_cs_extract_init(struct kbase_queue *queue)
{
	u64 *input_addr = queue->user_io_addr;
	u64 *output_addr = queue->user_io_addr + PAGE_SIZE / sizeof(u64);

	/*
	 * These 64-bit reads and writes will be atomic on a 64-bit kernel but may
	 * not be atomic on 32-bit kernels. Support for 32-bit kernels is limited to
	 * build-only.
	 */
	input_addr[CS_EXTRACT_INIT_LO / sizeof(*input_addr)] =
		output_addr[CS_EXTRACT_LO / sizeof(*output_addr)];
}

static void program_cs_trace_cfg(struct kbase_csf_cmd_stream_info *stream,
				 struct kbase_queue *queue)
{
	struct kbase_device *kbdev = queue->kctx->kbdev;
	u32 const glb_version = kbdev->csf.global_iface.version;

	lockdep_assert_held(&kbdev->csf.scheduler.lock);

	/* If cs_trace_command not supported, nothing to program */
	if (glb_version < kbase_csf_interface_version(1, 1, 0))
		return;

	/* Program for cs_trace if enabled. In the current arrangement, it is
	 * possible for the context to enable the cs_trace after some queues
	 * has been registered in cs_trace in disabled state. This is tracked by
	 * the queue's trace buffer base address, which had been validated at the
	 * queue's register_ex call.
	 */
	if (kbase_csf_scheduler_queue_has_trace(queue)) {
		u32 cs_cfg = CS_INSTR_CONFIG_JASID_SET(queue->trace_cfg, (u32)queue->kctx->as_nr);

		kbase_csf_firmware_cs_input(stream, CS_INSTR_CONFIG, cs_cfg);
		kbase_csf_firmware_cs_input(stream, CS_INSTR_BUFFER_SIZE, queue->trace_buffer_size);

		kbase_csf_firmware_cs_input(stream, CS_INSTR_BUFFER_BASE_LO,
					    queue->trace_buffer_base & U32_MAX);
		kbase_csf_firmware_cs_input(stream, CS_INSTR_BUFFER_BASE_HI,
					    queue->trace_buffer_base >> 32);

		kbase_csf_firmware_cs_input(stream, CS_INSTR_BUFFER_OFFSET_POINTER_LO,
					    queue->trace_offset_ptr & U32_MAX);
		kbase_csf_firmware_cs_input(stream, CS_INSTR_BUFFER_OFFSET_POINTER_HI,
					    queue->trace_offset_ptr >> 32);
	} else {
		/* Place the configuration to the disabled condition */
		kbase_csf_firmware_cs_input(stream, CS_INSTR_CONFIG, 0);
		kbase_csf_firmware_cs_input(stream, CS_INSTR_BUFFER_SIZE, 0);
	}
}

static void program_cs(struct kbase_device *kbdev, struct kbase_queue *queue,
		       bool ring_csg_doorbell)
{
	struct kbase_queue_group *group = queue->group;
	struct kbase_csf_cmd_stream_group_info *ginfo;
	struct kbase_csf_cmd_stream_info *stream;
	int csi_index = queue->csi_index;
	unsigned long flags;
	u64 user_input;
	u64 user_output;

	if (WARN_ON(!group))
		return;

	lockdep_assert_held(&kbdev->csf.scheduler.lock);

	if (WARN_ON(!kbasep_csf_scheduler_group_is_on_slot_locked(group)))
		return;

	ginfo = &kbdev->csf.global_iface.groups[group->csg_nr];

	if (WARN_ON(csi_index < 0) || WARN_ON((u32)csi_index >= ginfo->stream_num))
		return;

	if (queue->enabled) {
		assign_user_doorbell_to_queue(kbdev, queue);
		if (queue->doorbell_nr == KBASEP_USER_DB_NR_INVALID)
			return;

		WARN_ON(queue->doorbell_nr != queue->group->doorbell_nr);
	}

	if (queue->enabled && queue_group_suspended_locked(group))
		program_cs_extract_init(queue);

	stream = &ginfo->streams[csi_index];

	kbase_csf_firmware_cs_input(stream, CS_BASE_LO, queue->base_addr & 0xFFFFFFFF);
	kbase_csf_firmware_cs_input(stream, CS_BASE_HI, queue->base_addr >> 32);
	kbase_csf_firmware_cs_input(stream, CS_SIZE, queue->size);

	user_input = queue->user_io_gpu_va;
	WARN_ONCE(!user_input && queue->enabled, "Enabled queue should have a valid gpu_va");

	kbase_csf_firmware_cs_input(stream, CS_USER_INPUT_LO, user_input & 0xFFFFFFFF);
	kbase_csf_firmware_cs_input(stream, CS_USER_INPUT_HI, user_input >> 32);

	user_output = user_input + PAGE_SIZE;
	kbase_csf_firmware_cs_input(stream, CS_USER_OUTPUT_LO, user_output & 0xFFFFFFFF);
	kbase_csf_firmware_cs_input(stream, CS_USER_OUTPUT_HI, user_output >> 32);

	kbase_csf_firmware_cs_input(stream, CS_CONFIG,
				    ((u32)queue->doorbell_nr << 8) | (queue->priority & 0xF));

	/* Program the queue's cs_trace configuration */
	program_cs_trace_cfg(stream, queue);

	/* Enable all interrupts for now */
	kbase_csf_firmware_cs_input(stream, CS_ACK_IRQ_MASK, ~((u32)0));

	spin_lock_irqsave(&kbdev->csf.scheduler.interrupt_lock, flags);

	/* The fault bit could be misaligned between CS_REQ and CS_ACK if the
	 * acknowledgment was deferred due to dump on fault and the group was
	 * removed from the CSG slot before the fault could be acknowledged.
	 */
	if (queue->enabled) {
		u32 const cs_ack = kbase_csf_firmware_cs_output(stream, CS_ACK);

		kbase_csf_firmware_cs_input_mask(stream, CS_REQ, cs_ack, CS_REQ_FAULT_MASK);
	}

	/*
	 * Enable the CSG idle notification once the CS's ringbuffer
	 * becomes empty or the CS becomes sync_idle, waiting sync update
	 * or protected mode switch.
	 */
	kbase_csf_firmware_cs_input_mask(stream, CS_REQ,
					 CS_REQ_IDLE_EMPTY_MASK | CS_REQ_IDLE_SYNC_WAIT_MASK |
						 CS_REQ_IDLE_SHARED_SB_DEC_MASK,
					 CS_REQ_IDLE_EMPTY_MASK | CS_REQ_IDLE_SYNC_WAIT_MASK |
						 CS_REQ_IDLE_SHARED_SB_DEC_MASK);

	/* Set state to START/STOP */
	kbase_csf_firmware_cs_input_mask(stream, CS_REQ,
					 queue->enabled ? CS_REQ_STATE_START : CS_REQ_STATE_STOP,
					 CS_REQ_STATE_MASK);
	kbase_csf_ring_cs_kernel_doorbell(kbdev, csi_index, group->csg_nr, ring_csg_doorbell);
	spin_unlock_irqrestore(&kbdev->csf.scheduler.interrupt_lock, flags);

	KBASE_KTRACE_ADD_CSF_GRP_Q(kbdev, CSI_START, group, queue, queue->enabled);

	update_hw_active(queue, true);
}

#ifdef CONFIG_MALI_HOST_CONTROLS_SC_RAILS
static void start_stream_sync(struct kbase_queue *queue)
{
	struct kbase_queue_group *group = queue->group;
	struct kbase_device *kbdev = queue->kctx->kbdev;
	struct kbase_csf_global_iface *global_iface = &kbdev->csf.global_iface;
	struct kbase_csf_cmd_stream_group_info *ginfo;
	struct kbase_csf_cmd_stream_info *stream;
	int csi_index = queue->csi_index;
	long remaining = kbase_csf_timeout_in_jiffies(kbdev->csf.fw_timeout_ms);

	lockdep_assert_held(&kbdev->csf.scheduler.lock);

	if (WARN_ON(!group) ||
	    WARN_ON(!kbasep_csf_scheduler_group_is_on_slot_locked(group)))
		return;

	ginfo = &global_iface->groups[group->csg_nr];
	stream = &ginfo->streams[csi_index];

	program_cs(kbdev, queue, true);

	/* Timed wait */
	remaining = wait_event_timeout(kbdev->csf.event_wait,
		(CS_ACK_STATE_GET(kbase_csf_firmware_cs_output(stream, CS_ACK))
		 == CS_ACK_STATE_START), remaining);

	if (!remaining) {
		const struct gpu_uevent evt = {
				.type = GPU_UEVENT_TYPE_KMD_ERROR,
				.info = GPU_UEVENT_INFO_QUEUE_START
		};
		pixel_gpu_uevent_send(kbdev, &evt);
		dev_warn(kbdev->dev, "[%llu] Timeout (%d ms) waiting for queue to start on csi %d bound to group %d on slot %d",
			 kbase_backend_get_cycle_cnt(kbdev), kbdev->csf.fw_timeout_ms,
			 csi_index, group->handle, group->csg_nr);

		/* TODO GPUCORE-25328: The CSG can't be terminated, the GPU
		 * will be reset as a work-around.
		 */
		if (kbase_prepare_to_reset_gpu(kbdev, RESET_FLAGS_NONE))
			kbase_reset_gpu(kbdev);
	}
}
#endif

static int onslot_csg_add_new_queue(struct kbase_queue *queue)
{
	struct kbase_device *kbdev = queue->kctx->kbdev;
	int err;

	lockdep_assert_held(&kbdev->csf.scheduler.lock);

	err = kbase_csf_mcu_shared_add_queue(kbdev, queue);
	if (!err)
		program_cs(kbdev, queue, true);

	return err;
}

int kbase_csf_scheduler_queue_start(struct kbase_queue *queue)
{
	struct kbase_queue_group *group = queue->group;
	struct kbase_device *kbdev = queue->kctx->kbdev;
	bool const cs_enabled = queue->enabled;
	int err = 0;
	bool evicted = false;

	kbase_reset_gpu_assert_prevented(kbdev);
	lockdep_assert_held(&queue->kctx->csf.lock);

	if (WARN_ON_ONCE(!group || queue->bind_state != KBASE_CSF_QUEUE_BOUND))
		return -EINVAL;

	rt_mutex_lock(&kbdev->csf.scheduler.lock);

#if IS_ENABLED(CONFIG_DEBUG_FS)
	if (unlikely(kbdev->csf.scheduler.state == SCHED_BUSY)) {
		rt_mutex_unlock(&kbdev->csf.scheduler.lock);
		return -EBUSY;
	}
#endif

	KBASE_KTRACE_ADD_CSF_GRP_Q(kbdev, QUEUE_START, group, queue, group->run_state);
	KBASE_KTRACE_ADD_CSF_GRP_Q(kbdev, QUEUE_SYNC_UPDATE_WAIT_STATUS, queue->group, queue,
				   queue->status_wait);

	if (group->run_state == KBASE_CSF_GROUP_FAULT_EVICTED) {
		err = -EIO;
		evicted = true;
	} else if ((group->run_state == KBASE_CSF_GROUP_SUSPENDED_ON_WAIT_SYNC) &&
		   CS_STATUS_WAIT_SYNC_WAIT_GET(queue->status_wait)) {
		dev_dbg(kbdev->dev, "blocked queue(csi_index=%d) of group %d was kicked",
			queue->csi_index, group->handle);
	} else {
		err = scheduler_group_schedule(group);

		if (!err) {
			queue->enabled = true;
#ifdef CONFIG_MALI_HOST_CONTROLS_SC_RAILS
			/* If the kicked GPU queue can make progress, then only
			 * need to abort the GPU power down.
			 */
			if (!queue_empty_or_blocked(queue))
				cancel_gpu_idle_work(kbdev);
#endif
			if (kbasep_csf_scheduler_group_is_on_slot_locked(group)) {
#ifdef CONFIG_MALI_HOST_CONTROLS_SC_RAILS
				/* The shader core power rails need to be turned
				 * on before FW resumes the execution on HW and
				 * that would happen when the CSI kernel doorbell
				 * is rung from the following code.
				 */
				turn_on_sc_power_rails(kbdev);
#endif
				if (cs_enabled) {
#ifdef CONFIG_MALI_HOST_CONTROLS_SC_RAILS
					spin_lock_irqsave(&kbdev->csf.scheduler.interrupt_lock,
						flags);
					kbase_csf_ring_cs_kernel_doorbell(kbdev,
						queue->csi_index, group->csg_nr,
						true);
					spin_unlock_irqrestore(
						&kbdev->csf.scheduler.interrupt_lock, flags);
				} else {
					start_stream_sync(queue);
#else
					/* In normal situation, when a queue is
					 * already running, the queue update
					 * would be a doorbell kick on user
					 * side. However, if such a kick is
					 * shortly following a start or resume,
					 * the queue may actually in transition
					 * hence the said kick would enter the
					 * kernel as the hw_active flag is yet
					 * to be set. The sheduler needs to
					 * give a kick to the corresponding
					 * user door-bell on such a case.
					 */
					kbase_csf_ring_cs_user_doorbell(kbdev, queue);
				} else {
					err = onslot_csg_add_new_queue(queue);
					/* For an on slot CSG, the only error in adding a new
					 * queue to run is that the scheduler could not map
					 * the required userio pages due to likely some resource
					 * issues. In such a case, and if the group is yet
					 * to enter its fatal error state, we return a -EBUSY
					 * to the submitter for another kick. The queue itself
					 * has yet to be programmed hence needs to remain its
					 * previous (disabled) state. If the error persists,
					 * the group will eventually reports a fatal error by
					 * the group's error reporting mechanism, when the MCU
					 * shared region map retry limit of the group is
					 * exceeded. For such a case, the expected error value
					 * is -EIO.
					 */
					if (unlikely(err)) {
						queue->enabled = cs_enabled;
						rt_mutex_unlock(&kbdev->csf.scheduler.lock);
						return (err != -EIO) ? -EBUSY : err;
					}
#endif
				}
			}
			queue_delayed_work(system_long_wq, &kbdev->csf.scheduler.ping_work,
					   msecs_to_jiffies(kbase_get_timeout_ms(
						   kbdev, CSF_FIRMWARE_PING_TIMEOUT)));
		}
	}

	rt_mutex_unlock(&kbdev->csf.scheduler.lock);

	if (evicted)
		kbase_csf_term_descheduled_queue_group(group);

	return err;
}

static enum kbase_csf_csg_slot_state update_csg_slot_status(struct kbase_device *kbdev, s8 slot)
{
	struct kbase_csf_csg_slot *csg_slot = &kbdev->csf.scheduler.csg_slots[slot];
	struct kbase_csf_cmd_stream_group_info *ginfo = &kbdev->csf.global_iface.groups[slot];
	u32 state;
	enum kbase_csf_csg_slot_state slot_state;

	lockdep_assert_held(&kbdev->csf.scheduler.lock);

	state = CSG_ACK_STATE_GET(kbase_csf_firmware_csg_output(ginfo, CSG_ACK));
	slot_state = atomic_read(&csg_slot->state);

	switch (slot_state) {
	case CSG_SLOT_READY2RUN:
		if ((state == CSG_ACK_STATE_START) || (state == CSG_ACK_STATE_RESUME)) {
			slot_state = CSG_SLOT_RUNNING;
			atomic_set(&csg_slot->state, slot_state);
			csg_slot->trigger_jiffies = jiffies;
			KBASE_KTRACE_ADD_CSF_GRP(kbdev, CSG_SLOT_RUNNING, csg_slot->resident_group,
						 state);
			dev_dbg(kbdev->dev, "Group %u running on slot %d\n",
				csg_slot->resident_group->handle, slot);
		}
		break;
	case CSG_SLOT_DOWN2STOP:
		if ((state == CSG_ACK_STATE_SUSPEND) || (state == CSG_ACK_STATE_TERMINATE)) {
			slot_state = CSG_SLOT_STOPPED;
			atomic_set(&csg_slot->state, slot_state);
			csg_slot->trigger_jiffies = jiffies;
			KBASE_KTRACE_ADD_CSF_GRP(kbdev, CSG_SLOT_STOPPED, csg_slot->resident_group,
						 state);
			dev_dbg(kbdev->dev, "Group %u stopped on slot %d\n",
				csg_slot->resident_group->handle, slot);
		}
		break;
	case CSG_SLOT_DOWN2STOP_TIMEDOUT:
	case CSG_SLOT_READY2RUN_TIMEDOUT:
	case CSG_SLOT_READY:
	case CSG_SLOT_RUNNING:
	case CSG_SLOT_STOPPED:
		break;
	default:
		dev_warn(kbdev->dev, "Unknown CSG slot state %d", slot_state);
		break;
	}

	return slot_state;
}

static bool csg_slot_running(struct kbase_device *kbdev, s8 slot)
{
	lockdep_assert_held(&kbdev->csf.scheduler.lock);

	return (update_csg_slot_status(kbdev, slot) == CSG_SLOT_RUNNING);
}

static bool csg_slot_stopped_locked(struct kbase_device *kbdev, s8 slot)
{
	enum kbase_csf_csg_slot_state slot_state;

	lockdep_assert_held(&kbdev->csf.scheduler.lock);

	slot_state = update_csg_slot_status(kbdev, slot);

	return (slot_state == CSG_SLOT_STOPPED || slot_state == CSG_SLOT_READY);
}

static bool csg_slot_stopped_raw(struct kbase_device *kbdev, s8 slot)
{
	struct kbase_csf_cmd_stream_group_info *ginfo = &kbdev->csf.global_iface.groups[slot];
	u32 state;

	state = CSG_ACK_STATE_GET(kbase_csf_firmware_csg_output(ginfo, CSG_ACK));

	if (state == CSG_ACK_STATE_SUSPEND || state == CSG_ACK_STATE_TERMINATE) {
		KBASE_KTRACE_ADD_CSF_GRP(kbdev, CSG_SLOT_STOPPED,
					 kbdev->csf.scheduler.csg_slots[slot].resident_group,
					 state);
		dev_dbg(kbdev->dev, "(raw status) slot %d stopped\n", slot);
		return true;
	}

	return false;
}

static void halt_csg_slot(struct kbase_queue_group *group, bool suspend)
{
	struct kbase_device *kbdev = group->kctx->kbdev;
	struct kbase_csf_global_iface *global_iface = &kbdev->csf.global_iface;
	struct kbase_csf_csg_slot *csg_slot = kbdev->csf.scheduler.csg_slots;
	const unsigned int fw_timeout_ms = kbase_get_timeout_ms(kbdev, CSF_FIRMWARE_TIMEOUT);
	s8 slot;

	lockdep_assert_held(&kbdev->csf.scheduler.lock);

	if (WARN_ON(!kbasep_csf_scheduler_group_is_on_slot_locked(group)))
		return;

	slot = group->csg_nr;

	/* When in transition, wait for it to complete */
	if (atomic_read(&csg_slot[slot].state) == CSG_SLOT_READY2RUN) {
		long remaining = kbase_csf_timeout_in_jiffies(fw_timeout_ms);

		dev_dbg(kbdev->dev, "slot %d wait for up-running\n", slot);
<<<<<<< HEAD
		remaining = wait_event_timeout(kbdev->csf.event_wait,
				csg_slot_running(kbdev, slot), remaining);
		if (!remaining) {
			const struct gpu_uevent evt = {
				.type = GPU_UEVENT_TYPE_KMD_ERROR,
				.info = GPU_UEVENT_INFO_CSG_SLOT_READY
			};
			pixel_gpu_uevent_send(kbdev, &evt);
			dev_warn(kbdev->dev,
				 "[%llu] slot %d timeout (%d ms) on up-running\n",
				 kbase_backend_get_cycle_cnt(kbdev),
				 slot, kbdev->csf.fw_timeout_ms);
		}
=======
		remaining = wait_event_timeout(kbdev->csf.event_wait, csg_slot_running(kbdev, slot),
					       remaining);
		if (!remaining)
			dev_warn(kbdev->dev, "[%llu] slot %d timeout (%d ms) on up-running\n",
				 kbase_backend_get_cycle_cnt(kbdev), slot, fw_timeout_ms);
>>>>>>> 049a5422
	}

	if (csg_slot_running(kbdev, slot)) {
		unsigned long flags;
		struct kbase_csf_cmd_stream_group_info *ginfo = &global_iface->groups[slot];

		u32 halt_cmd = suspend ? CSG_REQ_STATE_SUSPEND : CSG_REQ_STATE_TERMINATE;

		dev_dbg(kbdev->dev, "Halting(suspend=%d) group %d of context %d_%d on slot %d",
			suspend, group->handle, group->kctx->tgid, group->kctx->id, slot);

		spin_lock_irqsave(&kbdev->csf.scheduler.interrupt_lock, flags);
		/* Set state to SUSPEND/TERMINATE */
		kbase_csf_firmware_csg_input_mask(ginfo, CSG_REQ, halt_cmd, CSG_REQ_STATE_MASK);
		kbase_csf_ring_csg_doorbell(kbdev, slot);
		spin_unlock_irqrestore(&kbdev->csf.scheduler.interrupt_lock, flags);
		atomic_set(&csg_slot[slot].state, CSG_SLOT_DOWN2STOP);
		csg_slot[slot].trigger_jiffies = jiffies;
		KBASE_KTRACE_ADD_CSF_GRP(kbdev, CSG_SLOT_STOP_REQ, group, halt_cmd);

		KBASE_TLSTREAM_TL_KBASE_DEVICE_HALTING_CSG(kbdev, kbdev->id, (u32)slot, suspend);
	}
}

static void term_csg_slot(struct kbase_queue_group *group)
{
	halt_csg_slot(group, false);
}

static void suspend_csg_slot(struct kbase_queue_group *group)
{
	halt_csg_slot(group, true);
}

static bool csf_wait_ge_condition_supported(struct kbase_device *kbdev)
{
	const uint32_t glb_major = GLB_VERSION_MAJOR_GET(kbdev->csf.global_iface.version);
	const uint32_t glb_minor = GLB_VERSION_MINOR_GET(kbdev->csf.global_iface.version);

	switch (glb_major) {
	case 0:
		break;
	case 1:
		if (glb_minor >= 4)
			return true;
		break;
	case 2:
		if (glb_minor >= 6)
			return true;
		break;
	case 3:
		if (glb_minor >= 6)
			return true;
		break;
	default:
		return true;
	}
	return false;
}
/**
 * evaluate_sync_update() - Evaluate the sync wait condition the GPU command
 *                          queue has been blocked on.
 *
 * @queue: Pointer to the GPU command queue
 *
 * Return: true if sync wait condition is satisfied.
 */
static bool evaluate_sync_update(struct kbase_queue *queue)
{
	struct kbase_vmap_struct *mapping;
	bool updated = false;
	u32 *sync_ptr;
	u32 sync_wait_size;
	u32 sync_wait_align_mask;
	u32 sync_wait_cond;
	u32 sync_current_val;
	struct kbase_device *kbdev;
	bool sync_wait_align_valid = false;
	bool sync_wait_cond_valid = false;

	if (WARN_ON(!queue))
		return false;

	kbdev = queue->kctx->kbdev;

	lockdep_assert_held(&kbdev->csf.scheduler.lock);

	sync_wait_size = CS_STATUS_WAIT_SYNC_WAIT_SIZE_GET(queue->status_wait);
	sync_wait_align_mask =
		(sync_wait_size == 0 ? BASEP_EVENT32_ALIGN_BYTES : BASEP_EVENT64_ALIGN_BYTES) - 1;
	sync_wait_align_valid = ((uintptr_t)queue->sync_ptr & sync_wait_align_mask) == 0;
	if (!sync_wait_align_valid) {
		dev_dbg(queue->kctx->kbdev->dev, "sync memory VA 0x%016llX is misaligned",
			queue->sync_ptr);
		goto out;
	}

	sync_ptr = kbase_phy_alloc_mapping_get(queue->kctx, queue->sync_ptr, &mapping);

	KBASE_KTRACE_ADD_CSF_GRP_Q(kbdev, QUEUE_SYNC_UPDATE_EVAL_START, queue->group, queue,
				   queue->sync_ptr);
	KBASE_KTRACE_ADD_CSF_GRP_Q(kbdev, QUEUE_SYNC_UPDATE_BLOCKED_REASON, queue->group, queue,
				   queue->blocked_reason);

	if (!sync_ptr) {
		dev_dbg(queue->kctx->kbdev->dev, "sync memory VA 0x%016llX already freed",
			queue->sync_ptr);
		goto out;
	}

	sync_wait_cond = CS_STATUS_WAIT_SYNC_WAIT_CONDITION_GET(queue->status_wait);
	sync_wait_cond_valid = (sync_wait_cond == CS_STATUS_WAIT_SYNC_WAIT_CONDITION_GT) ||
			       (sync_wait_cond == CS_STATUS_WAIT_SYNC_WAIT_CONDITION_LE) ||
			       ((sync_wait_cond == CS_STATUS_WAIT_SYNC_WAIT_CONDITION_GE) &&
				csf_wait_ge_condition_supported(kbdev));

	WARN_ON(!sync_wait_cond_valid);

	sync_current_val = READ_ONCE(*sync_ptr);
	KBASE_KTRACE_ADD_CSF_GRP_Q(kbdev, QUEUE_SYNC_UPDATE_CUR_VAL, queue->group, queue,
				   sync_current_val);

	KBASE_KTRACE_ADD_CSF_GRP_Q(kbdev, QUEUE_SYNC_UPDATE_TEST_VAL, queue->group, queue,
				   queue->sync_value);

	if (((sync_wait_cond == CS_STATUS_WAIT_SYNC_WAIT_CONDITION_GT) &&
	     (sync_current_val > queue->sync_value)) ||
	    ((sync_wait_cond == CS_STATUS_WAIT_SYNC_WAIT_CONDITION_GE) &&
	     (sync_current_val >= queue->sync_value) && csf_wait_ge_condition_supported(kbdev)) ||
	    ((sync_wait_cond == CS_STATUS_WAIT_SYNC_WAIT_CONDITION_LE) &&
	     (sync_current_val <= queue->sync_value))) {
		/* The sync wait condition is satisfied so the group to which
		 * queue is bound can be re-scheduled.
		 */
		updated = true;
	} else {
		dev_dbg(queue->kctx->kbdev->dev, "sync memory not updated yet(%u)",
			sync_current_val);
	}

	kbase_phy_alloc_mapping_put(queue->kctx, mapping);
out:
	KBASE_KTRACE_ADD_CSF_GRP_Q(kbdev, QUEUE_SYNC_UPDATE_EVAL_END, queue->group, queue, updated);
	return updated;
}

/**
 * save_slot_cs() -  Save the state for blocked GPU command queue.
 *
 * @ginfo: Pointer to the CSG interface used by the group
 *         the queue is bound to.
 * @queue: Pointer to the GPU command queue.
 *
 * This function will check if GPU command queue is blocked on a sync wait and
 * evaluate the wait condition. If the wait condition isn't satisfied it would
 * save the state needed to reevaluate the condition in future.
 * The group to which queue is bound shall be in idle state.
 *
 * Return: true if the queue is blocked on a sync wait operation.
 */
static bool save_slot_cs(struct kbase_csf_cmd_stream_group_info const *const ginfo,
			 struct kbase_queue *queue)
{
	struct kbase_csf_cmd_stream_info *const stream = &ginfo->streams[queue->csi_index];
	u32 status = kbase_csf_firmware_cs_output(stream, CS_STATUS_WAIT);
	bool is_waiting = false;

	u64 cmd_ptr = kbase_csf_firmware_cs_output(stream, CS_STATUS_CMD_PTR_LO);

	cmd_ptr |= (u64)kbase_csf_firmware_cs_output(stream, CS_STATUS_CMD_PTR_HI) << 32;
	queue->saved_cmd_ptr = cmd_ptr;

	KBASE_KTRACE_ADD_CSF_GRP_Q(stream->kbdev, QUEUE_SYNC_UPDATE_WAIT_STATUS, queue->group,
				   queue, status);

	if (CS_STATUS_WAIT_SYNC_WAIT_GET(status) || CS_STATUS_WAIT_SB_MASK_GET(status)) {
		queue->status_wait = status;
		queue->sync_ptr =
			kbase_csf_firmware_cs_output(stream, CS_STATUS_WAIT_SYNC_POINTER_LO);
		queue->sync_ptr |=
			(u64)kbase_csf_firmware_cs_output(stream, CS_STATUS_WAIT_SYNC_POINTER_HI)
			<< 32;
		queue->sync_value = kbase_csf_firmware_cs_output(stream, CS_STATUS_WAIT_SYNC_VALUE);

		queue->sb_status = CS_STATUS_SCOREBOARDS_NONZERO_GET(
			kbase_csf_firmware_cs_output(stream, CS_STATUS_SCOREBOARDS));
		queue->blocked_reason = CS_STATUS_BLOCKED_REASON_REASON_GET(
			kbase_csf_firmware_cs_output(stream, CS_STATUS_BLOCKED_REASON));

		if ((queue->blocked_reason == CS_STATUS_BLOCKED_ON_SB_WAIT) ||
		    !evaluate_sync_update(queue)) {
			is_waiting = true;
		} else {
			/* Sync object already got updated & met the condition
			 * thus it doesn't need to be reevaluated and so can
			 * clear the 'status_wait' here.
			 */
			queue->status_wait = 0;
		}
	} else {
		/* Invalidate wait status info that would have been recorded if
		 * this queue was blocked when the group (in idle state) was
		 * suspended previously. After that the group could have been
		 * unblocked due to the kicking of another queue bound to it &
		 * so the wait status info would have stuck with this queue.
		 */
		queue->status_wait = 0;
	}

	return is_waiting;
}

static void schedule_in_cycle(struct kbase_queue_group *group, bool force)
{
	struct kbase_context *kctx = group->kctx;
	struct kbase_device *kbdev = kctx->kbdev;
	struct kbase_csf_scheduler *scheduler = &kbdev->csf.scheduler;

	lockdep_assert_held(&scheduler->lock);

	/* Only try to schedule work for this event if no requests are pending,
	 * otherwise the function will end up canceling previous work requests,
	 * and scheduler is configured to wake up periodically (or the schedule
	 * of work needs to be enforced in situation such as entering into
	 * protected mode).
	 */
	if (likely(kbase_csf_scheduler_timer_is_enabled(kbdev)) || force) {
		dev_dbg(kbdev->dev, "Kicking async for group %d\n", group->handle);
		kbase_csf_scheduler_invoke_tock(kbdev);
	}
}

static void ktrace_log_group_state(struct kbase_queue_group *const group)
{
	switch (group->run_state) {
	case KBASE_CSF_GROUP_INACTIVE:
		KBASE_KTRACE_ADD_CSF_GRP(group->kctx->kbdev, CSF_GROUP_INACTIVE, group,
					 group->run_state);
		break;
	case KBASE_CSF_GROUP_RUNNABLE:
		KBASE_KTRACE_ADD_CSF_GRP(group->kctx->kbdev, CSF_GROUP_RUNNABLE, group,
					 group->run_state);
		break;
	case KBASE_CSF_GROUP_IDLE:
		KBASE_KTRACE_ADD_CSF_GRP(group->kctx->kbdev, CSF_GROUP_IDLE, group,
					 group->run_state);
		break;
	case KBASE_CSF_GROUP_SUSPENDED:
		KBASE_KTRACE_ADD_CSF_GRP(group->kctx->kbdev, CSF_GROUP_SUSPENDED, group,
					 group->run_state);
		break;
	case KBASE_CSF_GROUP_SUSPENDED_ON_IDLE:
		KBASE_KTRACE_ADD_CSF_GRP(group->kctx->kbdev, CSF_GROUP_SUSPENDED_ON_IDLE, group,
					 group->run_state);
		break;
	case KBASE_CSF_GROUP_SUSPENDED_ON_WAIT_SYNC:
		KBASE_KTRACE_ADD_CSF_GRP(group->kctx->kbdev, CSF_GROUP_SUSPENDED_ON_WAIT_SYNC,
					 group, group->run_state);
		break;
	case KBASE_CSF_GROUP_FAULT_EVICTED:
		KBASE_KTRACE_ADD_CSF_GRP(group->kctx->kbdev, CSF_GROUP_FAULT_EVICTED, group,
					 group->run_state);
		break;
	case KBASE_CSF_GROUP_TERMINATED:
		KBASE_KTRACE_ADD_CSF_GRP(group->kctx->kbdev, CSF_GROUP_TERMINATED, group,
					 group->run_state);
		break;
	}
}

static void insert_group_to_runnable(struct kbase_csf_scheduler *const scheduler,
				     struct kbase_queue_group *const group,
				     enum kbase_csf_group_state run_state)
{
	struct kbase_context *const kctx = group->kctx;
	struct kbase_device *const kbdev = kctx->kbdev;

	lockdep_assert_held(&scheduler->lock);

	WARN_ON(group->run_state != KBASE_CSF_GROUP_INACTIVE);

	if (WARN_ON(group->priority >= KBASE_QUEUE_GROUP_PRIORITY_COUNT))
		return;

	group->run_state = run_state;

	ktrace_log_group_state(group);

	if (run_state == KBASE_CSF_GROUP_RUNNABLE)
		group->prepared_seq_num = KBASEP_GROUP_PREPARED_SEQ_NUM_INVALID;

	list_add_tail(&group->link, &kctx->csf.sched.runnable_groups[group->priority]);
	kctx->csf.sched.num_runnable_grps++;
	KBASE_KTRACE_ADD_CSF_GRP(kbdev, GROUP_RUNNABLE_INSERT, group,
				 kctx->csf.sched.num_runnable_grps);

	/* Add the kctx if not yet in runnable kctxs */
	if (kctx->csf.sched.num_runnable_grps == 1) {
		/* First runnable csg, adds to the runnable_kctxs */
		INIT_LIST_HEAD(&kctx->csf.link);
		list_add_tail(&kctx->csf.link, &scheduler->runnable_kctxs);
		KBASE_KTRACE_ADD(kbdev, SCHEDULER_RUNNABLE_KCTX_INSERT, kctx, 0u);
	}

	scheduler->total_runnable_grps++;

	if (likely(kbase_csf_scheduler_timer_is_enabled(kbdev)) &&
	    (scheduler->total_runnable_grps == 1 || scheduler->state == SCHED_SUSPENDED ||
	     scheduler->state == SCHED_SLEEPING)) {
		dev_dbg(kbdev->dev, "Kicking scheduler on first runnable group\n");
		/* Fire a scheduling to start the time-slice */
		kbase_csf_scheduler_invoke_tick(kbdev);
	} else
		schedule_in_cycle(group, false);

	/* Since a new group has become runnable, check if GPU needs to be
	 * powered up.
	 */
	scheduler_wakeup(kbdev, false);
}

static void cancel_tick_work(struct kbase_csf_scheduler *const scheduler)
{
	hrtimer_cancel(&scheduler->tick_timer);
	atomic_set(&scheduler->pending_tick_work, false);
}

static void cancel_tock_work(struct kbase_csf_scheduler *const scheduler)
{
	atomic_set(&scheduler->pending_tock_work, false);
}

static void remove_group_from_runnable(struct kbase_csf_scheduler *const scheduler,
				       struct kbase_queue_group *group,
				       enum kbase_csf_group_state run_state)
{
	struct kbase_context *kctx = group->kctx;
	struct kbase_queue_group *new_head_grp;
	struct list_head *list = &kctx->csf.sched.runnable_groups[group->priority];
	unsigned long flags;

	lockdep_assert_held(&scheduler->lock);

	WARN_ON(!queue_group_scheduled_locked(group));

	group->run_state = run_state;

	ktrace_log_group_state(group);

	list_del_init(&group->link);

	spin_lock_irqsave(&scheduler->interrupt_lock, flags);
	/* The below condition will be true when the group running in protected
	 * mode is being terminated but the protected mode exit interrupt was't
	 * received. This can happen if the FW got stuck during protected mode
	 * for some reason (like GPU page fault or some internal error).
	 * In normal cases FW is expected to send the protected mode exit
	 * interrupt before it handles the CSG termination request.
	 */
	if (unlikely(scheduler->active_protm_grp == group)) {
		/* CSG slot cleanup should have happened for the pmode group */
		WARN_ON(kbasep_csf_scheduler_group_is_on_slot_locked(group));
		WARN_ON(group->run_state != KBASE_CSF_GROUP_INACTIVE);
		/* Initiate a GPU reset, in case it wasn't initiated yet,
		 * in order to rectify the anomaly.
		 */
		if (kbase_prepare_to_reset_gpu(kctx->kbdev, RESET_FLAGS_NONE))
			kbase_reset_gpu(kctx->kbdev);

		KBASE_KTRACE_ADD_CSF_GRP(kctx->kbdev, SCHEDULER_PROTM_EXIT,
					 scheduler->active_protm_grp, 0u);
		scheduler->active_protm_grp = NULL;
	}
	spin_unlock_irqrestore(&scheduler->interrupt_lock, flags);

	if (scheduler->top_grp == group) {
		/*
		 * Note: this disables explicit rotation in the next scheduling
		 * cycle. However, removing the top_grp is the same as an
		 * implicit rotation (e.g. if we instead rotated the top_kctx
		 * and then remove top_grp)
		 *
		 * This implicit rotation is assumed by the scheduler rotate
		 * functions.
		 */
		scheduler->top_grp = NULL;

		/*
		 * Trigger a scheduling tock for a CSG containing protected
		 * content in case there has been any in order to minimise
		 * latency.
		 */
		group = scheduler_get_protm_enter_async_group(kctx->kbdev, NULL);
		if (group)
			schedule_in_cycle(group, true);
	}

	kctx->csf.sched.num_runnable_grps--;
	KBASE_KTRACE_ADD_CSF_GRP(kctx->kbdev, GROUP_RUNNABLE_REMOVE, group,
				 kctx->csf.sched.num_runnable_grps);
	new_head_grp =
		(!list_empty(list)) ? list_first_entry(list, struct kbase_queue_group, link) : NULL;
	KBASE_KTRACE_ADD_CSF_GRP(kctx->kbdev, GROUP_RUNNABLE_HEAD, new_head_grp, 0u);

	if (kctx->csf.sched.num_runnable_grps == 0) {
		struct kbase_context *new_head_kctx;
		struct list_head *kctx_list = &scheduler->runnable_kctxs;
		/* drop the kctx */
		list_del_init(&kctx->csf.link);
		if (scheduler->top_kctx == kctx)
			scheduler->top_kctx = NULL;
		KBASE_KTRACE_ADD(kctx->kbdev, SCHEDULER_RUNNABLE_KCTX_REMOVE, kctx, 0u);
		new_head_kctx =
			(!list_empty(kctx_list)) ?
				      list_first_entry(kctx_list, struct kbase_context, csf.link) :
				      NULL;
		KBASE_KTRACE_ADD(kctx->kbdev, SCHEDULER_RUNNABLE_KCTX_HEAD, new_head_kctx, 0u);
	}

	WARN_ON(scheduler->total_runnable_grps == 0);
	scheduler->total_runnable_grps--;
	if (!scheduler->total_runnable_grps) {
		dev_dbg(kctx->kbdev->dev, "Scheduler idle has no runnable groups");
		cancel_tick_work(scheduler);
		WARN_ON(atomic_read(&scheduler->non_idle_offslot_grps));
		if (scheduler->state != SCHED_SUSPENDED)
			enqueue_gpu_idle_work(scheduler, 0);
	}
	KBASE_KTRACE_ADD_CSF_GRP(kctx->kbdev, SCHEDULER_TOP_GRP, scheduler->top_grp,
				 scheduler->num_active_address_spaces |
					 (((u64)scheduler->total_runnable_grps) << 32));
}

static void insert_group_to_idle_wait(struct kbase_queue_group *const group)
{
	struct kbase_context *kctx = group->kctx;

	lockdep_assert_held(&kctx->kbdev->csf.scheduler.lock);

	WARN_ON(group->run_state != KBASE_CSF_GROUP_IDLE);

	list_add_tail(&group->link, &kctx->csf.sched.idle_wait_groups);
	kctx->csf.sched.num_idle_wait_grps++;
	KBASE_KTRACE_ADD_CSF_GRP(kctx->kbdev, GROUP_IDLE_WAIT_INSERT, group,
				 kctx->csf.sched.num_idle_wait_grps);
	group->run_state = KBASE_CSF_GROUP_SUSPENDED_ON_WAIT_SYNC;
	KBASE_KTRACE_ADD_CSF_GRP(kctx->kbdev, CSF_GROUP_SUSPENDED_ON_WAIT_SYNC, group,
				 group->run_state);
	dev_dbg(kctx->kbdev->dev, "Group-%d suspended on sync_wait, total wait_groups: %u\n",
		group->handle, kctx->csf.sched.num_idle_wait_grps);
}

static void remove_group_from_idle_wait(struct kbase_queue_group *const group)
{
	struct kbase_context *kctx = group->kctx;
	struct list_head *list = &kctx->csf.sched.idle_wait_groups;
	struct kbase_queue_group *new_head_grp;

	lockdep_assert_held(&kctx->kbdev->csf.scheduler.lock);

	WARN_ON(group->run_state != KBASE_CSF_GROUP_SUSPENDED_ON_WAIT_SYNC);

	list_del_init(&group->link);
	WARN_ON(kctx->csf.sched.num_idle_wait_grps == 0);
	kctx->csf.sched.num_idle_wait_grps--;
	KBASE_KTRACE_ADD_CSF_GRP(kctx->kbdev, GROUP_IDLE_WAIT_REMOVE, group,
				 kctx->csf.sched.num_idle_wait_grps);
	new_head_grp =
		(!list_empty(list)) ? list_first_entry(list, struct kbase_queue_group, link) : NULL;
	KBASE_KTRACE_ADD_CSF_GRP(kctx->kbdev, GROUP_IDLE_WAIT_HEAD, new_head_grp, 0u);
	group->run_state = KBASE_CSF_GROUP_INACTIVE;
	KBASE_KTRACE_ADD_CSF_GRP(kctx->kbdev, CSF_GROUP_INACTIVE, group, group->run_state);
}

static void deschedule_idle_wait_group(struct kbase_csf_scheduler *scheduler,
				       struct kbase_queue_group *group)
{
	lockdep_assert_held(&scheduler->lock);

	if (WARN_ON(!group))
		return;

	remove_group_from_runnable(scheduler, group, KBASE_CSF_GROUP_IDLE);
	insert_group_to_idle_wait(group);
}

static void update_offslot_non_idle_cnt(struct kbase_queue_group *group)
{
	struct kbase_device *kbdev = group->kctx->kbdev;
	struct kbase_csf_scheduler *const scheduler = &kbdev->csf.scheduler;

	lockdep_assert_held(&scheduler->lock);

	if (group->prepared_seq_num < scheduler->non_idle_scanout_grps) {
		int new_val = atomic_dec_return(&scheduler->non_idle_offslot_grps);
		KBASE_KTRACE_ADD_CSF_GRP(kbdev, SCHEDULER_NONIDLE_OFFSLOT_GRP_DEC, group,
					 (u64)new_val);
	}
}

static void update_offslot_non_idle_cnt_for_onslot_grp(struct kbase_queue_group *group)
{
	struct kbase_device *kbdev = group->kctx->kbdev;
	struct kbase_csf_scheduler *const scheduler = &kbdev->csf.scheduler;

	lockdep_assert_held(&scheduler->lock);

	WARN_ON(group->csg_nr < 0);

	if (group->prepared_seq_num < scheduler->non_idle_scanout_grps) {
		int new_val = atomic_dec_return(&scheduler->non_idle_offslot_grps);
		KBASE_KTRACE_ADD_CSF_GRP(kbdev, SCHEDULER_NONIDLE_OFFSLOT_GRP_DEC, group,
					 (u64)new_val);
	}
}

static void update_offslot_non_idle_cnt_on_grp_suspend(struct kbase_queue_group *group)
{
	struct kbase_device *kbdev = group->kctx->kbdev;
	struct kbase_csf_scheduler *const scheduler = &kbdev->csf.scheduler;

	lockdep_assert_held(&scheduler->lock);

	if (scheduler->state == SCHED_BUSY) {
		/* active phase or, async entering the protected mode */
		if (group->prepared_seq_num >= scheduler->non_idle_scanout_grps) {
			/* At scanout, it was tagged as on-slot idle */
			if (group->run_state == KBASE_CSF_GROUP_SUSPENDED) {
				int new_val = atomic_inc_return(&scheduler->non_idle_offslot_grps);
				KBASE_KTRACE_ADD_CSF_GRP(kbdev, SCHEDULER_NONIDLE_OFFSLOT_GRP_INC,
							 group, (u64)new_val);
			}
		} else {
			if (group->run_state != KBASE_CSF_GROUP_SUSPENDED) {
				int new_val = atomic_dec_return(&scheduler->non_idle_offslot_grps);
				KBASE_KTRACE_ADD_CSF_GRP(kbdev, SCHEDULER_NONIDLE_OFFSLOT_GRP_DEC,
							 group, (u64)new_val);
			}
		}
	} else {
		/* async phases */
		if (group->run_state == KBASE_CSF_GROUP_SUSPENDED) {
			int new_val = atomic_inc_return(&scheduler->non_idle_offslot_grps);
			KBASE_KTRACE_ADD_CSF_GRP(kbdev, SCHEDULER_NONIDLE_OFFSLOT_GRP_INC, group,
						 (u64)new_val);
		}
	}
}

static bool confirm_cmd_buf_empty(struct kbase_queue const *queue)
{
	bool cs_empty;
	bool cs_idle;
	u32 sb_status = 0;

	struct kbase_device const *const kbdev = queue->group->kctx->kbdev;
	struct kbase_csf_global_iface const *const iface = &kbdev->csf.global_iface;

	u32 glb_version = iface->version;

	u64 const *input_addr = (u64 const *)queue->user_io_addr;
	u64 const *output_addr = (u64 const *)(queue->user_io_addr + PAGE_SIZE / sizeof(u64));

	if (glb_version >= kbase_csf_interface_version(1, 0, 0)) {
		/* CS_STATUS_SCOREBOARD supported from CSF 1.0 */
		struct kbase_csf_cmd_stream_group_info const *const ginfo =
			&kbdev->csf.global_iface.groups[queue->group->csg_nr];
		struct kbase_csf_cmd_stream_info const *const stream =
			&ginfo->streams[queue->csi_index];

		sb_status = CS_STATUS_SCOREBOARDS_NONZERO_GET(
			kbase_csf_firmware_cs_output(stream, CS_STATUS_SCOREBOARDS));
	}

	/*
	 * These 64-bit reads and writes will be atomic on a 64-bit kernel but may
	 * not be atomic on 32-bit kernels. Support for 32-bit kernels is limited to
	 * build-only.
	 */
	cs_empty = (input_addr[CS_INSERT_LO / sizeof(u64)] ==
		    output_addr[CS_EXTRACT_LO / sizeof(u64)]);
	cs_idle = cs_empty && (!sb_status);

	return cs_idle;
}

static void save_csg_slot(struct kbase_queue_group *group)
{
	struct kbase_device *kbdev = group->kctx->kbdev;
	struct kbase_csf_scheduler *const scheduler = &kbdev->csf.scheduler;
	struct kbase_csf_cmd_stream_group_info *ginfo;
	u32 state;

	lockdep_assert_held(&scheduler->lock);

	if (WARN_ON(!kbasep_csf_scheduler_group_is_on_slot_locked(group)))
		return;

	ginfo = &kbdev->csf.global_iface.groups[group->csg_nr];

	state = CSG_ACK_STATE_GET(kbase_csf_firmware_csg_output(ginfo, CSG_ACK));

	if (!WARN_ON((state != CSG_ACK_STATE_SUSPEND) && (state != CSG_ACK_STATE_TERMINATE))) {
		u32 max_streams = ginfo->stream_num;
		u32 i;
		bool sync_wait = false;
		bool idle = kbase_csf_firmware_csg_output(ginfo, CSG_STATUS_STATE) &
			    CSG_STATUS_STATE_IDLE_MASK;
#if IS_ENABLED(CONFIG_MALI_NO_MALI)
		for (i = 0; i < max_streams; i++)
			update_hw_active(group->bound_queues[i], false);
#endif /* CONFIG_MALI_NO_MALI */
		for (i = 0; idle && i < max_streams; i++) {
			struct kbase_queue *const queue = group->bound_queues[i];

			if (!queue || !queue->enabled)
				continue;

			if (save_slot_cs(ginfo, queue)) {
				/* sync_wait is only true if the queue is blocked on
				 * a CQS and not a scoreboard.
				 */
				if (queue->blocked_reason != CS_STATUS_BLOCKED_ON_SB_WAIT)
					sync_wait = true;
			} else {
				/* Need to confirm if ringbuffer of the GPU
				 * queue is empty or not. A race can arise
				 * between the flush of GPU queue and suspend
				 * of CSG. If a queue is flushed after FW has
				 * set the IDLE bit in CSG_STATUS_STATE, then
				 * Scheduler will incorrectly consider CSG
				 * as idle. And there may not be any further
				 * flush call for the GPU queue, which would
				 * have de-idled the CSG.
				 */
				idle = confirm_cmd_buf_empty(queue);
			}
		}

		if (idle) {
			/* Take the suspended group out of the runnable_groups
			 * list of the context and move it to the
			 * idle_wait_groups list.
			 */
			if (sync_wait)
				deschedule_idle_wait_group(scheduler, group);
			else {
				group->run_state = KBASE_CSF_GROUP_SUSPENDED_ON_IDLE;
				KBASE_KTRACE_ADD_CSF_GRP(kbdev, CSF_GROUP_SUSPENDED_ON_IDLE, group,
							 group->run_state);
				dev_dbg(kbdev->dev, "Group-%d suspended: idle", group->handle);
			}
		} else {
			group->run_state = KBASE_CSF_GROUP_SUSPENDED;
			KBASE_KTRACE_ADD_CSF_GRP(kbdev, CSF_GROUP_SUSPENDED, group,
						 group->run_state);
		}

		update_offslot_non_idle_cnt_on_grp_suspend(group);
		kbase_csf_tiler_heap_reclaim_sched_notify_grp_suspend(group);
	}
}

/* Cleanup_csg_slot after it has been vacated, ready for next csg run.
 * Return whether there is a kctx address fault associated with the group
 * for which the clean-up is done.
 */
static bool cleanup_csg_slot(struct kbase_queue_group *group)
{
	struct kbase_context *kctx = group->kctx;
	struct kbase_device *kbdev = kctx->kbdev;
	struct kbase_csf_global_iface *global_iface = &kbdev->csf.global_iface;
	struct kbase_csf_cmd_stream_group_info *ginfo;
	s8 slot;
	struct kbase_csf_csg_slot *csg_slot;
	unsigned long flags;
	u32 csg_req, csg_ack, i;
	bool as_fault = false;

	lockdep_assert_held(&kbdev->csf.scheduler.lock);

	if (WARN_ON(!kbasep_csf_scheduler_group_is_on_slot_locked(group)))
		return as_fault;

	slot = group->csg_nr;
	csg_slot = &kbdev->csf.scheduler.csg_slots[slot];
	ginfo = &global_iface->groups[slot];

	/* Now loop through all the bound CSs, and clean them via a stop */
	for (i = 0; i < ginfo->stream_num; i++) {
		struct kbase_csf_cmd_stream_info *stream = &ginfo->streams[i];

		if (group->bound_queues[i]) {
			if (group->bound_queues[i]->enabled) {
				kbase_csf_firmware_cs_input_mask(stream, CS_REQ, CS_REQ_STATE_STOP,
								 CS_REQ_STATE_MASK);
			}

			unassign_user_doorbell_from_queue(kbdev, group->bound_queues[i]);
		}
	}

	unassign_user_doorbell_from_group(kbdev, group);

	kbasep_platform_event_work_end(group);

	/* The csg does not need cleanup other than drop its AS */
	spin_lock_irqsave(&kctx->kbdev->hwaccess_lock, flags);
	as_fault = kbase_ctx_flag(kctx, KCTX_AS_DISABLED_ON_FAULT);
	kbase_ctx_sched_release_ctx(kctx);
	if (unlikely(group->faulted))
		as_fault = true;
	spin_unlock_irqrestore(&kctx->kbdev->hwaccess_lock, flags);

#if IS_ENABLED(CONFIG_MALI_TRACE_POWER_GPU_WORK_PERIOD)
	spin_lock_bh(&kbdev->csf.scheduler.gpu_metrics_lock);
	emit_gpu_metrics_to_frontend_for_off_slot_group(group);
#endif
	/* now marking the slot is vacant */
	spin_lock_irqsave(&kbdev->csf.scheduler.interrupt_lock, flags);
	/* Process pending SYNC_UPDATE, if any */
	csg_req = kbase_csf_firmware_csg_input_read(ginfo, CSG_REQ);
	csg_ack = kbase_csf_firmware_csg_output(ginfo, CSG_ACK);
	kbase_csf_handle_csg_sync_update(kbdev, ginfo, group, csg_req, csg_ack);

	kbdev->csf.scheduler.csg_slots[slot].resident_group = NULL;
	clear_bit(slot, kbdev->csf.scheduler.csg_slots_idle_mask);
	KBASE_KTRACE_ADD_CSF_GRP(kbdev, CSG_SLOT_IDLE_CLEAR, group,
				 kbdev->csf.scheduler.csg_slots_idle_mask[0]);

	group->csg_nr = KBASEP_CSG_NR_INVALID;
	set_bit(slot, kbdev->csf.scheduler.csgs_events_enable_mask);
	clear_bit(slot, kbdev->csf.scheduler.csg_inuse_bitmap);
	spin_unlock_irqrestore(&kbdev->csf.scheduler.interrupt_lock, flags);
#if IS_ENABLED(CONFIG_MALI_TRACE_POWER_GPU_WORK_PERIOD)
	spin_unlock_bh(&kbdev->csf.scheduler.gpu_metrics_lock);
#endif

	csg_slot->trigger_jiffies = jiffies;
	atomic_set(&csg_slot->state, CSG_SLOT_READY);

	KBASE_KTRACE_ADD_CSF_GRP(kbdev, CSG_SLOT_CLEANED, group, (u64)slot);
	dev_dbg(kbdev->dev, "Cleanup done for group %d on slot %d\n", group->handle, slot);

	KBASE_TLSTREAM_TL_KBASE_DEVICE_DEPROGRAM_CSG(kbdev, kbdev->id, (u32)slot);

	/* Notify the group is off-slot and the csg_reg might be available for
	 * resue with other groups in a 'lazy unbinding' style.
	 */
	kbase_csf_mcu_shared_set_group_csg_reg_unused(kbdev, group);

	return as_fault;
}

static void update_csg_slot_priority(struct kbase_queue_group *group, u8 prio)
{
	struct kbase_device *kbdev = group->kctx->kbdev;
	struct kbase_csf_csg_slot *csg_slot;
	struct kbase_csf_cmd_stream_group_info *ginfo;
	s8 slot;
	u8 prev_prio;
	u64 ep_cfg;
	u32 csg_req;
	unsigned long flags;

	lockdep_assert_held(&kbdev->csf.scheduler.lock);

	if (WARN_ON(!kbasep_csf_scheduler_group_is_on_slot_locked(group)))
		return;

	slot = group->csg_nr;
	csg_slot = &kbdev->csf.scheduler.csg_slots[slot];
	ginfo = &kbdev->csf.global_iface.groups[slot];

	/* CSGs remaining on-slot can be either idle or runnable.
	 * This also applies in protected mode.
	 */
	WARN_ON(!((group->run_state == KBASE_CSF_GROUP_RUNNABLE) ||
		  (group->run_state == KBASE_CSF_GROUP_IDLE)));

	/* Update consumes a group from scanout */
	update_offslot_non_idle_cnt_for_onslot_grp(group);

	if (csg_slot->priority == prio)
		return;

	ep_cfg = kbase_csf_firmware_csg_input_read(ginfo, CSG_EP_REQ_LO);

	prev_prio = CSG_EP_REQ_PRIORITY_GET(ep_cfg);
	ep_cfg = CSG_EP_REQ_PRIORITY_SET(ep_cfg, prio);
	kbase_csf_firmware_csg_input(ginfo, CSG_EP_REQ_LO, ep_cfg);

	spin_lock_irqsave(&kbdev->csf.scheduler.interrupt_lock, flags);
	csg_req = kbase_csf_firmware_csg_output(ginfo, CSG_ACK);
	csg_req ^= CSG_REQ_EP_CFG_MASK;
	kbase_csf_firmware_csg_input_mask(ginfo, CSG_REQ, csg_req, CSG_REQ_EP_CFG_MASK);
	kbase_csf_ring_csg_doorbell(kbdev, slot);
	spin_unlock_irqrestore(&kbdev->csf.scheduler.interrupt_lock, flags);

	csg_slot->priority = prio;

	dev_dbg(kbdev->dev,
		"Priority for group %d of context %d_%d on slot %d to be updated from %u to %u\n",
		group->handle, group->kctx->tgid, group->kctx->id, slot, prev_prio, prio);

	KBASE_KTRACE_ADD_CSF_GRP(kbdev, CSG_SLOT_PRIO_UPDATE, group, prio);

	set_bit(slot, kbdev->csf.scheduler.csg_slots_prio_update);
}

static void program_csg_slot(struct kbase_queue_group *group, s8 slot, u8 prio)
{
	struct kbase_context *kctx = group->kctx;
	struct kbase_device *kbdev = kctx->kbdev;
	struct kbase_csf_global_iface *global_iface = &kbdev->csf.global_iface;
	const u64 shader_core_mask = kbase_pm_get_present_cores(kbdev, KBASE_PM_CORE_SHADER);
	const u64 tiler_core_mask = kbase_pm_get_present_cores(kbdev, KBASE_PM_CORE_TILER);
	const u64 compute_mask = shader_core_mask & group->compute_mask;
	const u64 fragment_mask = shader_core_mask & group->fragment_mask;
	const u64 tiler_mask = tiler_core_mask & group->tiler_mask;
	const u8 compute_max = min(kbdev->gpu_props.num_cores, group->compute_max);
	const u8 fragment_max = min(kbdev->gpu_props.num_cores, group->fragment_max);
	const u8 tiler_max = min(CSG_TILER_MAX, group->tiler_max);
	struct kbase_csf_cmd_stream_group_info *ginfo;
	u64 ep_cfg = 0;
	u32 csg_req;
	u32 state;
	int i;
	unsigned long flags;
	u64 normal_suspend_buf;
	u64 protm_suspend_buf;
	struct kbase_csf_csg_slot *csg_slot = &kbdev->csf.scheduler.csg_slots[slot];

	lockdep_assert_held(&kbdev->csf.scheduler.lock);

	if (WARN_ON(slot < 0) && WARN_ON((u32)slot >= global_iface->group_num))
		return;

	WARN_ON(atomic_read(&csg_slot->state) != CSG_SLOT_READY);

	if (unlikely(kbase_csf_mcu_shared_group_bind_csg_reg(kbdev, group))) {
		dev_warn(kbdev->dev,
			 "Couldn't bind MCU shared csg_reg for group %d of context %d_%d, slot=%u",
			 group->handle, group->kctx->tgid, kctx->id, slot);
		kbase_csf_mcu_shared_set_group_csg_reg_unused(kbdev, group);
		return;
	}

	/* The suspend buf has already been mapped through binding to csg_reg */
	normal_suspend_buf = group->normal_suspend_buf.gpu_va;
	protm_suspend_buf = group->protected_suspend_buf.gpu_va;
	WARN_ONCE(!normal_suspend_buf, "Normal suspend buffer not mapped");

	ginfo = &global_iface->groups[slot];

	/* Pick an available address space for this context */
	mutex_lock(&kbdev->mmu_hw_mutex);
	spin_lock_irqsave(&kbdev->hwaccess_lock, flags);
	kbase_ctx_sched_retain_ctx(kctx);
	spin_unlock_irqrestore(&kbdev->hwaccess_lock, flags);
	mutex_unlock(&kbdev->mmu_hw_mutex);

	if (kctx->as_nr == KBASEP_AS_NR_INVALID) {
		dev_warn(kbdev->dev,
			 "Could not get a valid AS for group %d of context %d_%d on slot %d\n",
			 group->handle, kctx->tgid, kctx->id, slot);
		kbase_csf_mcu_shared_set_group_csg_reg_unused(kbdev, group);
		return;
	}

#if IS_ENABLED(CONFIG_MALI_TRACE_POWER_GPU_WORK_PERIOD)
	spin_lock_bh(&kbdev->csf.scheduler.gpu_metrics_lock);
#endif
	spin_lock_irqsave(&kbdev->csf.scheduler.interrupt_lock, flags);
	set_bit(slot, kbdev->csf.scheduler.csg_inuse_bitmap);
	kbdev->csf.scheduler.csg_slots[slot].resident_group = group;
	group->csg_nr = slot;

	spin_unlock_irqrestore(&kbdev->csf.scheduler.interrupt_lock, flags);
#if IS_ENABLED(CONFIG_MALI_TRACE_POWER_GPU_WORK_PERIOD)
	spin_unlock_bh(&kbdev->csf.scheduler.gpu_metrics_lock);
#endif

	assign_user_doorbell_to_group(kbdev, group);

	/* Now loop through all the bound & kicked CSs, and program them */
	for (i = 0; i < MAX_SUPPORTED_STREAMS_PER_GROUP; i++) {
		struct kbase_queue *queue = group->bound_queues[i];

		if (queue)
			program_cs(kbdev, queue, false);
	}

	/* Endpoint programming for CSG */
	kbase_csf_firmware_csg_input(ginfo, CSG_ALLOW_COMPUTE_LO, compute_mask & U32_MAX);
	kbase_csf_firmware_csg_input(ginfo, CSG_ALLOW_COMPUTE_HI, compute_mask >> 32);
	kbase_csf_firmware_csg_input(ginfo, CSG_ALLOW_FRAGMENT_LO, fragment_mask & U32_MAX);
	kbase_csf_firmware_csg_input(ginfo, CSG_ALLOW_FRAGMENT_HI, fragment_mask >> 32);

	kbase_csf_firmware_csg_input(ginfo, CSG_ALLOW_OTHER, tiler_mask & U32_MAX);

	/* Register group UID with firmware */
	kbase_csf_firmware_csg_input(ginfo, CSG_ITER_TRACE_CONFIG, group->group_uid);

	ep_cfg = CSG_EP_REQ_COMPUTE_EP_SET(ep_cfg, compute_max);
	ep_cfg = CSG_EP_REQ_FRAGMENT_EP_SET(ep_cfg, fragment_max);
	ep_cfg = CSG_EP_REQ_TILER_EP_SET(ep_cfg, tiler_max);
	ep_cfg = CSG_EP_REQ_PRIORITY_SET(ep_cfg, prio);
	kbase_csf_firmware_csg_input(ginfo, CSG_EP_REQ_LO, ep_cfg & U32_MAX);

	/* Program the address space number assigned to the context */
	kbase_csf_firmware_csg_input(ginfo, CSG_CONFIG, (u32)kctx->as_nr);

	kbase_csf_firmware_csg_input(ginfo, CSG_SUSPEND_BUF_LO, normal_suspend_buf & U32_MAX);
	kbase_csf_firmware_csg_input(ginfo, CSG_SUSPEND_BUF_HI, normal_suspend_buf >> 32);

	/* Note, we program the P-mode buffer pointer here, but actual runtime
	 * enter into pmode execution is controlled by the P-mode phy pages are
	 * allocated and mapped with the bound csg_reg, which has a specific flag
	 * for indicating this P-mode runnable condition before a group is
	 * granted its p-mode section entry. Without a P-mode entry, the buffer
	 * pointed is not going to be accessed at all.
	 */
	kbase_csf_firmware_csg_input(ginfo, CSG_PROTM_SUSPEND_BUF_LO, protm_suspend_buf & U32_MAX);
	kbase_csf_firmware_csg_input(ginfo, CSG_PROTM_SUSPEND_BUF_HI, protm_suspend_buf >> 32);

	if (group->dvs_buf) {
		kbase_csf_firmware_csg_input(ginfo, CSG_DVS_BUF_LO, group->dvs_buf & U32_MAX);
		kbase_csf_firmware_csg_input(ginfo, CSG_DVS_BUF_HI, group->dvs_buf >> 32);
	}

	/* Enable all interrupts for now */
	kbase_csf_firmware_csg_input(ginfo, CSG_ACK_IRQ_MASK, ~((u32)0));

	spin_lock_irqsave(&kbdev->csf.scheduler.interrupt_lock, flags);
	csg_req = kbase_csf_firmware_csg_output(ginfo, CSG_ACK);
	csg_req ^= CSG_REQ_EP_CFG_MASK;
	kbase_csf_firmware_csg_input_mask(ginfo, CSG_REQ, csg_req, CSG_REQ_EP_CFG_MASK);

	/* Set state to START/RESUME */
	if (queue_group_suspended_locked(group)) {
		state = CSG_REQ_STATE_RESUME;
	} else {
		WARN_ON(group->run_state != KBASE_CSF_GROUP_RUNNABLE);
		state = CSG_REQ_STATE_START;
	}

	kbase_csf_firmware_csg_input_mask(ginfo, CSG_REQ, state, CSG_REQ_STATE_MASK);
	kbase_csf_ring_csg_doorbell(kbdev, slot);
	spin_unlock_irqrestore(&kbdev->csf.scheduler.interrupt_lock, flags);

	/* Update status before rings the door-bell, marking ready => run */
	atomic_set(&csg_slot->state, CSG_SLOT_READY2RUN);
	csg_slot->trigger_jiffies = jiffies;
	csg_slot->priority = prio;

	/* Trace the programming of the CSG on the slot */
	KBASE_TLSTREAM_TL_KBASE_DEVICE_PROGRAM_CSG(kbdev, kbdev->id, group->kctx->id, group->handle,
						   (u32)slot,
						   (state == CSG_REQ_STATE_RESUME) ? 1 : 0);

	dev_dbg(kbdev->dev, "Starting group %d of context %d_%d on slot %d with priority %u\n",
		group->handle, kctx->tgid, kctx->id, slot, prio);

	KBASE_KTRACE_ADD_CSF_GRP(kbdev, CSG_SLOT_START_REQ, group,
				 (((u64)ep_cfg) << 32) | ((((u32)kctx->as_nr) & 0xF) << 16) |
					 (state & (CSG_REQ_STATE_MASK >> CS_REQ_STATE_SHIFT)));

	kbasep_platform_event_work_begin(group);
	/* Update the heap reclaim manager */
	kbase_csf_tiler_heap_reclaim_sched_notify_grp_active(group);

	/* Programming a slot consumes a group from scanout */
	update_offslot_non_idle_cnt_for_onslot_grp(group);

	/* Notify the group's bound csg_reg is now in active use */
	kbase_csf_mcu_shared_set_group_csg_reg_active(kbdev, group);
}

static void remove_scheduled_group(struct kbase_device *kbdev, struct kbase_queue_group *group)
{
	struct kbase_csf_scheduler *const scheduler = &kbdev->csf.scheduler;

	lockdep_assert_held(&scheduler->lock);

	WARN_ON(group->prepared_seq_num == KBASEP_GROUP_PREPARED_SEQ_NUM_INVALID);
	WARN_ON(list_empty(&group->link_to_schedule));

	list_del_init(&group->link_to_schedule);
	scheduler->ngrp_to_schedule--;
	group->prepared_seq_num = KBASEP_GROUP_PREPARED_SEQ_NUM_INVALID;
	group->kctx->csf.sched.ngrp_to_schedule--;
}

static void sched_evict_group(struct kbase_queue_group *group, bool fault,
			      bool update_non_idle_offslot_grps_cnt_from_run_state)
{
	struct kbase_context *kctx = group->kctx;
	struct kbase_device *kbdev = kctx->kbdev;
	struct kbase_csf_scheduler *scheduler = &kbdev->csf.scheduler;

	lockdep_assert_held(&kbdev->csf.scheduler.lock);

	if (queue_group_scheduled_locked(group)) {
		u32 i;

		if (update_non_idle_offslot_grps_cnt_from_run_state &&
		    (group->run_state == KBASE_CSF_GROUP_SUSPENDED ||
		     group->run_state == KBASE_CSF_GROUP_RUNNABLE)) {
			int new_val = atomic_dec_return(&scheduler->non_idle_offslot_grps);
			KBASE_KTRACE_ADD_CSF_GRP(kbdev, SCHEDULER_NONIDLE_OFFSLOT_GRP_DEC, group,
						 (u64)new_val);
		}

		for (i = 0; i < MAX_SUPPORTED_STREAMS_PER_GROUP; i++) {
			if (group->bound_queues[i])
				group->bound_queues[i]->enabled = false;
		}

		if (group->prepared_seq_num != KBASEP_GROUP_PREPARED_SEQ_NUM_INVALID) {
			if (!update_non_idle_offslot_grps_cnt_from_run_state)
				update_offslot_non_idle_cnt(group);
			remove_scheduled_group(kbdev, group);
		}

		if (group->run_state == KBASE_CSF_GROUP_SUSPENDED_ON_WAIT_SYNC)
			remove_group_from_idle_wait(group);
		else {
			remove_group_from_runnable(scheduler, group, KBASE_CSF_GROUP_INACTIVE);
		}

		WARN_ON(group->run_state != KBASE_CSF_GROUP_INACTIVE);

		if (fault) {
			group->run_state = KBASE_CSF_GROUP_FAULT_EVICTED;
			KBASE_KTRACE_ADD_CSF_GRP(kbdev, CSF_GROUP_FAULT_EVICTED, group,
						 scheduler->total_runnable_grps);
		}

		KBASE_KTRACE_ADD_CSF_GRP(kbdev, GROUP_EVICT, group,
					 (((u64)scheduler->total_runnable_grps) << 32) |
						 ((u32)group->run_state));
		dev_dbg(kbdev->dev, "group %d exited scheduler, num_runnable_grps %d\n",
			group->handle, scheduler->total_runnable_grps);
		/* Notify a group has been evicted */
		wake_up_all(&kbdev->csf.event_wait);
	}

	kbase_csf_tiler_heap_reclaim_sched_notify_grp_evict(group);

	/* Clear all the bound shared regions and unmap any in-place MMU maps */
	kbase_csf_mcu_shared_clear_evicted_group_csg_reg(kbdev, group);
}

static int term_group_sync(struct kbase_queue_group *group)
{
	struct kbase_device *kbdev = group->kctx->kbdev;
	const unsigned int fw_timeout_ms = kbase_get_timeout_ms(kbdev, CSF_FIRMWARE_TIMEOUT);
	long remaining = kbase_csf_timeout_in_jiffies(fw_timeout_ms);
	int err = 0;

	term_csg_slot(group);

	remaining = wait_event_timeout(kbdev->csf.event_wait,
				       group->cs_unrecoverable ||
					       csg_slot_stopped_locked(kbdev, group->csg_nr),
				       remaining);

	if (unlikely(!remaining)) {
		enum dumpfault_error_type error_type = DF_CSG_TERMINATE_TIMEOUT;
<<<<<<< HEAD
		const struct gpu_uevent evt = {
			.type = GPU_UEVENT_TYPE_KMD_ERROR,
			.info = GPU_UEVENT_INFO_GROUP_TERM
		};
		pixel_gpu_uevent_send(kbdev, &evt);
		dev_warn(kbdev->dev, "[%llu] term request timeout (%d ms) for group %d of context %d_%d on slot %d",
			 kbase_backend_get_cycle_cnt(kbdev), kbdev->csf.fw_timeout_ms,
			 group->handle, group->kctx->tgid,
			 group->kctx->id, group->csg_nr);
=======

		dev_warn(
			kbdev->dev,
			"[%llu] term request timeout (%d ms) for group %d of context %d_%d on slot %d",
			kbase_backend_get_cycle_cnt(kbdev), fw_timeout_ms, group->handle,
			group->kctx->tgid, group->kctx->id, group->csg_nr);
>>>>>>> 049a5422
		if (kbase_csf_firmware_ping_wait(kbdev, FW_PING_AFTER_ERROR_TIMEOUT_MS))
			error_type = DF_PING_REQUEST_TIMEOUT;
		kbase_debug_csf_fault_notify(kbdev, group->kctx, error_type);
		if (kbase_prepare_to_reset_gpu(kbdev, RESET_FLAGS_NONE))
			kbase_reset_gpu(kbdev);


		err = -ETIMEDOUT;
	}

	return err;
}

void kbase_csf_scheduler_group_deschedule(struct kbase_queue_group *group)
{
	struct kbase_device *kbdev = group->kctx->kbdev;
	struct kbase_csf_scheduler *scheduler = &kbdev->csf.scheduler;
	bool wait_for_termination = true;
	bool on_slot;

	kbase_reset_gpu_assert_failed_or_prevented(kbdev);
	lockdep_assert_held(&group->kctx->csf.lock);
	rt_mutex_lock(&scheduler->lock);

	KBASE_KTRACE_ADD_CSF_GRP(kbdev, GROUP_DESCHEDULE, group, group->run_state);
	wait_for_dump_complete_on_group_deschedule(group);
	if (!queue_group_scheduled_locked(group))
		goto unlock;

	on_slot = kbasep_csf_scheduler_group_is_on_slot_locked(group);

#ifdef KBASE_PM_RUNTIME
	/* If the queue group is on slot and Scheduler is in SLEEPING state,
	 * then we need to wake up the Scheduler to exit the sleep state rather
	 * than waiting for the runtime suspend or power down of GPU.
	 * The group termination is usually triggered in the context of Application
	 * thread and it has been seen that certain Apps can destroy groups at
	 * random points and not necessarily when the App is exiting.
	 */
	if (on_slot && (scheduler->state == SCHED_SLEEPING)) {
		scheduler_wakeup(kbdev, true);

		/* Wait for MCU firmware to start running */
		if (kbase_csf_scheduler_wait_mcu_active(kbdev)) {
			dev_warn(
				kbdev->dev,
				"[%llu] Wait for MCU active failed when terminating group %d of context %d_%d on slot %d",
				kbase_backend_get_cycle_cnt(kbdev), group->handle,
				group->kctx->tgid, group->kctx->id, group->csg_nr);
			/* No point in waiting for CSG termination if MCU didn't
			 * become active.
			 */
			wait_for_termination = false;
		}
	}
#endif
	if (!on_slot) {
		sched_evict_group(group, false, true);
	} else {
		bool as_faulty;

		if (likely(wait_for_termination))
			term_group_sync(group);
		else
			term_csg_slot(group);

		/* Treat the csg been terminated */
		as_faulty = cleanup_csg_slot(group);
		/* remove from the scheduler list */
		sched_evict_group(group, as_faulty, false);
	}

	WARN_ON(queue_group_scheduled_locked(group));

unlock:
	rt_mutex_unlock(&scheduler->lock);
}

/**
 * scheduler_group_schedule() - Schedule a GPU command queue group on firmware
 *
 * @group: Pointer to the queue group to be scheduled.
 *
 * This function would enable the scheduling of GPU command queue group on
 * firmware.
 *
 * Return: 0 on success, or negative on failure.
 */
static int scheduler_group_schedule(struct kbase_queue_group *group)
{
	struct kbase_context *kctx = group->kctx;
	struct kbase_device *kbdev = kctx->kbdev;
	struct kbase_csf_scheduler *scheduler = &kbdev->csf.scheduler;

	lockdep_assert_held(&kctx->csf.lock);
	lockdep_assert_held(&scheduler->lock);

	KBASE_KTRACE_ADD_CSF_GRP(kbdev, GROUP_SCHEDULE, group, group->run_state);
	if (group->run_state == KBASE_CSF_GROUP_SUSPENDED_ON_WAIT_SYNC)
		update_idle_suspended_group_state(group);
	else if (queue_group_idle_locked(group)) {
		WARN_ON(kctx->csf.sched.num_runnable_grps == 0);
		WARN_ON(kbdev->csf.scheduler.total_runnable_grps == 0);

		if (group->run_state == KBASE_CSF_GROUP_SUSPENDED_ON_IDLE)
			update_idle_suspended_group_state(group);
		else {
			struct kbase_queue_group *protm_grp;
			unsigned long flags;

			WARN_ON(!kbasep_csf_scheduler_group_is_on_slot_locked(group));

			group->run_state = KBASE_CSF_GROUP_RUNNABLE;
			KBASE_KTRACE_ADD_CSF_GRP(kbdev, CSF_GROUP_RUNNABLE, group,
						 group->run_state);

			/* A normal mode CSG could be idle onslot during
			 * protected mode. In this case clear the
			 * appropriate bit in csg_slots_idle_mask.
			 */
			spin_lock_irqsave(&scheduler->interrupt_lock, flags);
			protm_grp = scheduler->active_protm_grp;
			if (protm_grp && protm_grp != group) {
				clear_bit((unsigned int)group->csg_nr,
					  scheduler->csg_slots_idle_mask);
				/* Request the update to confirm the condition inferred. */
				group->reevaluate_idle_status = true;
				KBASE_KTRACE_ADD_CSF_GRP(kbdev, CSG_SLOT_IDLE_CLEAR, group,
							 scheduler->csg_slots_idle_mask[0]);
			}
			spin_unlock_irqrestore(&scheduler->interrupt_lock, flags);

			/* If GPU is in protected mode then any doorbells rang
			 * would have no effect. Check if GPU is in protected
			 * mode and if this group has higher priority than the
			 * active protected mode group. If so prompt the FW
			 * to exit protected mode.
			 */
			if (protm_grp && group->scan_seq_num < protm_grp->scan_seq_num) {
				/* Prompt the FW to exit protected mode */
				scheduler_force_protm_exit(kbdev);
			}
		}
	} else if (!queue_group_scheduled_locked(group)) {
		int new_val;

		insert_group_to_runnable(&kbdev->csf.scheduler, group, KBASE_CSF_GROUP_RUNNABLE);
		/* A new group into the scheduler */
		new_val = atomic_inc_return(&kbdev->csf.scheduler.non_idle_offslot_grps);
		KBASE_KTRACE_ADD_CSF_GRP(kbdev, SCHEDULER_NONIDLE_OFFSLOT_GRP_INC, group,
					 (u64)new_val);
	}

	/* Since a group has become active now, check if GPU needs to be
	 * powered up. Also rekick the Scheduler.
	 */
	scheduler_wakeup(kbdev, true);

	return 0;
}

/**
 * set_max_csg_slots() - Set the number of available CSG slots
 *
 * @kbdev: Pointer of the GPU device.
 *
 * This function would set/limit the number of CSG slots that
 * can be used in the given tick/tock. It would be less than the total CSG
 * slots supported by firmware if the number of GPU address space slots
 * required to utilize all the CSG slots is more than the available
 * address space slots.
 */
static inline void set_max_csg_slots(struct kbase_device *kbdev)
{
	struct kbase_csf_scheduler *scheduler = &kbdev->csf.scheduler;
	unsigned int total_csg_slots = kbdev->csf.global_iface.group_num;
	unsigned int max_address_space_slots =
		(unsigned int)kbdev->nr_hw_address_spaces - NUM_RESERVED_AS_SLOTS;

	WARN_ON(scheduler->num_active_address_spaces > total_csg_slots);

	if (likely(scheduler->num_active_address_spaces <= max_address_space_slots))
		scheduler->num_csg_slots_for_tick = total_csg_slots;
}

/**
 * count_active_address_space() - Count the number of GPU address space slots
 *
 * @kbdev: Pointer of the GPU device.
 * @kctx: Pointer of the Kbase context.
 *
 * This function would update the counter that is tracking the number of GPU
 * address space slots that would be required to program the CS
 * group slots from the groups at the head of groups_to_schedule list.
 */
static inline void count_active_address_space(struct kbase_device *kbdev,
					      struct kbase_context *kctx)
{
	struct kbase_csf_scheduler *scheduler = &kbdev->csf.scheduler;
	unsigned int total_csg_slots = kbdev->csf.global_iface.group_num;
	unsigned int max_address_space_slots =
		(unsigned int)kbdev->nr_hw_address_spaces - NUM_RESERVED_AS_SLOTS;

	if (scheduler->ngrp_to_schedule <= total_csg_slots) {
		if (kctx->csf.sched.ngrp_to_schedule == 1)
			scheduler->num_active_address_spaces++;

		if (scheduler->num_active_address_spaces <= max_address_space_slots)
			scheduler->num_csg_slots_for_tick++;
	}
}

/* Two schemes are used in assigning the priority to CSG slots for a given
 * CSG from the 'groups_to_schedule' list.
 * This is needed as an idle on-slot group is deprioritized by moving it to
 * the tail of 'groups_to_schedule' list. As a result it can either get
 * evicted from the CSG slot in current tick/tock dealing, or its position
 * can be after the lower priority non-idle groups in the 'groups_to_schedule'
 * list. The latter case can result in the on-slot subset containing both
 * non-idle and idle CSGs, and is handled through the 2nd scheme described
 * below.
 *
 * First scheme :- If all the slots are going to be occupied by the non-idle or
 * idle groups, then a simple assignment of the priority is done as per the
 * position of a group in the 'groups_to_schedule' list. So maximum priority
 * gets assigned to the slot of a group which is at the head of the list.
 * Here the 'groups_to_schedule' list would effectively be ordered as per the
 * static priority of groups.
 *
 * Second scheme :- If the slots are going to be occupied by a mix of idle and
 * non-idle groups then the priority assignment needs to ensure that the
 * priority of a slot belonging to a higher priority idle group will always be
 * greater than the priority of a slot belonging to a lower priority non-idle
 * group, reflecting the original position of a group in the scan order (i.e
 * static priority) 'sched_act_seq_num', which is set during the prepare phase
 * of a tick/tock before the group is moved to 'idle_groups_to_schedule' list if
 * it is idle.
 * The priority range [MAX_CSG_SLOT_PRIORITY, 0] is partitioned with the first
 * 'slots_for_tick' groups in the original scan order are assigned a priority in
 * the subrange [MAX_CSG_SLOT_PRIORITY, MAX_CSG_SLOT_PRIORITY - slots_for_tick),
 * whereas rest of the groups are assigned the priority in the subrange
 * [MAX_CSG_SLOT_PRIORITY - slots_for_tick, 0]. This way even if an idle higher
 * priority group ends up after the non-idle lower priority groups in the
 * 'groups_to_schedule' list, it will get a higher slot priority. And this will
 * enable the FW to quickly start the execution of higher priority group when it
 * gets de-idled.
 */
static u8 get_slot_priority(struct kbase_queue_group *group)
{
	struct kbase_csf_scheduler *scheduler = &group->kctx->kbdev->csf.scheduler;
	u8 slot_prio;
	u32 slots_for_tick = scheduler->num_csg_slots_for_tick;
	u32 used_slots = slots_for_tick - scheduler->remaining_tick_slots;
	/* Check if all the slots are going to be occupied by the non-idle or
	 * idle groups.
	 */
	if (scheduler->non_idle_scanout_grps >= slots_for_tick ||
	    !scheduler->non_idle_scanout_grps) {
		slot_prio = (u8)(MAX_CSG_SLOT_PRIORITY - used_slots);
	} else {
		/* There will be a mix of idle and non-idle groups. */
		if (group->sched_act_seq_num < slots_for_tick)
			slot_prio = (u8)(MAX_CSG_SLOT_PRIORITY - group->sched_act_seq_num);
		else if (MAX_CSG_SLOT_PRIORITY > (slots_for_tick + used_slots))
			slot_prio = (u8)(MAX_CSG_SLOT_PRIORITY - (slots_for_tick + used_slots));
		else
			slot_prio = 0;
	}
	return slot_prio;
}

/**
 * update_resident_groups_priority() - Update the priority of resident groups
 *
 * @kbdev:    The GPU device.
 *
 * This function will update the priority of all resident queue groups
 * that are at the head of groups_to_schedule list, preceding the first
 * non-resident group.
 *
 * This function will also adjust kbase_csf_scheduler.remaining_tick_slots on
 * the priority update.
 */
static void update_resident_groups_priority(struct kbase_device *kbdev)
{
	struct kbase_csf_scheduler *scheduler = &kbdev->csf.scheduler;
	u32 num_groups = scheduler->num_csg_slots_for_tick;

	lockdep_assert_held(&kbdev->csf.scheduler.lock);
	while (!list_empty(&scheduler->groups_to_schedule)) {
		struct kbase_queue_group *group = list_first_entry(
			&scheduler->groups_to_schedule, struct kbase_queue_group, link_to_schedule);
		bool resident = kbasep_csf_scheduler_group_is_on_slot_locked(group);

		if ((group->prepared_seq_num >= num_groups) || !resident)
			break;

		update_csg_slot_priority(group, get_slot_priority(group));

		/* Drop the head group from the list */
		remove_scheduled_group(kbdev, group);
		scheduler->remaining_tick_slots--;
	}
}

/**
 * program_group_on_vacant_csg_slot() - Program a non-resident group on the
 *                                      given vacant CSG slot.
 * @kbdev:    Pointer to the GPU device.
 * @slot:     Vacant CSG slot number.
 *
 * This function will program a non-resident group at the head of
 * kbase_csf_scheduler.groups_to_schedule list on the given vacant
 * CSG slot, provided the initial position of the non-resident
 * group in the list is less than the number of CSG slots and there is
 * an available GPU address space slot.
 * kbase_csf_scheduler.remaining_tick_slots would also be adjusted after
 * programming the slot.
 */
static void program_group_on_vacant_csg_slot(struct kbase_device *kbdev, s8 slot)
{
	struct kbase_csf_scheduler *scheduler = &kbdev->csf.scheduler;
	struct kbase_queue_group *const group =
		list_empty(&scheduler->groups_to_schedule) ?
			      NULL :
			      list_first_entry(&scheduler->groups_to_schedule, struct kbase_queue_group,
					 link_to_schedule);
	u32 num_groups = scheduler->num_csg_slots_for_tick;

	lockdep_assert_held(&kbdev->csf.scheduler.lock);
	if (group && (group->prepared_seq_num < num_groups)) {
		bool ret = kbasep_csf_scheduler_group_is_on_slot_locked(group);

		if (!WARN_ON(ret)) {
			if (kctx_as_enabled(group->kctx) && !group->faulted) {
				program_csg_slot(group, slot, get_slot_priority(group));

				if (likely(csg_slot_in_use(kbdev, slot))) {
					/* Drop the head group from the list */
					remove_scheduled_group(kbdev, group);
					scheduler->remaining_tick_slots--;
				}
			} else {
				update_offslot_non_idle_cnt(group);
				remove_scheduled_group(kbdev, group);
			}
		}
	}
}

/**
 * program_vacant_csg_slot() - Program the vacant CSG slot with a non-resident
 *                             group and update the priority of resident groups.
 *
 * @kbdev:    Pointer to the GPU device.
 * @slot:     Vacant CSG slot number.
 *
 * This function will first update the priority of all resident queue groups
 * that are at the head of groups_to_schedule list, preceding the first
 * non-resident group, it will then try to program the given CS
 * group slot with the non-resident group. Finally update the priority of all
 * resident queue groups following the non-resident group.
 *
 * kbase_csf_scheduler.remaining_tick_slots would also be adjusted.
 */
static void program_vacant_csg_slot(struct kbase_device *kbdev, s8 slot)
{
	struct kbase_csf_scheduler *const scheduler = &kbdev->csf.scheduler;
	struct kbase_csf_csg_slot *const csg_slot = scheduler->csg_slots;

	lockdep_assert_held(&kbdev->csf.scheduler.lock);
	WARN_ON(atomic_read(&csg_slot[slot].state) != CSG_SLOT_READY);

	/* First update priority for already resident groups (if any)
	 * before the non-resident group
	 */
	update_resident_groups_priority(kbdev);

	/* Now consume the vacant slot for the non-resident group */
	program_group_on_vacant_csg_slot(kbdev, slot);

	/* Now update priority for already resident groups (if any)
	 * following the non-resident group
	 */
	update_resident_groups_priority(kbdev);
}

static bool slots_state_changed(struct kbase_device *kbdev, unsigned long *slots_mask,
				bool (*state_check_func)(struct kbase_device *, s8))
{
	u32 num_groups = kbdev->csf.global_iface.group_num;
	DECLARE_BITMAP(changed_slots, MAX_SUPPORTED_CSGS) = { 0 };
	bool changed = false;
	u32 i;

	for_each_set_bit(i, slots_mask, num_groups) {
		if (state_check_func(kbdev, (s8)i)) {
			set_bit(i, changed_slots);
			changed = true;
		}
	}

	if (changed)
		bitmap_copy(slots_mask, changed_slots, MAX_SUPPORTED_CSGS);

	return changed;
}

/**
 * program_suspending_csg_slots() - Program the CSG slots vacated on suspension
 *                                  of queue groups running on them.
 *
 * @kbdev:    Pointer to the GPU device.
 *
 * This function will first wait for the ongoing suspension to complete on a
 * CSG slot and will then program the vacant slot with the
 * non-resident queue group inside the groups_to_schedule list.
 * The programming of the non-resident queue group on the vacant slot could
 * fail due to unavailability of free GPU address space slot and so the
 * programming is re-attempted after the ongoing suspension has completed
 * for all the CSG slots.
 * The priority of resident groups before and after the non-resident group
 * in the groups_to_schedule list would also be updated.
 * This would be repeated for all the slots undergoing suspension.
 * GPU reset would be initiated if the wait for suspend times out.
 */
static void program_suspending_csg_slots(struct kbase_device *kbdev)
{
	u32 num_groups = kbdev->csf.global_iface.group_num;
	struct kbase_csf_scheduler *scheduler = &kbdev->csf.scheduler;
	DECLARE_BITMAP(slot_mask, MAX_SUPPORTED_CSGS);
	DECLARE_BITMAP(evicted_mask, MAX_SUPPORTED_CSGS) = { 0 };
	bool suspend_wait_failed = false;

	lockdep_assert_held(&kbdev->csf.scheduler.lock);

	/* In the current implementation, csgs_events_enable_mask would be used
	 * only to indicate suspending CSGs.
	 */
	bitmap_complement(slot_mask, scheduler->csgs_events_enable_mask, MAX_SUPPORTED_CSGS);

	while (!bitmap_empty(slot_mask, MAX_SUPPORTED_CSGS)) {
		DECLARE_BITMAP(changed, MAX_SUPPORTED_CSGS);
		long remaining = kbase_csf_timeout_in_jiffies(
			kbase_get_timeout_ms(kbdev, CSF_CSG_SUSPEND_TIMEOUT));

		bitmap_copy(changed, slot_mask, MAX_SUPPORTED_CSGS);

		remaining = wait_event_timeout(
			kbdev->csf.event_wait,
			slots_state_changed(kbdev, changed, csg_slot_stopped_raw), remaining);

		if (likely(remaining)) {
			u32 i;

			for_each_set_bit(i, changed, num_groups) {
				struct kbase_queue_group *group =
					scheduler->csg_slots[i].resident_group;

				if (WARN_ON(!csg_slot_stopped_locked(kbdev, (s8)i)))
					continue;

				/* The on slot csg is now stopped */
				clear_bit(i, slot_mask);

				if (likely(group)) {
					bool as_fault;
					/* Only do save/cleanup if the
					 * group is not terminated during
					 * the sleep.
					 */

					/* Only emit suspend, if there was no AS fault */
					if (kctx_as_enabled(group->kctx) && !group->faulted)
						KBASE_TLSTREAM_TL_KBASE_DEVICE_SUSPEND_CSG(
							kbdev, kbdev->id, i);
					save_csg_slot(group);
					as_fault = cleanup_csg_slot(group);
					/* If AS fault detected, evict it */
					if (as_fault) {
						sched_evict_group(group, true, true);
						set_bit(i, evicted_mask);
					}
				}

				program_vacant_csg_slot(kbdev, (s8)i);
			}
		} else {
			struct gpu_uevent evt;
			u32 i;

			/* Groups that have failed to suspend in time shall
			 * raise a fatal error as they could no longer be
			 * safely resumed.
			 */
			for_each_set_bit(i, slot_mask, num_groups) {
				struct kbase_queue_group *const group =
					scheduler->csg_slots[i].resident_group;
				enum dumpfault_error_type error_type = DF_CSG_SUSPEND_TIMEOUT;

				struct base_gpu_queue_group_error const
					err_payload = { .error_type =
								BASE_GPU_QUEUE_GROUP_ERROR_FATAL,
							.payload = {
								.fatal_group = {
									.status =
										GPU_EXCEPTION_TYPE_SW_FAULT_2,
								} } };

				if (unlikely(group == NULL))
					continue;

				/* TODO GPUCORE-25328: The CSG can't be
				 * terminated, the GPU will be reset as a
				 * work-around.
				 */
				evt.type = GPU_UEVENT_TYPE_KMD_ERROR;
				evt.info = GPU_UEVENT_INFO_CSG_GROUP_SUSPEND;
				pixel_gpu_uevent_send(kbdev, &evt);
				dev_warn(
					kbdev->dev,
					"[%llu] Group %d of context %d_%d on slot %u failed to suspend (timeout %d ms)",
					kbase_backend_get_cycle_cnt(kbdev), group->handle,
					group->kctx->tgid, group->kctx->id, i,
					kbase_get_timeout_ms(kbdev, CSF_FIRMWARE_TIMEOUT));
				if (kbase_csf_firmware_ping_wait(kbdev,
								 FW_PING_AFTER_ERROR_TIMEOUT_MS))
					error_type = DF_PING_REQUEST_TIMEOUT;
				schedule_actions_trigger_df(kbdev, group->kctx, error_type);

				kbase_csf_add_group_fatal_error(group, &err_payload);
				kbase_event_wakeup_nosync(group->kctx);

				/* The group has failed suspension, stop
				 * further examination.
				 */
				clear_bit(i, slot_mask);
				set_bit(i, scheduler->csgs_events_enable_mask);
			}

			suspend_wait_failed = true;
		}
	}

	if (!bitmap_empty(evicted_mask, MAX_SUPPORTED_CSGS))
		dev_info(kbdev->dev, "Scheduler evicting slots: 0x%*pb\n", num_groups,
			 evicted_mask);

	if (likely(!suspend_wait_failed)) {
		u32 i;

		while (scheduler->ngrp_to_schedule && scheduler->remaining_tick_slots) {
			i = find_first_zero_bit(scheduler->csg_inuse_bitmap, num_groups);
			if (WARN_ON(i == num_groups))
				break;
			program_vacant_csg_slot(kbdev, (s8)i);
			if (!csg_slot_in_use(kbdev, (int)i)) {
				dev_warn(kbdev->dev,
					 "Couldn't use CSG slot %d despite being vacant", i);
				break;
			}
		}
	} else {
		if (kbase_prepare_to_reset_gpu(kbdev, RESET_FLAGS_NONE))
			kbase_reset_gpu(kbdev);
	}
}

static void suspend_queue_group(struct kbase_queue_group *group)
{
	unsigned long flags;
	struct kbase_csf_scheduler *const scheduler = &group->kctx->kbdev->csf.scheduler;

	spin_lock_irqsave(&scheduler->interrupt_lock, flags);
	/* This shall be used in program_suspending_csg_slots() where we
	 * assume that whilst CSGs are being suspended, this bitmask is not
	 * used by anything else i.e., it indicates only the CSGs going
	 * through suspension.
	 */
	clear_bit(group->csg_nr, scheduler->csgs_events_enable_mask);
	spin_unlock_irqrestore(&scheduler->interrupt_lock, flags);

	/* If AS fault detected, terminate the group */
	if (!kctx_as_enabled(group->kctx) || group->faulted)
		term_csg_slot(group);
	else
		suspend_csg_slot(group);
}

static void wait_csg_slots_start(struct kbase_device *kbdev)
{
	u32 num_groups = kbdev->csf.global_iface.group_num;
	struct kbase_csf_scheduler *scheduler = &kbdev->csf.scheduler;
	long remaining =
		kbase_csf_timeout_in_jiffies(kbase_get_timeout_ms(kbdev, CSF_FIRMWARE_TIMEOUT));
	DECLARE_BITMAP(slot_mask, MAX_SUPPORTED_CSGS) = { 0 };
	u32 i;

	lockdep_assert_held(&kbdev->csf.scheduler.lock);

	/* extract start slot flags for check */
	for (i = 0; i < num_groups; i++) {
		if (atomic_read(&scheduler->csg_slots[i].state) == CSG_SLOT_READY2RUN)
			set_bit(i, slot_mask);
	}

	while (!bitmap_empty(slot_mask, MAX_SUPPORTED_CSGS)) {
		DECLARE_BITMAP(changed, MAX_SUPPORTED_CSGS);

		bitmap_copy(changed, slot_mask, MAX_SUPPORTED_CSGS);

		remaining = wait_event_timeout(
			kbdev->csf.event_wait,
			slots_state_changed(kbdev, changed, csg_slot_running), remaining);

		if (likely(remaining)) {
			for_each_set_bit(i, changed, num_groups) {
				struct kbase_queue_group *group =
					scheduler->csg_slots[i].resident_group;

				/* The on slot csg is now running */
				clear_bit(i, slot_mask);
				group->run_state = KBASE_CSF_GROUP_RUNNABLE;
				KBASE_KTRACE_ADD_CSF_GRP(kbdev, CSF_GROUP_RUNNABLE, group,
							 group->run_state);
			}
		} else {
			const struct gpu_uevent evt = {
				.type = GPU_UEVENT_TYPE_KMD_ERROR,
				.info = GPU_UEVENT_INFO_CSG_SLOTS_START
			};
			const int csg_nr = ffs(slot_mask[0]) - 1;
			struct kbase_queue_group *group =
				scheduler->csg_slots[csg_nr].resident_group;
			enum dumpfault_error_type error_type = DF_CSG_START_TIMEOUT;

<<<<<<< HEAD
			pixel_gpu_uevent_send(kbdev, &evt);
			dev_warn(kbdev->dev, "[%llu] Timeout (%d ms) waiting for CSG slots to start, slots: 0x%*pb\n",
				 kbase_backend_get_cycle_cnt(kbdev),
				 kbdev->csf.fw_timeout_ms,
				 num_groups, slot_mask);
=======
			dev_err(kbdev->dev,
				"[%llu] Timeout (%d ms) waiting for CSG slots to start, slots: 0x%*pb\n",
				kbase_backend_get_cycle_cnt(kbdev),
				kbase_get_timeout_ms(kbdev, CSF_FIRMWARE_TIMEOUT), num_groups,
				slot_mask);
>>>>>>> 049a5422
			if (kbase_csf_firmware_ping_wait(kbdev, FW_PING_AFTER_ERROR_TIMEOUT_MS))
				error_type = DF_PING_REQUEST_TIMEOUT;
			schedule_actions_trigger_df(kbdev, group->kctx, error_type);

			if (kbase_prepare_to_reset_gpu(kbdev, RESET_FLAGS_NONE))
				kbase_reset_gpu(kbdev);
			break;
		}
	}
}

/**
 * group_on_slot_is_idle() - Check if the given slot has a CSG-idle state
 *                           flagged after the completion of a CSG status
 *                           update command
 *
 * @kbdev:  Pointer to the GPU device.
 * @slot:   The given slot for checking an occupying resident group's idle
 *          state.
 *
 * This function is called at the start of scheduling tick to check the
 * idle status of a queue group resident on a CSG slot.
 * The caller must make sure the corresponding status update command has
 * been called and completed before checking this status.
 *
 * Return: true if the group resident on slot is idle, otherwise false.
 */
static bool group_on_slot_is_idle(struct kbase_device *kbdev, unsigned long slot)
{
	struct kbase_csf_cmd_stream_group_info *ginfo = &kbdev->csf.global_iface.groups[slot];
	bool idle = kbase_csf_firmware_csg_output(ginfo, CSG_STATUS_STATE) &
		    CSG_STATUS_STATE_IDLE_MASK;

	lockdep_assert_held(&kbdev->csf.scheduler.lock);

	return idle;
}

/**
 * slots_update_state_changed() -  Check the handshake state of a subset of
 *                                 command group slots.
 *
 * @kbdev:          The GPU device.
 * @field_mask:     The field mask for checking the state in the csg_req/ack.
 * @slots_mask:     A bit_map specifying the slots to check.
 * @slots_done:     A cleared bit_map for returning the slots that
 *                  have finished update.
 *
 * Checks the state of a subset of slots selected through the slots_mask
 * bit_map. Records which slots' handshake completed and send it back in the
 * slots_done bit_map.
 *
 * Return: true if the slots_done is set for at least one slot.
 *         Otherwise false.
 */
static bool slots_update_state_changed(struct kbase_device *kbdev, u32 field_mask,
				       const unsigned long *slots_mask, unsigned long *slots_done)
{
	u32 num_groups = kbdev->csf.global_iface.group_num;
	bool changed = false;
	u32 i;

	lockdep_assert_held(&kbdev->csf.scheduler.lock);

	for_each_set_bit(i, slots_mask, num_groups) {
		struct kbase_csf_cmd_stream_group_info const *const ginfo =
			&kbdev->csf.global_iface.groups[i];
		u32 state = kbase_csf_firmware_csg_input_read(ginfo, CSG_REQ);

		state ^= kbase_csf_firmware_csg_output(ginfo, CSG_ACK);

		if (!(state & field_mask)) {
			set_bit(i, slots_done);
			changed = true;
		}
	}

	return changed;
}

/**
 * wait_csg_slots_handshake_ack - Wait the req/ack handshakes to complete on
 *                                the specified groups.
 *
 * @kbdev:           Pointer to the GPU device.
 * @field_mask:      The field mask for checking the state in the csg_req/ack.
 * @slot_mask:       Bitmap reflecting the slots, the function will modify
 *                   the acknowledged slots by clearing their corresponding
 *                   bits.
 * @wait_in_jiffies: Wait duration in jiffies, controlling the time-out.
 *
 * This function waits for the acknowledgment of the request that have
 * already been placed for the CSG slots by the caller. Currently used for
 * the CSG priority update and status update requests.
 *
 * Return: 0 on all specified slots acknowledged; otherwise -ETIMEDOUT. For
 *         timed out condition with unacknowledged slots, their bits remain
 *         set in the slot_mask.
 */
static int wait_csg_slots_handshake_ack(struct kbase_device *kbdev, u32 field_mask,
					unsigned long *slot_mask, long wait_in_jiffies)
{
	const u32 num_groups = kbdev->csf.global_iface.group_num;
	long remaining = wait_in_jiffies;

	lockdep_assert_held(&kbdev->csf.scheduler.lock);

	while (!bitmap_empty(slot_mask, num_groups) && !kbase_reset_gpu_is_active(kbdev)) {
		DECLARE_BITMAP(dones, MAX_SUPPORTED_CSGS) = { 0 };

		remaining = wait_event_timeout(
			kbdev->csf.event_wait,
			slots_update_state_changed(kbdev, field_mask, slot_mask, dones), remaining);

		if (likely(remaining))
			bitmap_andnot(slot_mask, slot_mask, dones, num_groups);
		else {

			/* Timed-out on the wait */
			return -ETIMEDOUT;
		}
	}

	return 0;
}

static void wait_csg_slots_finish_prio_update(struct kbase_device *kbdev)
{
	unsigned long *slot_mask = kbdev->csf.scheduler.csg_slots_prio_update;
	const unsigned int fw_timeout_ms = kbase_get_timeout_ms(kbdev, CSF_FIRMWARE_TIMEOUT);
	long wait_time = kbase_csf_timeout_in_jiffies(fw_timeout_ms);
	int ret = wait_csg_slots_handshake_ack(kbdev, CSG_REQ_EP_CFG_MASK, slot_mask, wait_time);

	lockdep_assert_held(&kbdev->csf.scheduler.lock);

	if (unlikely(ret != 0)) {
		const int csg_nr = ffs(slot_mask[0]) - 1;
		struct kbase_queue_group *group =
			kbdev->csf.scheduler.csg_slots[csg_nr].resident_group;
		enum dumpfault_error_type error_type = DF_CSG_EP_CFG_TIMEOUT;
		/* The update timeout is not regarded as a serious
		 * issue, no major consequences are expected as a
		 * result, so just warn the case.
		 */
		const struct gpu_uevent evt = {
				.type = GPU_UEVENT_TYPE_KMD_ERROR,
				.info = GPU_UEVENT_INFO_CSG_EP_CFG
		};
		pixel_gpu_uevent_send(kbdev, &evt);
		dev_warn(
			kbdev->dev,
			"[%llu] Timeout (%d ms) on CSG_REQ:EP_CFG, skipping the update wait: slot mask=0x%lx",
			kbase_backend_get_cycle_cnt(kbdev), fw_timeout_ms, slot_mask[0]);
		if (kbase_csf_firmware_ping_wait(kbdev, FW_PING_AFTER_ERROR_TIMEOUT_MS))
			error_type = DF_PING_REQUEST_TIMEOUT;
		schedule_actions_trigger_df(kbdev, group->kctx, error_type);

		/* Timeout could indicate firmware is unresponsive so trigger a GPU reset. */
		if (kbase_prepare_to_reset_gpu(kbdev, RESET_FLAGS_HWC_UNRECOVERABLE_ERROR))
			kbase_reset_gpu(kbdev);
	}
}

static void report_csg_termination(struct kbase_queue_group *const group)
{
	struct base_gpu_queue_group_error
		err = { .error_type = BASE_GPU_QUEUE_GROUP_ERROR_FATAL,
			.payload = { .fatal_group = {
					     .status = GPU_EXCEPTION_TYPE_SW_FAULT_2,
				     } } };

	kbase_csf_add_group_fatal_error(group, &err);
}

void kbase_csf_scheduler_evict_ctx_slots(struct kbase_device *kbdev, struct kbase_context *kctx,
					 struct list_head *evicted_groups)
{
	struct kbase_csf_scheduler *scheduler = &kbdev->csf.scheduler;
	struct kbase_queue_group *group;
	u32 num_groups = kbdev->csf.global_iface.group_num;
	u32 slot;
	DECLARE_BITMAP(slot_mask, MAX_SUPPORTED_CSGS) = { 0 };

	lockdep_assert_held(&kctx->csf.lock);
	rt_mutex_lock(&scheduler->lock);

	/* This code is only called during reset, so we don't wait for the CSG
	 * slots to be stopped
	 */
	WARN_ON(!kbase_reset_gpu_is_active(kbdev));

	KBASE_KTRACE_ADD(kbdev, SCHEDULER_EVICT_CTX_SLOTS_START, kctx, 0u);
	for (slot = 0; slot < num_groups; slot++) {
		group = kbdev->csf.scheduler.csg_slots[slot].resident_group;
		if (group && group->kctx == kctx) {
			bool as_fault;

			dev_dbg(kbdev->dev, "Evicting group [%d] running on slot [%d] due to reset",
				group->handle, group->csg_nr);

			term_csg_slot(group);
			as_fault = cleanup_csg_slot(group);
			/* remove the group from the scheduler list */
			sched_evict_group(group, as_fault, false);
			/* signal Userspace that CSG is being terminated */
			report_csg_termination(group);
			/* return the evicted group to the caller */
			list_add_tail(&group->link, evicted_groups);
			set_bit(slot, slot_mask);
		}
	}

	dev_info(kbdev->dev, "Evicting context %d_%d slots: 0x%*pb\n", kctx->tgid, kctx->id,
		 num_groups, slot_mask);

	/* Fatal errors may have been the cause of the GPU reset
	 * taking place, in which case we want to make sure that
	 * we wake up the fatal event queue to notify userspace
	 * only once. Otherwise, we may have duplicate event
	 * notifications between the time the first notification
	 * occurs and the time the GPU is reset.
	 */
	kbase_event_wakeup_nosync(kctx);

	rt_mutex_unlock(&scheduler->lock);
	KBASE_KTRACE_ADD(kbdev, SCHEDULER_EVICT_CTX_SLOTS_END, kctx, num_groups);
}

/**
 * scheduler_slot_protm_ack - Acknowledging the protected region requests
 * from the resident group on a given slot.
 *
 * @kbdev:  Pointer to the GPU device.
 * @group:  Pointer to the resident group on the given slot.
 * @slot:   The slot that the given group is actively operating on.
 *
 * The function assumes that the given slot is in stable running state and
 * has already been judged by the caller on that any pending protected region
 * requests of the resident group should be acknowledged.
 *
 * Return: true if the group has pending protm request(s) and is acknowledged.
 *         The caller should arrange to enter the protected mode for servicing
 *         it. Otherwise return false, indicating the group has no pending protm
 *         request.
 */
static bool scheduler_slot_protm_ack(struct kbase_device *const kbdev,
				     struct kbase_queue_group *const group, const int slot)
{
	struct kbase_csf_scheduler *const scheduler = &kbdev->csf.scheduler;
	bool protm_ack = false;
	struct kbase_csf_cmd_stream_group_info *ginfo = &kbdev->csf.global_iface.groups[slot];
	u32 max_csi;
	u32 i;

	if (WARN_ON(scheduler->csg_slots[slot].resident_group != group))
		return protm_ack;

	lockdep_assert_held(&scheduler->lock);
	lockdep_assert_held(&group->kctx->kbdev->csf.scheduler.interrupt_lock);

	max_csi = ginfo->stream_num;
	for (i = find_first_bit(group->protm_pending_bitmap, max_csi); i < max_csi;
	     i = find_next_bit(group->protm_pending_bitmap, max_csi, i + 1)) {
		struct kbase_queue *queue = group->bound_queues[i];

		clear_bit(i, group->protm_pending_bitmap);
		KBASE_KTRACE_ADD_CSF_GRP_Q(kbdev, CSI_PROTM_PEND_CLEAR, group, queue,
					   group->protm_pending_bitmap[0]);

		if (!WARN_ON(!queue) && queue->enabled) {
			struct kbase_csf_cmd_stream_info *stream = &ginfo->streams[i];
			u32 cs_protm_ack = kbase_csf_firmware_cs_output(stream, CS_ACK) &
					   CS_ACK_PROTM_PEND_MASK;
			u32 cs_protm_req = kbase_csf_firmware_cs_input_read(stream, CS_REQ) &
					   CS_REQ_PROTM_PEND_MASK;

			KBASE_KTRACE_ADD_CSF_GRP_Q(kbdev, CSI_PROTM_ACK, group, queue,
						   cs_protm_ack ^ cs_protm_req);

			if (cs_protm_ack == cs_protm_req) {
				dev_dbg(kbdev->dev,
					"PROTM-ack already done for queue-%d group-%d slot-%d",
					queue->csi_index, group->handle, slot);
				continue;
			}

			kbase_csf_firmware_cs_input_mask(stream, CS_REQ, cs_protm_ack,
							 CS_ACK_PROTM_PEND_MASK);
			protm_ack = true;
			dev_dbg(kbdev->dev, "PROTM-ack for queue-%d, group-%d slot-%d",
				queue->csi_index, group->handle, slot);
		}
	}

	return protm_ack;
}

/**
 * protm_enter_set_next_pending_seq - Update the scheduler's field of
 * tick_protm_pending_seq to that from the next available on-slot protm
 * pending CSG.
 *
 * @kbdev:     Pointer to the GPU device.
 *
 * If applicable, the function updates the scheduler's tick_protm_pending_seq
 * field from the next available on-slot protm pending CSG. If not, the field
 * is set to KBASEP_TICK_PROTM_PEND_SCAN_SEQ_NR_INVALID.
 */
static void protm_enter_set_next_pending_seq(struct kbase_device *const kbdev)
{
	struct kbase_csf_scheduler *scheduler = &kbdev->csf.scheduler;
	u32 num_groups = kbdev->csf.global_iface.group_num;
	u32 num_csis = kbdev->csf.global_iface.groups[0].stream_num;
	u32 i;

	kbase_csf_scheduler_spin_lock_assert_held(kbdev);

	/* Reset the tick's pending protm seq number to invalid initially */
	scheduler->tick_protm_pending_seq = KBASEP_TICK_PROTM_PEND_SCAN_SEQ_NR_INVALID;
	for_each_set_bit(i, scheduler->csg_inuse_bitmap, num_groups) {
		struct kbase_queue_group *group = scheduler->csg_slots[i].resident_group;

		/* Set to the next pending protm group's scan_seq_number */
		if ((group != scheduler->active_protm_grp) &&
		    (!bitmap_empty(group->protm_pending_bitmap, num_csis)) &&
		    (group->scan_seq_num < scheduler->tick_protm_pending_seq))
			scheduler->tick_protm_pending_seq = group->scan_seq_num;
	}
}

/**
 * scheduler_group_check_protm_enter - Request the given group to be evaluated
 * for triggering the protected mode.
 *
 * @kbdev:     Pointer to the GPU device.
 * @input_grp: Pointer to the GPU queue group.
 *
 * The function assumes the given group is either an active running group or
 * the scheduler internally maintained field scheduler->top_grp.
 *
 * If the GPU is not already running in protected mode and the input group
 * has protected region requests from its bound queues, the requests are
 * acknowledged and the GPU is instructed to enter the protected mode.
 */
static void scheduler_group_check_protm_enter(struct kbase_device *const kbdev,
					      struct kbase_queue_group *const input_grp)
{
	struct kbase_csf_scheduler *scheduler = &kbdev->csf.scheduler;
	struct kbase_protected_suspend_buffer *sbuf = &input_grp->protected_suspend_buf;
	unsigned long flags;
	bool protm_in_use;

	lockdep_assert_held(&scheduler->lock);

	/* Return early if the physical pages have not been allocated yet */
	if (unlikely(!sbuf->pma))
		return;

	/* This lock is taken to prevent the issuing of MMU command during the
	 * transition to protected mode. This helps avoid the scenario where the
	 * entry to protected mode happens with a memory region being locked and
	 * the same region is then accessed by the GPU in protected mode.
	 */
	down_write(&kbdev->csf.pmode_sync_sem);
	spin_lock_irqsave(&scheduler->interrupt_lock, flags);

	/* Check if the previous transition to enter & exit the protected
	 * mode has completed or not.
	 */
	protm_in_use = kbase_csf_scheduler_protected_mode_in_use(kbdev) || kbdev->protected_mode;
	KBASE_KTRACE_ADD_CSF_GRP(kbdev, SCHEDULER_PROTM_ENTER_CHECK, input_grp, protm_in_use);

	/* Firmware samples the PROTM_PEND ACK bit for CSs when
	 * Host sends PROTM_ENTER global request. So if PROTM_PEND ACK bit
	 * is set for a CS after Host has sent the PROTM_ENTER
	 * Global request, then there is no guarantee that firmware will
	 * notice that prior to switching to protected mode. And firmware
	 * may not again raise the PROTM_PEND interrupt for that CS
	 * later on. To avoid that uncertainty PROTM_PEND ACK bit
	 * is not set for a CS if the request to enter protected
	 * mode has already been sent. It will be set later (after the exit
	 * from protected mode has taken place) when the group to which
	 * CS is bound becomes the top group.
	 *
	 * The actual decision of entering protected mode is hinging on the
	 * input group is the top priority group, or, in case the previous
	 * top-group is evicted from the scheduler during the tick, its would
	 * be replacement, and that it is currently in a stable state (i.e. the
	 * slot state is running).
	 */
	if (!protm_in_use && !WARN_ON(!input_grp)) {
		const int slot = kbase_csf_scheduler_group_get_slot_locked(input_grp);

		/* check the input_grp is running and requesting protected mode
		 */
		if (slot >= 0 &&
		    atomic_read(&scheduler->csg_slots[slot].state) == CSG_SLOT_RUNNING) {
			if (kctx_as_enabled(input_grp->kctx) &&
			    scheduler_slot_protm_ack(kbdev, input_grp, slot)) {
				int err;

				/* Option of acknowledging to multiple
				 * CSGs from the same kctx is dropped,
				 * after consulting with the
				 * architecture team. See the comment in
				 * GPUCORE-21394.
				 */

				/* Switch to protected mode */
				scheduler->active_protm_grp = input_grp;
				KBASE_KTRACE_ADD_CSF_GRP(kbdev, SCHEDULER_PROTM_ENTER, input_grp,
							 0u);

#if IS_ENABLED(CONFIG_MALI_CORESIGHT)
				spin_unlock_irqrestore(&scheduler->interrupt_lock, flags);

				/* Coresight must be disabled before entering protected mode. */
				kbase_debug_coresight_csf_disable_pmode_enter(kbdev);

				spin_lock_irqsave(&scheduler->interrupt_lock, flags);
#endif /* IS_ENABLED(CONFIG_MALI_CORESIGHT) */

				kbase_csf_enter_protected_mode(kbdev);
				/* Set the pending protm seq number to the next one */
				protm_enter_set_next_pending_seq(kbdev);

				spin_unlock_irqrestore(&scheduler->interrupt_lock, flags);

				err = kbase_csf_wait_protected_mode_enter(kbdev);
				up_write(&kbdev->csf.pmode_sync_sem);

				if (err)
					schedule_actions_trigger_df(
						kbdev, input_grp->kctx,
						DF_PROTECTED_MODE_ENTRY_FAILURE);

				scheduler->protm_enter_time = ktime_get_raw();

				return;
			}
		}
	}

	spin_unlock_irqrestore(&scheduler->interrupt_lock, flags);
	up_write(&kbdev->csf.pmode_sync_sem);
}

/**
 * scheduler_check_pmode_progress - Check if protected mode execution is progressing
 *
 * @kbdev:     Pointer to the GPU device.
 *
 * This function is called when the GPU is in protected mode.
 *
 * It will check if the time spent in protected mode is less
 * than CSF_SCHED_PROTM_PROGRESS_TIMEOUT. If not, a PROTM_EXIT
 * request is sent to the FW.
 */
static void scheduler_check_pmode_progress(struct kbase_device *kbdev)
{
	u64 protm_spent_time_ms;
	u64 protm_progress_timeout = kbase_get_timeout_ms(kbdev, CSF_SCHED_PROTM_PROGRESS_TIMEOUT);
	s64 diff_ms_signed = ktime_ms_delta(ktime_get_raw(), kbdev->csf.scheduler.protm_enter_time);

	if (diff_ms_signed < 0)
		return;

	lockdep_assert_held(&kbdev->csf.scheduler.lock);

	protm_spent_time_ms = (u64)diff_ms_signed;
	if (protm_spent_time_ms < protm_progress_timeout)
		return;

	dev_dbg(kbdev->dev, "Protected mode progress timeout: %llu >= %llu", protm_spent_time_ms,
		protm_progress_timeout);

	/* Prompt the FW to exit protected mode */
	scheduler_force_protm_exit(kbdev);
}

static void scheduler_apply(struct kbase_device *kbdev)
{
	struct kbase_csf_scheduler *scheduler = &kbdev->csf.scheduler;
	const u32 total_csg_slots = kbdev->csf.global_iface.group_num;
	const u32 available_csg_slots = scheduler->num_csg_slots_for_tick;
	u32 suspend_cnt = 0;
	u32 remain_cnt = 0;
	u32 resident_cnt = 0;
	struct kbase_queue_group *group;
	u32 i;
	u32 spare;

	lockdep_assert_held(&scheduler->lock);

	/* Suspend those resident groups not in the run list */
	for (i = 0; i < total_csg_slots; i++) {
		group = scheduler->csg_slots[i].resident_group;
		if (group) {
			resident_cnt++;
			if (group->prepared_seq_num >= available_csg_slots) {
				suspend_queue_group(group);
				suspend_cnt++;
			} else
				remain_cnt++;
		}
	}

	/* Initialize the remaining available csg slots for the tick/tock */
	scheduler->remaining_tick_slots = available_csg_slots;

	/* If there are spare slots, apply heads in the list */
	spare = (available_csg_slots > resident_cnt) ? (available_csg_slots - resident_cnt) : 0;
	while (!list_empty(&scheduler->groups_to_schedule)) {
		group = list_first_entry(&scheduler->groups_to_schedule, struct kbase_queue_group,
					 link_to_schedule);

		if (kbasep_csf_scheduler_group_is_on_slot_locked(group) &&
		    group->prepared_seq_num < available_csg_slots) {
			/* One of the resident remainders */
			update_csg_slot_priority(group, get_slot_priority(group));
		} else if (spare != 0) {
			s8 slot = (s8)find_first_zero_bit(kbdev->csf.scheduler.csg_inuse_bitmap,
							  total_csg_slots);

			if (WARN_ON(slot >= (s8)total_csg_slots))
				break;

			if (!kctx_as_enabled(group->kctx) || group->faulted) {
				/* Drop the head group and continue */
				update_offslot_non_idle_cnt(group);
				remove_scheduled_group(kbdev, group);
				continue;
			}
			program_csg_slot(group, slot, get_slot_priority(group));
			if (unlikely(!csg_slot_in_use(kbdev, slot)))
				break;

			spare--;
		} else
			break;

		/* Drop the head csg from the list */
		remove_scheduled_group(kbdev, group);
		if (!WARN_ON(!scheduler->remaining_tick_slots))
			scheduler->remaining_tick_slots--;
	}

	/* Dealing with groups currently going through suspend */
	program_suspending_csg_slots(kbdev);
}

/**
 * scheduler_scan_add_group_to_sched_list - Add a schedulable group to one of the scheduler's
 *                                          schedulable lists following exactly the scan sequence.
 *
 * @kbdev:      Pointer to the GPU device.
 * @sched_list: the scheduling list for appending the given group
 * @group:      the group that is to be added forllowing the scan out procedure.
 *
 * This function is called when a group is required to be added to a scheduler maintained list
 * for a tick/tock scheduling operation.
 */
static void scheduler_scan_add_group_to_sched_list(struct kbase_device *kbdev,
						   struct list_head *sched_list,
						   struct kbase_queue_group *group)
{
	struct kbase_csf_scheduler *scheduler = &kbdev->csf.scheduler;

	lockdep_assert_held(&scheduler->lock);
	lockdep_assert_held(&scheduler->interrupt_lock);

	list_add_tail(&group->link_to_schedule, sched_list);
	/* Set the act_seq_num when a group is added to a schedulable list.
	 * Otherwise it's a don't care case, as the group would not be involved
	 * with onslot running.
	 */
	group->sched_act_seq_num = scheduler->csg_scan_sched_count++;
}

static void scheduler_ctx_scan_groups(struct kbase_device *kbdev, struct kbase_context *kctx,
				      int priority, struct list_head *privileged_groups,
				      struct list_head *active_groups)
{
	struct kbase_csf_scheduler *scheduler = &kbdev->csf.scheduler;
	struct kbase_queue_group *group;

	lockdep_assert_held(&scheduler->lock);
	lockdep_assert_held(&scheduler->interrupt_lock);
	if (WARN_ON(priority < 0) || WARN_ON(priority >= KBASE_QUEUE_GROUP_PRIORITY_COUNT))
		return;

	if (!kctx_as_enabled(kctx))
		return;

	list_for_each_entry(group, &kctx->csf.sched.runnable_groups[priority], link) {
		bool protm_req;

		if (WARN_ON(!list_empty(&group->link_to_schedule)))
			/* This would be a bug */
			list_del_init(&group->link_to_schedule);

		if (unlikely(group->faulted))
			continue;

		/* Set the scanout sequence number, starting from 0 */
		group->scan_seq_num = scheduler->csg_scan_count_for_tick++;

		protm_req = !bitmap_empty(group->protm_pending_bitmap,
					  kbdev->csf.global_iface.groups[0].stream_num);

		if (scheduler->tick_protm_pending_seq ==
		    KBASEP_TICK_PROTM_PEND_SCAN_SEQ_NR_INVALID) {
			if (protm_req)
				scheduler->tick_protm_pending_seq = group->scan_seq_num;
		}

		if (protm_req && on_slot_group_idle_locked(group))
			update_idle_protm_group_state_to_runnable(group);
		else if (queue_group_idle_locked(group)) {
			if (can_schedule_idle_group(group))
				scheduler_scan_add_group_to_sched_list(
					kbdev, &scheduler->idle_groups_to_schedule, group);
			continue;
		}

		if (protm_req && (group->priority == KBASE_QUEUE_GROUP_PRIORITY_REALTIME)) {
			scheduler_scan_add_group_to_sched_list(kbdev, privileged_groups, group);
			continue;
		}

		scheduler_scan_add_group_to_sched_list(kbdev, active_groups, group);
	}
}

/**
 * scheduler_rotate_groups() - Rotate the runnable queue groups to provide
 *                             fairness of scheduling within a single
 *                             kbase_context.
 *
 * @kbdev:    Pointer to the GPU device.
 *
 * Since only kbase_csf_scheduler's top_grp (i.e. the queue group assigned
 * the highest slot priority) is guaranteed to get the resources that it
 * needs we only rotate the kbase_context corresponding to it -
 * kbase_csf_scheduler's top_kctx.
 *
 * The priority level chosen for rotation is the one containing the previous
 * scheduling cycle's kbase_csf_scheduler's top_grp.
 *
 * In a 'fresh-slice-cycle' this always corresponds to the highest group
 * priority in use by kbase_csf_scheduler's top_kctx. That is, it's the priority
 * level of the previous scheduling cycle's first runnable kbase_context.
 *
 * We choose this priority level because when higher priority work is
 * scheduled, we should always cause the scheduler to run and do a scan. The
 * scan always enumerates the highest priority work first (whether that be
 * based on process priority or group priority), and thus
 * kbase_csf_scheduler's top_grp will point to the first of those high priority
 * groups, which necessarily must be the highest priority group in
 * kbase_csf_scheduler's top_kctx. The fresh-slice-cycle will run later and pick
 * up that group appropriately.
 *
 * If kbase_csf_scheduler's top_grp was instead evicted (and thus is NULL),
 * then no explicit rotation occurs on the next fresh-slice-cycle schedule, but
 * will set up kbase_csf_scheduler's top_kctx again for the next scheduling
 * cycle. Implicitly, a rotation had already occurred by removing
 * the kbase_csf_scheduler's top_grp
 *
 * If kbase_csf_scheduler's top_grp became idle and all other groups belonging
 * to kbase_csf_scheduler's top_grp's priority level in kbase_csf_scheduler's
 * top_kctx are also idle, then the effect of this will be to rotate idle
 * groups, which might not actually become resident in the next
 * scheduling slice. However this is acceptable since a queue group becoming
 * idle is implicitly a rotation (as above with evicted queue groups), as it
 * automatically allows a new queue group to take the maximum slot priority
 * whilst the idle kbase_csf_scheduler's top_grp ends up near the back of
 * the kbase_csf_scheduler's groups_to_schedule list. In this example, it will
 * be for a group in the next lowest priority level or in absence of those the
 * next kbase_context's queue groups.
 */
static void scheduler_rotate_groups(struct kbase_device *kbdev)
{
	struct kbase_csf_scheduler *scheduler = &kbdev->csf.scheduler;
	struct kbase_context *const top_kctx = scheduler->top_kctx;
	struct kbase_queue_group *const top_grp = scheduler->top_grp;

	lockdep_assert_held(&scheduler->lock);
	if (top_kctx && top_grp) {
		struct list_head *list = &top_kctx->csf.sched.runnable_groups[top_grp->priority];

		WARN_ON(top_grp->kctx != top_kctx);
		if (!WARN_ON(list_empty(list))) {
			struct kbase_queue_group *new_head_grp;

			list_move_tail(&top_grp->link, list);
			new_head_grp =
				(!list_empty(list)) ?
					      list_first_entry(list, struct kbase_queue_group, link) :
					      NULL;
			KBASE_KTRACE_ADD_CSF_GRP(kbdev, GROUP_RUNNABLE_ROTATE, top_grp,
						 top_kctx->csf.sched.num_runnable_grps);
			KBASE_KTRACE_ADD_CSF_GRP(kbdev, GROUP_RUNNABLE_HEAD, new_head_grp, 0u);
			dev_dbg(kbdev->dev,
				"groups rotated for a context, num_runnable_groups: %u\n",
				scheduler->top_kctx->csf.sched.num_runnable_grps);
		}
	}
}

static void scheduler_rotate_ctxs(struct kbase_device *kbdev)
{
	struct kbase_csf_scheduler *scheduler = &kbdev->csf.scheduler;
	struct list_head *list = &scheduler->runnable_kctxs;

	lockdep_assert_held(&scheduler->lock);
	if (scheduler->top_kctx) {
		if (!WARN_ON(list_empty(list))) {
			struct kbase_context *pos_kctx;
			bool found = false;

			/* Locate the ctx on the list */
			list_for_each_entry(pos_kctx, list, csf.link) {
				if (scheduler->top_kctx == pos_kctx) {
					found = true;
					break;
				}
			}

			if (!WARN_ON(!found)) {
				struct kbase_context *new_head_kctx;

				list_move_tail(&pos_kctx->csf.link, list);
				KBASE_KTRACE_ADD(kbdev, SCHEDULER_RUNNABLE_KCTX_ROTATE, pos_kctx,
						 0u);
				new_head_kctx = (!list_empty(list)) ?
							      list_first_entry(list, struct kbase_context,
									 csf.link) :
							      NULL;
				KBASE_KTRACE_ADD(kbdev, SCHEDULER_RUNNABLE_KCTX_HEAD, new_head_kctx,
						 0u);
				dev_dbg(kbdev->dev, "contexts rotated\n");
			}
		}
	}
}

/**
 * scheduler_update_idle_slots_status() - Get the status update for the CSG
 *                       slots for which the IDLE notification was received
 *                        previously.
 *
 * @kbdev:             Pointer to the GPU device.
 * @csg_bitmap:        Bitmap of the CSG slots for which
 *                     the status update request completed successfully.
 * @failed_csg_bitmap: Bitmap of the idle CSG slots for which
 *                     the status update request timedout.
 *
 * This function sends a CSG status update request for all the CSG slots
 * present in the bitmap scheduler->csg_slots_idle_mask. Additionally, if
 * the group's 'reevaluate_idle_status' field is set, the nominally non-idle
 * slots are also included in the status update for a confirmation of their
 * status. The function wait for the status update request to complete and
 * returns the update completed slots bitmap and any timed out idle-flagged
 * slots bitmap.
 *
 * The bits set in the scheduler->csg_slots_idle_mask bitmap are cleared by
 * this function.
 */
static void scheduler_update_idle_slots_status(struct kbase_device *kbdev,
					       unsigned long *csg_bitmap,
					       unsigned long *failed_csg_bitmap)
{
	struct kbase_csf_scheduler *const scheduler = &kbdev->csf.scheduler;
	const u32 num_groups = kbdev->csf.global_iface.group_num;
	struct kbase_csf_global_iface *const global_iface = &kbdev->csf.global_iface;
	unsigned long flags, i;
	u32 active_chk = 0;

	lockdep_assert_held(&scheduler->lock);

	spin_lock_irqsave(&scheduler->interrupt_lock, flags);

	for_each_set_bit(i, scheduler->csg_inuse_bitmap, num_groups) {
		struct kbase_csf_csg_slot *csg_slot = &scheduler->csg_slots[i];
		struct kbase_queue_group *group = csg_slot->resident_group;
		struct kbase_csf_cmd_stream_group_info *const ginfo = &global_iface->groups[i];
		u32 csg_req;
		bool idle_flag;

		if (WARN_ON(!group)) {
			clear_bit(i, scheduler->csg_inuse_bitmap);
			clear_bit(i, scheduler->csg_slots_idle_mask);
			continue;
		}

		idle_flag = test_bit(i, scheduler->csg_slots_idle_mask);
		if (idle_flag || group->reevaluate_idle_status) {
			if (idle_flag) {
#ifdef CONFIG_MALI_DEBUG
				if (!bitmap_empty(group->protm_pending_bitmap, ginfo->stream_num)) {
					dev_warn(
						kbdev->dev,
						"Idle bit set for group %d of ctx %d_%d on slot %d with pending protm execution",
						group->handle, group->kctx->tgid, group->kctx->id,
						(int)i);
				}
#endif
				clear_bit(i, scheduler->csg_slots_idle_mask);
				KBASE_KTRACE_ADD_CSF_GRP(kbdev, CSG_SLOT_IDLE_CLEAR, group,
							 scheduler->csg_slots_idle_mask[0]);
			} else {
				/* Updates include slots for which reevaluation is needed.
				 * Here one tracks the extra included slots in active_chk.
				 * For protm pending slots, their status of activeness are
				 * assured so no need to request an update.
				 */
				active_chk |= BIT(i);
				group->reevaluate_idle_status = false;
			}

			KBASE_KTRACE_ADD_CSF_GRP(kbdev, CSG_UPDATE_IDLE_SLOT_REQ, group, i);
			csg_req = kbase_csf_firmware_csg_output(ginfo, CSG_ACK);
			csg_req ^= CSG_REQ_STATUS_UPDATE_MASK;
			kbase_csf_firmware_csg_input_mask(ginfo, CSG_REQ, csg_req,
							  CSG_REQ_STATUS_UPDATE_MASK);

			/* Track the slot update requests in csg_bitmap.
			 * Note, if the scheduler requested extended update, the resulting
			 * csg_bitmap would be the idle_flags + active_chk. Otherwise it's
			 * identical to the idle_flags.
			 */
			set_bit(i, csg_bitmap);
		} else {
			group->run_state = KBASE_CSF_GROUP_RUNNABLE;
			KBASE_KTRACE_ADD_CSF_GRP(kbdev, CSF_GROUP_RUNNABLE, group,
						 group->run_state);
		}
	}

	/* The groups are aggregated into a single kernel doorbell request */
	if (!bitmap_empty(csg_bitmap, num_groups)) {
<<<<<<< HEAD
		long wt =
			kbase_csf_timeout_in_jiffies(CSG_STATUS_UPDATE_REQ_TIMEOUT_MS);
=======
		const unsigned int fw_timeout_ms =
			kbase_get_timeout_ms(kbdev, CSF_FIRMWARE_TIMEOUT);
		long wt = kbase_csf_timeout_in_jiffies(fw_timeout_ms);
>>>>>>> 049a5422
		u32 db_slots = (u32)csg_bitmap[0];

		kbase_csf_ring_csg_slots_doorbell(kbdev, db_slots);
		spin_unlock_irqrestore(&scheduler->interrupt_lock, flags);

<<<<<<< HEAD
		if (wait_csg_slots_handshake_ack(kbdev,
				CSG_REQ_STATUS_UPDATE_MASK, csg_bitmap, wt)) {
			const struct gpu_uevent evt = {
				.type = GPU_UEVENT_TYPE_KMD_ERROR,
				.info = GPU_UEVENT_INFO_CSG_REQ_STATUS_UPDATE
			};
=======
		if (wait_csg_slots_handshake_ack(kbdev, CSG_REQ_STATUS_UPDATE_MASK, csg_bitmap,
						 wt)) {
>>>>>>> 049a5422
			const int csg_nr = ffs(csg_bitmap[0]) - 1;
			struct kbase_queue_group *group =
				scheduler->csg_slots[csg_nr].resident_group;
			pixel_gpu_uevent_send(kbdev, &evt);

			dev_warn(
				kbdev->dev,
				"[%llu] Timeout (%d ms) on CSG_REQ:STATUS_UPDATE, treat groups as not idle: slot mask=0x%lx",
<<<<<<< HEAD
				kbase_backend_get_cycle_cnt(kbdev),
				CSG_STATUS_UPDATE_REQ_TIMEOUT_MS,
				csg_bitmap[0]);
=======
				kbase_backend_get_cycle_cnt(kbdev), fw_timeout_ms, csg_bitmap[0]);
>>>>>>> 049a5422
			schedule_actions_trigger_df(kbdev, group->kctx,
						    DF_CSG_STATUS_UPDATE_TIMEOUT);

			/* Store the bitmap of timed out slots */
			bitmap_copy(failed_csg_bitmap, csg_bitmap, num_groups);
			csg_bitmap[0] = ~csg_bitmap[0] & db_slots;

			/* Mask off any failed bit position contributed from active ones, as the
			 * intention is to retain the failed bit pattern contains only those from
			 * idle flags reporting back to the caller. This way, any failed to update
			 * original idle flag would be kept as 'idle' (an informed guess, as the
			 * update did not come to a conclusive result). So will be the failed
			 * active ones be treated as still 'non-idle'. This is for a graceful
			 * handling to the unexpected timeout condition.
			 */
			failed_csg_bitmap[0] &= ~active_chk;

		} else {
			KBASE_KTRACE_ADD(kbdev, SCHEDULER_UPDATE_IDLE_SLOTS_ACK, NULL, db_slots);
			csg_bitmap[0] = db_slots;
		}
	} else {
		spin_unlock_irqrestore(&scheduler->interrupt_lock, flags);
	}
}

/**
 * scheduler_handle_idle_slots() - Update the idle status of queue groups
 *                    resident on CSG slots for which the
 *                    IDLE notification was received previously.
 *
 * @kbdev:  Pointer to the GPU device.
 *
 * This function is called at the start of scheduling tick/tock to reconfirm
 * the idle status of queue groups resident on CSG slots for
 * which idle notification was received previously, i.e. all the CSG slots
 * present in the bitmap scheduler->csg_slots_idle_mask.
 * The confirmation is done by sending the CSG status update request to the
 * firmware. On completion, the firmware will mark the idleness at the
 * slot's interface CSG_STATUS_STATE register accordingly.
 *
 * The run state of the groups resident on still idle CSG slots is changed to
 * KBASE_CSF_GROUP_IDLE and the bitmap scheduler->csg_slots_idle_mask is
 * updated accordingly.
 * The bits corresponding to slots for which the status update request timedout
 * remain set in scheduler->csg_slots_idle_mask.
 */
static void scheduler_handle_idle_slots(struct kbase_device *kbdev)
{
	struct kbase_csf_scheduler *scheduler = &kbdev->csf.scheduler;
	u32 num_groups = kbdev->csf.global_iface.group_num;
	unsigned long flags, i;
	DECLARE_BITMAP(csg_bitmap, MAX_SUPPORTED_CSGS) = { 0 };
	DECLARE_BITMAP(failed_csg_bitmap, MAX_SUPPORTED_CSGS) = { 0 };

	lockdep_assert_held(&scheduler->lock);

	scheduler_update_idle_slots_status(kbdev, csg_bitmap, failed_csg_bitmap);

	spin_lock_irqsave(&scheduler->interrupt_lock, flags);
	for_each_set_bit(i, csg_bitmap, num_groups) {
		struct kbase_csf_csg_slot *csg_slot = &scheduler->csg_slots[i];
		struct kbase_queue_group *group = csg_slot->resident_group;

		if (WARN_ON(atomic_read(&csg_slot->state) != CSG_SLOT_RUNNING))
			continue;
		if (WARN_ON(!group))
			continue;
		if (WARN_ON(group->run_state != KBASE_CSF_GROUP_RUNNABLE &&
			    group->run_state != KBASE_CSF_GROUP_IDLE))
			continue;
		if (WARN_ON(group->priority >= KBASE_QUEUE_GROUP_PRIORITY_COUNT))
			continue;

		if (group_on_slot_is_idle(kbdev, i)) {
			group->run_state = KBASE_CSF_GROUP_IDLE;
			KBASE_KTRACE_ADD_CSF_GRP(kbdev, CSF_GROUP_IDLE, group, group->run_state);
			set_bit(i, scheduler->csg_slots_idle_mask);
			KBASE_KTRACE_ADD_CSF_GRP(kbdev, CSG_SLOT_IDLE_SET, group,
						 scheduler->csg_slots_idle_mask[0]);
		} else {
			group->run_state = KBASE_CSF_GROUP_RUNNABLE;
			KBASE_KTRACE_ADD_CSF_GRP(kbdev, CSF_GROUP_RUNNABLE, group,
						 group->run_state);
		}
	}

	bitmap_or(scheduler->csg_slots_idle_mask, scheduler->csg_slots_idle_mask, failed_csg_bitmap,
		  num_groups);
	KBASE_KTRACE_ADD_CSF_GRP(kbdev, SCHEDULER_HANDLE_IDLE_SLOTS, NULL,
				 scheduler->csg_slots_idle_mask[0]);
	spin_unlock_irqrestore(&scheduler->interrupt_lock, flags);
}

static void scheduler_scan_group_list(struct kbase_device *kbdev, struct list_head *groups)
{
	struct kbase_csf_scheduler *scheduler = &kbdev->csf.scheduler;
	struct kbase_queue_group *group, *n;

	list_for_each_entry_safe(group, n, groups, link_to_schedule) {
		if (!scheduler->ngrp_to_schedule) {
			/* keep the top csg''s origin */
			scheduler->top_kctx = group->kctx;
			scheduler->top_grp = group;
		}

		group->prepared_seq_num = scheduler->ngrp_to_schedule++;
		list_move_tail(&group->link_to_schedule, &scheduler->groups_to_schedule);

		group->kctx->csf.sched.ngrp_to_schedule++;
		count_active_address_space(kbdev, group->kctx);
	}
}

static void scheduler_rotate(struct kbase_device *kbdev)
{
	struct kbase_csf_scheduler *scheduler = &kbdev->csf.scheduler;

	lockdep_assert_held(&scheduler->lock);

	/* Dealing with rotation */
	scheduler_rotate_groups(kbdev);
	scheduler_rotate_ctxs(kbdev);
}

static struct kbase_queue_group *get_tock_top_group(struct kbase_csf_scheduler *const scheduler)
{
	struct kbase_context *kctx;
	int i;

	lockdep_assert_held(&scheduler->lock);
	for (i = 0; i < KBASE_QUEUE_GROUP_PRIORITY_COUNT; ++i) {
		list_for_each_entry(kctx, &scheduler->runnable_kctxs, csf.link) {
			struct kbase_queue_group *group;

			list_for_each_entry(group, &kctx->csf.sched.runnable_groups[i], link) {
				if (queue_group_idle_locked(group))
					continue;

				return group;
			}
		}
	}

	return NULL;
}

/**
 * suspend_active_groups_on_powerdown() - Suspend active CSG groups upon
 *                                        suspend or GPU IDLE.
 *
 * @kbdev:          Pointer to the device
 * @system_suspend: Flag to indicate it's for system suspend.
 *
 * This function will suspend all active CSG groups upon either
 * system suspend, runtime suspend or GPU IDLE.
 *
 * Return: 0 on success, -1 otherwise.
 */
static int suspend_active_groups_on_powerdown(struct kbase_device *kbdev, bool system_suspend)
{
	struct kbase_csf_scheduler *const scheduler = &kbdev->csf.scheduler;
	DECLARE_BITMAP(slot_mask, MAX_SUPPORTED_CSGS) = { 0 };

	int ret = suspend_active_queue_groups(kbdev, slot_mask);

	if (unlikely(ret)) {
		const int csg_nr = ffs(slot_mask[0]) - 1;
		struct kbase_queue_group *group = scheduler->csg_slots[csg_nr].resident_group;
		enum dumpfault_error_type error_type = DF_CSG_SUSPEND_TIMEOUT;

		/* The suspend of CSGs failed,
		 * trigger the GPU reset to be in a deterministic state.
		 */
<<<<<<< HEAD
		const struct gpu_uevent evt = {
			.type = GPU_UEVENT_TYPE_KMD_ERROR,
			.info = GPU_UEVENT_INFO_CSG_SLOTS_SUSPEND
		};
		pixel_gpu_uevent_send(kbdev, &evt);
		dev_warn(kbdev->dev, "[%llu] Timeout (%d ms) waiting for CSG slots to suspend on power down, slot_mask: 0x%*pb\n",
			 kbase_backend_get_cycle_cnt(kbdev),
			 kbdev->csf.fw_timeout_ms,
			 kbdev->csf.global_iface.group_num, slot_mask);
=======
		dev_warn(
			kbdev->dev,
			"[%llu] Timeout (%d ms) waiting for CSG slots to suspend on power down, slot_mask: 0x%*pb\n",
			kbase_backend_get_cycle_cnt(kbdev),
			kbase_get_timeout_ms(kbdev, CSF_FIRMWARE_TIMEOUT),
			kbdev->csf.global_iface.group_num, slot_mask);
>>>>>>> 049a5422
		if (kbase_csf_firmware_ping_wait(kbdev, FW_PING_AFTER_ERROR_TIMEOUT_MS))
			error_type = DF_PING_REQUEST_TIMEOUT;
		schedule_actions_trigger_df(kbdev, group->kctx, error_type);

		if (kbase_prepare_to_reset_gpu(kbdev, RESET_FLAGS_NONE))
			kbase_reset_gpu(kbdev);

		return -1;
	}

	/* Check if the groups became active whilst the suspend was ongoing,
	 * but only for the case where the system suspend is not in progress
	 */
	if (!system_suspend && atomic_read(&scheduler->non_idle_offslot_grps))
		return -1;

	return 0;
}

#ifndef CONFIG_MALI_HOST_CONTROLS_SC_RAILS
/**
 * all_on_slot_groups_remained_idle - Live check for all groups' idleness
 *
 * @kbdev: Pointer to the device.
 *
 * Returns false if any of the queues inside any of the groups that have been
 * assigned a physical CSG slot have work to execute, or have executed work
 * since having received a GPU idle notification. This function is used to
 * handle a rance condition between firmware reporting GPU idle and userspace
 * submitting more work by directly ringing a doorbell.
 *
 * Return: false if any queue inside any resident group has work to be processed
 *         or has processed work since GPU idle event, true otherwise.
 */
static bool all_on_slot_groups_remained_idle(struct kbase_device *kbdev)
{
	struct kbase_csf_scheduler *const scheduler = &kbdev->csf.scheduler;
	/* All CSGs have the same number of CSs */
	size_t const max_streams = kbdev->csf.global_iface.groups[0].stream_num;
	size_t i;

	lockdep_assert_held(&scheduler->lock);
	lockdep_assert_held(&scheduler->interrupt_lock);

	for_each_set_bit(i, scheduler->csg_slots_idle_mask, kbdev->csf.global_iface.group_num) {
		struct kbase_queue_group *const group = scheduler->csg_slots[i].resident_group;
		size_t j;

		for (j = 0; j < max_streams; ++j) {
			struct kbase_queue const *const queue = group->bound_queues[j];
			u64 const *output_addr;
			u64 cur_extract_ofs;

			if (!queue || !queue->user_io_addr)
				continue;

			output_addr = (u64 const *)(queue->user_io_addr + PAGE_SIZE / sizeof(u64));
			/*
			 * These 64-bit reads and writes will be atomic on a 64-bit kernel
			 * but may not be atomic on 32-bit kernels. Support for 32-bit
			 * kernels is limited to build-only.
			 */
			cur_extract_ofs = output_addr[CS_EXTRACT_LO / sizeof(u64)];
			if (cur_extract_ofs != queue->extract_ofs) {
				/* More work has been executed since the idle
				 * notification.
				 */
				return false;
			}
		}
	}

	return true;
}
#endif

static bool scheduler_idle_suspendable(struct kbase_device *kbdev)
{
	bool suspend;
	unsigned long flags;
	struct kbase_csf_scheduler *const scheduler = &kbdev->csf.scheduler;

	lockdep_assert_held(&scheduler->lock);

	if ((scheduler->state == SCHED_SUSPENDED) || (scheduler->state == SCHED_SLEEPING))
		return false;

	spin_lock_irqsave(&kbdev->hwaccess_lock, flags);
	spin_lock(&scheduler->interrupt_lock);

	if (scheduler->total_runnable_grps) {
		/* Check both on-slots and off-slots groups idle status */
		suspend = (scheduler->fast_gpu_idle_handling ||
			   kbase_csf_scheduler_all_csgs_idle(kbdev)) &&
			  !atomic_read(&scheduler->non_idle_offslot_grps) &&
			  kbase_pm_idle_groups_sched_suspendable(kbdev);
	} else
		suspend = kbase_pm_no_runnables_sched_suspendable(kbdev);

<<<<<<< HEAD
#ifndef CONFIG_MALI_HOST_CONTROLS_SC_RAILS
=======
	if (suspend && unlikely(atomic_read(&scheduler->gpu_no_longer_idle)))
		suspend = false;

>>>>>>> 049a5422
	/* Confirm that all groups are actually idle before proceeding with
	 * suspension as groups might potentially become active again without
	 * informing the scheduler in case userspace rings a doorbell directly.
	 */
<<<<<<< HEAD
	if (suspend && (unlikely(atomic_read(&scheduler->gpu_no_longer_idle)) ||
			unlikely(!all_on_slot_groups_remained_idle(kbdev)))) {
		dev_dbg(kbdev->dev,
			 "GPU suspension skipped due to active CSGs");
=======
	if (suspend && !scheduler->fast_gpu_idle_handling &&
	    unlikely(!all_on_slot_groups_remained_idle(kbdev))) {
		dev_dbg(kbdev->dev, "GPU suspension skipped due to active CSGs");
>>>>>>> 049a5422
		suspend = false;
	}
#endif

	scheduler->fast_gpu_idle_handling = false;
	spin_unlock(&scheduler->interrupt_lock);
	spin_unlock_irqrestore(&kbdev->hwaccess_lock, flags);

	return suspend;
}

#ifdef KBASE_PM_RUNTIME
/**
 * scheduler_sleep_on_idle - Put the Scheduler in sleeping state on GPU
 *                           becoming idle.
 *
 * @kbdev: Pointer to the device.
 *
 * This function is called on GPU idle notification to trigger the transition of
 * GPU to sleep state, where MCU firmware pauses execution and L2 cache is
 * turned off. Scheduler's state is changed to sleeping and all the active queue
 * groups remain on the CSG slots.
 */
static void scheduler_sleep_on_idle(struct kbase_device *kbdev)
{
	struct kbase_csf_scheduler *const scheduler = &kbdev->csf.scheduler;

	lockdep_assert_held(&scheduler->lock);

	dev_dbg(kbdev->dev, "Scheduler to be put to sleep on GPU becoming idle");
	cancel_tick_work(scheduler);
	scheduler_pm_idle_before_sleep(kbdev);
	scheduler->state = SCHED_SLEEPING;
	KBASE_KTRACE_ADD(kbdev, SCHED_SLEEPING, NULL, scheduler->state);
}
#endif

/**
 * scheduler_suspend_on_idle - Put the Scheduler in suspended state on GPU
 *                             becoming idle.
 *
 * @kbdev: Pointer to the device.
 *
 * This function is called on GPU idle notification to trigger the power down of
 * GPU. Scheduler's state is changed to suspended and all the active queue
 * groups are suspended before halting the MCU firmware.
 *
 * Return: true if scheduler will be suspended or false if suspend is aborted.
 */
static bool scheduler_suspend_on_idle(struct kbase_device *kbdev)
{
	struct kbase_csf_scheduler *const scheduler = &kbdev->csf.scheduler;
	int ret = suspend_active_groups_on_powerdown(kbdev, false);

	if (ret) {
		dev_dbg(kbdev->dev, "Aborting suspend scheduler (grps: %d)",
			atomic_read(&kbdev->csf.scheduler.non_idle_offslot_grps));
		/* Bring forward the next tick */
		kbase_csf_scheduler_invoke_tick(kbdev);
		return false;
	}

#ifdef CONFIG_MALI_HOST_CONTROLS_SC_RAILS
	turn_off_sc_power_rails(kbdev);
	ack_gpu_idle_event(kbdev);
#endif

	dev_dbg(kbdev->dev, "Scheduler to be suspended on GPU becoming idle");
	scheduler_suspend(kbdev);
	cancel_tick_work(scheduler);
	return true;
}

static void gpu_idle_worker(struct work_struct *work)
{
<<<<<<< HEAD
#ifdef CONFIG_MALI_HOST_CONTROLS_SC_RAILS
	struct kbase_device *kbdev = container_of(
		work, struct kbase_device, csf.scheduler.gpu_idle_work.work);
#else
	struct kbase_device *kbdev = container_of(
		work, struct kbase_device, csf.scheduler.gpu_idle_work);
#endif
=======
	struct kbase_device *kbdev =
		container_of(work, struct kbase_device, csf.scheduler.gpu_idle_work);
>>>>>>> 049a5422
	struct kbase_csf_scheduler *const scheduler = &kbdev->csf.scheduler;
	bool scheduler_is_idle_suspendable = false;
	bool all_groups_suspended = false;

	KBASE_KTRACE_ADD(kbdev, SCHEDULER_GPU_IDLE_WORKER_START, NULL, 0u);

#define __ENCODE_KTRACE_INFO(reset, idle, all_suspend) \
	(((u32)reset) | (((u32)idle) << 4) | (((u32)all_suspend) << 8))

	if (kbase_reset_gpu_try_prevent(kbdev)) {
		dev_warn(kbdev->dev, "Quit idle for failing to prevent gpu reset.\n");
		KBASE_KTRACE_ADD(kbdev, SCHEDULER_GPU_IDLE_WORKER_END, NULL,
				 __ENCODE_KTRACE_INFO(true, false, false));
		return;
	}
	kbase_debug_csf_fault_wait_completion(kbdev);
	rt_mutex_lock(&scheduler->lock);

#ifdef CONFIG_MALI_HOST_CONTROLS_SC_RAILS
	if (!scheduler->gpu_idle_work_pending)
		goto unlock;

	scheduler->gpu_idle_work_pending = false;
#endif

#if IS_ENABLED(CONFIG_DEBUG_FS)
	if (unlikely(scheduler->state == SCHED_BUSY)) {
		rt_mutex_unlock(&scheduler->lock);
		kbase_reset_gpu_allow(kbdev);
		return;
	}
#endif

	scheduler_is_idle_suspendable = scheduler_idle_suspendable(kbdev);
	if (scheduler_is_idle_suspendable) {
		KBASE_KTRACE_ADD(kbdev, SCHEDULER_GPU_IDLE_WORKER_HANDLING_START, NULL,
				 kbase_csf_ktrace_gpu_cycle_cnt(kbdev));
#ifdef KBASE_PM_RUNTIME
		if (kbase_pm_gpu_sleep_allowed(kbdev) &&
		    kbase_csf_scheduler_get_nr_active_csgs(kbdev))
			scheduler_sleep_on_idle(kbdev);
		else
#endif
			all_groups_suspended = scheduler_suspend_on_idle(kbdev);

		KBASE_KTRACE_ADD(kbdev, SCHEDULER_GPU_IDLE_WORKER_HANDLING_END, NULL, 0u);
	}

#ifdef CONFIG_MALI_HOST_CONTROLS_SC_RAILS
unlock:
#endif
	rt_mutex_unlock(&scheduler->lock);
	kbase_reset_gpu_allow(kbdev);
	KBASE_KTRACE_ADD(kbdev, SCHEDULER_GPU_IDLE_WORKER_END, NULL,
			 __ENCODE_KTRACE_INFO(false, scheduler_is_idle_suspendable,
					      all_groups_suspended));
#undef __ENCODE_KTRACE_INFO
}

#ifdef CONFIG_MALI_HOST_CONTROLS_SC_RAILS
/**
 * wait_csg_db_ack - Wait for the previously sent CSI kernel DBs for a CSG to
 *                   get acknowledged.
 *
 * @kbdev:  Pointer to the device.
 * @csg_nr: The CSG number.
 *
 * This function is called to wait for the previously sent CSI kernel DBs
 * for a CSG to get acknowledged before acknowledging the GPU idle event.
 * This is to ensure when @sc_rails_off_worker is doing the GPU idleness
 * reevaluation the User submissions remain disabled.
 * For firmware to re-enable User submission, two conditions are required to
 * be met.
 * 1. GLB_IDLE_EVENT acknowledgement
 * 2. CSI kernel DB ring
 *
 * If GLB_IDLE_EVENT is acknowledged and FW notices the previously rung CS kernel
 * DB, then it would re-enable the User submission and @sc_rails_off_worker might
 * end up turning off the SC rails.
 */
static void wait_csg_db_ack(struct kbase_device *kbdev, int csg_nr)
{
#define WAIT_TIMEOUT 10 /* 1ms timeout */
#define DELAY_TIME_IN_US 100
	struct kbase_csf_cmd_stream_group_info *const ginfo =
		&kbdev->csf.global_iface.groups[csg_nr];
	const int max_iterations = WAIT_TIMEOUT;
	int loop;

	for (loop = 0; loop < max_iterations; loop++) {
		if (kbase_csf_firmware_csg_input_read(ginfo, CSG_DB_REQ) ==
		    kbase_csf_firmware_csg_output(ginfo, CSG_DB_ACK))
			break;

		udelay(DELAY_TIME_IN_US);
	}

	if (loop == max_iterations) {
		dev_err(kbdev->dev,
			"Timeout for csg %d CSG_DB_REQ %x != CSG_DB_ACK %x",
			csg_nr,
			kbase_csf_firmware_csg_input_read(ginfo, CSG_DB_REQ),
			kbase_csf_firmware_csg_output(ginfo, CSG_DB_ACK));
	}
}

/**
 * recheck_gpu_idleness - Recheck the idleness of the GPU before turning off
 *                        the SC power rails.
 *
 * @kbdev: Pointer to the device.
 *
 * This function is called on the GPU idle notification to recheck the idleness
 * of GPU before turning off the SC power rails. The reevaluation of idleness
 * is done by sending CSG status update requests. An additional check is done
 * for the CSGs that are reported as idle that whether the associated queues
 * are empty or blocked.
 *
 * Return: true if the GPU was reevaluated as idle.
 */
static bool recheck_gpu_idleness(struct kbase_device *kbdev)
{
	struct kbase_csf_scheduler *scheduler = &kbdev->csf.scheduler;
	DECLARE_BITMAP(csg_bitmap, MAX_SUPPORTED_CSGS) = { 0 };
	long wt = kbase_csf_timeout_in_jiffies(kbdev->csf.fw_timeout_ms);
	u32 num_groups = kbdev->csf.global_iface.group_num;
	unsigned long flags, i;

	lockdep_assert_held(&scheduler->lock);

	spin_lock_irqsave(&scheduler->interrupt_lock, flags);
	for_each_set_bit(i, scheduler->csg_slots_idle_mask, num_groups) {
		struct kbase_csf_cmd_stream_group_info *const ginfo =
			&kbdev->csf.global_iface.groups[i];
		u32 csg_req = kbase_csf_firmware_csg_output(ginfo, CSG_ACK);

		csg_req ^= CSG_REQ_STATUS_UPDATE_MASK;
		kbase_csf_firmware_csg_input_mask(ginfo, CSG_REQ, csg_req,
						  CSG_REQ_STATUS_UPDATE_MASK);
		set_bit(i, csg_bitmap);
		wait_csg_db_ack(kbdev, i);
	}
	kbase_csf_ring_csg_slots_doorbell(kbdev, csg_bitmap[0]);
	spin_unlock_irqrestore(&scheduler->interrupt_lock, flags);

	if (wait_csg_slots_handshake_ack(kbdev,
			CSG_REQ_STATUS_UPDATE_MASK, csg_bitmap, wt)) {
		dev_warn(
			kbdev->dev,
			"[%llu] Timeout (%d ms) on STATUS_UPDATE, treat GPU as not idle: slot mask=0x%lx",
			kbase_backend_get_cycle_cnt(kbdev),
			kbdev->csf.fw_timeout_ms,
			csg_bitmap[0]);
		return false;
	}

	KBASE_KTRACE_ADD_CSF_GRP(kbdev, CSG_SLOT_IDLE_SET, NULL,
				 scheduler->csg_slots_idle_mask[0]);

	ack_gpu_idle_event(kbdev);
	for_each_set_bit(i, scheduler->csg_slots_idle_mask, num_groups) {
		struct kbase_csf_cmd_stream_group_info *const ginfo =
			&kbdev->csf.global_iface.groups[i];
		struct kbase_csf_csg_slot *csg_slot = &scheduler->csg_slots[i];
		struct kbase_queue_group *group = csg_slot->resident_group;
		bool group_idle = true;
		int j;

		if (!group_on_slot_is_idle(kbdev, i))
			group_idle = false;

		for (j = 0; j < ginfo->stream_num; j++) {
			struct kbase_queue *const queue =
					group->bound_queues[j];
			u32 *output_addr;

			if (!queue || !queue->enabled)
				continue;

			output_addr = (u32 *)(queue->user_io_addr + PAGE_SIZE);

			if (output_addr[CS_ACTIVE / sizeof(u32)]) {
				dev_warn(
					kbdev->dev,
					"queue %d bound to group %d on slot %d active unexpectedly",
					queue->csi_index, queue->group->handle,
					queue->group->csg_nr);
				group_idle = false;
			}

			if (group_idle) {
				if (!save_slot_cs(ginfo, queue) &&
				    !confirm_cmd_buf_empty(queue))
					group_idle = false;
			}

			if (!group_idle) {
				spin_lock_irqsave(&scheduler->interrupt_lock, flags);
				kbase_csf_ring_cs_kernel_doorbell(kbdev,
					queue->csi_index, group->csg_nr, true);
				spin_unlock_irqrestore(&scheduler->interrupt_lock, flags);
				KBASE_KTRACE_ADD_CSF_GRP(kbdev, SC_RAIL_RECHECK_NOT_IDLE, group, i);
				return false;
			}
		}
	}
	KBASE_KTRACE_ADD_CSF_GRP(kbdev, SC_RAIL_RECHECK_IDLE, NULL, (u64)scheduler->csg_slots_idle_mask);
	return true;
}

/**
 * can_turn_off_sc_rails - Check if the conditions are met to turn off the
 *                         SC power rails.
 *
 * @kbdev: Pointer to the device.
 *
 * This function checks both the on-slots and off-slots groups idle status and
 * if firmware is managing the cores. If the groups are not idle or Host is
 * managing the cores then the rails need to be kept on.
 * Additionally, we must check that the Idle event has not already been acknowledged
 * as that would indicate that the idle worker has run and potentially re-enabled
 * user-submission.
 *
 * Return: true if the SC power rails can be turned off.
 */
static bool can_turn_off_sc_rails(struct kbase_device *kbdev)
{
	struct kbase_csf_scheduler *const scheduler = &kbdev->csf.scheduler;
	bool turn_off_sc_rails;
	bool idle_event_pending;
	bool all_csg_idle;
	bool non_idle_offslot;
	unsigned long flags;

	lockdep_assert_held(&scheduler->lock);

	if (scheduler->state == SCHED_SUSPENDED)
		return false;

	spin_lock_irqsave(&kbdev->hwaccess_lock, flags);
	spin_lock(&scheduler->interrupt_lock);
	/* Ensure the SC power off sequence is complete before powering off the rail.
	 * If shader rail is turned off during job, APM generates fatal error and GPU firmware
	 * will generate error interrupt and try to reset.
	 * Note that this will avert the case when a power off is not complete, but it is not
	 * designed to handle a situation where a power on races with this code. That situation
	 * should be prevented by trapping new work through the kernel.
	 */
	if (!kbdev->pm.backend.sc_pwroff_safe) {
		trace_clock_set_rate("rail_off_aborted.", 1, raw_smp_processor_id());
		dev_info(kbdev->dev, "SC Rail off aborted, power sequence incomplete");
	}

	idle_event_pending = gpu_idle_event_is_pending(kbdev);
	all_csg_idle = kbase_csf_scheduler_all_csgs_idle(kbdev);
	non_idle_offslot = !atomic_read(&scheduler->non_idle_offslot_grps);
	turn_off_sc_rails = kbdev->pm.backend.sc_pwroff_safe &&
			    idle_event_pending &&
			    all_csg_idle &&
			    non_idle_offslot &&
			    !kbase_pm_no_mcu_core_pwroff(kbdev) &&
			    !scheduler->sc_power_rails_off;
	KBASE_KTRACE_ADD_CSF_GRP(kbdev, SC_RAIL_CAN_TURN_OFF, NULL,
		kbdev->pm.backend.sc_pwroff_safe |
		idle_event_pending                  << 1 |
		all_csg_idle                        << 2 |
		non_idle_offslot                    << 3 |
		!kbase_pm_no_mcu_core_pwroff(kbdev) << 4 |
		!scheduler->sc_power_rails_off      << 5);

	spin_unlock(&scheduler->interrupt_lock);
	spin_unlock_irqrestore(&kbdev->hwaccess_lock, flags);

	return turn_off_sc_rails;
}

static void sc_rails_off_worker(struct work_struct *work)
{
	struct kbase_device *kbdev = container_of(
		work, struct kbase_device, csf.scheduler.sc_rails_off_work);
	struct kbase_csf_scheduler *const scheduler = &kbdev->csf.scheduler;

	KBASE_KTRACE_ADD(kbdev, SCHEDULER_ENTER_SC_RAIL, NULL,
			 kbase_csf_ktrace_gpu_cycle_cnt(kbdev));
	if (kbase_reset_gpu_try_prevent(kbdev)) {
		dev_warn(kbdev->dev, "Skip SC rails off for failing to prevent gpu reset");
		return;
	}

	rt_mutex_lock(&scheduler->lock);
	/* All the previously sent CSG/CSI level requests are expected to have
	 * completed at this point.
	 */

	if (can_turn_off_sc_rails(kbdev)) {
		if (recheck_gpu_idleness(kbdev)) {
			/* The GPU idle work, enqueued after previous idle
			 * notification, could already be pending if GPU became
			 * active momentarily after the previous idle notification
			 * and all CSGs were reported as idle.
			 */
			if (!scheduler->gpu_idle_work_pending)
				WARN_ON(scheduler->sc_power_rails_off);
			turn_off_sc_power_rails(kbdev);
			enqueue_gpu_idle_work(scheduler,
					kbdev->csf.gpu_idle_hysteresis_ms);
		}
	} else {
		ack_gpu_idle_event(kbdev);
	}

	rt_mutex_unlock(&scheduler->lock);
	kbase_reset_gpu_allow(kbdev);
	KBASE_KTRACE_ADD(kbdev, SCHEDULER_EXIT_SC_RAIL, NULL,
			 kbase_csf_ktrace_gpu_cycle_cnt(kbdev));
}
#endif

static int scheduler_prepare(struct kbase_device *kbdev)
{
	struct kbase_csf_scheduler *scheduler = &kbdev->csf.scheduler;
	struct list_head privileged_groups, active_groups;
	unsigned long flags;
	int i;

	lockdep_assert_held(&scheduler->lock);

	/* Empty the groups_to_schedule */
	while (!list_empty(&scheduler->groups_to_schedule)) {
		struct kbase_queue_group *grp = list_first_entry(
			&scheduler->groups_to_schedule, struct kbase_queue_group, link_to_schedule);

		remove_scheduled_group(kbdev, grp);
	}

	/* Pre-scan init scheduler fields */
	if (WARN_ON(scheduler->ngrp_to_schedule != 0))
		scheduler->ngrp_to_schedule = 0;
	scheduler->top_kctx = NULL;
	scheduler->top_grp = NULL;
	scheduler->csg_scan_count_for_tick = 0;
	WARN_ON(!list_empty(&scheduler->idle_groups_to_schedule));
	scheduler->num_active_address_spaces = 0;
	scheduler->num_csg_slots_for_tick = 0;
	scheduler->csg_scan_sched_count = 0;
	bitmap_zero(scheduler->csg_slots_prio_update, MAX_SUPPORTED_CSGS);
	INIT_LIST_HEAD(&privileged_groups);
	INIT_LIST_HEAD(&active_groups);

	spin_lock_irqsave(&scheduler->interrupt_lock, flags);
	scheduler->tick_protm_pending_seq = KBASEP_TICK_PROTM_PEND_SCAN_SEQ_NR_INVALID;
	/* Scan out to run groups */
	for (i = 0; i < KBASE_QUEUE_GROUP_PRIORITY_COUNT; ++i) {
		struct kbase_context *kctx;

		/* Scan the per-priority list of groups twice, firstly for the
		 * prioritised contexts, then the normal ones.
		 */
		list_for_each_entry(kctx, &scheduler->runnable_kctxs, csf.link) {
			if (atomic_read(&kctx->prioritized))
				scheduler_ctx_scan_groups(kbdev, kctx, i, &privileged_groups,
							  &active_groups);
		}
		list_for_each_entry(kctx, &scheduler->runnable_kctxs, csf.link) {
			if (!atomic_read(&kctx->prioritized))
				scheduler_ctx_scan_groups(kbdev, kctx, i, &privileged_groups,
							  &active_groups);
		}
	}
	spin_unlock_irqrestore(&scheduler->interrupt_lock, flags);

	/* Adds privileged (RT + p.mode) groups to the scanout list */
	scheduler_scan_group_list(kbdev, &privileged_groups);

	/* Adds remainder of active groups to the scanout list */
	scheduler_scan_group_list(kbdev, &active_groups);

	/* Update this tick's non-idle groups */
	scheduler->non_idle_scanout_grps = scheduler->ngrp_to_schedule;

	/* Initial number of non-idle off-slot groups, before the scheduler's
	 * scheduler_apply() operation. This gives a sensible start point view
	 * of the tick. It will be subject to up/downs during the scheduler
	 * active phase.
	 */
	atomic_set(&scheduler->non_idle_offslot_grps, (int)scheduler->non_idle_scanout_grps);
	KBASE_KTRACE_ADD_CSF_GRP(kbdev, SCHEDULER_NONIDLE_OFFSLOT_GRP_INC, NULL,
				 scheduler->non_idle_scanout_grps);

	/* Adds those idle but runnable groups to the scanout list */
	scheduler_scan_group_list(kbdev, &scheduler->idle_groups_to_schedule);

	WARN_ON(scheduler->csg_scan_count_for_tick < scheduler->ngrp_to_schedule);

	KBASE_KTRACE_ADD_CSF_GRP(kbdev, SCHEDULER_TOP_GRP, scheduler->top_grp,
				 scheduler->num_active_address_spaces |
					 (((u64)scheduler->ngrp_to_schedule) << 32));
	set_max_csg_slots(kbdev);
	dev_dbg(kbdev->dev, "prepared groups length: %u, num_active_address_spaces: %u\n",
		scheduler->ngrp_to_schedule, scheduler->num_active_address_spaces);
	return 0;
}

/**
 * keep_lru_on_slots() - Check the condition for LRU is met.
 *
 * @kbdev: Pointer to the device.
 *
 * This function tries to maintain the Last-Recent-Use case on slots, when
 * the scheduler has no non-idle off-slot CSGs for a replacement
 * consideration. This effectively extends the previous scheduling results
 * for the new one. That is, the last recent used CSGs are retained on slots
 * for the new tick/tock action.
 *
 * Return: true for avoiding on-slot CSGs changes (i.e. keep existing LRU),
 *         otherwise false.
 */
static bool keep_lru_on_slots(struct kbase_device *kbdev)
{
	struct kbase_csf_scheduler *scheduler = &kbdev->csf.scheduler;
	bool keep_lru = false;
	int on_slots =
		bitmap_weight(scheduler->csg_inuse_bitmap, kbdev->csf.global_iface.group_num);

	lockdep_assert_held(&scheduler->lock);

	if (on_slots && !atomic_read(&scheduler->non_idle_offslot_grps)) {
		unsigned long flags;

		spin_lock_irqsave(&scheduler->interrupt_lock, flags);
		/* All on-slots are idle, no non-idle off-slot CSGs available
		 * for considering a meaningful change. Set keep_lru.
		 */
		keep_lru = kbase_csf_scheduler_all_csgs_idle(kbdev);

		spin_unlock_irqrestore(&scheduler->interrupt_lock, flags);

		dev_dbg(kbdev->dev, "Keep_LRU: %d, CSGs on-slots: %d\n", keep_lru, on_slots);
	}

	return keep_lru;
}

/**
 * prepare_fast_local_tock() - making preparation arrangement for exercizing
 *                             a fast local tock inside scheduling-actions.
 *
 * @kbdev:  Pointer to the GPU device.
 *
 * The function assumes that a scheduling action of firing a fast local tock
 * call (i.e. an equivalent tock action without dropping the lock) is desired
 * if there are idle onslot CSGs. The function updates those affected CSGs'
 * run-state as a preparation. This should only be called from inside the
 * schedule_actions(), where the previous idle-flags are still considered to
 * be reflective, following its earlier idle confirmation operational call,
 * plus some potential newly idle CSGs in the scheduling action committing
 * steps.
 *
 * Return: number of on-slots CSGs that can be considered for replacing.
 */
static int prepare_fast_local_tock(struct kbase_device *kbdev)
{
	struct kbase_csf_scheduler *scheduler = &kbdev->csf.scheduler;
	u32 num_groups = kbdev->csf.global_iface.group_num;
	unsigned long flags, i;
	DECLARE_BITMAP(csg_bitmap, MAX_SUPPORTED_CSGS) = { 0 };

	lockdep_assert_held(&scheduler->lock);

	spin_lock_irqsave(&scheduler->interrupt_lock, flags);
	bitmap_copy(csg_bitmap, scheduler->csg_slots_idle_mask, num_groups);
	spin_unlock_irqrestore(&scheduler->interrupt_lock, flags);

	/* Marking the flagged idle CSGs' run state to IDLE, so
	 * the intended fast local tock can replacing them with off-slots
	 * non-idle CSGs.
	 */
	for_each_set_bit(i, csg_bitmap, num_groups) {
		struct kbase_csf_csg_slot *csg_slot = &scheduler->csg_slots[i];
		struct kbase_queue_group *group = csg_slot->resident_group;

		if (!queue_group_idle_locked(group)) {
			group->run_state = KBASE_CSF_GROUP_IDLE;
			KBASE_KTRACE_ADD_CSF_GRP(kbdev, CSF_GROUP_IDLE, group, group->run_state);
		}
	}

	/* Return the number of idle slots for potential replacement */
	return bitmap_weight(csg_bitmap, num_groups);
}

static int wait_csg_slots_suspend(struct kbase_device *kbdev, unsigned long *slot_mask)
{
	struct kbase_csf_scheduler *const scheduler = &kbdev->csf.scheduler;
	u32 num_groups = kbdev->csf.global_iface.group_num;
	int err = 0;
	DECLARE_BITMAP(slot_mask_local, MAX_SUPPORTED_CSGS);

	lockdep_assert_held(&scheduler->lock);

	bitmap_copy(slot_mask_local, slot_mask, MAX_SUPPORTED_CSGS);

	while (!bitmap_empty(slot_mask_local, MAX_SUPPORTED_CSGS)) {
		long remaining = kbase_csf_timeout_in_jiffies(
			kbase_get_timeout_ms(kbdev, CSF_CSG_SUSPEND_TIMEOUT));
		DECLARE_BITMAP(changed, MAX_SUPPORTED_CSGS);

		bitmap_copy(changed, slot_mask_local, MAX_SUPPORTED_CSGS);
		remaining = wait_event_timeout(
			kbdev->csf.event_wait,
			slots_state_changed(kbdev, changed, csg_slot_stopped_locked), remaining);

		if (likely(remaining)) {
			u32 i;

			for_each_set_bit(i, changed, num_groups) {
				struct kbase_queue_group *group;

				if (WARN_ON(!csg_slot_stopped_locked(kbdev, (s8)i)))
					continue;

				/* The on slot csg is now stopped */
				clear_bit(i, slot_mask_local);

				group = scheduler->csg_slots[i].resident_group;
				if (likely(group)) {
					/* Only do save/cleanup if the
					 * group is not terminated during
					 * the sleep.
					 */

					/* Only emit suspend, if there was no AS fault */
					if (kctx_as_enabled(group->kctx) && !group->faulted)
						KBASE_TLSTREAM_TL_KBASE_DEVICE_SUSPEND_CSG(
							kbdev, kbdev->id, i);

					save_csg_slot(group);
					if (cleanup_csg_slot(group)) {
						sched_evict_group(group, true, true);
					}
				}
			}
		} else {
			dev_warn(
				kbdev->dev,
				"[%llu] Suspend request sent on CSG slots 0x%lx timed out for slots 0x%lx",
				kbase_backend_get_cycle_cnt(kbdev), slot_mask[0],
				slot_mask_local[0]);
			/* Return the bitmask of the timed out slots to the caller */
			bitmap_copy(slot_mask, slot_mask_local, MAX_SUPPORTED_CSGS);
			err = -ETIMEDOUT;
			break;
		}
	}

	return err;
}

/**
 * evict_lru_or_blocked_csg() - Evict the least-recently-used idle or blocked CSG
 *
 * @kbdev: Pointer to the device
 *
 * Used to allow for speedier starting/resumption of another CSG. The worst-case
 * scenario of the evicted CSG being scheduled next is expected to be rare.
 * Also, the eviction will not be applied if the GPU is running in protected mode.
 * Otherwise the the eviction attempt would force the MCU to quit the execution of
 * the protected mode, and likely re-request to enter it again.
 */
static void evict_lru_or_blocked_csg(struct kbase_device *kbdev)
{
	struct kbase_csf_scheduler *scheduler = &kbdev->csf.scheduler;
	size_t i;
	struct kbase_queue_group *lru_idle_group = NULL;
	const u32 total_csg_slots = kbdev->csf.global_iface.group_num;
	const bool all_addr_spaces_used =
		(scheduler->num_active_address_spaces >=
		 (u32)(kbdev->nr_hw_address_spaces - NUM_RESERVED_AS_SLOTS));
	u8 as_usage[BASE_MAX_NR_AS] = { 0 };

	lockdep_assert_held(&scheduler->lock);
	if (kbase_csf_scheduler_protected_mode_in_use(kbdev))
		return;

	BUILD_BUG_ON(MAX_SUPPORTED_CSGS > (sizeof(int) * BITS_PER_BYTE));
	if ((u32)fls(scheduler->csg_inuse_bitmap[0]) != total_csg_slots)
		return; /* Some CSG slots remain unused */

	if (all_addr_spaces_used) {
		for (i = 0; i != total_csg_slots; ++i) {
			if (scheduler->csg_slots[i].resident_group != NULL) {
				if (WARN_ON(scheduler->csg_slots[i].resident_group->kctx->as_nr <
					    0))
					continue;

				as_usage[scheduler->csg_slots[i].resident_group->kctx->as_nr]++;
			}
		}
	}

	for (i = 0; i != total_csg_slots; ++i) {
		struct kbase_queue_group *const group = scheduler->csg_slots[i].resident_group;

		/* We expect that by this point all groups would normally be
		 * assigned a physical CSG slot, but if circumstances have
		 * changed then bail out of this optimisation.
		 */
		if (group == NULL)
			return;

		/* Real-time priority CSGs must be kept on-slot even when
		 * idle.
		 */
		if ((group->run_state == KBASE_CSF_GROUP_IDLE) &&
		    (group->priority != KBASE_QUEUE_GROUP_PRIORITY_REALTIME) &&
		    ((lru_idle_group == NULL) ||
		     (lru_idle_group->prepared_seq_num < group->prepared_seq_num))) {
			if (WARN_ON(group->kctx->as_nr < 0))
				continue;

			/* If all address spaces are used, we need to ensure the group does not
			 * share the AS with other active CSGs. Or CSG would be freed without AS
			 * and this optimization would not work.
			 */
			if ((!all_addr_spaces_used) || (as_usage[group->kctx->as_nr] == 1))
				lru_idle_group = group;
		}
	}

	if (lru_idle_group != NULL) {
		unsigned long slot_mask = 1UL << lru_idle_group->csg_nr;

		dev_dbg(kbdev->dev, "Suspending LRU idle group %d of context %d_%d on slot %d",
			lru_idle_group->handle, lru_idle_group->kctx->tgid,
			lru_idle_group->kctx->id, lru_idle_group->csg_nr);
		suspend_queue_group(lru_idle_group);
		if (wait_csg_slots_suspend(kbdev, &slot_mask)) {
			enum dumpfault_error_type error_type = DF_CSG_SUSPEND_TIMEOUT;

			dev_warn(
				kbdev->dev,
				"[%llu] LRU idle group %d of context %d_%d failed to suspend on slot %d (timeout %d ms)",
				kbase_backend_get_cycle_cnt(kbdev), lru_idle_group->handle,
				lru_idle_group->kctx->tgid, lru_idle_group->kctx->id,
				lru_idle_group->csg_nr,
				kbase_get_timeout_ms(kbdev, CSF_FIRMWARE_TIMEOUT));
			if (kbase_csf_firmware_ping_wait(kbdev, FW_PING_AFTER_ERROR_TIMEOUT_MS))
				error_type = DF_PING_REQUEST_TIMEOUT;
			schedule_actions_trigger_df(kbdev, lru_idle_group->kctx, error_type);
		}
	}
}

static void schedule_actions(struct kbase_device *kbdev, bool is_tick)
{
	struct kbase_csf_scheduler *scheduler = &kbdev->csf.scheduler;
	unsigned long flags;
	struct kbase_queue_group *protm_grp;
	bool skip_scheduling_actions;
	bool skip_idle_slots_update;
	bool new_protm_top_grp = false;
	int local_tock_slots = 0;

	kbase_reset_gpu_assert_prevented(kbdev);
	lockdep_assert_held(&scheduler->lock);

<<<<<<< HEAD
#ifdef CONFIG_MALI_HOST_CONTROLS_SC_RAILS
	if (scheduler->gpu_idle_work_pending)
		return;
#endif

	ret = kbase_csf_scheduler_wait_mcu_active(kbdev);
	if (ret) {
		dev_err(kbdev->dev,
			"Wait for MCU power on failed on scheduling tick/tock");
=======
	if (kbase_csf_scheduler_wait_mcu_active(kbdev)) {
		dev_err(kbdev->dev, "Wait for MCU power on failed on scheduling tick/tock");
>>>>>>> 049a5422
		return;
	}

#ifdef CONFIG_MALI_HOST_CONTROLS_SC_RAILS
	turn_on_sc_power_rails(kbdev);
#endif

	spin_lock_irqsave(&scheduler->interrupt_lock, flags);
	skip_idle_slots_update = kbase_csf_scheduler_protected_mode_in_use(kbdev);
	skip_scheduling_actions = !skip_idle_slots_update && kbdev->protected_mode;
	spin_unlock_irqrestore(&scheduler->interrupt_lock, flags);

	/* Skip scheduling actions as GPU reset hasn't been performed yet to
	 * rectify the anomaly that happened when pmode exit interrupt wasn't
	 * received before the termination of group running in pmode.
	 */
	if (unlikely(skip_scheduling_actions)) {
		dev_info(kbdev->dev, "Scheduling actions skipped due to anomaly in pmode");
		return;
	}

	if (!skip_idle_slots_update) {
		/* Updating on-slot idle CSGs when not in protected mode. */
		scheduler_handle_idle_slots(kbdev);

		/* Determine whether the condition is met for keeping the
		 * Last-Recent-Use. If true, skipping the remaining action
		 * steps and thus extending the previous tick's arrangement,
		 * in particular, no alterations to on-slot CSGs.
		 */
		if (keep_lru_on_slots(kbdev))
			return;
	}

	if (is_tick)
		scheduler_rotate(kbdev);

redo_local_tock:
	scheduler_prepare(kbdev);
	/* Need to specifically enqueue the GPU idle work if there are no groups
	 * to schedule despite the runnable groups. This scenario will happen
	 * if System suspend is done when all groups are idle and and no work
	 * is submitted for the groups after the System resume.
	 */
	if (unlikely(!scheduler->ngrp_to_schedule && scheduler->total_runnable_grps)) {
		dev_dbg(kbdev->dev, "No groups to schedule in the tick");
		enqueue_gpu_idle_work(scheduler, 0);
		return;
	}
	spin_lock_irqsave(&scheduler->interrupt_lock, flags);
	protm_grp = scheduler->active_protm_grp;

	/* Avoid update if the top-group remains unchanged and in protected
	 * mode. For the said case, all the slots update is effectively
	 * competing against the active protected mode group (typically the
	 * top-group). If we update other slots, even on leaving the
	 * top-group slot untouched, the firmware would exit the protected mode
	 * for interacting with the host-driver. After it, as the top-group
	 * would again raise the request for entering protected mode, we would
	 * be actively doing the switching over twice without progressing the
	 * queue jobs.
	 */
	if (protm_grp && scheduler->top_grp == protm_grp) {
		dev_dbg(kbdev->dev, "Scheduler keep protm exec: group-%d", protm_grp->handle);
		spin_unlock_irqrestore(&scheduler->interrupt_lock, flags);

		update_offslot_non_idle_cnt_for_onslot_grp(protm_grp);
		remove_scheduled_group(kbdev, protm_grp);
		scheduler_check_pmode_progress(kbdev);
	} else if (scheduler->top_grp) {
		if (protm_grp)
			dev_dbg(kbdev->dev, "Scheduler drop protm exec: group-%d",
				protm_grp->handle);

		if (!bitmap_empty(scheduler->top_grp->protm_pending_bitmap,
				  kbdev->csf.global_iface.groups[0].stream_num)) {
			dev_dbg(kbdev->dev,
				"Scheduler prepare protm exec: group-%d of context %d_%d",
				scheduler->top_grp->handle, scheduler->top_grp->kctx->tgid,
				scheduler->top_grp->kctx->id);

			/* When entering protected mode all CSG slots can be occupied
			 * but only the protected mode CSG will be running. Any event
			 * that would trigger the execution of an on-slot idle CSG will
			 * need to be handled by the host during protected mode.
			 */
			new_protm_top_grp = true;
		}

		spin_unlock_irqrestore(&scheduler->interrupt_lock, flags);

		scheduler_apply(kbdev);

		/* Scheduler is dropping the exec of the previous protm_grp,
		 * Until the protm quit completes, the GPU is effectively
		 * locked in the secure mode.
		 */
		if (protm_grp)
			scheduler_force_protm_exit(kbdev);

		wait_csg_slots_start(kbdev);
		wait_csg_slots_finish_prio_update(kbdev);

		if (new_protm_top_grp) {
			scheduler_group_check_protm_enter(kbdev, scheduler->top_grp);
		} else if (!local_tock_slots && atomic_read(&scheduler->non_idle_offslot_grps)) {
			/* If during the scheduling action, we have off-slot
			 * non-idle CSGs in waiting, if it happens to have
			 * some new idle slots emerging during the committed
			 * action steps, trigger a one-off fast local tock.
			 */
			local_tock_slots = prepare_fast_local_tock(kbdev);

			if (local_tock_slots) {
				dev_dbg(kbdev->dev, "In-cycle %d idle slots available\n",
					local_tock_slots);
				goto redo_local_tock;
			}
		}
	} else {
		spin_unlock_irqrestore(&scheduler->interrupt_lock, flags);
	}

	evict_lru_or_blocked_csg(kbdev);
}

/**
 * can_skip_scheduling() - Check if the scheduling actions can be skipped.
 *
 * @kbdev: Pointer to the device
 *
 * This function is called on a scheduling tick or tock to determine if the
 * scheduling actions can be skipped.
 * If Scheduler is in sleeping state and exit from the sleep state is allowed
 * then activation of MCU will be triggered. The tick or tock work item could
 * have been in flight when the state of Scheduler was changed to sleeping.
 *
 * Return: true if the scheduling actions can be skipped.
 */
static bool can_skip_scheduling(struct kbase_device *kbdev)
{
	struct kbase_csf_scheduler *const scheduler = &kbdev->csf.scheduler;

	lockdep_assert_held(&scheduler->lock);

	if (unlikely(!kbase_reset_gpu_is_not_pending(kbdev)))
		return true;

	if (scheduler->state == SCHED_SUSPENDED)
		return true;

#ifdef KBASE_PM_RUNTIME
	if (scheduler->state == SCHED_SLEEPING) {
		unsigned long flags;

		spin_lock_irqsave(&kbdev->hwaccess_lock, flags);
		if (kbdev->pm.backend.exit_gpu_sleep_mode) {
			int ret = scheduler_pm_active_after_sleep(kbdev, &flags);

			spin_unlock_irqrestore(&kbdev->hwaccess_lock, flags);
			if (!ret) {
				scheduler->state = SCHED_INACTIVE;
				KBASE_KTRACE_ADD(kbdev, SCHED_INACTIVE, NULL, scheduler->state);
				return false;
			}

			dev_info(kbdev->dev, "Skip scheduling due to system suspend");
			return true;
		}
		spin_unlock_irqrestore(&kbdev->hwaccess_lock, flags);
		return true;
	}
#endif

	return false;
}

static void schedule_on_tock(struct kbase_device *kbdev)
{
	struct kbase_csf_scheduler *const scheduler = &kbdev->csf.scheduler;
	int err;

	err = kbase_reset_gpu_try_prevent(kbdev);
	/* Regardless of whether reset failed or is currently happening, exit
	 * early
	 */
	if (err)
		return;

	kbase_debug_csf_fault_wait_completion(kbdev);
<<<<<<< HEAD
	rt_mutex_lock(&scheduler->lock);
	if (can_skip_scheduling(kbdev))
	{
=======
	mutex_lock(&scheduler->lock);
	if (can_skip_scheduling(kbdev)) {
>>>>>>> 049a5422
		atomic_set(&scheduler->pending_tock_work, false);
		goto exit_no_schedule_unlock;
	}

	WARN_ON(!(scheduler->state == SCHED_INACTIVE));
	scheduler->state = SCHED_BUSY;
	KBASE_KTRACE_ADD(kbdev, SCHED_BUSY, NULL, scheduler->state);

	/* Undertaking schedule action steps */
	KBASE_KTRACE_ADD(kbdev, SCHEDULER_TOCK_START, NULL, 0u);
	while (atomic_cmpxchg(&scheduler->pending_tock_work, true, false) == true)
		schedule_actions(kbdev, false);

	/* Record time information on a non-skipped tock */
	scheduler->last_schedule = jiffies;

	scheduler->state = SCHED_INACTIVE;
	KBASE_KTRACE_ADD(kbdev, SCHED_INACTIVE, NULL, scheduler->state);
	if (!scheduler->total_runnable_grps)
<<<<<<< HEAD
		enqueue_gpu_idle_work(scheduler, 0);
#if IS_ENABLED(CONFIG_MALI_TRACE_POWER_GPU_WORK_PERIOD)
	emit_gpu_metrics_to_frontend(kbdev);
#endif /* CONFIG_MALI_TRACE_POWER_GPU_WORK_PERIOD */
	rt_mutex_unlock(&scheduler->lock);
=======
		enqueue_gpu_idle_work(scheduler);
	mutex_unlock(&scheduler->lock);
>>>>>>> 049a5422
	kbase_reset_gpu_allow(kbdev);

	KBASE_KTRACE_ADD(kbdev, SCHEDULER_TOCK_END, NULL, 0u);
	return;

exit_no_schedule_unlock:
	rt_mutex_unlock(&scheduler->lock);
	kbase_reset_gpu_allow(kbdev);
}

static void schedule_on_tick(struct kbase_device *kbdev)
{
	struct kbase_csf_scheduler *const scheduler = &kbdev->csf.scheduler;

	int err = kbase_reset_gpu_try_prevent(kbdev);
	/* Regardless of whether reset failed or is currently happening, exit
	 * early
	 */
	if (err)
		return;

	kbase_debug_csf_fault_wait_completion(kbdev);
	rt_mutex_lock(&scheduler->lock);

	if (can_skip_scheduling(kbdev))
		goto exit_no_schedule_unlock;

	scheduler->state = SCHED_BUSY;
	KBASE_KTRACE_ADD(kbdev, SCHED_BUSY, NULL, scheduler->state);

	/* Undertaking schedule action steps */
	KBASE_KTRACE_ADD(kbdev, SCHEDULER_TICK_START, NULL, scheduler->total_runnable_grps);
	schedule_actions(kbdev, true);

	/* Record time information */
	scheduler->last_schedule = jiffies;

	/* Kicking next scheduling if needed */
	if (likely(kbase_csf_scheduler_timer_is_enabled(kbdev)) &&
	    (scheduler->total_runnable_grps > 0)) {
		hrtimer_start(&scheduler->tick_timer,
			      HR_TIMER_DELAY_MSEC(scheduler->csg_scheduling_period_ms),
			      HRTIMER_MODE_REL);
		dev_dbg(kbdev->dev, "scheduling for next tick, num_runnable_groups:%u\n",
			scheduler->total_runnable_grps);
	} else if (!scheduler->total_runnable_grps) {
		enqueue_gpu_idle_work(scheduler, 0);
	}

	scheduler->state = SCHED_INACTIVE;
<<<<<<< HEAD
#if IS_ENABLED(CONFIG_MALI_TRACE_POWER_GPU_WORK_PERIOD)
	emit_gpu_metrics_to_frontend(kbdev);
#endif /* CONFIG_MALI_TRACE_POWER_GPU_WORK_PERIOD */
	rt_mutex_unlock(&scheduler->lock);
=======
	mutex_unlock(&scheduler->lock);
>>>>>>> 049a5422
	KBASE_KTRACE_ADD(kbdev, SCHED_INACTIVE, NULL, scheduler->state);
	kbase_reset_gpu_allow(kbdev);

	KBASE_KTRACE_ADD(kbdev, SCHEDULER_TICK_END, NULL, scheduler->total_runnable_grps);
	return;

exit_no_schedule_unlock:
	rt_mutex_unlock(&scheduler->lock);
	kbase_reset_gpu_allow(kbdev);
}

static int suspend_active_queue_groups(struct kbase_device *kbdev, unsigned long *slot_mask)
{
	struct kbase_csf_scheduler *const scheduler = &kbdev->csf.scheduler;
	u32 num_groups = kbdev->csf.global_iface.group_num;
	u32 slot_num;
	int ret;

	lockdep_assert_held(&scheduler->lock);

	for (slot_num = 0; slot_num < num_groups; slot_num++) {
		struct kbase_queue_group *group = scheduler->csg_slots[slot_num].resident_group;

		if (group) {
			suspend_queue_group(group);
			set_bit(slot_num, slot_mask);
		}
	}

	ret = wait_csg_slots_suspend(kbdev, slot_mask);
	return ret;
}

static int suspend_active_queue_groups_on_reset(struct kbase_device *kbdev)
{
	struct kbase_csf_scheduler *const scheduler = &kbdev->csf.scheduler;
	DECLARE_BITMAP(slot_mask, MAX_SUPPORTED_CSGS) = { 0 };
	int ret;
	int ret2;

	rt_mutex_lock(&scheduler->lock);

	ret = suspend_active_queue_groups(kbdev, slot_mask);

	if (ret) {
<<<<<<< HEAD
		dev_warn(kbdev->dev, "Timeout waiting for CSG slots to suspend before reset, slot_mask: 0x%*pb\n",
			 kbdev->csf.global_iface.group_num, slot_mask);
		//TODO: should introduce SSCD report if this happens.
		kbase_gpu_timeout_debug_message(kbdev, "");
		dev_warn(kbdev->dev, "[%llu] Firmware ping %d",
				kbase_backend_get_cycle_cnt(kbdev),
				kbase_csf_firmware_ping_wait(kbdev, 0));
=======
		dev_warn(
			kbdev->dev,
			"Timeout waiting for CSG slots to suspend before reset, slot_mask: 0x%*pb\n",
			kbdev->csf.global_iface.group_num, slot_mask);
>>>>>>> 049a5422
	}

	/* Need to flush the GPU cache to ensure suspend buffer
	 * contents are not lost on reset of GPU.
	 * Do this even if suspend operation had timed out for some of
	 * the CSG slots.
	 * In case the scheduler already in suspended state, the
	 * cache clean is required as the async reset request from
	 * the debugfs may race against the scheduler suspend operation
	 * due to the extra context ref-count, which prevents the
	 * L2 powering down cache clean operation in the non racing
	 * case.
	 */
	kbase_gpu_start_cache_clean(kbdev, GPU_COMMAND_CACHE_CLN_INV_L2_LSC);
	ret2 = kbase_gpu_wait_cache_clean_timeout(
		kbdev, kbase_get_timeout_ms(kbdev, MMU_AS_INACTIVE_WAIT_TIMEOUT));
	if (ret2) {
		dev_err(kbdev->dev, "[%llu] Timeout waiting for CACHE_CLN_INV_L2_LSC",
			kbase_backend_get_cycle_cnt(kbdev));
		if (!ret)
			ret = ret2;
	}

	rt_mutex_unlock(&scheduler->lock);

	return ret;
}

/**
 * scheduler_handle_reset_in_protected_mode() - Update the state of normal mode
 *                                              groups when reset is done during
 *                                              protected mode execution and GPU
 *                                              can't exit the protected mode in
 *                                              response to the ping request.
 *
 * @kbdev: Pointer to the device.
 *
 * This function is called at the time of GPU reset, before the suspension of queue groups,
 * to handle the case when the reset is getting performed whilst GPU is in protected mode.
 * If GPU is in protected mode, then the function attempts to bring it back to the normal
 * mode by sending a ping request.
 * - If GPU exited the protected mode, then the function returns success to the caller
 *   indicating that the on-slot groups can be suspended in a regular way.
 * - If GPU didn't exit the protected mode then as a recovery measure the function marks
 *   the normal mode on-slot groups as suspended to avoid any loss of work for those groups.
 *   All on-slot groups, except the top group that executes in protected mode, are implicitly
 *   suspended by the FW just before entering protected mode. So the failure to exit protected
 *   mode is attributed to the top group and it is thus forcefully evicted by the Scheduler
 *   later in the request sequence.
 *
 * Return: true if the groups remaining on the CSG slots need to be suspended in
 *         the regular way by sending CSG SUSPEND requests to FW, otherwise false.
 */
static bool scheduler_handle_reset_in_protected_mode(struct kbase_device *kbdev)
{
	struct kbase_csf_scheduler *scheduler = &kbdev->csf.scheduler;
	u32 const num_groups = kbdev->csf.global_iface.group_num;
	struct kbase_queue_group *protm_grp;
	bool suspend_on_slot_groups = true;
	bool pmode_active;
	unsigned long flags;
	u32 csg_nr;

	rt_mutex_lock(&scheduler->lock);

	spin_lock_irqsave(&scheduler->interrupt_lock, flags);
	protm_grp = scheduler->active_protm_grp;
	pmode_active = kbdev->protected_mode;
	spin_unlock_irqrestore(&scheduler->interrupt_lock, flags);

	/* GPU not in protected mode. Suspend the on-slot groups normally */
	if (likely(!pmode_active))
		goto unlock;

	/* Send the ping request to force exit from protected mode */
	if (!kbase_csf_firmware_ping_wait(kbdev, FW_PING_ON_GPU_RESET_IN_PMODE_TIMEOUT_MS)) {
		/* FW should have exited protected mode before acknowledging the ping request */
		WARN_ON_ONCE(scheduler->active_protm_grp);

		/* Explicitly suspend all groups. The protected mode group would be terminated
		 * if it had faulted.
		 */
		goto unlock;
	}

	dev_warn(
		kbdev->dev,
		"Timeout for ping request sent to force exit from protected mode before GPU reset");

	/* GPU didn't exit the protected mode, so FW is most probably unresponsive.
	 * All the on-slot groups barring the protected mode group can be marked
	 * as suspended right away. The protected mode group would be forcefully
	 * evicted from the csg slot.
	 */
	suspend_on_slot_groups = false;
	for (csg_nr = 0; csg_nr < num_groups; csg_nr++) {
		struct kbase_queue_group *const group =
			kbdev->csf.scheduler.csg_slots[csg_nr].resident_group;
		int new_val;

		if (!group || (group == protm_grp))
			continue;

		cleanup_csg_slot(group);
		group->run_state = KBASE_CSF_GROUP_SUSPENDED;
		KBASE_KTRACE_ADD_CSF_GRP(kbdev, CSF_GROUP_SUSPENDED, group, group->run_state);

		/* Simply treat the normal mode groups as non-idle. The tick
		 * scheduled after the reset will re-initialize the counter
		 * anyways.
		 */
		new_val = atomic_inc_return(&scheduler->non_idle_offslot_grps);
		KBASE_KTRACE_ADD_CSF_GRP(kbdev, SCHEDULER_NONIDLE_OFFSLOT_GRP_INC, group,
					 (u64)new_val);
	}

unlock:
	rt_mutex_unlock(&scheduler->lock);
	return suspend_on_slot_groups;
}

static void scheduler_inner_reset(struct kbase_device *kbdev)
{
	u32 const num_groups = kbdev->csf.global_iface.group_num;
	struct kbase_csf_scheduler *scheduler = &kbdev->csf.scheduler;
	unsigned long flags;

	WARN_ON(kbase_csf_scheduler_get_nr_active_csgs(kbdev));

	/* Cancel any potential queued delayed work(s) */
#ifdef CONFIG_MALI_HOST_CONTROLS_SC_RAILS
	cancel_delayed_work_sync(&scheduler->gpu_idle_work);
#else
	cancel_work_sync(&kbdev->csf.scheduler.gpu_idle_work);
#endif
	cancel_tick_work(scheduler);
	cancel_tock_work(scheduler);
	cancel_delayed_work_sync(&scheduler->ping_work);

	rt_mutex_lock(&scheduler->lock);

	spin_lock_irqsave(&scheduler->interrupt_lock, flags);
	bitmap_fill(scheduler->csgs_events_enable_mask, MAX_SUPPORTED_CSGS);
	if (scheduler->active_protm_grp)
		KBASE_KTRACE_ADD_CSF_GRP(kbdev, SCHEDULER_PROTM_EXIT, scheduler->active_protm_grp,
					 0u);
	scheduler->active_protm_grp = NULL;
	memset(kbdev->csf.scheduler.csg_slots, 0, num_groups * sizeof(struct kbase_csf_csg_slot));
	bitmap_zero(kbdev->csf.scheduler.csg_inuse_bitmap, num_groups);
	spin_unlock_irqrestore(&scheduler->interrupt_lock, flags);

	scheduler->top_kctx = NULL;
	scheduler->top_grp = NULL;

	KBASE_KTRACE_ADD_CSF_GRP(kbdev, SCHEDULER_TOP_GRP, scheduler->top_grp,
				 scheduler->num_active_address_spaces |
					 (((u64)scheduler->total_runnable_grps) << 32));

	rt_mutex_unlock(&scheduler->lock);
}

void kbase_csf_scheduler_reset(struct kbase_device *kbdev)
{
	struct kbase_context *kctx;

	WARN_ON(!kbase_reset_gpu_is_active(kbdev));

	KBASE_KTRACE_ADD(kbdev, SCHEDULER_RESET_START, NULL, 0u);

	kbase_debug_csf_fault_wait_completion(kbdev);

	if (scheduler_handle_reset_in_protected_mode(kbdev) &&
	    !suspend_active_queue_groups_on_reset(kbdev)) {
		/* As all groups have been successfully evicted from the CSG
		 * slots, clear out thee scheduler data fields and return
		 */
		scheduler_inner_reset(kbdev);
		return;
	}

	mutex_lock(&kbdev->kctx_list_lock);

	/* The loop to iterate over the kbase contexts is present due to lock
	 * ordering issue between kctx->csf.lock & kbdev->csf.scheduler.lock.
	 * CSF ioctls first take kctx->csf.lock which is context-specific and
	 * then take kbdev->csf.scheduler.lock for global actions like assigning
	 * a CSG slot.
	 * If the lock ordering constraint was not there then could have
	 * directly looped over the active queue groups.
	 */
	list_for_each_entry(kctx, &kbdev->kctx_list, kctx_list_link) {
		/* Firmware reload would reinitialize the CSG & CS interface IO
		 * pages, so just need to internally mark the currently active
		 * queue groups as terminated (similar to the unexpected OoM
		 * event case).
		 * No further work can now get executed for the active groups
		 * (new groups would have to be created to execute work) and
		 * in near future Clients would be duly informed of this
		 * reset. The resources (like User IO pages, GPU queue memory)
		 * allocated for the associated queues would be freed when the
		 * Clients do the teardown when they become aware of the reset.
		 */
		kbase_csf_active_queue_groups_reset(kbdev, kctx);
	}

	mutex_unlock(&kbdev->kctx_list_lock);

	KBASE_KTRACE_ADD(kbdev, SCHEDULER_RESET_END, NULL, 0u);

	/* After queue groups reset, the scheduler data fields clear out */
	scheduler_inner_reset(kbdev);
}

static void firmware_aliveness_monitor(struct work_struct *work)
{
	struct kbase_device *kbdev =
		container_of(work, struct kbase_device, csf.scheduler.ping_work.work);
	int err;

	/* Ensure that reset will not be occurring while this function is being
	 * executed as otherwise calling kbase_reset_gpu when reset is already
	 * occurring is a programming error.
	 *
	 * We must use the 'try' variant as the Reset worker can try to flush
	 * this workqueue, which would otherwise deadlock here if we tried to
	 * wait for the reset (and thus ourselves) to complete.
	 */
	err = kbase_reset_gpu_try_prevent(kbdev);
	if (err) {
		/* It doesn't matter whether the value was -EAGAIN or a fatal
		 * error, just stop processing. In case of -EAGAIN, the Reset
		 * worker will restart the scheduler later to resume ping
		 */
		return;
	}

	rt_mutex_lock(&kbdev->csf.scheduler.lock);

#ifdef CONFIG_MALI_DEBUG
	if (fw_debug) {
		/* ping requests cause distraction in firmware debugging */
		goto exit;
	}
#endif

	if (kbdev->csf.scheduler.state == SCHED_SUSPENDED ||
	    kbdev->csf.scheduler.state == SCHED_SLEEPING)
		goto exit;

	if (kbase_csf_scheduler_get_nr_active_csgs(kbdev) != 1)
		goto exit;

	if (kbase_csf_scheduler_protected_mode_in_use(kbdev))
		goto exit;

	if (kbase_pm_context_active_handle_suspend(kbdev, KBASE_PM_SUSPEND_HANDLER_DONT_INCREASE)) {
		/* Suspend pending - no real need to ping */
		goto exit;
	}

	if (kbase_csf_scheduler_wait_mcu_active(kbdev)) {
		dev_err(kbdev->dev, "Wait for MCU power on failed at fw aliveness monitor");
		goto exit;
	}

	err = kbase_csf_firmware_ping_wait(kbdev,
					   kbase_get_timeout_ms(kbdev, CSF_FIRMWARE_TIMEOUT));

	if (err) {
		/* It is acceptable to enqueue a reset whilst we've prevented
		 * them, it will happen after we've allowed them again
		 */
		if (kbase_prepare_to_reset_gpu(kbdev, RESET_FLAGS_HWC_UNRECOVERABLE_ERROR))
			kbase_reset_gpu(kbdev);
	} else if (kbase_csf_scheduler_get_nr_active_csgs(kbdev) == 1) {
		queue_delayed_work(
			system_long_wq, &kbdev->csf.scheduler.ping_work,
			msecs_to_jiffies(kbase_get_timeout_ms(kbdev, CSF_FIRMWARE_PING_TIMEOUT)));
	}

	kbase_pm_context_idle(kbdev);
exit:
	rt_mutex_unlock(&kbdev->csf.scheduler.lock);
	kbase_reset_gpu_allow(kbdev);
}

int kbase_csf_scheduler_group_copy_suspend_buf(struct kbase_queue_group *group,
					       struct kbase_suspend_copy_buffer *sus_buf)
{
	struct kbase_context *const kctx = group->kctx;
	struct kbase_device *const kbdev = kctx->kbdev;
	struct kbase_csf_scheduler *const scheduler = &kbdev->csf.scheduler;
	bool on_slot;
	int err = 0;

	kbase_reset_gpu_assert_prevented(kbdev);
	lockdep_assert_held(&kctx->csf.lock);
	rt_mutex_lock(&scheduler->lock);

	on_slot = kbasep_csf_scheduler_group_is_on_slot_locked(group);

#ifdef KBASE_PM_RUNTIME
	if (on_slot && (scheduler->state == SCHED_SLEEPING)) {
		if (wait_for_scheduler_to_exit_sleep(kbdev)) {
			dev_warn(
				kbdev->dev,
				"Wait for scheduler to exit sleep state timedout when copying suspend buffer for group %d of ctx %d_%d on slot %d",
				group->handle, group->kctx->tgid, group->kctx->id, group->csg_nr);

			scheduler_wakeup(kbdev, true);

			/* Wait for MCU firmware to start running */
			if (kbase_csf_scheduler_wait_mcu_active(kbdev))
				dev_warn(
					kbdev->dev,
					"Wait for MCU active failed when copying suspend buffer for group %d of ctx %d_%d on slot %d",
					group->handle, group->kctx->tgid, group->kctx->id,
					group->csg_nr);
		}

		/* Check the group state again as scheduler lock would have been
		 * released when waiting for the exit from SLEEPING state.
		 */
		on_slot = kbasep_csf_scheduler_group_is_on_slot_locked(group);
	}
#endif
	if (on_slot) {
		DECLARE_BITMAP(slot_mask, MAX_SUPPORTED_CSGS) = { 0 };

		set_bit(kbase_csf_scheduler_group_get_slot(group), slot_mask);

		if (!WARN_ON(scheduler->state == SCHED_SUSPENDED))
			suspend_queue_group(group);
		err = wait_csg_slots_suspend(kbdev, slot_mask);
		if (err) {
<<<<<<< HEAD
			const struct gpu_uevent evt = {
				.type = GPU_UEVENT_TYPE_KMD_ERROR,
				.info = GPU_UEVENT_INFO_CSG_GROUP_SUSPEND
			};
			pixel_gpu_uevent_send(kbdev, &evt);
			dev_warn(kbdev->dev, "[%llu] Timeout waiting for the group %d to suspend on slot %d",
				 kbase_backend_get_cycle_cnt(kbdev),
				 group->handle, group->csg_nr);
=======
			dev_warn(kbdev->dev,
				 "[%llu] Timeout waiting for the group %d to suspend on slot %d",
				 kbase_backend_get_cycle_cnt(kbdev), group->handle, group->csg_nr);
>>>>>>> 049a5422
			goto exit;
		}
	}

	if (queue_group_suspended_locked(group)) {
		unsigned int target_page_nr = 0, i = 0;
		u64 offset = sus_buf->offset;
		size_t to_copy = sus_buf->size;
		const u32 csg_suspend_buf_nr_pages =
			PFN_UP(kbdev->csf.global_iface.groups[0].suspend_size);

		if (scheduler->state != SCHED_SUSPENDED) {
			/* Similar to the case of HW counters, need to flush
			 * the GPU L2 cache before reading from the suspend buffer
			 * pages as they are mapped and cached on GPU side.
			 * Flushing LSC is not done here, since only the flush of
			 * CSG suspend buffer contents is needed from the L2 cache.
			 */
			kbase_gpu_start_cache_clean(kbdev, GPU_COMMAND_CACHE_CLN_INV_L2);
			kbase_gpu_wait_cache_clean(kbdev);
		} else {
			/* Make sure power down transitions have completed,
			 * i.e. L2 has been powered off as that would ensure
			 * its contents are flushed to memory.
			 * This is needed as Scheduler doesn't wait for the
			 * power down to finish.
			 */
			kbase_pm_wait_for_desired_state(kbdev);
		}

		for (i = 0; i < csg_suspend_buf_nr_pages && target_page_nr < sus_buf->nr_pages;
		     i++) {
			struct page *pg = as_page(group->normal_suspend_buf.phy[i]);
			void *sus_page = kbase_kmap(pg);

			if (sus_page) {
				kbase_sync_single_for_cpu(kbdev, kbase_dma_addr(pg), PAGE_SIZE,
							  DMA_BIDIRECTIONAL);

				err = kbase_mem_copy_to_pinned_user_pages(sus_buf->pages, sus_page,
									  &to_copy,
									  sus_buf->nr_pages,
									  &target_page_nr, offset);
				kbase_kunmap(pg, sus_page);
				if (err)
					break;
			} else {
				err = -ENOMEM;
				break;
			}
		}
		schedule_in_cycle(group, false);
	} else {
		/* If addr-space fault, the group may have been evicted */
		err = -EIO;
	}

exit:
	rt_mutex_unlock(&scheduler->lock);
	return err;
}

KBASE_EXPORT_TEST_API(kbase_csf_scheduler_group_copy_suspend_buf);

/**
 * group_sync_updated() - Evaluate sync wait condition of all blocked command
 *                        queues of the group.
 *
 * @group: Pointer to the command queue group that has blocked command queue(s)
 *         bound to it.
 *
 * Return: true if sync wait condition is satisfied for at least one blocked
 *         queue of the group.
 */
static bool group_sync_updated(struct kbase_queue_group *group)
{
	bool updated = false;
	int stream;

	/* Groups can also be blocked on-slot during protected mode. */
	WARN_ON(group->run_state != KBASE_CSF_GROUP_SUSPENDED_ON_WAIT_SYNC &&
		group->run_state != KBASE_CSF_GROUP_IDLE);

	for (stream = 0; stream < MAX_SUPPORTED_STREAMS_PER_GROUP; ++stream) {
		struct kbase_queue *const queue = group->bound_queues[stream];

		/* To check the necessity of sync-wait evaluation,
		 * we rely on the cached 'status_wait' instead of reading it
		 * directly from shared memory as the CSG has been already
		 * evicted from the CSG slot, thus this CSG doesn't have
		 * valid information in the shared memory.
		 */
		if (queue && queue->enabled && CS_STATUS_WAIT_SYNC_WAIT_GET(queue->status_wait))
			if (evaluate_sync_update(queue)) {
				updated = true;
				queue->status_wait = 0;
			}
	}

	return updated;
}

/**
 * scheduler_get_protm_enter_async_group() -  Check if the GPU queue group
 *                          can be now allowed to execute in protected mode.
 *
 * @kbdev:    Pointer to the GPU device.
 * @group:    Pointer to the GPU queue group.
 *
 * This function is called outside the scheduling tick/tock to determine
 * if the given GPU queue group can now execute in protected mode or not.
 * If the group pointer passed is NULL then the evaluation is done for the
 * highest priority group on the scheduler maintained group lists without
 * tick associated rotation actions. This is referred as the 'top-group'
 * in a tock action sense.
 *
 * It returns the same group pointer, that was passed as an argument, if that
 * group matches the highest priority group and has pending protected region
 * requests otherwise NULL is returned.
 *
 * If the group pointer passed is NULL then the internal evaluated highest
 * priority group is returned if that has pending protected region requests
 * otherwise NULL is returned.
 *
 * The evaluated highest priority group may not necessarily be the same as the
 * scheduler->top_grp. This can happen if there is dynamic de-idle update
 * during the tick interval for some on-slots groups that were idle during the
 * scheduler normal scheduling action, where the scheduler->top_grp was set.
 * The recorded scheduler->top_grp is untouched by this evualuation, so will not
 * affect the scheduler context/priority list rotation arrangement.
 *
 * Return: the pointer to queue group that can currently execute in protected
 *         mode or NULL.
 */
static struct kbase_queue_group *
scheduler_get_protm_enter_async_group(struct kbase_device *const kbdev,
				      struct kbase_queue_group *const group)
{
	struct kbase_csf_scheduler *scheduler = &kbdev->csf.scheduler;
	struct kbase_queue_group *match_grp, *input_grp;

	lockdep_assert_held(&scheduler->lock);

	if (scheduler->state != SCHED_INACTIVE)
		return NULL;

	match_grp = get_tock_top_group(scheduler);
	input_grp = group ? group : match_grp;

	if (input_grp && (input_grp == match_grp)) {
		struct kbase_csf_cmd_stream_group_info *ginfo = &kbdev->csf.global_iface.groups[0];
		unsigned long *pending = input_grp->protm_pending_bitmap;
		unsigned long flags;

		spin_lock_irqsave(&scheduler->interrupt_lock, flags);

		if (bitmap_empty(pending, ginfo->stream_num)) {
			dev_dbg(kbdev->dev,
				"Pmode requested for group %d of ctx %d_%d with no pending queues",
				input_grp->handle, input_grp->kctx->tgid, input_grp->kctx->id);
			input_grp = NULL;
		} else if (kbase_csf_scheduler_protected_mode_in_use(kbdev)) {
			kbase_csf_scheduler_invoke_tock(kbdev);
			input_grp = NULL;
		}

		spin_unlock_irqrestore(&scheduler->interrupt_lock, flags);
	} else {
		if (group && (group->priority == KBASE_QUEUE_GROUP_PRIORITY_REALTIME))
			kbase_csf_scheduler_invoke_tock(kbdev);

		input_grp = NULL;
	}

#ifdef CONFIG_MALI_HOST_CONTROLS_SC_RAILS
	if (input_grp && kbdev->csf.scheduler.sc_power_rails_off) {
		dev_warn(kbdev->dev, "SC power rails unexpectedly off in async protm enter");
		return NULL;
	}
#endif

	return input_grp;
}

void kbase_csf_scheduler_group_protm_enter(struct kbase_queue_group *group)
{
	struct kbase_device *const kbdev = group->kctx->kbdev;
	struct kbase_csf_scheduler *const scheduler = &kbdev->csf.scheduler;

	int err = kbase_reset_gpu_try_prevent(kbdev);
	/* Regardless of whether reset failed or is currently happening, exit
	 * early
	 */
	if (err)
		return;

	rt_mutex_lock(&scheduler->lock);

	if (on_slot_group_idle_locked(group))
		update_idle_protm_group_state_to_runnable(group);
	/* Check if the group is now eligible for execution in protected mode. */
	if (scheduler_get_protm_enter_async_group(kbdev, group))
		scheduler_group_check_protm_enter(kbdev, group);

	rt_mutex_unlock(&scheduler->lock);
	kbase_reset_gpu_allow(kbdev);
}

/**
 * check_sync_update_for_on_slot_group() - Check the sync wait condition
 *                                         for all the queues bound to
 *                                         the given on-slot group.
 *
 * @group:    Pointer to the on-slot group that requires evaluation.
 *
 * This function is called if the GPU is in protected mode and there are on
 * slot idle groups with higher priority than the active protected mode group
 * or this function is called when CQS object is signaled whilst GPU is in
 * sleep state.
 * This function will evaluate the sync condition, if any, of all the queues
 * bound to the given group.
 *
 * Return: true if the sync condition of at least one queue has been satisfied.
 */
static bool check_sync_update_for_on_slot_group(struct kbase_queue_group *group)
{
	struct kbase_device *const kbdev = group->kctx->kbdev;
	struct kbase_csf_scheduler *const scheduler = &kbdev->csf.scheduler;
	bool sync_update_done = false;
	int i;

	lockdep_assert_held(&scheduler->lock);

	for (i = 0; i < MAX_SUPPORTED_STREAMS_PER_GROUP; i++) {
		struct kbase_queue *queue = group->bound_queues[i];

		if (queue && queue->enabled && !sync_update_done) {
			struct kbase_csf_cmd_stream_group_info *const ginfo =
				&kbdev->csf.global_iface.groups[group->csg_nr];
			struct kbase_csf_cmd_stream_info *const stream =
				&ginfo->streams[queue->csi_index];
			u32 status = kbase_csf_firmware_cs_output(stream, CS_STATUS_WAIT);
			unsigned long flags;

			KBASE_KTRACE_ADD_CSF_GRP_Q(kbdev, QUEUE_SYNC_UPDATE_WAIT_STATUS,
						   queue->group, queue, status);

			if (!CS_STATUS_WAIT_SYNC_WAIT_GET(status))
				continue;

			/* Save the information of sync object of the command
			 * queue so the callback function, 'group_sync_updated'
			 * can evaluate the sync object when it gets updated
			 * later.
			 */
			queue->status_wait = status;
			queue->sync_ptr = kbase_csf_firmware_cs_output(
				stream, CS_STATUS_WAIT_SYNC_POINTER_LO);
			queue->sync_ptr |= (u64)kbase_csf_firmware_cs_output(
						   stream, CS_STATUS_WAIT_SYNC_POINTER_HI)
					   << 32;
			queue->sync_value =
				kbase_csf_firmware_cs_output(stream, CS_STATUS_WAIT_SYNC_VALUE);
			queue->blocked_reason = CS_STATUS_BLOCKED_REASON_REASON_GET(
				kbase_csf_firmware_cs_output(stream, CS_STATUS_BLOCKED_REASON));

			if (!evaluate_sync_update(queue))
				continue;

#ifdef CONFIG_MALI_HOST_CONTROLS_SC_RAILS
			queue->status_wait = 0;
#endif

			/* Update csg_slots_idle_mask and group's run_state */
			if (group->run_state != KBASE_CSF_GROUP_RUNNABLE) {
				/* Only clear the group's idle flag if it has been dealt
				 * with by the scheduler's tick/tock action, otherwise
				 * leave it untouched.
				 */
				spin_lock_irqsave(&scheduler->interrupt_lock, flags);
				clear_bit((unsigned int)group->csg_nr,
					  scheduler->csg_slots_idle_mask);
				KBASE_KTRACE_ADD_CSF_GRP(kbdev, CSG_SLOT_IDLE_CLEAR, group,
							 scheduler->csg_slots_idle_mask[0]);
				spin_unlock_irqrestore(&scheduler->interrupt_lock, flags);
				/* Request the scheduler to confirm the condition inferred
				 * here inside the protected mode.
				 */
				group->reevaluate_idle_status = true;
				group->run_state = KBASE_CSF_GROUP_RUNNABLE;
				KBASE_KTRACE_ADD_CSF_GRP(kbdev, CSF_GROUP_RUNNABLE, group,
							 group->run_state);
			}

			KBASE_KTRACE_ADD_CSF_GRP(kbdev, GROUP_SYNC_UPDATE_DONE, group, 0u);
			sync_update_done = true;

#ifdef CONFIG_MALI_HOST_CONTROLS_SC_RAILS
			/* As the queue of an on-slot group has become unblocked,
			 * the power rails can be turned on and the execution can
			 * be resumed on HW.
			 */
			if (kbdev->csf.scheduler.sc_power_rails_off) {
				cancel_gpu_idle_work(kbdev);
				turn_on_sc_power_rails(kbdev);
				spin_lock_irqsave(&scheduler->interrupt_lock,
						  flags);
				kbase_csf_ring_cs_kernel_doorbell(kbdev,
					queue->csi_index, group->csg_nr, true);
				spin_unlock_irqrestore(&scheduler->interrupt_lock,
						  flags);
			}
#endif
		}
	}

	return sync_update_done;
}

/**
 * check_sync_update_for_idle_groups_protm() - Check the sync wait condition
 *                                             for the idle groups on slot
 *                                             during protected mode.
 *
 * @kbdev:    Pointer to the GPU device
 *
 * This function checks the gpu queues of all the idle groups on slot during
 * protected mode that has a higher priority than the active protected mode
 * group.
 *
 * Return: true if the sync condition of at least one queue in a group has been
 * satisfied.
 */
static bool check_sync_update_for_idle_groups_protm(struct kbase_device *kbdev)
{
	struct kbase_csf_scheduler *const scheduler = &kbdev->csf.scheduler;
	struct kbase_queue_group *protm_grp;
	bool exit_protm = false;
	unsigned long flags;
	u32 num_groups;
	u32 i;

	lockdep_assert_held(&scheduler->lock);

	spin_lock_irqsave(&scheduler->interrupt_lock, flags);
	protm_grp = scheduler->active_protm_grp;
	spin_unlock_irqrestore(&scheduler->interrupt_lock, flags);

	if (!protm_grp)
		return exit_protm;

	num_groups = kbdev->csf.global_iface.group_num;

	for_each_set_bit(i, scheduler->csg_slots_idle_mask, num_groups) {
		struct kbase_csf_csg_slot *csg_slot = &scheduler->csg_slots[i];
		struct kbase_queue_group *group = csg_slot->resident_group;

		if (group->scan_seq_num < protm_grp->scan_seq_num) {
			/* If sync update has been performed for the group that
			 * has a higher priority than the protm group, then we
			 * need to exit protected mode.
			 */
			if (check_sync_update_for_on_slot_group(group))
				exit_protm = true;
		}
	}

	return exit_protm;
}

/**
 * wait_for_mcu_sleep_before_sync_update_check() - Wait for MCU sleep request to
 *                                    complete before performing the sync update
 *                                    check for all the on-slot groups.
 *
 * @kbdev:    Pointer to the GPU device
 *
 * This function is called before performing the sync update check on the GPU queues
 * of all the on-slot groups when a CQS object is signaled and Scheduler was in
 * SLEEPING state.
 */
static void wait_for_mcu_sleep_before_sync_update_check(struct kbase_device *kbdev)
{
	long timeout = kbase_csf_timeout_in_jiffies(kbase_get_timeout_ms(kbdev, CSF_PM_TIMEOUT));
	bool can_wait_for_mcu_sleep;
	unsigned long flags;

	lockdep_assert_held(&kbdev->csf.scheduler.lock);

	if (WARN_ON_ONCE(kbdev->csf.scheduler.state != SCHED_SLEEPING))
		return;

	spin_lock_irqsave(&kbdev->hwaccess_lock, flags);
	/* If exit from sleep state has already been triggered then there is no need
	 * to wait, as scheduling is anyways going to be resumed and also MCU would
	 * have already transitioned to the sleep state.
	 * Also there is no need to wait if the Scheduler's PM refcount is not zero,
	 * which implies that MCU needs to be turned on.
	 */
	can_wait_for_mcu_sleep = !kbdev->pm.backend.exit_gpu_sleep_mode &&
				 !kbdev->csf.scheduler.pm_active_count;
	spin_unlock_irqrestore(&kbdev->hwaccess_lock, flags);
	if (!can_wait_for_mcu_sleep)
		return;

	/* Wait until MCU enters sleep state or there is a pending GPU reset */
	if (!wait_event_timeout(kbdev->pm.backend.gpu_in_desired_state_wait,
				kbdev->pm.backend.mcu_state == KBASE_MCU_IN_SLEEP ||
					!kbase_reset_gpu_is_not_pending(kbdev),
				timeout))
		dev_warn(kbdev->dev, "Wait for MCU sleep timed out");
}

static void check_sync_update_in_sleep_mode(struct kbase_device *kbdev)
{
	struct kbase_csf_scheduler *scheduler = &kbdev->csf.scheduler;
	u32 const num_groups = kbdev->csf.global_iface.group_num;
	u32 csg_nr;

	lockdep_assert_held(&scheduler->lock);

	/* Wait for MCU to enter the sleep state to ensure that FW has published
	 * the status of CSGs/CSIs, otherwise we can miss detecting that a GPU
	 * queue stuck on SYNC_WAIT has been unblocked.
	 */
	wait_for_mcu_sleep_before_sync_update_check(kbdev);

	for (csg_nr = 0; csg_nr < num_groups; csg_nr++) {
		struct kbase_queue_group *const group =
			kbdev->csf.scheduler.csg_slots[csg_nr].resident_group;

		if (!group)
			continue;

		if (check_sync_update_for_on_slot_group(group)) {
			/* SYNC_UPDATE event shall invalidate GPU idle event */
			atomic_set(&scheduler->gpu_no_longer_idle, true);
			scheduler_wakeup(kbdev, true);
			return;
		}
	}
}

#ifdef CONFIG_MALI_HOST_CONTROLS_SC_RAILS
static void check_sync_update_after_sc_power_down(struct kbase_device *kbdev)
{
	struct kbase_csf_scheduler *scheduler = &kbdev->csf.scheduler;
	u32 const num_groups = kbdev->csf.global_iface.group_num;
	u32 csg_nr;

	lockdep_assert_held(&scheduler->lock);

	for (csg_nr = 0; csg_nr < num_groups; csg_nr++) {
		struct kbase_queue_group *const group =
			kbdev->csf.scheduler.csg_slots[csg_nr].resident_group;

		if (!group)
			continue;

		if (check_sync_update_for_on_slot_group(group))
			return;
	}
}
#endif

/**
 * check_group_sync_update_worker() - Check the sync wait condition for all the
 *                                    blocked queue groups
 *
 * @work:    Pointer to the context-specific work item for evaluating the wait
 *           condition for all the queue groups in idle_wait_groups list.
 *
 * This function checks the gpu queues of all the groups present in both
 * idle_wait_groups list of a context and all on slot idle groups (if GPU
 * is in protected mode).
 * If the sync wait condition for at least one queue bound to the group has
 * been satisfied then the group is moved to the per context list of
 * runnable groups so that Scheduler can consider scheduling the group
 * in next tick or exit protected mode.
 */
static void check_group_sync_update_worker(struct kthread_work *work)
{
	struct kbase_context *const kctx =
		container_of(work, struct kbase_context, csf.sched.sync_update_work);
	struct kbase_device *const kbdev = kctx->kbdev;
	struct kbase_csf_scheduler *const scheduler = &kbdev->csf.scheduler;
	bool sync_updated = false;

	rt_mutex_lock(&scheduler->lock);

#if IS_ENABLED(CONFIG_DEBUG_FS)
	if (unlikely(scheduler->state == SCHED_BUSY)) {
<<<<<<< HEAD
		kthread_queue_work(&kctx->csf.sched.sync_update_worker,
			&kctx->csf.sched.sync_update_work);
		rt_mutex_unlock(&scheduler->lock);
=======
		queue_work(atomic_read(&kctx->prioritized) ?
					 kctx->csf.sched.sync_update_wq_high_prio :
					 kctx->csf.sched.sync_update_wq_normal_prio,
			   &kctx->csf.sched.sync_update_work);
		mutex_unlock(&scheduler->lock);
>>>>>>> 049a5422
		return;
	}
#endif

	KBASE_KTRACE_ADD(kbdev, SCHEDULER_GROUP_SYNC_UPDATE_WORKER_START, kctx, 0u);
	if (kctx->csf.sched.num_idle_wait_grps != 0) {
		struct kbase_queue_group *group, *temp;

		list_for_each_entry_safe(group, temp, &kctx->csf.sched.idle_wait_groups, link) {
			if (group_sync_updated(group)) {
				sync_updated = true;
				/* Move this group back in to the runnable
				 * groups list of the context.
				 */
				update_idle_suspended_group_state(group);
				KBASE_KTRACE_ADD_CSF_GRP(kbdev, GROUP_SYNC_UPDATE_DONE, group, 0u);
#ifdef CONFIG_MALI_HOST_CONTROLS_SC_RAILS
				cancel_gpu_idle_work(kbdev);
				/* As an off-slot group has become runnable,
				 * the rails will be turned on and the CS
				 * kernel doorbell will be rung from the
				 * scheduling tick.
				 */
#endif
			}
		}
	} else {
		WARN_ON(!list_empty(&kctx->csf.sched.idle_wait_groups));
	}

	if (check_sync_update_for_idle_groups_protm(kbdev)) {
		scheduler_force_protm_exit(kbdev);
		sync_updated = true;
	}

	/* If scheduler is in sleep or suspended state, re-activate it
	 * to serve on-slot CSGs blocked on CQS which has been signaled.
	 */
	if (!sync_updated && (scheduler->state == SCHED_SLEEPING))
		check_sync_update_in_sleep_mode(kbdev);

#ifdef CONFIG_MALI_HOST_CONTROLS_SC_RAILS
	/* Check if the sync update happened for a blocked on-slot group,
	 * after the shader core power rails were turned off and reactivate
	 * the GPU if the wait condition is met for the blocked group.
	 */
	if (!sync_updated && scheduler->sc_power_rails_off)
		check_sync_update_after_sc_power_down(kbdev);
#endif

	KBASE_KTRACE_ADD(kbdev, SCHEDULER_GROUP_SYNC_UPDATE_WORKER_END, kctx, 0u);

	rt_mutex_unlock(&scheduler->lock);
}

static enum kbase_csf_event_callback_action check_group_sync_update_cb(void *param)
{
	struct kbase_context *const kctx = param;
	struct workqueue_struct *wq = atomic_read(&kctx->prioritized) ?
						    kctx->csf.sched.sync_update_wq_high_prio :
						    kctx->csf.sched.sync_update_wq_normal_prio;

	KBASE_KTRACE_ADD(kctx->kbdev, SCHEDULER_GROUP_SYNC_UPDATE_EVENT, kctx, 0u);

<<<<<<< HEAD
	kthread_queue_work(&kctx->csf.sched.sync_update_worker,
		&kctx->csf.sched.sync_update_work);
=======
	queue_work(wq, &kctx->csf.sched.sync_update_work);
>>>>>>> 049a5422

	return KBASE_CSF_EVENT_CALLBACK_KEEP;
}

int kbase_csf_scheduler_context_init(struct kbase_context *kctx)
{
	int priority;
	int err;
	struct kbase_device *kbdev = kctx->kbdev;

#if IS_ENABLED(CONFIG_MALI_TRACE_POWER_GPU_WORK_PERIOD)
	err = gpu_metrics_ctx_init(kctx);
	if (err)
		return err;
#endif /* CONFIG_MALI_TRACE_POWER_GPU_WORK_PERIOD */

	for (priority = 0; priority < KBASE_QUEUE_GROUP_PRIORITY_COUNT; ++priority) {
		INIT_LIST_HEAD(&kctx->csf.sched.runnable_groups[priority]);
	}

	INIT_LIST_HEAD(&kctx->csf.sched.idle_wait_groups);
<<<<<<< HEAD
	kctx->csf.sched.num_idle_wait_grps = 0;
	kctx->csf.sched.ngrp_to_schedule = 0;

	err = kbase_kthread_run_worker_rt(kctx->kbdev, &kctx->csf.sched.sync_update_worker, "csf_sync_update");
	if (err) {
		dev_err(kctx->kbdev->dev,
			"Failed to initialize scheduler context workqueue");
=======

	kctx->csf.sched.sync_update_wq_high_prio = alloc_ordered_workqueue(
		"mali_sync_wq_%i_high_prio", WQ_UNBOUND | WQ_HIGHPRI, kctx->tgid);
	if (kctx->csf.sched.sync_update_wq_high_prio == NULL) {
		dev_err(kbdev->dev,
			"Failed to initialize scheduler context high-priority workqueue");
		err = -ENOMEM;
		goto alloc_high_prio_wq_failed;
	}

	kctx->csf.sched.sync_update_wq_normal_prio =
		alloc_ordered_workqueue("mali_sync_wq_%i_normal_prio", 0, kctx->tgid);
	if (kctx->csf.sched.sync_update_wq_normal_prio == NULL) {
		dev_err(kbdev->dev,
			"Failed to initialize scheduler context normal-priority workqueue");
>>>>>>> 049a5422
		err = -ENOMEM;
		goto alloc_normal_prio_wq_failed;
	}

<<<<<<< HEAD
	kthread_init_work(&kctx->csf.sched.sync_update_work,
		check_group_sync_update_worker);
=======
	INIT_WORK(&kctx->csf.sched.sync_update_work, check_group_sync_update_worker);
>>>>>>> 049a5422

	kbase_csf_tiler_heap_reclaim_ctx_init(kctx);

	err = kbase_csf_event_wait_add(kctx, check_group_sync_update_cb, kctx);

	if (err) {
		dev_err(kbdev->dev, "Failed to register a sync update callback");
		goto event_wait_add_failed;
	}

	return err;

event_wait_add_failed:
<<<<<<< HEAD
	kbase_destroy_kworker_stack(&kctx->csf.sched.sync_update_worker);
alloc_wq_failed:
=======
	destroy_workqueue(kctx->csf.sched.sync_update_wq_normal_prio);
alloc_normal_prio_wq_failed:
	destroy_workqueue(kctx->csf.sched.sync_update_wq_high_prio);
alloc_high_prio_wq_failed:
>>>>>>> 049a5422
	kbase_ctx_sched_remove_ctx(kctx);
#if IS_ENABLED(CONFIG_MALI_TRACE_POWER_GPU_WORK_PERIOD)
	gpu_metrics_ctx_term(kctx);
#endif /* CONFIG_MALI_TRACE_POWER_GPU_WORK_PERIOD */
	return err;
}

void kbase_csf_scheduler_context_term(struct kbase_context *kctx)
{
	kbase_csf_event_wait_remove(kctx, check_group_sync_update_cb, kctx);
<<<<<<< HEAD
	kthread_cancel_work_sync(&kctx->csf.sched.sync_update_work);
	kbase_destroy_kworker_stack(&kctx->csf.sched.sync_update_worker);
=======
	cancel_work_sync(&kctx->csf.sched.sync_update_work);
	destroy_workqueue(kctx->csf.sched.sync_update_wq_normal_prio);
	destroy_workqueue(kctx->csf.sched.sync_update_wq_high_prio);
>>>>>>> 049a5422

	kbase_ctx_sched_remove_ctx(kctx);
#if IS_ENABLED(CONFIG_MALI_TRACE_POWER_GPU_WORK_PERIOD)
	gpu_metrics_ctx_term(kctx);
#endif /* CONFIG_MALI_TRACE_POWER_GPU_WORK_PERIOD */
}

static int kbase_csf_scheduler_kthread(void *data)
{
	struct kbase_device *const kbdev = data;
	struct kbase_csf_scheduler *const scheduler = &kbdev->csf.scheduler;

	while (scheduler->kthread_running) {
		struct kbase_queue *queue;

		if (wait_for_completion_interruptible(&scheduler->kthread_signal) != 0)
			continue;
		reinit_completion(&scheduler->kthread_signal);

		/* Iterate through queues with pending kicks */
		do {
			u8 prio;

			spin_lock(&kbdev->csf.pending_gpuq_kicks_lock);
			queue = NULL;
			for (prio = 0; prio != KBASE_QUEUE_GROUP_PRIORITY_COUNT; ++prio) {
				if (!list_empty(&kbdev->csf.pending_gpuq_kicks[prio])) {
					queue = list_first_entry(
						&kbdev->csf.pending_gpuq_kicks[prio],
						struct kbase_queue, pending_kick_link);
					list_del_init(&queue->pending_kick_link);
					break;
				}
			}
			spin_unlock(&kbdev->csf.pending_gpuq_kicks_lock);

			if (queue != NULL) {
				WARN_ONCE(
					prio != queue->group_priority,
					"Queue %pK has priority %hhu but instead its kick was handled at priority %hhu",
					(void *)queue, queue->group_priority, prio);

				kbase_csf_process_queue_kick(queue);

				/* Perform a scheduling tock for high-priority queue groups if
				 * required.
				 */
				BUILD_BUG_ON(KBASE_QUEUE_GROUP_PRIORITY_REALTIME != 0);
				BUILD_BUG_ON(KBASE_QUEUE_GROUP_PRIORITY_HIGH != 1);
				if ((prio <= KBASE_QUEUE_GROUP_PRIORITY_HIGH) &&
				    atomic_read(&scheduler->pending_tock_work))
					schedule_on_tock(kbdev);
			}
		} while (queue != NULL);

		/* Check if we need to perform a scheduling tick/tock. A tick
		 * event shall override a tock event but not vice-versa.
		 */
		if (atomic_cmpxchg(&scheduler->pending_tick_work, true, false) == true) {
			atomic_set(&scheduler->pending_tock_work, false);
			schedule_on_tick(kbdev);
		} else if (atomic_read(&scheduler->pending_tock_work)) {
			schedule_on_tock(kbdev);
		}

		dev_dbg(kbdev->dev, "Waking up for event after a scheduling iteration.");
		wake_up_all(&kbdev->csf.event_wait);
	}

	/* Wait for the other thread, that signaled the exit, to call kthread_stop() */
	while (!kthread_should_stop())
		;

	return 0;
}

int kbase_csf_scheduler_init(struct kbase_device *kbdev)
{
	struct kbase_csf_scheduler *scheduler = &kbdev->csf.scheduler;
	u32 num_groups = kbdev->csf.global_iface.group_num;

	bitmap_zero(scheduler->csg_inuse_bitmap, num_groups);
	bitmap_zero(scheduler->csg_slots_idle_mask, num_groups);

	scheduler->csg_slots = kcalloc(num_groups, sizeof(*scheduler->csg_slots), GFP_KERNEL);
	if (!scheduler->csg_slots) {
		dev_err(kbdev->dev, "Failed to allocate memory for csg slot status array\n");
		return -ENOMEM;
	}

	init_completion(&scheduler->kthread_signal);
	scheduler->kthread_running = true;
	scheduler->gpuq_kthread =
		kbase_kthread_run_rt(kbdev, &kbase_csf_scheduler_kthread, kbdev, "mali-gpuq-kthread");
	if (IS_ERR(scheduler->gpuq_kthread)) {
		kfree(scheduler->csg_slots);
		scheduler->csg_slots = NULL;

		dev_err(kbdev->dev, "Failed to spawn the GPU queue submission worker thread");
		return -ENOMEM;
	}

#if IS_ENABLED(CONFIG_MALI_TRACE_POWER_GPU_WORK_PERIOD)
#if !IS_ENABLED(CONFIG_MALI_NO_MALI)
	scheduler->gpu_metrics_tb =
		kbase_csf_firmware_get_trace_buffer(kbdev, KBASE_CSFFW_GPU_METRICS_BUF_NAME);
	if (!scheduler->gpu_metrics_tb) {
		scheduler->kthread_running = false;
		complete(&scheduler->kthread_signal);
		kthread_stop(scheduler->gpuq_kthread);
		scheduler->gpuq_kthread = NULL;

		kfree(scheduler->csg_slots);
		scheduler->csg_slots = NULL;

		dev_err(kbdev->dev, "Failed to get the handler of gpu_metrics from trace buffer");
		return -ENOENT;
	}
#endif /* !CONFIG_MALI_NO_MALI */

	spin_lock_init(&scheduler->gpu_metrics_lock);
	hrtimer_init(&scheduler->gpu_metrics_timer, CLOCK_MONOTONIC, HRTIMER_MODE_REL_SOFT);
	scheduler->gpu_metrics_timer.function = gpu_metrics_timer_callback;
#endif /* CONFIG_MALI_TRACE_POWER_GPU_WORK_PERIOD */

	return kbase_csf_mcu_shared_regs_data_init(kbdev);
}

int kbase_csf_scheduler_early_init(struct kbase_device *kbdev)
{
	struct kbase_csf_scheduler *scheduler = &kbdev->csf.scheduler;

	atomic_set(&scheduler->timer_enabled, true);

	scheduler->idle_wq = alloc_ordered_workqueue("csf_scheduler_gpu_idle_wq", WQ_HIGHPRI);
	if (!scheduler->idle_wq) {
		dev_err(kbdev->dev, "Failed to allocate GPU idle scheduler workqueue\n");
		return -ENOMEM;
	}

	INIT_DEFERRABLE_WORK(&scheduler->ping_work, firmware_aliveness_monitor);

	rt_mutex_init(&scheduler->lock);
	spin_lock_init(&scheduler->interrupt_lock);

	/* Internal lists */
	INIT_LIST_HEAD(&scheduler->runnable_kctxs);
	INIT_LIST_HEAD(&scheduler->groups_to_schedule);
	INIT_LIST_HEAD(&scheduler->idle_groups_to_schedule);

	BUILD_BUG_ON(MAX_SUPPORTED_CSGS >
		     (sizeof(scheduler->csgs_events_enable_mask) * BITS_PER_BYTE));
	bitmap_fill(scheduler->csgs_events_enable_mask, MAX_SUPPORTED_CSGS);
	scheduler->state = SCHED_SUSPENDED;
	KBASE_KTRACE_ADD(kbdev, SCHED_SUSPENDED, NULL, scheduler->state);
	scheduler->csg_scheduling_period_ms = CSF_SCHEDULER_TIME_TICK_MS;
	scheduler_doorbell_init(kbdev);
<<<<<<< HEAD

#ifdef CONFIG_MALI_HOST_CONTROLS_SC_RAILS
	INIT_DEFERRABLE_WORK(&scheduler->gpu_idle_work, gpu_idle_worker);
	INIT_WORK(&scheduler->sc_rails_off_work, sc_rails_off_worker);
	scheduler->sc_power_rails_off = true;
	scheduler->gpu_idle_work_pending = false;
	scheduler->gpu_idle_fw_timer_enabled = false;
#else
	INIT_WORK(&scheduler->gpu_idle_work, gpu_idle_worker);
#endif
	scheduler->fast_gpu_idle_handling = false;
	atomic_set(&scheduler->gpu_no_longer_idle, false);
	atomic_set(&scheduler->non_idle_offslot_grps, 0);

=======
	INIT_WORK(&scheduler->gpu_idle_work, gpu_idle_worker);
>>>>>>> 049a5422
	hrtimer_init(&scheduler->tick_timer, CLOCK_MONOTONIC, HRTIMER_MODE_REL);
	scheduler->tick_timer.function = tick_timer_callback;

	kbase_csf_tiler_heap_reclaim_mgr_init(kbdev);

	return 0;
}

void kbase_csf_scheduler_term(struct kbase_device *kbdev)
{
	struct kbase_csf_scheduler *scheduler = &kbdev->csf.scheduler;

	if (scheduler->gpuq_kthread) {
		scheduler->kthread_running = false;
		complete(&scheduler->kthread_signal);
		kthread_stop(scheduler->gpuq_kthread);
	}

	if (kbdev->csf.scheduler.csg_slots) {
		WARN_ON(atomic_read(&kbdev->csf.scheduler.non_idle_offslot_grps));
		/* The unload of Driver can take place only when all contexts have
		 * been terminated. The groups that were not terminated by the User
		 * are terminated on context termination. So no CSGs are expected
		 * to be active at the time of Driver unload.
		 */
		WARN_ON(kbase_csf_scheduler_get_nr_active_csgs(kbdev));
#ifdef CONFIG_MALI_HOST_CONTROLS_SC_RAILS
		flush_work(&kbdev->csf.scheduler.sc_rails_off_work);
		flush_delayed_work(&kbdev->csf.scheduler.gpu_idle_work);
#else
		flush_work(&kbdev->csf.scheduler.gpu_idle_work);
#endif
		rt_mutex_lock(&kbdev->csf.scheduler.lock);

		if (kbdev->csf.scheduler.state != SCHED_SUSPENDED) {
			unsigned long flags;
			/* The power policy could prevent the Scheduler from
			 * getting suspended when GPU becomes idle.
			 */
			spin_lock_irqsave(&kbdev->hwaccess_lock, flags);
			WARN_ON(kbase_pm_idle_groups_sched_suspendable(kbdev));
			spin_unlock_irqrestore(&kbdev->hwaccess_lock, flags);
			scheduler_suspend(kbdev);
		}

		rt_mutex_unlock(&kbdev->csf.scheduler.lock);
		cancel_delayed_work_sync(&kbdev->csf.scheduler.ping_work);
		kfree(kbdev->csf.scheduler.csg_slots);
		kbdev->csf.scheduler.csg_slots = NULL;
	}
	KBASE_KTRACE_ADD_CSF_GRP(kbdev, CSF_GROUP_TERMINATED, NULL,
				 kbase_csf_scheduler_get_nr_active_csgs(kbdev));
	/* Terminating the MCU shared regions, following the release of slots */
	kbase_csf_mcu_shared_regs_data_term(kbdev);
}

void kbase_csf_scheduler_early_term(struct kbase_device *kbdev)
{
	if (kbdev->csf.scheduler.idle_wq)
		destroy_workqueue(kbdev->csf.scheduler.idle_wq);

	kbase_csf_tiler_heap_reclaim_mgr_term(kbdev);
}

/**
 * scheduler_enable_tick_timer_nolock - Enable the scheduler tick timer.
 *
 * @kbdev: Instance of a GPU platform device that implements a CSF interface.
 *
 * This function will restart the scheduler tick so that regular scheduling can
 * be resumed without any explicit trigger (like kicking of GPU queues). This
 * is a variant of kbase_csf_scheduler_enable_tick_timer() that assumes the
 * CSF scheduler lock to already have been held.
 */
static void scheduler_enable_tick_timer_nolock(struct kbase_device *kbdev)
{
	struct kbase_csf_scheduler *scheduler = &kbdev->csf.scheduler;

	lockdep_assert_held(&kbdev->csf.scheduler.lock);

	if (unlikely(!kbase_csf_scheduler_timer_is_enabled(kbdev)))
		return;

	WARN_ON((scheduler->state != SCHED_INACTIVE) && (scheduler->state != SCHED_SUSPENDED) &&
		(scheduler->state != SCHED_SLEEPING));

	if (scheduler->total_runnable_grps > 0) {
		kbase_csf_scheduler_invoke_tick(kbdev);
		dev_dbg(kbdev->dev, "Re-enabling the scheduler timer\n");
	} else if (scheduler->state != SCHED_SUSPENDED) {
		enqueue_gpu_idle_work(scheduler, 0);
	}
}

void kbase_csf_scheduler_enable_tick_timer(struct kbase_device *kbdev)
{
	rt_mutex_lock(&kbdev->csf.scheduler.lock);
	scheduler_enable_tick_timer_nolock(kbdev);
	rt_mutex_unlock(&kbdev->csf.scheduler.lock);
}

void kbase_csf_scheduler_timer_set_enabled(struct kbase_device *kbdev, bool enable)
{
	struct kbase_csf_scheduler *const scheduler = &kbdev->csf.scheduler;
	bool currently_enabled;

	/* This lock is taken to prevent this code being executed concurrently
	 * by userspace.
	 */
	rt_mutex_lock(&scheduler->lock);

	currently_enabled = kbase_csf_scheduler_timer_is_enabled(kbdev);
	if (currently_enabled && !enable) {
		atomic_set(&scheduler->timer_enabled, false);
		cancel_tick_work(scheduler);
	} else if (!currently_enabled && enable) {
		atomic_set(&scheduler->timer_enabled, true);
		kbase_csf_scheduler_invoke_tick(kbdev);
	}

	rt_mutex_unlock(&scheduler->lock);
}

void kbase_csf_scheduler_kick(struct kbase_device *kbdev)
{
	struct kbase_csf_scheduler *scheduler = &kbdev->csf.scheduler;

	if (unlikely(kbase_csf_scheduler_timer_is_enabled(kbdev)))
		return;

	/* This lock is taken to prevent this code being executed concurrently
	 * by userspace.
	 */
	rt_mutex_lock(&scheduler->lock);

	kbase_csf_scheduler_invoke_tick(kbdev);
	dev_dbg(kbdev->dev, "Kicking the scheduler manually\n");

	rt_mutex_unlock(&scheduler->lock);
}

int kbase_csf_scheduler_pm_suspend_no_lock(struct kbase_device *kbdev)
{
	struct kbase_csf_scheduler *scheduler = &kbdev->csf.scheduler;
	int result = 0;

	lockdep_assert_held(&scheduler->lock);

#if IS_ENABLED(CONFIG_DEBUG_FS)
	if (unlikely(scheduler->state == SCHED_BUSY))
		return -EBUSY;
#endif

#ifdef KBASE_PM_RUNTIME
	/* If scheduler is in sleeping state, then MCU needs to be activated
	 * to suspend CSGs.
	 */
	if (scheduler->state == SCHED_SLEEPING) {
		dev_info(kbdev->dev, "Activating MCU out of sleep on system suspend");
		result = force_scheduler_to_exit_sleep(kbdev);
		if (result) {
			dev_warn(kbdev->dev, "Scheduler failed to exit from sleep");
			goto exit;
		}
	}
#endif
	if (scheduler->state != SCHED_SUSPENDED) {
		result = suspend_active_groups_on_powerdown(kbdev, true);
		if (result) {
			dev_warn(kbdev->dev, "failed to suspend active groups");
			goto exit;
		} else {
			dev_dbg(kbdev->dev, "Scheduler PM suspend");
			scheduler_suspend(kbdev);
			cancel_tick_work(scheduler);
		}
	}

exit:
	return result;
}

int kbase_csf_scheduler_pm_suspend(struct kbase_device *kbdev)
{
	int result = 0;
	struct kbase_csf_scheduler *scheduler = &kbdev->csf.scheduler;

	/* Cancel any potential queued delayed work(s) */
	cancel_tick_work(scheduler);
	cancel_tock_work(scheduler);

	result = kbase_reset_gpu_prevent_and_wait(kbdev);
	if (result) {
		dev_warn(kbdev->dev, "Stop PM suspending for failing to prevent gpu reset.\n");
		return result;
	}

	rt_mutex_lock(&scheduler->lock);

	result = kbase_csf_scheduler_pm_suspend_no_lock(kbdev);
	rt_mutex_unlock(&scheduler->lock);

	kbase_reset_gpu_allow(kbdev);

	return result;
}
KBASE_EXPORT_TEST_API(kbase_csf_scheduler_pm_suspend);

void kbase_csf_scheduler_pm_resume_no_lock(struct kbase_device *kbdev)
{
	struct kbase_csf_scheduler *scheduler = &kbdev->csf.scheduler;

	lockdep_assert_held(&scheduler->lock);
<<<<<<< HEAD
	if ((scheduler->total_runnable_grps > 0) &&
	    (scheduler->state == SCHED_SUSPENDED)) {
		dev_dbg(kbdev->dev, "Scheduler PM resume");
=======
	if ((scheduler->total_runnable_grps > 0) && (scheduler->state == SCHED_SUSPENDED)) {
		dev_info(kbdev->dev, "Scheduler PM resume");
>>>>>>> 049a5422
		scheduler_wakeup(kbdev, true);
	}
}

void kbase_csf_scheduler_pm_resume(struct kbase_device *kbdev)
{
	rt_mutex_lock(&kbdev->csf.scheduler.lock);
	kbase_csf_scheduler_pm_resume_no_lock(kbdev);
	rt_mutex_unlock(&kbdev->csf.scheduler.lock);
}
KBASE_EXPORT_TEST_API(kbase_csf_scheduler_pm_resume);

void kbase_csf_scheduler_pm_active(struct kbase_device *kbdev)
{
	/* Here the lock is taken to synchronize against the runtime suspend
	 * callback function, which may need to wake up the MCU for suspending
	 * the CSGs before powering down the GPU.
	 */
<<<<<<< HEAD
	rt_mutex_lock(&kbdev->csf.scheduler.lock);
	scheduler_pm_active_handle_suspend(kbdev,
			KBASE_PM_SUSPEND_HANDLER_NOT_POSSIBLE);
	rt_mutex_unlock(&kbdev->csf.scheduler.lock);
=======
	mutex_lock(&kbdev->csf.scheduler.lock);
	scheduler_pm_active_handle_suspend(kbdev, KBASE_PM_SUSPEND_HANDLER_NOT_POSSIBLE);
	mutex_unlock(&kbdev->csf.scheduler.lock);
>>>>>>> 049a5422
}
KBASE_EXPORT_TEST_API(kbase_csf_scheduler_pm_active);

void kbase_csf_scheduler_pm_idle(struct kbase_device *kbdev)
{
	/* Here the lock is taken just to maintain symmetry with
	 * kbase_csf_scheduler_pm_active().
	 */
	rt_mutex_lock(&kbdev->csf.scheduler.lock);
	scheduler_pm_idle(kbdev);
	rt_mutex_unlock(&kbdev->csf.scheduler.lock);
}
KBASE_EXPORT_TEST_API(kbase_csf_scheduler_pm_idle);

static int scheduler_wait_mcu_active(struct kbase_device *kbdev, bool killable_wait)
{
	struct kbase_csf_scheduler *const scheduler = &kbdev->csf.scheduler;
	unsigned long flags;
	int err;

	kbase_pm_lock(kbdev);
	WARN_ON(!kbdev->pm.active_count);
	spin_lock_irqsave(&kbdev->hwaccess_lock, flags);
	WARN_ON(!scheduler->pm_active_count);
	spin_unlock_irqrestore(&kbdev->hwaccess_lock, flags);
	kbase_pm_unlock(kbdev);

	if (killable_wait)
		err = kbase_pm_killable_wait_for_poweroff_work_complete(kbdev);
	else
		err = kbase_pm_wait_for_poweroff_work_complete(kbdev);
	if (err)
		return err;

	if (killable_wait)
		err = kbase_pm_killable_wait_for_desired_state(kbdev);
	else
		err = kbase_pm_wait_for_desired_state(kbdev);
	if (!err) {
		spin_lock_irqsave(&kbdev->hwaccess_lock, flags);
		WARN_ON(kbdev->pm.backend.mcu_state != KBASE_MCU_ON);
		spin_unlock_irqrestore(&kbdev->hwaccess_lock, flags);
	}

	return err;
}

int kbase_csf_scheduler_killable_wait_mcu_active(struct kbase_device *kbdev)
{
	return scheduler_wait_mcu_active(kbdev, true);
}

int kbase_csf_scheduler_wait_mcu_active(struct kbase_device *kbdev)
{
	return scheduler_wait_mcu_active(kbdev, false);
}

KBASE_EXPORT_TEST_API(kbase_csf_scheduler_wait_mcu_active);

#ifdef KBASE_PM_RUNTIME
int kbase_csf_scheduler_handle_runtime_suspend(struct kbase_device *kbdev)
{
	struct kbase_csf_scheduler *scheduler = &kbdev->csf.scheduler;
	unsigned long flags;
	int ret;

	dev_dbg(kbdev->dev, "Handling runtime suspend");

	kbase_reset_gpu_assert_prevented(kbdev);
	lockdep_assert_held(&scheduler->lock);
	WARN_ON(scheduler->pm_active_count);

	if (scheduler->state == SCHED_SUSPENDED) {
		WARN_ON(kbdev->pm.backend.gpu_sleep_mode_active);
		return 0;
	}

	ret = suspend_active_groups_on_powerdown(kbdev, false);

	if (ret) {
		dev_dbg(kbdev->dev, "Aborting runtime suspend (grps: %d)",
			atomic_read(&scheduler->non_idle_offslot_grps));

		spin_lock_irqsave(&kbdev->hwaccess_lock, flags);
		kbdev->pm.backend.exit_gpu_sleep_mode = true;
		kbdev->pm.backend.runtime_suspend_abort_reason = ABORT_REASON_NON_IDLE_CGS;
		spin_unlock_irqrestore(&kbdev->hwaccess_lock, flags);

		kbase_csf_scheduler_invoke_tick(kbdev);
		return ret;
	}

	scheduler->state = SCHED_SUSPENDED;
#if IS_ENABLED(CONFIG_MALI_TRACE_POWER_GPU_WORK_PERIOD)
	hrtimer_cancel(&scheduler->gpu_metrics_timer);
#endif
	KBASE_KTRACE_ADD(kbdev, SCHED_SUSPENDED, NULL, scheduler->state);
	spin_lock_irqsave(&kbdev->hwaccess_lock, flags);
	kbdev->pm.backend.gpu_sleep_mode_active = false;
	spin_unlock_irqrestore(&kbdev->hwaccess_lock, flags);

	wake_up_all(&kbdev->csf.event_wait);
	return 0;
}

void kbase_csf_scheduler_reval_idleness_post_sleep(struct kbase_device *kbdev)
{
	u32 csg_nr;

	lockdep_assert_held(&kbdev->hwaccess_lock);

	WARN_ON(kbdev->pm.backend.mcu_state != KBASE_MCU_IN_SLEEP);

	for (csg_nr = 0; csg_nr < kbdev->csf.global_iface.group_num; csg_nr++) {
		struct kbase_csf_cmd_stream_group_info *ginfo =
			&kbdev->csf.global_iface.groups[csg_nr];
		bool csg_idle;

		if (!kbdev->csf.scheduler.csg_slots[csg_nr].resident_group)
			continue;

		csg_idle = kbase_csf_firmware_csg_output(ginfo, CSG_STATUS_STATE) &
			   CSG_STATUS_STATE_IDLE_MASK;
		if (!csg_idle) {
			dev_dbg(kbdev->dev, "Re-activate Scheduler after MCU sleep");
			kbdev->pm.backend.exit_gpu_sleep_mode = true;
			kbase_csf_scheduler_invoke_tick(kbdev);
			break;
		}
	}
}

void kbase_csf_scheduler_force_sleep(struct kbase_device *kbdev)
{
	struct kbase_csf_scheduler *const scheduler = &kbdev->csf.scheduler;

	rt_mutex_lock(&scheduler->lock);
	if (kbase_pm_gpu_sleep_allowed(kbdev) && (scheduler->state == SCHED_INACTIVE))
		scheduler_sleep_on_idle(kbdev);
	rt_mutex_unlock(&scheduler->lock);
}
#endif

void kbase_csf_scheduler_force_wakeup(struct kbase_device *kbdev)
{
	struct kbase_csf_scheduler *const scheduler = &kbdev->csf.scheduler;

	rt_mutex_lock(&scheduler->lock);
	scheduler_wakeup(kbdev, true);
<<<<<<< HEAD
	rt_mutex_unlock(&scheduler->lock);
}
=======
	mutex_unlock(&scheduler->lock);
}
KBASE_EXPORT_TEST_API(kbase_csf_scheduler_force_wakeup);
>>>>>>> 049a5422
<|MERGE_RESOLUTION|>--- conflicted
+++ resolved
@@ -244,29 +244,17 @@
 
 	/* Serialize against the other threads trying to create/destroy Kbase contexts. */
 	mutex_lock(&kbdev->kctx_list_lock);
-<<<<<<< HEAD
-	rt_mutex_lock(&kbdev->csf.scheduler.lock);
-	gpu_metrics_ctx = kbase_gpu_metrics_ctx_get(kbdev, aid);
-	rt_mutex_unlock(&kbdev->csf.scheduler.lock);
-=======
 	spin_lock_bh(&kbdev->csf.scheduler.gpu_metrics_lock);
 	gpu_metrics_ctx = kbase_gpu_metrics_ctx_get(kbdev, aid);
 	spin_unlock_bh(&kbdev->csf.scheduler.gpu_metrics_lock);
->>>>>>> 049a5422
 
 	if (!gpu_metrics_ctx) {
 		gpu_metrics_ctx = kmalloc(sizeof(*gpu_metrics_ctx), GFP_KERNEL);
 
 		if (gpu_metrics_ctx) {
-<<<<<<< HEAD
-			rt_mutex_lock(&kbdev->csf.scheduler.lock);
-			kbase_gpu_metrics_ctx_init(kbdev, gpu_metrics_ctx, aid);
-			rt_mutex_unlock(&kbdev->csf.scheduler.lock);
-=======
 			spin_lock_bh(&kbdev->csf.scheduler.gpu_metrics_lock);
 			kbase_gpu_metrics_ctx_init(kbdev, gpu_metrics_ctx, aid);
 			spin_unlock_bh(&kbdev->csf.scheduler.gpu_metrics_lock);
->>>>>>> 049a5422
 		} else {
 			dev_err(kbdev->dev, "Allocation for gpu_metrics_ctx failed");
 			ret = -ENOMEM;
@@ -293,15 +281,9 @@
 
 	/* Serialize against the other threads trying to create/destroy Kbase contexts. */
 	mutex_lock(&kctx->kbdev->kctx_list_lock);
-<<<<<<< HEAD
-	rt_mutex_lock(&kctx->kbdev->csf.scheduler.lock);
-	kbase_gpu_metrics_ctx_put(kctx->kbdev, kctx->gpu_metrics_ctx);
-	rt_mutex_unlock(&kctx->kbdev->csf.scheduler.lock);
-=======
 	spin_lock_bh(&kctx->kbdev->csf.scheduler.gpu_metrics_lock);
 	kbase_gpu_metrics_ctx_put(kctx->kbdev, kctx->gpu_metrics_ctx);
 	spin_unlock_bh(&kctx->kbdev->csf.scheduler.gpu_metrics_lock);
->>>>>>> 049a5422
 	mutex_unlock(&kctx->kbdev->kctx_list_lock);
 }
 
@@ -671,19 +653,10 @@
 	remaining = kbase_csf_timeout_in_jiffies(sleep_exit_wait_time);
 
 	while ((scheduler->state == SCHED_SLEEPING) && !ret) {
-<<<<<<< HEAD
 		rt_mutex_unlock(&scheduler->lock);
-		remaining = wait_event_timeout(
-				kbdev->csf.event_wait,
-				(scheduler->state != SCHED_SLEEPING),
-				remaining);
-		rt_mutex_lock(&scheduler->lock);
-=======
-		mutex_unlock(&scheduler->lock);
 		remaining = wait_event_timeout(kbdev->csf.event_wait,
 					       (scheduler->state != SCHED_SLEEPING), remaining);
-		mutex_lock(&scheduler->lock);
->>>>>>> 049a5422
+		rt_mutex_lock(&scheduler->lock);
 		if (!remaining && (scheduler->state == SCHED_SLEEPING))
 			ret = -ETIMEDOUT;
 	}
@@ -953,11 +926,7 @@
 {
 	struct kbase_csf_scheduler *scheduler = &kbdev->csf.scheduler;
 	bool can_suspend_on_idle;
-<<<<<<< HEAD
-	bool ack_gpu_idle_event = true;
-=======
 	bool invoke_pm_state_machine = false;
->>>>>>> 049a5422
 
 	lockdep_assert_held(&kbdev->hwaccess_lock);
 	lockdep_assert_held(&scheduler->interrupt_lock);
@@ -966,9 +935,8 @@
 	KBASE_KTRACE_ADD(kbdev, SCHEDULER_GPU_IDLE_EVENT_CAN_SUSPEND, NULL,
 			 (((u64)can_suspend_on_idle) << 32));
 
-<<<<<<< HEAD
-	if (!non_idle_offslot_grps) {
 #ifdef CONFIG_MALI_HOST_CONTROLS_SC_RAILS
+	if (can_suspend_on_idle) {
 		/* If FW is managing the cores then we need to turn off the
 		 * the power rails.
 		 */
@@ -977,16 +945,8 @@
 				   &scheduler->sc_rails_off_work);
 			ack_gpu_idle_event = false;
 		}
+	}
 #else
-		if (can_suspend_on_idle) {
-			/* fast_gpu_idle_handling is protected by the
-			 * interrupt_lock, which would prevent this from being
-			 * updated whilst gpu_idle_worker() is executing.
-			 */
-			scheduler->fast_gpu_idle_handling =
-				(kbdev->csf.gpu_idle_hysteresis_ns == 0) ||
-				!kbase_csf_scheduler_all_csgs_idle(kbdev);
-=======
 	if (can_suspend_on_idle) {
 		/* fast_gpu_idle_handling is protected by the
 		 * interrupt_lock, which would prevent this from being
@@ -994,7 +954,6 @@
 		 */
 		scheduler->fast_gpu_idle_handling = (kbdev->csf.gpu_idle_hysteresis_ns == 0) ||
 						    !kbase_csf_scheduler_all_csgs_idle(kbdev);
->>>>>>> 049a5422
 
 		/* If GPU idle event occurred after the runtime suspend was aborted due to
 		 * DB_MIRROR irq then it suggests that Userspace submission didn't make GPU
@@ -1010,21 +969,6 @@
 			/* PM state machine can be invoked to put MCU back to the sleep
 			 * state right away and thereby re-trigger the runtime suspend.
 			 */
-<<<<<<< HEAD
-			enqueue_gpu_idle_work(scheduler, 0);
-
-			/* The extract offsets are unused in fast GPU idle handling */
-			if (!scheduler->fast_gpu_idle_handling)
-				update_on_slot_queues_offsets(kbdev);
-		}
-#endif
-	} else {
-		/* Invoke the scheduling tick to get the non-idle suspended groups loaded soon */
-		kbase_csf_scheduler_invoke_tick(kbdev);
-	}
-
-	return ack_gpu_idle_event;
-=======
 			invoke_pm_state_machine = true;
 		}
 
@@ -1032,15 +976,15 @@
 		 * finished. It's queued before to reduce the time it takes till execution
 		 * but it'll eventually be blocked by the scheduler->interrupt_lock.
 		 */
-		enqueue_gpu_idle_work(scheduler);
+		enqueue_gpu_idle_work(scheduler, 0);
 	}
 
 	/* The extract offsets are unused in fast GPU idle handling */
 	if (!scheduler->fast_gpu_idle_handling)
 		update_on_slot_queues_offsets(kbdev);
 
+#endif
 	return invoke_pm_state_machine;
->>>>>>> 049a5422
 }
 
 u32 kbase_csf_scheduler_get_nr_active_csgs_locked(struct kbase_device *kbdev)
@@ -1684,25 +1628,18 @@
 					       remaining);
 
 		if (!remaining) {
-<<<<<<< HEAD
 			const struct gpu_uevent evt = {
 				.type = GPU_UEVENT_TYPE_KMD_ERROR,
 				.info = GPU_UEVENT_INFO_QUEUE_START
 			};
 			pixel_gpu_uevent_send(kbdev, &evt);
-			dev_warn(kbdev->dev, "[%llu] Timeout (%d ms) waiting for queue to start on csi %d bound to group %d on slot %d",
-				 kbase_backend_get_cycle_cnt(kbdev), kbdev->csf.fw_timeout_ms,
-				 csi_index, group->handle, group->csg_nr);
-=======
 			dev_warn(
 				kbdev->dev,
 				"[%llu] Timeout (%d ms) waiting for queue to start on csi %d bound to group %d on slot %d",
 				kbase_backend_get_cycle_cnt(kbdev), fw_timeout_ms, csi_index,
 				group->handle, group->csg_nr);
->>>>>>> 049a5422
 			if (kbase_prepare_to_reset_gpu(kbdev, RESET_FLAGS_NONE))
 				kbase_reset_gpu(kbdev);
-
 
 			return -ETIMEDOUT;
 		}
@@ -1726,22 +1663,16 @@
 				       remaining);
 
 	if (!remaining) {
-<<<<<<< HEAD
 		const struct gpu_uevent evt = {
 			.type = GPU_UEVENT_TYPE_KMD_ERROR,
 			.info = GPU_UEVENT_INFO_QUEUE_STOP
 		};
 		pixel_gpu_uevent_send(kbdev, &evt);
-		dev_warn(kbdev->dev, "[%llu] Timeout (%d ms) waiting for queue to stop on csi %d bound to group %d on slot %d",
-			 kbase_backend_get_cycle_cnt(kbdev), kbdev->csf.fw_timeout_ms,
-			 queue->csi_index, group->handle, group->csg_nr);
-=======
 		dev_warn(
 			kbdev->dev,
 			"[%llu] Timeout (%d ms) waiting for queue to stop on csi %d bound to group %d on slot %d",
 			kbase_backend_get_cycle_cnt(kbdev), fw_timeout_ms, queue->csi_index,
 			group->handle, group->csg_nr);
->>>>>>> 049a5422
 
 		/* TODO GPUCORE-25328: The CSG can't be terminated, the GPU
 		 * will be reset as a work-around.
@@ -1899,25 +1830,16 @@
 					kbase_csf_timeout_in_jiffies(fw_timeout_ms));
 
 				if (!remaining) {
-<<<<<<< HEAD
 					const struct gpu_uevent evt = {
 						.type = GPU_UEVENT_TYPE_KMD_ERROR,
 						.info = GPU_UEVENT_INFO_QUEUE_STOP_ACK
 					};
 					pixel_gpu_uevent_send(kbdev, &evt);
-					dev_warn(kbdev->dev,
-						 "[%llu] Timeout (%d ms) waiting for queue stop ack on csi %d bound to group %d on slot %d",
-						 kbase_backend_get_cycle_cnt(kbdev), kbdev->csf.fw_timeout_ms,
-						 queue->csi_index,
-						 group->handle, group->csg_nr);
-=======
 					dev_warn(
 						kbdev->dev,
 						"[%llu] Timeout (%d ms) waiting for queue stop ack on csi %d bound to group %d on slot %d",
 						kbase_backend_get_cycle_cnt(kbdev), fw_timeout_ms,
 						queue->csi_index, group->handle, group->csg_nr);
->>>>>>> 049a5422
-
 
 					err = -ETIMEDOUT;
 				}
@@ -2450,9 +2372,9 @@
 		long remaining = kbase_csf_timeout_in_jiffies(fw_timeout_ms);
 
 		dev_dbg(kbdev->dev, "slot %d wait for up-running\n", slot);
-<<<<<<< HEAD
-		remaining = wait_event_timeout(kbdev->csf.event_wait,
-				csg_slot_running(kbdev, slot), remaining);
+		remaining = wait_event_timeout(kbdev->csf.event_wait, csg_slot_running(kbdev, slot),
+					       remaining);
+
 		if (!remaining) {
 			const struct gpu_uevent evt = {
 				.type = GPU_UEVENT_TYPE_KMD_ERROR,
@@ -2460,17 +2382,9 @@
 			};
 			pixel_gpu_uevent_send(kbdev, &evt);
 			dev_warn(kbdev->dev,
-				 "[%llu] slot %d timeout (%d ms) on up-running\n",
-				 kbase_backend_get_cycle_cnt(kbdev),
-				 slot, kbdev->csf.fw_timeout_ms);
+				"[%llu] slot %d timeout (%d ms) on up-running\n",
+				kbase_backend_get_cycle_cnt(kbdev), slot, fw_timeout_ms);
 		}
-=======
-		remaining = wait_event_timeout(kbdev->csf.event_wait, csg_slot_running(kbdev, slot),
-					       remaining);
-		if (!remaining)
-			dev_warn(kbdev->dev, "[%llu] slot %d timeout (%d ms) on up-running\n",
-				 kbase_backend_get_cycle_cnt(kbdev), slot, fw_timeout_ms);
->>>>>>> 049a5422
 	}
 
 	if (csg_slot_running(kbdev, slot)) {
@@ -3541,30 +3455,22 @@
 
 	if (unlikely(!remaining)) {
 		enum dumpfault_error_type error_type = DF_CSG_TERMINATE_TIMEOUT;
-<<<<<<< HEAD
 		const struct gpu_uevent evt = {
 			.type = GPU_UEVENT_TYPE_KMD_ERROR,
 			.info = GPU_UEVENT_INFO_GROUP_TERM
 		};
 		pixel_gpu_uevent_send(kbdev, &evt);
-		dev_warn(kbdev->dev, "[%llu] term request timeout (%d ms) for group %d of context %d_%d on slot %d",
-			 kbase_backend_get_cycle_cnt(kbdev), kbdev->csf.fw_timeout_ms,
-			 group->handle, group->kctx->tgid,
-			 group->kctx->id, group->csg_nr);
-=======
 
 		dev_warn(
 			kbdev->dev,
 			"[%llu] term request timeout (%d ms) for group %d of context %d_%d on slot %d",
 			kbase_backend_get_cycle_cnt(kbdev), fw_timeout_ms, group->handle,
 			group->kctx->tgid, group->kctx->id, group->csg_nr);
->>>>>>> 049a5422
 		if (kbase_csf_firmware_ping_wait(kbdev, FW_PING_AFTER_ERROR_TIMEOUT_MS))
 			error_type = DF_PING_REQUEST_TIMEOUT;
 		kbase_debug_csf_fault_notify(kbdev, group->kctx, error_type);
 		if (kbase_prepare_to_reset_gpu(kbdev, RESET_FLAGS_NONE))
 			kbase_reset_gpu(kbdev);
-
 
 		err = -ETIMEDOUT;
 	}
@@ -4195,19 +4101,13 @@
 				scheduler->csg_slots[csg_nr].resident_group;
 			enum dumpfault_error_type error_type = DF_CSG_START_TIMEOUT;
 
-<<<<<<< HEAD
 			pixel_gpu_uevent_send(kbdev, &evt);
-			dev_warn(kbdev->dev, "[%llu] Timeout (%d ms) waiting for CSG slots to start, slots: 0x%*pb\n",
-				 kbase_backend_get_cycle_cnt(kbdev),
-				 kbdev->csf.fw_timeout_ms,
-				 num_groups, slot_mask);
-=======
 			dev_err(kbdev->dev,
 				"[%llu] Timeout (%d ms) waiting for CSG slots to start, slots: 0x%*pb\n",
 				kbase_backend_get_cycle_cnt(kbdev),
 				kbase_get_timeout_ms(kbdev, CSF_FIRMWARE_TIMEOUT), num_groups,
 				slot_mask);
->>>>>>> 049a5422
+
 			if (kbase_csf_firmware_ping_wait(kbdev, FW_PING_AFTER_ERROR_TIMEOUT_MS))
 				error_type = DF_PING_REQUEST_TIMEOUT;
 			schedule_actions_trigger_df(kbdev, group->kctx, error_type);
@@ -5049,30 +4949,19 @@
 
 	/* The groups are aggregated into a single kernel doorbell request */
 	if (!bitmap_empty(csg_bitmap, num_groups)) {
-<<<<<<< HEAD
 		long wt =
 			kbase_csf_timeout_in_jiffies(CSG_STATUS_UPDATE_REQ_TIMEOUT_MS);
-=======
-		const unsigned int fw_timeout_ms =
-			kbase_get_timeout_ms(kbdev, CSF_FIRMWARE_TIMEOUT);
-		long wt = kbase_csf_timeout_in_jiffies(fw_timeout_ms);
->>>>>>> 049a5422
 		u32 db_slots = (u32)csg_bitmap[0];
 
 		kbase_csf_ring_csg_slots_doorbell(kbdev, db_slots);
 		spin_unlock_irqrestore(&scheduler->interrupt_lock, flags);
 
-<<<<<<< HEAD
-		if (wait_csg_slots_handshake_ack(kbdev,
-				CSG_REQ_STATUS_UPDATE_MASK, csg_bitmap, wt)) {
+		if (wait_csg_slots_handshake_ack(kbdev, CSG_REQ_STATUS_UPDATE_MASK, csg_bitmap,
+						 wt)) {
 			const struct gpu_uevent evt = {
 				.type = GPU_UEVENT_TYPE_KMD_ERROR,
 				.info = GPU_UEVENT_INFO_CSG_REQ_STATUS_UPDATE
 			};
-=======
-		if (wait_csg_slots_handshake_ack(kbdev, CSG_REQ_STATUS_UPDATE_MASK, csg_bitmap,
-						 wt)) {
->>>>>>> 049a5422
 			const int csg_nr = ffs(csg_bitmap[0]) - 1;
 			struct kbase_queue_group *group =
 				scheduler->csg_slots[csg_nr].resident_group;
@@ -5081,13 +4970,8 @@
 			dev_warn(
 				kbdev->dev,
 				"[%llu] Timeout (%d ms) on CSG_REQ:STATUS_UPDATE, treat groups as not idle: slot mask=0x%lx",
-<<<<<<< HEAD
-				kbase_backend_get_cycle_cnt(kbdev),
-				CSG_STATUS_UPDATE_REQ_TIMEOUT_MS,
+				kbase_backend_get_cycle_cnt(kbdev), CSG_STATUS_UPDATE_REQ_TIMEOUT_MS,
 				csg_bitmap[0]);
-=======
-				kbase_backend_get_cycle_cnt(kbdev), fw_timeout_ms, csg_bitmap[0]);
->>>>>>> 049a5422
 			schedule_actions_trigger_df(kbdev, group->kctx,
 						    DF_CSG_STATUS_UPDATE_TIMEOUT);
 
@@ -5262,24 +5146,17 @@
 		/* The suspend of CSGs failed,
 		 * trigger the GPU reset to be in a deterministic state.
 		 */
-<<<<<<< HEAD
 		const struct gpu_uevent evt = {
 			.type = GPU_UEVENT_TYPE_KMD_ERROR,
 			.info = GPU_UEVENT_INFO_CSG_SLOTS_SUSPEND
 		};
 		pixel_gpu_uevent_send(kbdev, &evt);
-		dev_warn(kbdev->dev, "[%llu] Timeout (%d ms) waiting for CSG slots to suspend on power down, slot_mask: 0x%*pb\n",
-			 kbase_backend_get_cycle_cnt(kbdev),
-			 kbdev->csf.fw_timeout_ms,
-			 kbdev->csf.global_iface.group_num, slot_mask);
-=======
 		dev_warn(
 			kbdev->dev,
 			"[%llu] Timeout (%d ms) waiting for CSG slots to suspend on power down, slot_mask: 0x%*pb\n",
 			kbase_backend_get_cycle_cnt(kbdev),
 			kbase_get_timeout_ms(kbdev, CSF_FIRMWARE_TIMEOUT),
 			kbdev->csf.global_iface.group_num, slot_mask);
->>>>>>> 049a5422
 		if (kbase_csf_firmware_ping_wait(kbdev, FW_PING_AFTER_ERROR_TIMEOUT_MS))
 			error_type = DF_PING_REQUEST_TIMEOUT;
 		schedule_actions_trigger_df(kbdev, group->kctx, error_type);
@@ -5379,27 +5256,17 @@
 	} else
 		suspend = kbase_pm_no_runnables_sched_suspendable(kbdev);
 
-<<<<<<< HEAD
 #ifndef CONFIG_MALI_HOST_CONTROLS_SC_RAILS
-=======
 	if (suspend && unlikely(atomic_read(&scheduler->gpu_no_longer_idle)))
 		suspend = false;
 
->>>>>>> 049a5422
 	/* Confirm that all groups are actually idle before proceeding with
 	 * suspension as groups might potentially become active again without
 	 * informing the scheduler in case userspace rings a doorbell directly.
 	 */
-<<<<<<< HEAD
-	if (suspend && (unlikely(atomic_read(&scheduler->gpu_no_longer_idle)) ||
-			unlikely(!all_on_slot_groups_remained_idle(kbdev)))) {
-		dev_dbg(kbdev->dev,
-			 "GPU suspension skipped due to active CSGs");
-=======
 	if (suspend && !scheduler->fast_gpu_idle_handling &&
 	    unlikely(!all_on_slot_groups_remained_idle(kbdev))) {
 		dev_dbg(kbdev->dev, "GPU suspension skipped due to active CSGs");
->>>>>>> 049a5422
 		suspend = false;
 	}
 #endif
@@ -5475,18 +5342,13 @@
 
 static void gpu_idle_worker(struct work_struct *work)
 {
-<<<<<<< HEAD
 #ifdef CONFIG_MALI_HOST_CONTROLS_SC_RAILS
 	struct kbase_device *kbdev = container_of(
 		work, struct kbase_device, csf.scheduler.gpu_idle_work.work);
 #else
-	struct kbase_device *kbdev = container_of(
-		work, struct kbase_device, csf.scheduler.gpu_idle_work);
-#endif
-=======
 	struct kbase_device *kbdev =
 		container_of(work, struct kbase_device, csf.scheduler.gpu_idle_work);
->>>>>>> 049a5422
+#endif
 	struct kbase_csf_scheduler *const scheduler = &kbdev->csf.scheduler;
 	bool scheduler_is_idle_suspendable = false;
 	bool all_groups_suspended = false;
@@ -6153,20 +6015,13 @@
 	kbase_reset_gpu_assert_prevented(kbdev);
 	lockdep_assert_held(&scheduler->lock);
 
-<<<<<<< HEAD
 #ifdef CONFIG_MALI_HOST_CONTROLS_SC_RAILS
 	if (scheduler->gpu_idle_work_pending)
 		return;
 #endif
 
-	ret = kbase_csf_scheduler_wait_mcu_active(kbdev);
-	if (ret) {
-		dev_err(kbdev->dev,
-			"Wait for MCU power on failed on scheduling tick/tock");
-=======
 	if (kbase_csf_scheduler_wait_mcu_active(kbdev)) {
 		dev_err(kbdev->dev, "Wait for MCU power on failed on scheduling tick/tock");
->>>>>>> 049a5422
 		return;
 	}
 
@@ -6357,14 +6212,9 @@
 		return;
 
 	kbase_debug_csf_fault_wait_completion(kbdev);
-<<<<<<< HEAD
 	rt_mutex_lock(&scheduler->lock);
 	if (can_skip_scheduling(kbdev))
 	{
-=======
-	mutex_lock(&scheduler->lock);
-	if (can_skip_scheduling(kbdev)) {
->>>>>>> 049a5422
 		atomic_set(&scheduler->pending_tock_work, false);
 		goto exit_no_schedule_unlock;
 	}
@@ -6384,16 +6234,8 @@
 	scheduler->state = SCHED_INACTIVE;
 	KBASE_KTRACE_ADD(kbdev, SCHED_INACTIVE, NULL, scheduler->state);
 	if (!scheduler->total_runnable_grps)
-<<<<<<< HEAD
 		enqueue_gpu_idle_work(scheduler, 0);
-#if IS_ENABLED(CONFIG_MALI_TRACE_POWER_GPU_WORK_PERIOD)
-	emit_gpu_metrics_to_frontend(kbdev);
-#endif /* CONFIG_MALI_TRACE_POWER_GPU_WORK_PERIOD */
 	rt_mutex_unlock(&scheduler->lock);
-=======
-		enqueue_gpu_idle_work(scheduler);
-	mutex_unlock(&scheduler->lock);
->>>>>>> 049a5422
 	kbase_reset_gpu_allow(kbdev);
 
 	KBASE_KTRACE_ADD(kbdev, SCHEDULER_TOCK_END, NULL, 0u);
@@ -6444,14 +6286,7 @@
 	}
 
 	scheduler->state = SCHED_INACTIVE;
-<<<<<<< HEAD
-#if IS_ENABLED(CONFIG_MALI_TRACE_POWER_GPU_WORK_PERIOD)
-	emit_gpu_metrics_to_frontend(kbdev);
-#endif /* CONFIG_MALI_TRACE_POWER_GPU_WORK_PERIOD */
 	rt_mutex_unlock(&scheduler->lock);
-=======
-	mutex_unlock(&scheduler->lock);
->>>>>>> 049a5422
 	KBASE_KTRACE_ADD(kbdev, SCHED_INACTIVE, NULL, scheduler->state);
 	kbase_reset_gpu_allow(kbdev);
 
@@ -6497,20 +6332,15 @@
 	ret = suspend_active_queue_groups(kbdev, slot_mask);
 
 	if (ret) {
-<<<<<<< HEAD
-		dev_warn(kbdev->dev, "Timeout waiting for CSG slots to suspend before reset, slot_mask: 0x%*pb\n",
-			 kbdev->csf.global_iface.group_num, slot_mask);
+		dev_warn(
+			kbdev->dev,
+			"Timeout waiting for CSG slots to suspend before reset, slot_mask: 0x%*pb\n",
+			kbdev->csf.global_iface.group_num, slot_mask);
 		//TODO: should introduce SSCD report if this happens.
 		kbase_gpu_timeout_debug_message(kbdev, "");
 		dev_warn(kbdev->dev, "[%llu] Firmware ping %d",
 				kbase_backend_get_cycle_cnt(kbdev),
 				kbase_csf_firmware_ping_wait(kbdev, 0));
-=======
-		dev_warn(
-			kbdev->dev,
-			"Timeout waiting for CSG slots to suspend before reset, slot_mask: 0x%*pb\n",
-			kbdev->csf.global_iface.group_num, slot_mask);
->>>>>>> 049a5422
 	}
 
 	/* Need to flush the GPU cache to ensure suspend buffer
@@ -6846,20 +6676,14 @@
 			suspend_queue_group(group);
 		err = wait_csg_slots_suspend(kbdev, slot_mask);
 		if (err) {
-<<<<<<< HEAD
 			const struct gpu_uevent evt = {
 				.type = GPU_UEVENT_TYPE_KMD_ERROR,
 				.info = GPU_UEVENT_INFO_CSG_GROUP_SUSPEND
 			};
 			pixel_gpu_uevent_send(kbdev, &evt);
-			dev_warn(kbdev->dev, "[%llu] Timeout waiting for the group %d to suspend on slot %d",
-				 kbase_backend_get_cycle_cnt(kbdev),
-				 group->handle, group->csg_nr);
-=======
 			dev_warn(kbdev->dev,
 				 "[%llu] Timeout waiting for the group %d to suspend on slot %d",
 				 kbase_backend_get_cycle_cnt(kbdev), group->handle, group->csg_nr);
->>>>>>> 049a5422
 			goto exit;
 		}
 	}
@@ -7352,17 +7176,9 @@
 
 #if IS_ENABLED(CONFIG_DEBUG_FS)
 	if (unlikely(scheduler->state == SCHED_BUSY)) {
-<<<<<<< HEAD
 		kthread_queue_work(&kctx->csf.sched.sync_update_worker,
 			&kctx->csf.sched.sync_update_work);
 		rt_mutex_unlock(&scheduler->lock);
-=======
-		queue_work(atomic_read(&kctx->prioritized) ?
-					 kctx->csf.sched.sync_update_wq_high_prio :
-					 kctx->csf.sched.sync_update_wq_normal_prio,
-			   &kctx->csf.sched.sync_update_work);
-		mutex_unlock(&scheduler->lock);
->>>>>>> 049a5422
 		return;
 	}
 #endif
@@ -7421,18 +7237,11 @@
 static enum kbase_csf_event_callback_action check_group_sync_update_cb(void *param)
 {
 	struct kbase_context *const kctx = param;
-	struct workqueue_struct *wq = atomic_read(&kctx->prioritized) ?
-						    kctx->csf.sched.sync_update_wq_high_prio :
-						    kctx->csf.sched.sync_update_wq_normal_prio;
 
 	KBASE_KTRACE_ADD(kctx->kbdev, SCHEDULER_GROUP_SYNC_UPDATE_EVENT, kctx, 0u);
 
-<<<<<<< HEAD
 	kthread_queue_work(&kctx->csf.sched.sync_update_worker,
 		&kctx->csf.sched.sync_update_work);
-=======
-	queue_work(wq, &kctx->csf.sched.sync_update_work);
->>>>>>> 049a5422
 
 	return KBASE_CSF_EVENT_CALLBACK_KEEP;
 }
@@ -7454,41 +7263,17 @@
 	}
 
 	INIT_LIST_HEAD(&kctx->csf.sched.idle_wait_groups);
-<<<<<<< HEAD
-	kctx->csf.sched.num_idle_wait_grps = 0;
-	kctx->csf.sched.ngrp_to_schedule = 0;
 
 	err = kbase_kthread_run_worker_rt(kctx->kbdev, &kctx->csf.sched.sync_update_worker, "csf_sync_update");
 	if (err) {
 		dev_err(kctx->kbdev->dev,
 			"Failed to initialize scheduler context workqueue");
-=======
-
-	kctx->csf.sched.sync_update_wq_high_prio = alloc_ordered_workqueue(
-		"mali_sync_wq_%i_high_prio", WQ_UNBOUND | WQ_HIGHPRI, kctx->tgid);
-	if (kctx->csf.sched.sync_update_wq_high_prio == NULL) {
-		dev_err(kbdev->dev,
-			"Failed to initialize scheduler context high-priority workqueue");
 		err = -ENOMEM;
-		goto alloc_high_prio_wq_failed;
-	}
-
-	kctx->csf.sched.sync_update_wq_normal_prio =
-		alloc_ordered_workqueue("mali_sync_wq_%i_normal_prio", 0, kctx->tgid);
-	if (kctx->csf.sched.sync_update_wq_normal_prio == NULL) {
-		dev_err(kbdev->dev,
-			"Failed to initialize scheduler context normal-priority workqueue");
->>>>>>> 049a5422
-		err = -ENOMEM;
-		goto alloc_normal_prio_wq_failed;
-	}
-
-<<<<<<< HEAD
+		goto alloc_wq_failed;
+	}
+
 	kthread_init_work(&kctx->csf.sched.sync_update_work,
 		check_group_sync_update_worker);
-=======
-	INIT_WORK(&kctx->csf.sched.sync_update_work, check_group_sync_update_worker);
->>>>>>> 049a5422
 
 	kbase_csf_tiler_heap_reclaim_ctx_init(kctx);
 
@@ -7502,15 +7287,8 @@
 	return err;
 
 event_wait_add_failed:
-<<<<<<< HEAD
 	kbase_destroy_kworker_stack(&kctx->csf.sched.sync_update_worker);
 alloc_wq_failed:
-=======
-	destroy_workqueue(kctx->csf.sched.sync_update_wq_normal_prio);
-alloc_normal_prio_wq_failed:
-	destroy_workqueue(kctx->csf.sched.sync_update_wq_high_prio);
-alloc_high_prio_wq_failed:
->>>>>>> 049a5422
 	kbase_ctx_sched_remove_ctx(kctx);
 #if IS_ENABLED(CONFIG_MALI_TRACE_POWER_GPU_WORK_PERIOD)
 	gpu_metrics_ctx_term(kctx);
@@ -7521,14 +7299,8 @@
 void kbase_csf_scheduler_context_term(struct kbase_context *kctx)
 {
 	kbase_csf_event_wait_remove(kctx, check_group_sync_update_cb, kctx);
-<<<<<<< HEAD
 	kthread_cancel_work_sync(&kctx->csf.sched.sync_update_work);
 	kbase_destroy_kworker_stack(&kctx->csf.sched.sync_update_worker);
-=======
-	cancel_work_sync(&kctx->csf.sched.sync_update_work);
-	destroy_workqueue(kctx->csf.sched.sync_update_wq_normal_prio);
-	destroy_workqueue(kctx->csf.sched.sync_update_wq_high_prio);
->>>>>>> 049a5422
 
 	kbase_ctx_sched_remove_ctx(kctx);
 #if IS_ENABLED(CONFIG_MALI_TRACE_POWER_GPU_WORK_PERIOD)
@@ -7686,7 +7458,6 @@
 	KBASE_KTRACE_ADD(kbdev, SCHED_SUSPENDED, NULL, scheduler->state);
 	scheduler->csg_scheduling_period_ms = CSF_SCHEDULER_TIME_TICK_MS;
 	scheduler_doorbell_init(kbdev);
-<<<<<<< HEAD
 
 #ifdef CONFIG_MALI_HOST_CONTROLS_SC_RAILS
 	INIT_DEFERRABLE_WORK(&scheduler->gpu_idle_work, gpu_idle_worker);
@@ -7701,9 +7472,6 @@
 	atomic_set(&scheduler->gpu_no_longer_idle, false);
 	atomic_set(&scheduler->non_idle_offslot_grps, 0);
 
-=======
-	INIT_WORK(&scheduler->gpu_idle_work, gpu_idle_worker);
->>>>>>> 049a5422
 	hrtimer_init(&scheduler->tick_timer, CLOCK_MONOTONIC, HRTIMER_MODE_REL);
 	scheduler->tick_timer.function = tick_timer_callback;
 
@@ -7917,14 +7685,8 @@
 	struct kbase_csf_scheduler *scheduler = &kbdev->csf.scheduler;
 
 	lockdep_assert_held(&scheduler->lock);
-<<<<<<< HEAD
-	if ((scheduler->total_runnable_grps > 0) &&
-	    (scheduler->state == SCHED_SUSPENDED)) {
+	if ((scheduler->total_runnable_grps > 0) && (scheduler->state == SCHED_SUSPENDED)) {
 		dev_dbg(kbdev->dev, "Scheduler PM resume");
-=======
-	if ((scheduler->total_runnable_grps > 0) && (scheduler->state == SCHED_SUSPENDED)) {
-		dev_info(kbdev->dev, "Scheduler PM resume");
->>>>>>> 049a5422
 		scheduler_wakeup(kbdev, true);
 	}
 }
@@ -7943,16 +7705,9 @@
 	 * callback function, which may need to wake up the MCU for suspending
 	 * the CSGs before powering down the GPU.
 	 */
-<<<<<<< HEAD
 	rt_mutex_lock(&kbdev->csf.scheduler.lock);
-	scheduler_pm_active_handle_suspend(kbdev,
-			KBASE_PM_SUSPEND_HANDLER_NOT_POSSIBLE);
+	scheduler_pm_active_handle_suspend(kbdev, KBASE_PM_SUSPEND_HANDLER_NOT_POSSIBLE);
 	rt_mutex_unlock(&kbdev->csf.scheduler.lock);
-=======
-	mutex_lock(&kbdev->csf.scheduler.lock);
-	scheduler_pm_active_handle_suspend(kbdev, KBASE_PM_SUSPEND_HANDLER_NOT_POSSIBLE);
-	mutex_unlock(&kbdev->csf.scheduler.lock);
->>>>>>> 049a5422
 }
 KBASE_EXPORT_TEST_API(kbase_csf_scheduler_pm_active);
 
@@ -8102,11 +7857,6 @@
 
 	rt_mutex_lock(&scheduler->lock);
 	scheduler_wakeup(kbdev, true);
-<<<<<<< HEAD
 	rt_mutex_unlock(&scheduler->lock);
 }
-=======
-	mutex_unlock(&scheduler->lock);
-}
-KBASE_EXPORT_TEST_API(kbase_csf_scheduler_force_wakeup);
->>>>>>> 049a5422
+KBASE_EXPORT_TEST_API(kbase_csf_scheduler_force_wakeup);