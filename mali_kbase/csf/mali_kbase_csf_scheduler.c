--- conflicted
+++ resolved
@@ -4648,10 +4648,6 @@
 			resident_cnt++;
 			if (group->prepared_seq_num >= available_csg_slots)
 				suspend_queue_group(group);
-<<<<<<< HEAD
-			}
-=======
->>>>>>> 7fefb3c7
 		}
 	}
 
