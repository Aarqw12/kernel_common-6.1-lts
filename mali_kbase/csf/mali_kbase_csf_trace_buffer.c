--- conflicted
+++ resolved
@@ -120,23 +120,17 @@
 #if MALI_UNIT_TEST
 	{ KBASE_CSFFW_UTF_BUF_NAME, { 0 }, 1 },
 #endif
-<<<<<<< HEAD
 #ifdef CONFIG_MALI_PIXEL_GPU_SSCD
 	/* Enable all the logs */
-	{ FIRMWARE_LOG_BUF_NAME, { 0xFFFFFFFF }, FW_TRACE_BUF_NR_PAGES },
+	{ KBASE_CSFFW_LOG_BUF_NAME, { 0xFFFFFFFF }, FW_TRACE_BUF_NR_PAGES },
 #else
-	{ FIRMWARE_LOG_BUF_NAME, { 0 }, FW_TRACE_BUF_NR_PAGES },
+	{ KBASE_CSFFW_LOG_BUF_NAME, { 0 }, FW_TRACE_BUF_NR_PAGES },
 #endif /* CONFIG_MALI_PIXEL_GPU_SSCD */
-	{ "benchmark", { 0 }, 2 },
-	{ "timeline", { 0 }, KBASE_CSF_TL_BUFFER_NR_PAGES },
-=======
-	{ KBASE_CSFFW_LOG_BUF_NAME, { 0 }, 4 },
 	{ KBASE_CSFFW_BENCHMARK_BUF_NAME, { 0 }, 2 },
 	{ KBASE_CSFFW_TIMELINE_BUF_NAME, { 0 }, KBASE_CSF_TL_BUFFER_NR_PAGES },
 #if IS_ENABLED(CONFIG_MALI_TRACE_POWER_GPU_WORK_PERIOD)
 	{ KBASE_CSFFW_GPU_METRICS_BUF_NAME, { 0 }, 8 },
 #endif /* CONFIG_MALI_TRACE_POWER_GPU_WORK_PERIOD */
->>>>>>> e61eb932
 };
 
 int kbase_csf_firmware_trace_buffers_init(struct kbase_device *kbdev)
