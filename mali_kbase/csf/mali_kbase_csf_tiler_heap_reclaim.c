--- conflicted
+++ resolved
@@ -300,18 +300,12 @@
 		long remaining = (long)msecs_to_jiffies(2);
 
 		/* Wait for roughly 2-ms */
-<<<<<<< HEAD
-		wait_event_timeout(kbdev->csf.event_wait, (scheduler->state != SCHED_BUSY),
-				   (long)msecs_to_jiffies(2));
-		if (!rt_mutex_trylock(&kbdev->csf.scheduler.lock)) {
-=======
 		remaining = kbase_csf_fw_io_wait_event_timeout(&kbdev->csf.fw_io,
 							       kbdev->csf.event_wait,
 							       (scheduler->state != SCHED_BUSY),
 							       remaining);
 
-		if (!mutex_trylock(&kbdev->csf.scheduler.lock)) {
->>>>>>> 3aa826b5
+		if (!rt_mutex_trylock(&kbdev->csf.scheduler.lock)) {
 			dev_dbg(kbdev->dev, "Tiler heap reclaim scan see device busy (freed: 0)");
 			return 0;
 		}
