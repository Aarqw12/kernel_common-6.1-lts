--- conflicted
+++ resolved
@@ -79,10 +79,6 @@
 	"Enables effective use of a debugger for debugging firmware code.");
 #endif
 
-<<<<<<< HEAD
-
-=======
->>>>>>> 16988dee
 #define FIRMWARE_HEADER_MAGIC		(0xC3F13A6Eul)
 #define FIRMWARE_HEADER_VERSION_MAJOR	(0ul)
 #define FIRMWARE_HEADER_VERSION_MINOR	(3ul)
@@ -120,11 +116,8 @@
 	(GLB_REQ_CFG_ALLOC_EN_MASK | GLB_REQ_CFG_PROGRESS_TIMER_MASK |                             \
 	 GLB_REQ_CFG_PWROFF_TIMER_MASK | GLB_REQ_IDLE_ENABLE_MASK)
 
-<<<<<<< HEAD
-=======
 char fw_git_sha[BUILD_INFO_GIT_SHA_LEN];
 
->>>>>>> 16988dee
 static inline u32 input_page_read(const u32 *const input, const u32 offset)
 {
 	WARN_ON(offset % sizeof(u32));
@@ -205,12 +198,7 @@
 	if (!interface)
 		return -EINVAL;
 
-<<<<<<< HEAD
-	reg = kbase_alloc_free_region(kbdev, &kbdev->csf.shared_reg_rbtree, 0,
-				      interface->num_pages_aligned, KBASE_REG_ZONE_MCU_SHARED);
-=======
 	reg = kbase_alloc_free_region(&kbdev->csf.mcu_shared_zone, 0, interface->num_pages_aligned);
->>>>>>> 16988dee
 	if (reg) {
 		mutex_lock(&kbdev->csf.reg_lock);
 		ret = kbase_add_va_region_rbtree(kbdev, reg,
@@ -318,11 +306,7 @@
 static int wait_ready(struct kbase_device *kbdev)
 {
 	const ktime_t wait_loop_start = ktime_get_raw();
-<<<<<<< HEAD
-	const u32 mmu_as_inactive_wait_time_ms = kbdev->mmu_as_inactive_wait_time_ms;
-=======
 	const u32 mmu_as_inactive_wait_time_ms = kbdev->mmu_or_gpu_cache_op_wait_time_ms;
->>>>>>> 16988dee
 	s64 diff;
 
 	do {
@@ -330,12 +314,8 @@
 
 		for (i = 0; i < 1000; i++) {
 			/* Wait for the MMU status to indicate there is no active command */
-<<<<<<< HEAD
-			if (!(kbase_reg_read(kbdev, MMU_AS_REG(MCU_AS_NR, AS_STATUS)) &
-=======
 			if (!(kbase_reg_read(kbdev,
 					     MMU_STAGE1_REG(MMU_AS_REG(MCU_AS_NR, AS_STATUS))) &
->>>>>>> 16988dee
 			      AS_STATUS_AS_ACTIVE))
 				return 0;
 		}
@@ -485,11 +465,7 @@
 
 		kbase_sync_single_for_device(kbdev, kbase_dma_addr_from_tagged(phys[page_num]),
 					     PAGE_SIZE, DMA_TO_DEVICE);
-<<<<<<< HEAD
-		kunmap_atomic(p);
-=======
 		kbase_kunmap_atomic(p);
->>>>>>> 16988dee
 	}
 }
 
@@ -568,11 +544,7 @@
 						  const u32 flags, struct tagged_addr **phys,
 						  struct protected_memory_allocation ***pma,
 						  u32 num_pages, u32 *num_pages_aligned,
-<<<<<<< HEAD
-						  bool *is_small_page)
-=======
 						  bool *is_small_page, bool force_small_page)
->>>>>>> 16988dee
 {
 	struct kbase_csf_firmware_interface *interface = NULL;
 	struct kbase_csf_firmware_interface *target_interface = NULL;
@@ -601,19 +573,6 @@
 		goto out;
 	}
 
-<<<<<<< HEAD
-	/* If the section starts at 2MB aligned boundary,
-	 * then use 2MB page(s) for it.
-	 */
-	if (!(virtual_start & (SZ_2M - 1))) {
-		*num_pages_aligned =
-			round_up(*num_pages_aligned, NUM_4K_PAGES_IN_2MB_PAGE);
-		*is_small_page = false;
-		goto out;
-	}
-
-=======
->>>>>>> 16988dee
 	/* If the section doesn't lie within the same 2MB aligned boundary,
 	 * then use 4KB pages as it would be complicated to use a 2MB page
 	 * for such section.
@@ -696,11 +655,7 @@
 	struct protected_memory_allocation **pma = NULL;
 	bool reuse_pages = false;
 	bool is_small_page = true;
-<<<<<<< HEAD
-	bool ignore_page_migration = true;
-=======
 	bool force_small_page = false;
->>>>>>> 16988dee
 
 	if (data_end < data_start) {
 		dev_err(kbdev->dev, "Firmware corrupt, data_end < data_start (0x%x<0x%x)\n",
@@ -743,18 +698,6 @@
 	num_pages = (virtual_end - virtual_start)
 		>> PAGE_SHIFT;
 
-<<<<<<< HEAD
-	if(!protected_mode) {
-		reuse_pages = entry_find_large_page_to_reuse(
-			kbdev, virtual_start, virtual_end, flags, &phys, &pma,
-			num_pages, &num_pages_aligned, &is_small_page);
-	}
-	else {
-		num_pages_aligned = num_pages;
-		dev_warn(kbdev->dev, "Protected memory allocation requested for %u bytes (%u pages), serving with small pages and tight allocation.", (virtual_end - virtual_start), num_pages);
-	}
-
-=======
 	if(protected_mode) {
 		force_small_page = true;
 		dev_warn(kbdev->dev, "Protected memory allocation requested for %u bytes (%u pages), serving with small pages and tight allocation.", (virtual_end - virtual_start), num_pages);
@@ -764,7 +707,6 @@
 	reuse_pages = entry_find_large_page_to_reuse(kbdev, virtual_start, virtual_end, flags,
 						     &phys, &pma, num_pages, &num_pages_aligned,
 						     &is_small_page, force_small_page);
->>>>>>> 16988dee
 	if (!reuse_pages)
 		phys = kmalloc_array(num_pages_aligned, sizeof(*phys), GFP_KERNEL);
 
@@ -788,26 +730,12 @@
 			ret = -EINVAL;
 			goto out;
 		}
-<<<<<<< HEAD
-
-		if (!pma) {
-			/* If we can't allocate sufficient memory for FW - bail out and leave protected execution unsupported by termintating the allocator. */
-			dev_warn(kbdev->dev,
-			"Protected memory allocation failed during FW initialization - Firmware protected mode entry will not be supported");
-			kbase_csf_protected_memory_term(kbdev);
-			kbdev->csf.pma_dev = NULL;
-			kfree(phys);
-			return 0;
-		}
-=======
->>>>>>> 16988dee
 	} else {
 		if (!reuse_pages) {
 			ret = kbase_mem_pool_alloc_pages(
 				kbase_mem_pool_group_select(kbdev, KBASE_MEM_GROUP_CSF_FW,
 							    is_small_page),
 				num_pages_aligned, phys, false, NULL);
-			ignore_page_migration = false;
 		}
 	}
 
@@ -926,12 +854,7 @@
 		ret = kbase_mmu_insert_pages_no_flush(kbdev, &kbdev->csf.mcu_mmu,
 						      virtual_start >> PAGE_SHIFT, phys,
 						      num_pages_aligned, mem_flags,
-<<<<<<< HEAD
-						      KBASE_MEM_GROUP_CSF_FW, NULL, NULL,
-						      ignore_page_migration);
-=======
 						      KBASE_MEM_GROUP_CSF_FW, NULL, NULL);
->>>>>>> 16988dee
 
 		if (ret != 0) {
 			dev_err(kbdev->dev, "Failed to insert firmware pages\n");
@@ -1405,11 +1328,7 @@
 	u32 page_num = offset_bytes >> PAGE_SHIFT;
 	u32 offset_in_page = offset_bytes & ~PAGE_MASK;
 	struct page *target_page = as_page(interface->phys[page_num]);
-<<<<<<< HEAD
-	uintptr_t cpu_addr = (uintptr_t)kmap_atomic(target_page);
-=======
 	uintptr_t cpu_addr = (uintptr_t)kbase_kmap_atomic(target_page);
->>>>>>> 16988dee
 	u32 *addr = (u32 *)(cpu_addr + offset_in_page);
 
 	if (read) {
@@ -1424,11 +1343,7 @@
 			sizeof(u32), DMA_BIDIRECTIONAL);
 	}
 
-<<<<<<< HEAD
-	kunmap_atomic((u32 *)cpu_addr);
-=======
 	kbase_kunmap_atomic((u32 *)cpu_addr);
->>>>>>> 16988dee
 }
 
 static inline void access_firmware_memory(struct kbase_device *kbdev,
@@ -2115,13 +2030,10 @@
 		return;
 #endif
 
-<<<<<<< HEAD
-=======
 	err = kbase_csf_firmware_cfg_fw_wa_enable(kbdev);
 	if (WARN_ON(err))
 		return;
 
->>>>>>> 16988dee
 	/* Reboot the firmware */
 	kbase_csf_firmware_enable_mcu(kbdev);
 }
@@ -2164,11 +2076,7 @@
 	kbase_pm_update_state(kbdev);
 }
 
-<<<<<<< HEAD
-static u32 convert_dur_to_idle_count(struct kbase_device *kbdev, const u32 dur_us)
-=======
 static u32 convert_dur_to_idle_count(struct kbase_device *kbdev, const u32 dur_ns, u32 *modifier)
->>>>>>> 16988dee
 {
 #define MICROSECONDS_PER_SECOND 1000000u
 #define HYSTERESIS_VAL_UNIT_SHIFT (10)
@@ -2192,11 +2100,6 @@
 			"Can't get the timestamp frequency, use cycle counter format with firmware idle hysteresis!");
 	}
 
-<<<<<<< HEAD
-	/* Formula for dur_val = ((dur_us/1000000) * freq_HZ) >> 10) */
-	dur_val = (dur_val * freq) >> HYSTERESIS_VAL_UNIT_SHIFT;
-	dur_val = div_u64(dur_val, 1000000);
-=======
 	/* Formula for dur_val = (dur/1e9) * freq_HZ) */
 	dur_val = dur_val * freq;
 	dur_val = div_u64(dur_val, NSEC_PER_SEC);
@@ -2206,7 +2109,6 @@
 		dur_val = dur_val >> HYSTERESIS_VAL_UNIT_SHIFT;
 		*modifier = 0;
 	}
->>>>>>> 16988dee
 
 	/* Interface limits the value field to S32_MAX */
 	cnt_val_u32 = (dur_val > S32_MAX) ? S32_MAX : (u32)dur_val;
@@ -2226,21 +2128,13 @@
 	u32 dur;
 
 	kbase_csf_scheduler_spin_lock(kbdev, &flags);
-<<<<<<< HEAD
-	dur = kbdev->csf.gpu_idle_hysteresis_us;
-=======
 	dur = kbdev->csf.gpu_idle_hysteresis_ns;
->>>>>>> 16988dee
 	kbase_csf_scheduler_spin_unlock(kbdev, flags);
 
 	return dur;
 }
 
-<<<<<<< HEAD
-u32 kbase_csf_firmware_set_gpu_idle_hysteresis_time(struct kbase_device *kbdev, u32 dur)
-=======
 u32 kbase_csf_firmware_set_gpu_idle_hysteresis_time(struct kbase_device *kbdev, u32 dur_ns)
->>>>>>> 16988dee
 {
 	unsigned long flags;
 	u32 modifier = 0;
@@ -2248,11 +2142,7 @@
 #ifdef CONFIG_MALI_HOST_CONTROLS_SC_RAILS
 	const u32 hysteresis_val = convert_dur_to_idle_count(kbdev, MALI_HOST_CONTROLS_SC_RAILS_IDLE_TIMER_NS, &modifier);
 #else
-<<<<<<< HEAD
-	const u32 hysteresis_val = convert_dur_to_idle_count(kbdev, dur);
-=======
 	const u32 hysteresis_val = convert_dur_to_idle_count(kbdev, dur_ns, &modifier);
->>>>>>> 16988dee
 #endif
 
 	/* The 'fw_load_lock' is taken to synchronize against the deferred
@@ -2261,11 +2151,7 @@
 	mutex_lock(&kbdev->fw_load_lock);
 	if (unlikely(!kbdev->csf.firmware_inited)) {
 		kbase_csf_scheduler_spin_lock(kbdev, &flags);
-<<<<<<< HEAD
-		kbdev->csf.gpu_idle_hysteresis_us = dur;
-=======
 		kbdev->csf.gpu_idle_hysteresis_ns = dur_ns;
->>>>>>> 16988dee
 		kbdev->csf.gpu_idle_dur_count = hysteresis_val;
 		kbdev->csf.gpu_idle_dur_count_modifier = modifier;
 		kbase_csf_scheduler_spin_unlock(kbdev, flags);
@@ -2310,11 +2196,7 @@
 		wait_for_global_request(kbdev, GLB_REQ_IDLE_DISABLE_MASK);
 
 		kbase_csf_scheduler_spin_lock(kbdev, &flags);
-<<<<<<< HEAD
-		kbdev->csf.gpu_idle_hysteresis_us = dur;
-=======
 		kbdev->csf.gpu_idle_hysteresis_ns = dur_ns;
->>>>>>> 16988dee
 		kbdev->csf.gpu_idle_dur_count = hysteresis_val;
 		kbdev->csf.gpu_idle_dur_count_modifier = modifier;
 		kbase_csf_firmware_enable_gpu_idle_timer(kbdev);
@@ -2326,11 +2208,7 @@
 		 * enabled
 		 */
 		kbase_csf_scheduler_spin_lock(kbdev, &flags);
-<<<<<<< HEAD
-		kbdev->csf.gpu_idle_hysteresis_us = dur;
-=======
 		kbdev->csf.gpu_idle_hysteresis_ns = dur_ns;
->>>>>>> 16988dee
 		kbdev->csf.gpu_idle_dur_count = hysteresis_val;
 		kbdev->csf.gpu_idle_dur_count_modifier = modifier;
 		kbase_csf_scheduler_spin_unlock(kbdev, flags);
@@ -2340,13 +2218,8 @@
 	mutex_unlock(&kbdev->csf.reg_lock);
 #endif
 
-<<<<<<< HEAD
-	dev_dbg(kbdev->dev, "GPU suspend timeout updated: %i us (0x%.8x)",
-		kbdev->csf.gpu_idle_hysteresis_us,
-=======
 	dev_dbg(kbdev->dev, "GPU suspend timeout updated: %i ns (0x%.8x)",
 		kbdev->csf.gpu_idle_hysteresis_ns,
->>>>>>> 16988dee
 		kbdev->csf.gpu_idle_dur_count);
 	kbase_csf_scheduler_pm_idle(kbdev);
 	kbase_reset_gpu_allow(kbdev);
@@ -2539,13 +2412,6 @@
 	 */
 	kbdev->csf.mcu_core_pwroff_dur_count = 1;
 #else
-<<<<<<< HEAD
-	kbdev->csf.mcu_core_pwroff_dur_us = DEFAULT_GLB_PWROFF_TIMEOUT_US;
-	kbdev->csf.mcu_core_pwroff_dur_count = convert_dur_to_core_pwroff_count(
-		kbdev, DEFAULT_GLB_PWROFF_TIMEOUT_US);
-#endif
-
-=======
 	kbdev->csf.mcu_core_pwroff_dur_ns = DEFAULT_GLB_PWROFF_TIMEOUT_NS;
 	kbdev->csf.mcu_core_pwroff_dur_count = convert_dur_to_core_pwroff_count(
 		kbdev, DEFAULT_GLB_PWROFF_TIMEOUT_NS, &modifier);
@@ -2553,7 +2419,6 @@
 #endif
 
 	kbase_csf_firmware_reset_mcu_core_pwroff_time(kbdev);
->>>>>>> 16988dee
 	INIT_LIST_HEAD(&kbdev->csf.firmware_interfaces);
 	INIT_LIST_HEAD(&kbdev->csf.firmware_config);
 	INIT_LIST_HEAD(&kbdev->csf.firmware_timeline_metadata);
@@ -2574,22 +2439,15 @@
 
 void kbase_csf_firmware_early_term(struct kbase_device *kbdev)
 {
-<<<<<<< HEAD
-=======
 	kbase_csf_pending_gpuq_kicks_term(kbdev);
->>>>>>> 16988dee
 	mutex_destroy(&kbdev->csf.reg_lock);
 }
 
 int kbase_csf_firmware_late_init(struct kbase_device *kbdev)
 {
-<<<<<<< HEAD
-	WARN_ON(!kbdev->csf.gpu_idle_hysteresis_us);
-=======
 	u32 modifier = 0;
 
 	WARN_ON(!kbdev->csf.gpu_idle_hysteresis_ns);
->>>>>>> 16988dee
 
 #ifdef CONFIG_MALI_HOST_CONTROLS_SC_RAILS
 	kbdev->csf.gpu_idle_dur_count = convert_dur_to_idle_count(
@@ -2601,14 +2459,9 @@
 	kbdev->csf.mcu_core_pwroff_dur_count = 1;
 #else
 	kbdev->csf.gpu_idle_dur_count = convert_dur_to_idle_count(
-<<<<<<< HEAD
-		kbdev, kbdev->csf.gpu_idle_hysteresis_us);
-	kbdev->csf.mcu_core_pwroff_dur_us = DEFAULT_GLB_PWROFF_TIMEOUT_US;
-=======
 		kbdev, kbdev->csf.gpu_idle_hysteresis_ns, &modifier);
 	kbdev->csf.gpu_idle_dur_count_modifier = modifier;
 	kbdev->csf.mcu_core_pwroff_dur_ns = DEFAULT_GLB_PWROFF_TIMEOUT_NS;
->>>>>>> 16988dee
 	kbdev->csf.mcu_core_pwroff_dur_count = convert_dur_to_core_pwroff_count(
 		kbdev, DEFAULT_GLB_PWROFF_TIMEOUT_NS, &modifier);
 	kbdev->csf.mcu_core_pwroff_dur_count_modifier = modifier;
@@ -2788,15 +2641,12 @@
 	}
 #endif
 
-<<<<<<< HEAD
-=======
 	ret = kbase_csf_firmware_cfg_fw_wa_init(kbdev);
 	if (ret != 0) {
 		dev_err(kbdev->dev, "Failed to initialize firmware workarounds");
 		goto err_out;
 	}
 
->>>>>>> 16988dee
 	/* Make sure L2 cache is powered up */
 	kbase_pm_wait_for_l2_powered(kbdev);
 
@@ -2847,10 +2697,7 @@
 
 	/* Firmware loaded successfully */
 	dev_info(kbdev->dev, "Firmware load successful");
-<<<<<<< HEAD
-=======
-
->>>>>>> 16988dee
+
 	if (kbdev->csf.fw_core_dump.available)
 		kbase_csf_firmware_core_dump_init(kbdev);
 
@@ -3451,12 +3298,7 @@
 	if (!cpu_addr)
 		goto vmap_error;
 
-<<<<<<< HEAD
-	va_reg = kbase_alloc_free_region(kbdev, &kbdev->csf.shared_reg_rbtree, 0, num_pages,
-					 KBASE_REG_ZONE_MCU_SHARED);
-=======
 	va_reg = kbase_alloc_free_region(&kbdev->csf.mcu_shared_zone, 0, num_pages);
->>>>>>> 16988dee
 	if (!va_reg)
 		goto va_region_alloc_error;
 
@@ -3472,11 +3314,7 @@
 
 	ret = kbase_mmu_insert_pages_no_flush(kbdev, &kbdev->csf.mcu_mmu, va_reg->start_pfn,
 					      &phys[0], num_pages, gpu_map_properties,
-<<<<<<< HEAD
-					      KBASE_MEM_GROUP_CSF_FW, NULL, NULL, false);
-=======
 					      KBASE_MEM_GROUP_CSF_FW, NULL, NULL);
->>>>>>> 16988dee
 	if (ret)
 		goto mmu_insert_pages_error;
 
