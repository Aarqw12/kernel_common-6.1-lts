// SPDX-License-Identifier: GPL-2.0 WITH Linux-syscall-note
/*
 *
 * (C) COPYRIGHT 2018-2023 ARM Limited. All rights reserved.
 *
 * This program is free software and is provided to you under the terms of the
 * GNU General Public License version 2 as published by the Free Software
 * Foundation, and any use by you of this program is subject to the terms
 * of such GNU license.
 *
 * This program is distributed in the hope that it will be useful,
 * but WITHOUT ANY WARRANTY; without even the implied warranty of
 * MERCHANTABILITY or FITNESS FOR A PARTICULAR PURPOSE. See the
 * GNU General Public License for more details.
 *
 * You should have received a copy of the GNU General Public License
 * along with this program; if not, you can access it online at
 * http://www.gnu.org/licenses/gpl-2.0.html.
 *
 */

#include "mali_kbase.h"
#include "mali_kbase_csf_firmware_cfg.h"
#include "mali_kbase_csf_firmware_log.h"
#include "mali_kbase_csf_firmware_core_dump.h"
#include "mali_kbase_csf_trace_buffer.h"
#include "mali_kbase_csf_timeout.h"
#include "mali_kbase_mem.h"
#include "mali_kbase_reg_track.h"
#include "mali_kbase_mem_pool_group.h"
#include "mali_kbase_reset_gpu.h"
#include "mali_kbase_ctx_sched.h"
#include "mali_kbase_csf_scheduler.h"
#include <mali_kbase_hwaccess_time.h>
#include "device/mali_kbase_device.h"
#include "backend/gpu/mali_kbase_pm_internal.h"
#include "tl/mali_kbase_timeline_priv.h"
#include "tl/mali_kbase_tracepoints.h"
#include "mali_kbase_csf_tl_reader.h"
#include "backend/gpu/mali_kbase_clk_rate_trace_mgr.h"
#include <csf/ipa_control/mali_kbase_csf_ipa_control.h>
#include <csf/mali_kbase_csf_registers.h>
#include <linux/list.h>
#include <linux/slab.h>
#include <linux/firmware.h>
#include <linux/mman.h>
#include <linux/string.h>
#include <linux/mutex.h>
#include <linux/ctype.h>
#if (KERNEL_VERSION(4, 13, 0) <= LINUX_VERSION_CODE)
#include <linux/set_memory.h>
#endif
#include <mmu/mali_kbase_mmu.h>
#include <asm/arch_timer.h>
#include <linux/delay.h>
#include <linux/version_compat_defs.h>

#define MALI_MAX_DEFAULT_FIRMWARE_NAME_LEN ((size_t)20)

static char default_fw_name[MALI_MAX_DEFAULT_FIRMWARE_NAME_LEN] = "mali_csffw.bin";
module_param_string(fw_name, default_fw_name, sizeof(default_fw_name), 0644);
MODULE_PARM_DESC(fw_name, "firmware image");

/* The waiting time for firmware to boot */
static unsigned int csf_firmware_boot_timeout_ms;
module_param(csf_firmware_boot_timeout_ms, uint, 0444);
MODULE_PARM_DESC(csf_firmware_boot_timeout_ms, "Maximum time to wait for firmware to boot.");


#ifdef CONFIG_MALI_DEBUG
/* Makes Driver wait indefinitely for an acknowledgment for the different
 * requests it sends to firmware. Otherwise the timeouts interfere with the
 * use of debugger for source-level debugging of firmware as Driver initiates
 * a GPU reset when a request times out, which always happen when a debugger
 * is connected.
 */
bool fw_debug; /* Default value of 0/false */
module_param(fw_debug, bool, 0444);
MODULE_PARM_DESC(fw_debug, "Enables effective use of a debugger for debugging firmware code.");
#endif

#define FIRMWARE_HEADER_MAGIC (0xC3F13A6Eul)
#define FIRMWARE_HEADER_VERSION_MAJOR (0ul)
#define FIRMWARE_HEADER_VERSION_MINOR (3ul)
#define FIRMWARE_HEADER_LENGTH (0x14ul)

#define CSF_FIRMWARE_ENTRY_SUPPORTED_FLAGS                                                    \
	(CSF_FIRMWARE_ENTRY_READ | CSF_FIRMWARE_ENTRY_WRITE | CSF_FIRMWARE_ENTRY_EXECUTE |    \
	 CSF_FIRMWARE_ENTRY_PROTECTED | CSF_FIRMWARE_ENTRY_SHARED | CSF_FIRMWARE_ENTRY_ZERO | \
	 CSF_FIRMWARE_ENTRY_CACHE_MODE)

#define CSF_FIRMWARE_ENTRY_TYPE_INTERFACE (0)
#define CSF_FIRMWARE_ENTRY_TYPE_CONFIGURATION (1)
#define CSF_FIRMWARE_ENTRY_TYPE_TRACE_BUFFER (3)
#define CSF_FIRMWARE_ENTRY_TYPE_TIMELINE_METADATA (4)
#define CSF_FIRMWARE_ENTRY_TYPE_BUILD_INFO_METADATA (6)
#define CSF_FIRMWARE_ENTRY_TYPE_FUNC_CALL_LIST (7)
#define CSF_FIRMWARE_ENTRY_TYPE_CORE_DUMP (9)

#define CSF_FIRMWARE_CACHE_MODE_NONE (0ul << 3)
#define CSF_FIRMWARE_CACHE_MODE_CACHED (1ul << 3)
#define CSF_FIRMWARE_CACHE_MODE_UNCACHED_COHERENT (2ul << 3)
#define CSF_FIRMWARE_CACHE_MODE_CACHED_COHERENT (3ul << 3)

#define INTERFACE_ENTRY_NAME_OFFSET (0x14)

#define TL_METADATA_ENTRY_NAME_OFFSET (0x8)

<<<<<<< HEAD
#define CSF_MAX_FW_STOP_LOOPS            (100000)

#define CSF_GLB_REQ_CFG_MASK                                                                       \
	(GLB_REQ_CFG_ALLOC_EN_MASK | GLB_REQ_CFG_PROGRESS_TIMER_MASK |                             \
=======
#define BUILD_INFO_METADATA_SIZE_OFFSET (0x4)
#define BUILD_INFO_GIT_SHA_LEN (40U)
#define BUILD_INFO_GIT_DIRTY_LEN (1U)
#define BUILD_INFO_GIT_SHA_PATTERN "git_sha: "

#define CSF_GLB_REQ_CFG_MASK                                           \
	(GLB_REQ_CFG_ALLOC_EN_MASK | GLB_REQ_CFG_PROGRESS_TIMER_MASK | \
>>>>>>> 049a5422
	 GLB_REQ_CFG_PWROFF_TIMER_MASK | GLB_REQ_IDLE_ENABLE_MASK)

char fw_git_sha[BUILD_INFO_GIT_SHA_LEN];

static inline u32 input_page_read(const u32 *const input, const u32 offset)
{
	WARN_ON(offset % sizeof(u32));

	return input[offset / sizeof(u32)];
}

static inline void input_page_write(u32 *const input, const u32 offset, const u32 value)
{
	WARN_ON(offset % sizeof(u32));

	input[offset / sizeof(u32)] = value;
}

static inline void input_page_partial_write(u32 *const input, const u32 offset, u32 value, u32 mask)
{
	WARN_ON(offset % sizeof(u32));

	input[offset / sizeof(u32)] = (input_page_read(input, offset) & ~mask) | (value & mask);
}

static inline u32 output_page_read(const u32 *const output, const u32 offset)
{
	WARN_ON(offset % sizeof(u32));

	return output[offset / sizeof(u32)];
}


static unsigned int entry_type(u32 header)
{
	return header & 0xFF;
}
static unsigned int entry_size(u32 header)
{
	return (header >> 8) & 0xFF;
}
static bool entry_update(u32 header)
{
	return (header >> 30) & 0x1;
}
static bool entry_optional(u32 header)
{
	return (header >> 31) & 0x1;
}

/**
 * struct firmware_timeline_metadata - Timeline metadata item within the MCU firmware
 *
 * @node: List head linking all timeline metadata to
 *        kbase_device:csf.firmware_timeline_metadata.
 * @name: NUL-terminated string naming the metadata.
 * @data: Metadata content.
 * @size: Metadata size.
 */
struct firmware_timeline_metadata {
	struct list_head node;
	char *name;
	char *data;
	size_t size;
};

/* The shared interface area, used for communicating with firmware, is managed
 * like a virtual memory zone. Reserve the virtual space from that zone
 * corresponding to shared interface entry parsed from the firmware image.
 * The MCU_SHARED_ZONE should have been initialized before calling this
 * function.
 */
static int setup_shared_iface_static_region(struct kbase_device *kbdev)
{
	struct kbase_csf_firmware_interface *interface = kbdev->csf.shared_interface;
	struct kbase_va_region *reg;
	int ret = -ENOMEM;

	if (!interface)
		return -EINVAL;

	reg = kbase_alloc_free_region(&kbdev->csf.mcu_shared_zone, 0, interface->num_pages_aligned);
	if (reg) {
		mutex_lock(&kbdev->csf.reg_lock);
		ret = kbase_add_va_region_rbtree(kbdev, reg, interface->virtual,
						 interface->num_pages_aligned, 1);
		mutex_unlock(&kbdev->csf.reg_lock);
		if (ret)
			kfree(reg);
		else
			reg->flags &= ~KBASE_REG_FREE;
	}

	return ret;
}


void kbase_csf_firmware_disable_mcu(struct kbase_device *kbdev)
{
	KBASE_TLSTREAM_TL_KBASE_CSFFW_FW_DISABLING(kbdev, kbase_backend_get_cycle_cnt(kbdev));

	kbase_reg_write32(kbdev, GPU_CONTROL_ENUM(MCU_CONTROL), MCU_CONTROL_REQ_DISABLE);
}

static void wait_for_firmware_stop(struct kbase_device *kbdev)
{
	u32 val;
	const u32 timeout_us =
		kbase_get_timeout_ms(kbdev, CSF_FIRMWARE_STOP_TIMEOUT) * USEC_PER_MSEC;
	const int err = kbase_reg_poll32_timeout(kbdev, GPU_CONTROL_ENUM(MCU_STATUS), val,
						 val == MCU_CONTROL_REQ_DISABLE, 0, timeout_us,
						 false);

	if (err)
		dev_err(kbdev->dev, "Firmware failed to stop, error no: %d", err);

	KBASE_TLSTREAM_TL_KBASE_CSFFW_FW_OFF(kbdev, kbase_backend_get_cycle_cnt(kbdev));
}

void kbase_csf_firmware_disable_mcu_wait(struct kbase_device *kbdev)
{
	wait_for_firmware_stop(kbdev);
}

static void stop_csf_firmware(struct kbase_device *kbdev)
{
	/* Stop the MCU firmware */
	kbase_csf_firmware_disable_mcu(kbdev);

	wait_for_firmware_stop(kbdev);
}

static void wait_for_firmware_boot(struct kbase_device *kbdev)
{
	long wait_timeout;
	long remaining;

	if (!csf_firmware_boot_timeout_ms)
		csf_firmware_boot_timeout_ms =
			kbase_get_timeout_ms(kbdev, CSF_FIRMWARE_BOOT_TIMEOUT);

	wait_timeout = kbase_csf_timeout_in_jiffies(csf_firmware_boot_timeout_ms);

	/* Firmware will generate a global interface interrupt once booting
	 * is complete
	 */
	remaining = wait_event_timeout(kbdev->csf.event_wait, kbdev->csf.interrupt_received == true,
				       wait_timeout);

	if (!remaining)
		dev_err(kbdev->dev, "Timed out waiting for fw boot completion");

	kbdev->csf.interrupt_received = false;
}

static void enable_mcu(struct kbase_device *kbdev)
{
	KBASE_TLSTREAM_TL_KBASE_CSFFW_FW_ENABLING(kbdev, kbase_backend_get_cycle_cnt(kbdev));

	/* Trigger the boot of MCU firmware, Use the AUTO mode as
	 * otherwise on fast reset, to exit protected mode, MCU will
	 * not reboot by itself to enter normal mode.
	 */
	kbase_reg_write32(kbdev, GPU_CONTROL_ENUM(MCU_CONTROL), MCU_CONTROL_REQ_AUTO);
}

static void boot_csf_firmware(struct kbase_device *kbdev)
{
	enable_mcu(kbdev);

	wait_for_firmware_boot(kbdev);
}

/**
 * wait_ready() - Wait for previously issued MMU command to complete.
 *
 * @kbdev:        Kbase device to wait for a MMU command to complete.
 *
 * Reset GPU if the wait for previously issued command times out.
 *
 * Return:  0 on success, error code otherwise.
 */
static int wait_ready(struct kbase_device *kbdev)
{
	u32 val;
	const u32 timeout_us =
		kbase_get_timeout_ms(kbdev, MMU_AS_INACTIVE_WAIT_TIMEOUT) * USEC_PER_MSEC;
	const int err = kbase_reg_poll32_timeout(kbdev, MMU_AS_OFFSET(MCU_AS_NR, STATUS), val,
						 !(val & AS_STATUS_AS_ACTIVE_EXT_MASK), 0,
						 timeout_us, false);

	if (!err)
		return 0;

	dev_err(kbdev->dev,
		"AS_ACTIVE bit stuck for MCU AS. Might be caused by unstable GPU clk/pwr or faulty system");
	queue_work(system_highpri_wq, &kbdev->csf.coredump_work);

	if (kbase_prepare_to_reset_gpu_locked(kbdev, RESET_FLAGS_HWC_UNRECOVERABLE_ERROR))
		kbase_reset_gpu_locked(kbdev);

	return -ETIMEDOUT;
}

static void unload_mmu_tables(struct kbase_device *kbdev)
{
	unsigned long irq_flags;

	mutex_lock(&kbdev->mmu_hw_mutex);
	spin_lock_irqsave(&kbdev->hwaccess_lock, irq_flags);
	if (kbdev->pm.backend.gpu_powered)
		kbase_mmu_disable_as(kbdev, MCU_AS_NR);
	spin_unlock_irqrestore(&kbdev->hwaccess_lock, irq_flags);
	mutex_unlock(&kbdev->mmu_hw_mutex);
}

static int load_mmu_tables(struct kbase_device *kbdev)
{
	unsigned long irq_flags;

	mutex_lock(&kbdev->mmu_hw_mutex);
	spin_lock_irqsave(&kbdev->hwaccess_lock, irq_flags);
	kbase_mmu_update(kbdev, &kbdev->csf.mcu_mmu, MCU_AS_NR);
	spin_unlock_irqrestore(&kbdev->hwaccess_lock, irq_flags);
	mutex_unlock(&kbdev->mmu_hw_mutex);

	/* Wait for a while for the update command to take effect */
	return wait_ready(kbdev);
}

/**
 * convert_mem_flags() - Convert firmware memory flags to GPU region flags
 *
 * Return: GPU memory region flags
 *
 * @kbdev: Instance of GPU platform device (used to determine system coherency)
 * @flags: Flags of an "interface memory setup" section in a firmware image
 * @cm:    appropriate cache mode chosen for the "interface memory setup"
 *         section, which could be different from the cache mode requested by
 *         firmware.
 */
static unsigned long convert_mem_flags(const struct kbase_device *const kbdev, const u32 flags,
				       u32 *cm)
{
	unsigned long mem_flags = 0;
	u32 cache_mode = flags & CSF_FIRMWARE_ENTRY_CACHE_MODE;
	bool is_shared = (flags & CSF_FIRMWARE_ENTRY_SHARED) ? true : false;

	/* The memory flags control the access permissions for the MCU, the
	 * shader cores/tiler are not expected to access this memory
	 */
	if (flags & CSF_FIRMWARE_ENTRY_READ)
		mem_flags |= KBASE_REG_GPU_RD;

	if (flags & CSF_FIRMWARE_ENTRY_WRITE)
		mem_flags |= KBASE_REG_GPU_WR;

	if ((flags & CSF_FIRMWARE_ENTRY_EXECUTE) == 0)
		mem_flags |= KBASE_REG_GPU_NX;

	if (flags & CSF_FIRMWARE_ENTRY_PROTECTED)
		mem_flags |= KBASE_REG_PROTECTED;

	/* Substitute uncached coherent memory for cached coherent memory if
	 * the system does not support ACE coherency.
	 */
	if ((cache_mode == CSF_FIRMWARE_CACHE_MODE_CACHED_COHERENT) &&
	    (kbdev->system_coherency != COHERENCY_ACE))
		cache_mode = CSF_FIRMWARE_CACHE_MODE_UNCACHED_COHERENT;

	/* Substitute uncached incoherent memory for uncached coherent memory
	 * if the system does not support ACE-Lite coherency.
	 */
	if ((cache_mode == CSF_FIRMWARE_CACHE_MODE_UNCACHED_COHERENT) &&
	    (kbdev->system_coherency == COHERENCY_NONE))
		cache_mode = CSF_FIRMWARE_CACHE_MODE_NONE;

	*cm = cache_mode;

	switch (cache_mode) {
	case CSF_FIRMWARE_CACHE_MODE_NONE:
		mem_flags |= KBASE_REG_MEMATTR_INDEX(KBASE_MEMATTR_INDEX_NON_CACHEABLE);
		break;
	case CSF_FIRMWARE_CACHE_MODE_CACHED:
		mem_flags |= KBASE_REG_MEMATTR_INDEX(KBASE_MEMATTR_INDEX_IMPL_DEF_CACHE_POLICY);
		break;
	case CSF_FIRMWARE_CACHE_MODE_UNCACHED_COHERENT:
	case CSF_FIRMWARE_CACHE_MODE_CACHED_COHERENT:
		WARN_ON(!is_shared);
		mem_flags |= KBASE_REG_SHARE_BOTH |
			     KBASE_REG_MEMATTR_INDEX(KBASE_MEMATTR_INDEX_SHARED);
		break;
	default:
		dev_err(kbdev->dev, "Firmware contains interface with unsupported cache mode\n");
		break;
	}
	return mem_flags;
}

static void load_fw_image_section(struct kbase_device *kbdev, const u8 *data,
				  struct tagged_addr *phys, u32 num_pages, u32 flags,
				  u32 data_start, u32 data_end)
{
	u32 data_pos = data_start;
	u32 data_len = data_end - data_start;
	u32 page_num;
	u32 page_limit;

	if (flags & CSF_FIRMWARE_ENTRY_ZERO)
		page_limit = num_pages;
	else
		page_limit = (data_len + PAGE_SIZE - 1) / PAGE_SIZE;

	for (page_num = 0; page_num < page_limit; ++page_num) {
		struct page *const page = as_page(phys[page_num]);
		char *const p = kbase_kmap_atomic(page);
		u32 const copy_len = min_t(u32, PAGE_SIZE, data_len);

		if (copy_len > 0) {
			memcpy(p, data + data_pos, copy_len);
			data_pos += copy_len;
			data_len -= copy_len;
		}

		if (flags & CSF_FIRMWARE_ENTRY_ZERO) {
			u32 const zi_len = PAGE_SIZE - copy_len;

			memset(p + copy_len, 0, zi_len);
		}

		kbase_sync_single_for_device(kbdev, kbase_dma_addr_from_tagged(phys[page_num]),
					     PAGE_SIZE, DMA_TO_DEVICE);
		kbase_kunmap_atomic(p);
	}
}

static int reload_fw_image(struct kbase_device *kbdev)
{
	const u32 magic = FIRMWARE_HEADER_MAGIC;
	struct kbase_csf_firmware_interface *interface;
	struct kbase_csf_mcu_fw *const mcu_fw = &kbdev->csf.fw;
	int ret = 0;

	if (WARN_ON(mcu_fw->data == NULL)) {
		dev_err(kbdev->dev, "Firmware image copy not loaded\n");
		ret = -EINVAL;
		goto out;
	}

	/* Do a basic sanity check on MAGIC signature */
	if (memcmp(mcu_fw->data, &magic, sizeof(magic)) != 0) {
		dev_err(kbdev->dev,
			"Incorrect magic value, firmware image could have been corrupted\n");
		ret = -EINVAL;
		goto out;
	}

	list_for_each_entry(interface, &kbdev->csf.firmware_interfaces, node) {
		/* Dont skip re-loading any section if full reload was requested */
		if (!kbdev->csf.firmware_full_reload_needed) {
			/* Skip reload of text & read only data sections */
			if ((interface->flags & CSF_FIRMWARE_ENTRY_EXECUTE) ||
			    !(interface->flags & CSF_FIRMWARE_ENTRY_WRITE))
				continue;
		}

		load_fw_image_section(kbdev, mcu_fw->data, interface->phys, interface->num_pages,
				      interface->flags, interface->data_start, interface->data_end);
	}

	kbdev->csf.firmware_full_reload_needed = false;

	kbase_csf_firmware_reload_trace_buffers_data(kbdev);
out:
	return ret;
}

/**
 * entry_find_large_page_to_reuse() - Find if the large page of previously parsed
 *                                    FW interface entry can be reused to store
 *                                    the contents of new FW interface entry.
 *
 * @kbdev: Kbase device structure
 * @virtual_start: Start of the virtual address range required for an entry allocation
 * @virtual_end: End of the virtual address range required for an entry allocation
 * @flags: Firmware entry flags for comparison with the reusable pages found
 * @phys: Pointer to the array of physical (tagged) addresses making up the new
 *        FW interface entry. It is an output parameter which would be made to
 *        point to an already existing array allocated for the previously parsed
 *        FW interface entry using large page(s). If no appropriate entry is
 *        found it is set to NULL.
 * @pma:  Pointer to a protected memory allocation. It is an output parameter
 *        which would be made to the protected memory allocation of a previously
 *        parsed FW interface entry using large page(s) from protected memory.
 *        If no appropriate entry is found it is set to NULL.
 * @num_pages: Number of pages requested.
 * @num_pages_aligned: This is an output parameter used to carry the number of small pages
 *                     within the 2MB pages aligned allocation.
 * @is_small_page: This is an output flag used to select between the small and large page
 *                 to be used for the FW entry allocation.
 * @force_small_page: Use small pages to allocate memory needed for FW loading
 *
 * Go through all the already initialized interfaces and find if a previously
 * allocated large page can be used to store contents of new FW interface entry.
 *
 * Return: true if a large page can be reused, false otherwise.
 */
static inline bool entry_find_large_page_to_reuse(struct kbase_device *kbdev,
						  const u32 virtual_start, const u32 virtual_end,
						  const u32 flags, struct tagged_addr **phys,
						  struct protected_memory_allocation ***pma,
						  u32 num_pages, u32 *num_pages_aligned,
						  bool *is_small_page, bool force_small_page)
{
	struct kbase_csf_firmware_interface *interface = NULL;
	struct kbase_csf_firmware_interface *target_interface = NULL;
	u32 virtual_diff_min = U32_MAX;
	bool reuse_large_page = false;

	CSTD_UNUSED(interface);
	CSTD_UNUSED(target_interface);
	CSTD_UNUSED(virtual_diff_min);

	*num_pages_aligned = num_pages;
	*is_small_page = true;
	*phys = NULL;
	*pma = NULL;

	if (force_small_page)
		goto out;

	/* If the section starts at 2MB aligned boundary,
	 * then use 2MB page(s) for it.
	 */
	if (!(virtual_start & (SZ_2M - 1))) {
		*num_pages_aligned = round_up(*num_pages_aligned, NUM_PAGES_IN_2MB_LARGE_PAGE);
		*is_small_page = false;
		goto out;
	}

	/* If the section doesn't lie within the same 2MB aligned boundary,
	 * then use small pages as it would be complicated to use a 2MB page
	 * for such section.
	 */
	if ((virtual_start & ~(SZ_2M - 1UL)) != (virtual_end & ~(SZ_2M - 1UL)))
		goto out;

	/* Find the nearest 2MB aligned section which comes before the current
	 * section.
	 */
	list_for_each_entry(interface, &kbdev->csf.firmware_interfaces, node) {
		const u32 virtual_diff = virtual_start - interface->virtual;

		if (interface->virtual > virtual_end)
			continue;

		if (interface->virtual & (SZ_2M - 1))
			continue;

		if ((virtual_diff < virtual_diff_min) && (interface->flags == flags)) {
			target_interface = interface;
			virtual_diff_min = virtual_diff;
		}
	}

	if (target_interface) {
		const u32 page_index = virtual_diff_min >> PAGE_SHIFT;

		if (page_index >= target_interface->num_pages_aligned)
			goto out;

		if (target_interface->phys)
			*phys = &target_interface->phys[page_index];

		if (target_interface->pma)
			*pma = &target_interface->pma[page_index / NUM_PAGES_IN_2MB_LARGE_PAGE];

		*is_small_page = false;
		reuse_large_page = true;
	}

out:
	return reuse_large_page;
}

/**
 * parse_memory_setup_entry() - Process an "interface memory setup" section
 *
 * @kbdev: Kbase device structure
 * @fw: The firmware image containing the section
 * @entry: Pointer to the start of the section
 * @size: Size (in bytes) of the section
 *
 * Read an "interface memory setup" section from the firmware image and create
 * the necessary memory region including the MMU page tables. If successful
 * the interface will be added to the kbase_device:csf.firmware_interfaces list.
 *
 * Return: 0 if successful, negative error code on failure
 */
static int parse_memory_setup_entry(struct kbase_device *kbdev,
				    const struct kbase_csf_mcu_fw *const fw, const u32 *entry,
				    unsigned int size)
{
	int ret = 0;
	const u32 flags = entry[0];
	const u32 virtual_start = entry[1];
	const u32 virtual_end = entry[2];
	const u32 data_start = entry[3];
	const u32 data_end = entry[4];
	u32 num_pages;
	u32 num_pages_aligned;
	char *name;
	void *name_entry;
	unsigned int name_len;
	struct tagged_addr *phys = NULL;
	struct kbase_csf_firmware_interface *interface = NULL;
	bool protected_mode = false;
	unsigned long mem_flags = 0;
	u32 cache_mode = 0;
	struct protected_memory_allocation **pma = NULL;
	bool reuse_pages = false;
	bool is_small_page = true;
	bool force_small_page = false;

	if (data_end < data_start) {
		dev_err(kbdev->dev, "Firmware corrupt, data_end < data_start (0x%x<0x%x)\n",
			data_end, data_start);
		return -EINVAL;
	}
	if (virtual_end < virtual_start) {
		dev_err(kbdev->dev, "Firmware corrupt, virtual_end < virtual_start (0x%x<0x%x)\n",
			virtual_end, virtual_start);
		return -EINVAL;
	}
	if (data_end > fw->size) {
		dev_err(kbdev->dev,
			"Firmware corrupt, file truncated? data_end=0x%x > fw->size=0x%zx\n",
			data_end, fw->size);
		return -EINVAL;
	}

	if ((virtual_start & ~PAGE_MASK) != 0 || (virtual_end & ~PAGE_MASK) != 0) {
		dev_err(kbdev->dev,
			"Firmware corrupt: virtual addresses not page aligned: 0x%x-0x%x\n",
			virtual_start, virtual_end);
		return -EINVAL;
	}

	if ((flags & CSF_FIRMWARE_ENTRY_SUPPORTED_FLAGS) != flags) {
		dev_err(kbdev->dev, "Firmware contains interface with unsupported flags (0x%x)\n",
			flags);
		return -EINVAL;
	}

	if (flags & CSF_FIRMWARE_ENTRY_PROTECTED)
		protected_mode = true;

	if (protected_mode && kbdev->csf.pma_dev == NULL) {
		dev_warn(kbdev->dev,
			"Protected memory allocator not found, Firmware protected mode entry will not be supported");
		return 0;
	}

	num_pages = (virtual_end - virtual_start) >> PAGE_SHIFT;

	if(protected_mode) {
		force_small_page = true;
		dev_warn(kbdev->dev, "Protected memory allocation requested for %u bytes (%u pages), serving with small pages and tight allocation.", (virtual_end - virtual_start), num_pages);
	}

retry_alloc:
	ret = 0;
	reuse_pages = entry_find_large_page_to_reuse(kbdev, virtual_start, virtual_end, flags,
						     &phys, &pma, num_pages, &num_pages_aligned,
						     &is_small_page, force_small_page);
	if (!reuse_pages)
		phys = kmalloc_array(num_pages_aligned, sizeof(*phys), GFP_KERNEL);

	if (!phys)
		return -ENOMEM;

	if (protected_mode) {
		if (!reuse_pages) {
<<<<<<< HEAD
			pma = kbase_csf_protected_memory_alloc(
				kbdev, phys, num_pages_aligned, is_small_page);
			if (!pma) {
				/* If we can't allocate sufficient memory for FW - bail out and leave protected execution unsupported by termintating the allocator. */
				dev_warn(kbdev->dev,
				"Protected memory allocation failed during FW initialization - Firmware protected mode entry will not be supported");
				kbase_csf_protected_memory_term(kbdev);
				kbdev->csf.pma_dev = NULL;
				kfree(phys);
				return 0;
			}
=======
			pma = kbase_csf_protected_memory_alloc(kbdev, phys, num_pages_aligned,
							       is_small_page);
			if (!pma)
				ret = -ENOMEM;
>>>>>>> 049a5422
		} else if (WARN_ON(!pma)) {
			ret = -EINVAL;
			goto out;
		}
	} else {
		if (!reuse_pages) {
			ret = kbase_mem_pool_alloc_pages(
				kbase_mem_pool_group_select(kbdev, KBASE_MEM_GROUP_CSF_FW,
							    is_small_page),
				num_pages_aligned, phys, false, NULL);
		}
	}

	if (ret < 0) {
		dev_warn(
			kbdev->dev,
			"Failed to allocate %u physical pages for the firmware interface entry at VA 0x%x using %s ",
			num_pages_aligned, virtual_start,
			is_small_page ? "small pages" : "large page");
		WARN_ON(reuse_pages);
		if (!is_small_page) {
			dev_warn(kbdev->dev, "Retrying by using small pages");
			force_small_page = true;
			kfree(phys);
			goto retry_alloc;
		}
		goto out;
	}

	load_fw_image_section(kbdev, fw->data, phys, num_pages, flags, data_start, data_end);

	/* Allocate enough memory for the struct kbase_csf_firmware_interface and
	 * the name of the interface.
	 */
	name_entry = (void *)entry + INTERFACE_ENTRY_NAME_OFFSET;
	name_len = strnlen(name_entry, size - INTERFACE_ENTRY_NAME_OFFSET);
	if (size < (INTERFACE_ENTRY_NAME_OFFSET + name_len + 1 + sizeof(u32))) {
		dev_err(kbdev->dev, "Memory setup entry too short to contain virtual_exe_start");
		ret = -EINVAL;
		goto out;
	}

	interface = kmalloc(sizeof(*interface) + name_len + 1, GFP_KERNEL);
	if (!interface) {
		ret = -ENOMEM;
		goto out;
	}
	name = (void *)(interface + 1);
	memcpy(name, name_entry, name_len);
	name[name_len] = 0;

	interface->name = name;
	interface->phys = phys;
	interface->reuse_pages = reuse_pages;
	interface->is_small_page = is_small_page;
	interface->num_pages = num_pages;
	interface->num_pages_aligned = num_pages_aligned;
	interface->virtual = virtual_start;
	interface->kernel_map = NULL;
	interface->flags = flags;
	interface->data_start = data_start;
	interface->data_end = data_end;
	interface->pma = pma;

	/* Discover the virtual execution address field after the end of the name
	 * field taking into account the NULL-termination character.
	 */
	interface->virtual_exe_start = *((u32 *)(name_entry + name_len + 1));

	mem_flags = convert_mem_flags(kbdev, flags, &cache_mode);

	if (flags & CSF_FIRMWARE_ENTRY_SHARED) {
		struct page **page_list;
		u32 i;
		pgprot_t cpu_map_prot;
		u32 mem_attr_index = KBASE_REG_MEMATTR_VALUE(mem_flags);

		/* Since SHARED memory type was used for mapping shared memory
		 * on GPU side, it can be mapped as cached on CPU side on both
		 * types of coherent platforms.
		 */
		if ((cache_mode == CSF_FIRMWARE_CACHE_MODE_CACHED_COHERENT) ||
		    (cache_mode == CSF_FIRMWARE_CACHE_MODE_UNCACHED_COHERENT)) {
			WARN_ON(mem_attr_index != KBASE_MEMATTR_INDEX_SHARED);
			cpu_map_prot = PAGE_KERNEL;
		} else {
			WARN_ON(mem_attr_index != KBASE_MEMATTR_INDEX_NON_CACHEABLE);
			cpu_map_prot = pgprot_writecombine(PAGE_KERNEL);
		}

		page_list = kmalloc_array(num_pages, sizeof(*page_list), GFP_KERNEL);
		if (!page_list) {
			ret = -ENOMEM;
			goto out;
		}

		for (i = 0; i < num_pages; i++)
			page_list[i] = as_page(phys[i]);

		interface->kernel_map = vmap(page_list, num_pages, VM_MAP, cpu_map_prot);

		kfree(page_list);

		if (!interface->kernel_map) {
			ret = -ENOMEM;
			goto out;
		}
	}

	/* Start location of the shared interface area is fixed and is
	 * specified in firmware spec, and so there shall only be a
	 * single entry with that start address.
	 */
	if (virtual_start == (KBASE_REG_ZONE_MCU_SHARED_BASE << PAGE_SHIFT))
		kbdev->csf.shared_interface = interface;

	list_add(&interface->node, &kbdev->csf.firmware_interfaces);

	if (!reuse_pages) {
		ret = kbase_mmu_insert_pages_no_flush(kbdev, &kbdev->csf.mcu_mmu,
						      virtual_start >> PAGE_SHIFT, phys,
						      num_pages_aligned, mem_flags,
						      KBASE_MEM_GROUP_CSF_FW, NULL, NULL);

		if (ret != 0) {
			dev_err(kbdev->dev, "Failed to insert firmware pages\n");
			/* The interface has been added to the list, so cleanup will
			 * be handled by firmware unloading
			 */
		}
	}

	dev_dbg(kbdev->dev, "Processed section '%s'", name);

	return ret;

out:
	if (!reuse_pages && phys) {
		if (pma) {
			kbase_csf_protected_memory_free(kbdev, pma, num_pages_aligned,
							is_small_page);
		} else {
			kbase_mem_pool_free_pages(
				kbase_mem_pool_group_select(kbdev, KBASE_MEM_GROUP_CSF_FW,
							    is_small_page),
				num_pages_aligned, phys, false, false);
		}
		kfree(phys);
	}

	kfree(interface);
	return ret;
}

/**
 * parse_timeline_metadata_entry() - Process a "timeline metadata" section
 *
 * Return: 0 if successful, negative error code on failure
 *
 * @kbdev: Kbase device structure
 * @fw:    Firmware image containing the section
 * @entry: Pointer to the section
 * @size:  Size (in bytes) of the section
 */
static int parse_timeline_metadata_entry(struct kbase_device *kbdev,
					 const struct kbase_csf_mcu_fw *const fw, const u32 *entry,
					 unsigned int size)
{
	const u32 data_start = entry[0];
	const u32 data_size = entry[1];
	const u32 data_end = data_start + data_size;
	const char *name = (char *)&entry[2];
	struct firmware_timeline_metadata *metadata;
	const unsigned int name_len = size - TL_METADATA_ENTRY_NAME_OFFSET;
	size_t allocation_size = sizeof(*metadata) + name_len + 1 + data_size;

	if (data_end > fw->size) {
		dev_err(kbdev->dev,
			"Firmware corrupt, file truncated? data_end=0x%x > fw->size=0x%zx",
			data_end, fw->size);
		return -EINVAL;
	}

	/* Allocate enough space for firmware_timeline_metadata,
	 * its name and the content.
	 */
	metadata = kmalloc(allocation_size, GFP_KERNEL);
	if (!metadata)
		return -ENOMEM;

	metadata->name = (char *)(metadata + 1);
	metadata->data = (char *)(metadata + 1) + name_len + 1;
	metadata->size = data_size;

	memcpy(metadata->name, name, name_len);
	metadata->name[name_len] = 0;

	/* Copy metadata's content. */
	memcpy(metadata->data, fw->data + data_start, data_size);

	list_add(&metadata->node, &kbdev->csf.firmware_timeline_metadata);

	dev_dbg(kbdev->dev, "Timeline metadata '%s'", metadata->name);

	return 0;
}

/**
 * parse_build_info_metadata_entry() - Process a "build info metadata" section
 * @kbdev: Kbase device structure
 * @fw:    Firmware image containing the section
 * @entry: Pointer to the section
 * @size:  Size (in bytes) of the section
 *
 * This prints the git SHA of the firmware on frimware load.
 *
 * Return: 0 if successful, negative error code on failure
 */
static int parse_build_info_metadata_entry(struct kbase_device *kbdev,
					   const struct kbase_csf_mcu_fw *const fw,
					   const u32 *entry, unsigned int size)
{
	const u32 meta_start_addr = entry[0];
	char *ptr = NULL;
	size_t sha_pattern_len = strlen(BUILD_INFO_GIT_SHA_PATTERN);
	CSTD_UNUSED(size);

	/* Only print git SHA to avoid releasing sensitive information */
	ptr = strstr(fw->data + meta_start_addr, BUILD_INFO_GIT_SHA_PATTERN);
	/* Check that we won't overrun the found string  */
	if (ptr &&
	    strlen(ptr) >= BUILD_INFO_GIT_SHA_LEN + BUILD_INFO_GIT_DIRTY_LEN + sha_pattern_len) {
		char git_sha[BUILD_INFO_GIT_SHA_LEN + BUILD_INFO_GIT_DIRTY_LEN + 1];
		unsigned int i = 0;

		/* Move ptr to start of SHA */
		ptr += sha_pattern_len;
		for (i = 0; i < BUILD_INFO_GIT_SHA_LEN; i++) {
			/* Ensure that the SHA is made up of hex digits */
			if (!isxdigit(ptr[i]))
				break;

			git_sha[i] = ptr[i];
		}

		/* Check if the next char indicates git SHA is dirty */
		if (ptr[i] == ' ' || ptr[i] == '+') {
			git_sha[i] = ptr[i];
			i++;
		}
		git_sha[i] = '\0';

		memcpy(fw_git_sha, git_sha, BUILD_INFO_GIT_SHA_LEN);

		dev_info(kbdev->dev, "Mali firmware git_sha: %s\n", git_sha);
	} else
		dev_info(kbdev->dev, "Mali firmware git_sha not found or invalid\n");

	return 0;
}

/**
 * load_firmware_entry() - Process an entry from a firmware image
 *
 * @kbdev:  Kbase device
 * @fw:     Firmware image containing the entry
 * @offset: Byte offset within the image of the entry to load
 * @header: Header word of the entry
 *
 * Read an entry from a firmware image and do any necessary work (e.g. loading
 * the data into page accessible to the MCU).
 *
 * Unknown entries are ignored if the 'optional' flag is set within the entry,
 * otherwise the function will fail with -EINVAL
 *
 * Return: 0 if successful, negative error code on failure
 */
static int load_firmware_entry(struct kbase_device *kbdev, const struct kbase_csf_mcu_fw *const fw,
			       u32 offset, u32 header)
{
	const unsigned int type = entry_type(header);
	unsigned int size = entry_size(header);
	const bool optional = entry_optional(header);
	/* Update is used with configuration and tracebuffer entries to
	 * initiate a FIRMWARE_CONFIG_UPDATE, instead of triggering a
	 * silent reset.
	 */
	const bool updatable = entry_update(header);
	const u32 *entry = (void *)(fw->data + offset);

	if ((offset % sizeof(*entry)) || (size % sizeof(*entry))) {
		dev_err(kbdev->dev, "Firmware entry isn't 32 bit aligned, offset=0x%x size=0x%x\n",
			offset, size);
		return -EINVAL;
	}

	if (size < sizeof(*entry)) {
		dev_err(kbdev->dev, "Size field too small: %u\n", size);
		return -EINVAL;
	}

	/* Remove the header */
	entry++;
	size -= sizeof(*entry);

	switch (type) {
	case CSF_FIRMWARE_ENTRY_TYPE_INTERFACE:
		/* Interface memory setup */
		if (size < INTERFACE_ENTRY_NAME_OFFSET + sizeof(*entry)) {
			dev_err(kbdev->dev, "Interface memory setup entry too short (size=%u)\n",
				size);
			return -EINVAL;
		}
		return parse_memory_setup_entry(kbdev, fw, entry, size);
	case CSF_FIRMWARE_ENTRY_TYPE_CONFIGURATION:
		/* Configuration option */
		if (size < CONFIGURATION_ENTRY_NAME_OFFSET + sizeof(*entry)) {
			dev_err(kbdev->dev, "Configuration option entry too short (size=%u)\n",
				size);
			return -EINVAL;
		}
		return kbase_csf_firmware_cfg_option_entry_parse(kbdev, fw, entry, size, updatable);
	case CSF_FIRMWARE_ENTRY_TYPE_TRACE_BUFFER:
		/* Trace buffer */
		if (size < TRACE_BUFFER_ENTRY_NAME_OFFSET + sizeof(*entry)) {
			dev_err(kbdev->dev, "Trace Buffer entry too short (size=%u)\n", size);
			return -EINVAL;
		}
		return kbase_csf_firmware_parse_trace_buffer_entry(kbdev, entry, size, updatable);
	case CSF_FIRMWARE_ENTRY_TYPE_TIMELINE_METADATA:
		/* Meta data section */
		if (size < TL_METADATA_ENTRY_NAME_OFFSET + sizeof(*entry)) {
			dev_err(kbdev->dev, "Timeline metadata entry too short (size=%u)\n", size);
			return -EINVAL;
		}
		return parse_timeline_metadata_entry(kbdev, fw, entry, size);
	case CSF_FIRMWARE_ENTRY_TYPE_BUILD_INFO_METADATA:
		if (size < BUILD_INFO_METADATA_SIZE_OFFSET + sizeof(*entry)) {
			dev_err(kbdev->dev, "Build info metadata entry too short (size=%u)\n",
				size);
			return -EINVAL;
		}
		return parse_build_info_metadata_entry(kbdev, fw, entry, size);
	case CSF_FIRMWARE_ENTRY_TYPE_FUNC_CALL_LIST:
		/* Function call list section */
		if (size < FUNC_CALL_LIST_ENTRY_NAME_OFFSET + sizeof(*entry)) {
			dev_err(kbdev->dev, "Function call list entry too short (size=%u)\n", size);
			return -EINVAL;
		}
		kbase_csf_firmware_log_parse_logging_call_list_entry(kbdev, entry);
		return 0;
	case CSF_FIRMWARE_ENTRY_TYPE_CORE_DUMP:
		/* Core Dump section */
		if (size < CORE_DUMP_ENTRY_START_ADDR_OFFSET + sizeof(*entry)) {
			dev_err(kbdev->dev, "FW Core dump entry too short (size=%u)\n", size);
			return -EINVAL;
		}
		return kbase_csf_firmware_core_dump_entry_parse(kbdev, entry);
	default:
		if (!optional) {
			dev_err(kbdev->dev, "Unsupported non-optional entry type %u in firmware\n",
				type);
			return -EINVAL;
		}
	}

	return 0;
}

static void free_global_iface(struct kbase_device *kbdev)
{
	struct kbase_csf_global_iface *iface = &kbdev->csf.global_iface;

	if (iface->groups) {
		unsigned int gid;

		for (gid = 0; gid < iface->group_num; ++gid)
			kfree(iface->groups[gid].streams);

		kfree(iface->groups);
		iface->groups = NULL;
	}
}

/**
 * iface_gpu_va_to_cpu - Convert a GPU VA address within the shared interface
 *                       region to a CPU address, using the existing mapping.
 * @kbdev: Device pointer
 * @gpu_va: GPU VA to convert
 *
 * Return: A CPU pointer to the location within the shared interface region, or
 *         NULL on failure.
 */
static inline void *iface_gpu_va_to_cpu(struct kbase_device *kbdev, u32 gpu_va)
{
	struct kbase_csf_firmware_interface *interface = kbdev->csf.shared_interface;
	u8 *kernel_base = interface->kernel_map;

	if (gpu_va < interface->virtual ||
	    gpu_va >= interface->virtual + interface->num_pages * PAGE_SIZE) {
		dev_err(kbdev->dev, "Interface address 0x%x not within %u-page region at 0x%x",
			gpu_va, interface->num_pages, interface->virtual);
		return NULL;
	}

	return (void *)(kernel_base + (gpu_va - interface->virtual));
}

static int parse_cmd_stream_info(struct kbase_device *kbdev,
				 struct kbase_csf_cmd_stream_info *sinfo, u32 *stream_base)
{
	sinfo->kbdev = kbdev;
	sinfo->features = stream_base[STREAM_FEATURES / 4];
	sinfo->input = iface_gpu_va_to_cpu(kbdev, stream_base[STREAM_INPUT_VA / 4]);
	sinfo->output = iface_gpu_va_to_cpu(kbdev, stream_base[STREAM_OUTPUT_VA / 4]);

	if (sinfo->input == NULL || sinfo->output == NULL)
		return -EINVAL;

	return 0;
}

static int parse_cmd_stream_group_info(struct kbase_device *kbdev,
				       struct kbase_csf_cmd_stream_group_info *ginfo,
				       u32 *group_base, u32 group_stride)
{
	unsigned int sid;

	ginfo->kbdev = kbdev;
	ginfo->features = group_base[GROUP_FEATURES / 4];
	ginfo->input = iface_gpu_va_to_cpu(kbdev, group_base[GROUP_INPUT_VA / 4]);
	ginfo->output = iface_gpu_va_to_cpu(kbdev, group_base[GROUP_OUTPUT_VA / 4]);

	if (ginfo->input == NULL || ginfo->output == NULL)
		return -ENOMEM;

	ginfo->suspend_size = group_base[GROUP_SUSPEND_SIZE / 4];
	ginfo->protm_suspend_size = group_base[GROUP_PROTM_SUSPEND_SIZE / 4];
	ginfo->stream_num = group_base[GROUP_STREAM_NUM / 4];

	if (ginfo->stream_num < MIN_SUPPORTED_STREAMS_PER_GROUP ||
	    ginfo->stream_num > MAX_SUPPORTED_STREAMS_PER_GROUP) {
		dev_err(kbdev->dev, "CSG with %u CSs out of range %u-%u", ginfo->stream_num,
			MIN_SUPPORTED_STREAMS_PER_GROUP, MAX_SUPPORTED_STREAMS_PER_GROUP);
		return -EINVAL;
	}

	ginfo->stream_stride = group_base[GROUP_STREAM_STRIDE / 4];

	if (ginfo->stream_num * ginfo->stream_stride > group_stride) {
		dev_err(kbdev->dev, "group stride of 0x%x exceeded by %u CSs with stride 0x%x",
			group_stride, ginfo->stream_num, ginfo->stream_stride);
		return -EINVAL;
	}

	ginfo->streams = kmalloc_array(ginfo->stream_num, sizeof(*ginfo->streams), GFP_KERNEL);

	if (!ginfo->streams)
		return -ENOMEM;

	for (sid = 0; sid < ginfo->stream_num; sid++) {
		int err;
		u32 *stream_base = group_base + (STREAM_CONTROL_0 + ginfo->stream_stride * sid) / 4;

		err = parse_cmd_stream_info(kbdev, &ginfo->streams[sid], stream_base);
		if (err < 0) {
			/* caller will free the memory for CSs array */
			return err;
		}
	}

	return 0;
}

static u32 get_firmware_version(struct kbase_device *kbdev)
{
	struct kbase_csf_firmware_interface *interface = kbdev->csf.shared_interface;
	u32 *shared_info = interface->kernel_map;

	return shared_info[GLB_VERSION / 4];
}

static int parse_capabilities(struct kbase_device *kbdev)
{
	struct kbase_csf_firmware_interface *interface = kbdev->csf.shared_interface;
	u32 *shared_info = interface->kernel_map;
	struct kbase_csf_global_iface *iface = &kbdev->csf.global_iface;
	unsigned int gid;

	/* All offsets are in bytes, so divide by 4 for access via a u32 pointer
	 */

	/* The version number of the global interface is expected to be a
	 * non-zero value. If it's not, the firmware may not have booted.
	 */
	iface->version = get_firmware_version(kbdev);
	if (!iface->version) {
		dev_err(kbdev->dev, "Version check failed. Firmware may have failed to boot.");
		return -EINVAL;
	}

	iface->kbdev = kbdev;
	iface->features = shared_info[GLB_FEATURES / 4];
	iface->input = iface_gpu_va_to_cpu(kbdev, shared_info[GLB_INPUT_VA / 4]);
	iface->output = iface_gpu_va_to_cpu(kbdev, shared_info[GLB_OUTPUT_VA / 4]);

	if (iface->input == NULL || iface->output == NULL)
		return -ENOMEM;

	iface->group_num = shared_info[GLB_GROUP_NUM / 4];

	if (iface->group_num < MIN_SUPPORTED_CSGS || iface->group_num > MAX_SUPPORTED_CSGS) {
		dev_err(kbdev->dev, "Interface containing %u CSGs outside of range %u-%u",
			iface->group_num, MIN_SUPPORTED_CSGS, MAX_SUPPORTED_CSGS);
		return -EINVAL;
	}

	iface->group_stride = shared_info[GLB_GROUP_STRIDE / 4];
	iface->prfcnt_size = shared_info[GLB_PRFCNT_SIZE / 4];

	if (iface->version >= kbase_csf_interface_version(1, 1, 0))
		iface->instr_features = shared_info[GLB_INSTR_FEATURES / 4];
	else
		iface->instr_features = 0;

	if ((GROUP_CONTROL_0 + (unsigned long)iface->group_num * iface->group_stride) >
	    (interface->num_pages * PAGE_SIZE)) {
		dev_err(kbdev->dev,
			"interface size of %u pages exceeded by %u CSGs with stride 0x%x",
			interface->num_pages, iface->group_num, iface->group_stride);
		return -EINVAL;
	}

	WARN_ON(iface->groups);

	iface->groups = kcalloc(iface->group_num, sizeof(*iface->groups), GFP_KERNEL);
	if (!iface->groups)
		return -ENOMEM;

	for (gid = 0; gid < iface->group_num; gid++) {
		int err;
		u32 *group_base = shared_info + (GROUP_CONTROL_0 + iface->group_stride * gid) / 4;

		err = parse_cmd_stream_group_info(kbdev, &iface->groups[gid], group_base,
						  iface->group_stride);
		if (err < 0) {
			free_global_iface(kbdev);
			return err;
		}
	}

	return 0;
}

static inline void access_firmware_memory_common(struct kbase_device *kbdev,
						 struct kbase_csf_firmware_interface *interface,
						 u32 offset_bytes, u32 *value, const bool read)
{
	u32 page_num = offset_bytes >> PAGE_SHIFT;
	u32 offset_in_page = offset_bytes & ~PAGE_MASK;
	struct page *target_page = as_page(interface->phys[page_num]);
	uintptr_t cpu_addr = (uintptr_t)kbase_kmap_atomic(target_page);
	u32 *addr = (u32 *)(cpu_addr + offset_in_page);

	if (read) {
		kbase_sync_single_for_device(kbdev,
					     kbase_dma_addr_from_tagged(interface->phys[page_num]) +
						     offset_in_page,
					     sizeof(u32), DMA_BIDIRECTIONAL);
		*value = *addr;
	} else {
		*addr = *value;
		kbase_sync_single_for_device(kbdev,
					     kbase_dma_addr_from_tagged(interface->phys[page_num]) +
						     offset_in_page,
					     sizeof(u32), DMA_BIDIRECTIONAL);
	}

	kbase_kunmap_atomic((u32 *)cpu_addr);
}

static inline void access_firmware_memory(struct kbase_device *kbdev, u32 gpu_addr, u32 *value,
					  const bool read)
{
	struct kbase_csf_firmware_interface *interface, *access_interface = NULL;
	u32 offset_bytes = 0;

	list_for_each_entry(interface, &kbdev->csf.firmware_interfaces, node) {
		if ((gpu_addr >= interface->virtual) &&
		    (gpu_addr < interface->virtual + (interface->num_pages << PAGE_SHIFT))) {
			offset_bytes = gpu_addr - interface->virtual;
			access_interface = interface;
			break;
		}
	}

	if (access_interface)
		access_firmware_memory_common(kbdev, access_interface, offset_bytes, value, read);
	else
		dev_warn(kbdev->dev, "Invalid GPU VA %x passed", gpu_addr);
}

static inline void access_firmware_memory_exe(struct kbase_device *kbdev, u32 gpu_addr, u32 *value,
					      const bool read)
{
	struct kbase_csf_firmware_interface *interface, *access_interface = NULL;
	u32 offset_bytes = 0;

	list_for_each_entry(interface, &kbdev->csf.firmware_interfaces, node) {
		if ((gpu_addr >= interface->virtual_exe_start) &&
		    (gpu_addr <
		     interface->virtual_exe_start + (interface->num_pages << PAGE_SHIFT))) {
			offset_bytes = gpu_addr - interface->virtual_exe_start;
			access_interface = interface;

			/* If there's an overlap in execution address range between a moved and a
			 * non-moved areas, always prefer the moved one. The idea is that FW may
			 * move sections around during init time, but after the layout is settled,
			 * any moved sections are going to override non-moved areas at the same
			 * location.
			 */
			if (interface->virtual_exe_start != interface->virtual)
				break;
		}
	}

	if (access_interface)
		access_firmware_memory_common(kbdev, access_interface, offset_bytes, value, read);
	else
		dev_warn(kbdev->dev, "Invalid GPU VA %x passed", gpu_addr);
}

void kbase_csf_read_firmware_memory(struct kbase_device *kbdev, u32 gpu_addr, u32 *value)
{
	access_firmware_memory(kbdev, gpu_addr, value, true);
}

void kbase_csf_update_firmware_memory(struct kbase_device *kbdev, u32 gpu_addr, u32 value)
{
	access_firmware_memory(kbdev, gpu_addr, &value, false);
}

void kbase_csf_read_firmware_memory_exe(struct kbase_device *kbdev, u32 gpu_addr, u32 *value)
{
	access_firmware_memory_exe(kbdev, gpu_addr, value, true);
}

void kbase_csf_update_firmware_memory_exe(struct kbase_device *kbdev, u32 gpu_addr, u32 value)
{
	access_firmware_memory_exe(kbdev, gpu_addr, &value, false);
}

void kbase_csf_firmware_cs_input(const struct kbase_csf_cmd_stream_info *const info,
				 const u32 offset, const u32 value)
{
	const struct kbase_device *const kbdev = info->kbdev;

	dev_dbg(kbdev->dev, "cs input w: reg %08x val %08x\n", offset, value);
	input_page_write(info->input, offset, value);
}

u32 kbase_csf_firmware_cs_input_read(const struct kbase_csf_cmd_stream_info *const info,
				     const u32 offset)
{
	const struct kbase_device *const kbdev = info->kbdev;
	u32 const val = input_page_read(info->input, offset);

	dev_dbg(kbdev->dev, "cs input r: reg %08x val %08x\n", offset, val);
	return val;
}

void kbase_csf_firmware_cs_input_mask(const struct kbase_csf_cmd_stream_info *const info,
				      const u32 offset, const u32 value, const u32 mask)
{
	const struct kbase_device *const kbdev = info->kbdev;

	dev_dbg(kbdev->dev, "cs input w: reg %08x val %08x mask %08x\n", offset, value, mask);
	input_page_partial_write(info->input, offset, value, mask);
}

u32 kbase_csf_firmware_cs_output(const struct kbase_csf_cmd_stream_info *const info,
				 const u32 offset)
{
	const struct kbase_device *const kbdev = info->kbdev;
	u32 const val = output_page_read(info->output, offset);

	dev_dbg(kbdev->dev, "cs output r: reg %08x val %08x\n", offset, val);
	return val;
}

void kbase_csf_firmware_csg_input(const struct kbase_csf_cmd_stream_group_info *const info,
				  const u32 offset, const u32 value)
{
	const struct kbase_device *const kbdev = info->kbdev;

	dev_dbg(kbdev->dev, "csg input w: reg %08x val %08x\n", offset, value);
	input_page_write(info->input, offset, value);
}

u32 kbase_csf_firmware_csg_input_read(const struct kbase_csf_cmd_stream_group_info *const info,
				      const u32 offset)
{
	const struct kbase_device *const kbdev = info->kbdev;
	u32 const val = input_page_read(info->input, offset);

	dev_dbg(kbdev->dev, "csg input r: reg %08x val %08x\n", offset, val);
	return val;
}

void kbase_csf_firmware_csg_input_mask(const struct kbase_csf_cmd_stream_group_info *const info,
				       const u32 offset, const u32 value, const u32 mask)
{
	const struct kbase_device *const kbdev = info->kbdev;

	dev_dbg(kbdev->dev, "csg input w: reg %08x val %08x mask %08x\n", offset, value, mask);
	input_page_partial_write(info->input, offset, value, mask);
}

u32 kbase_csf_firmware_csg_output(const struct kbase_csf_cmd_stream_group_info *const info,
				  const u32 offset)
{
	const struct kbase_device *const kbdev = info->kbdev;
	u32 const val = output_page_read(info->output, offset);

	dev_dbg(kbdev->dev, "csg output r: reg %08x val %08x\n", offset, val);
	return val;
}
KBASE_EXPORT_TEST_API(kbase_csf_firmware_csg_output);


void kbase_csf_firmware_global_input(const struct kbase_csf_global_iface *const iface,
				     const u32 offset, const u32 value)
{
	const struct kbase_device *const kbdev = iface->kbdev;

	dev_dbg(kbdev->dev, "glob input w: reg %08x val %08x\n", offset, value);
	input_page_write(iface->input, offset, value);
}
KBASE_EXPORT_TEST_API(kbase_csf_firmware_global_input);

void kbase_csf_firmware_global_input_mask(const struct kbase_csf_global_iface *const iface,
					  const u32 offset, const u32 value, const u32 mask)
{
	const struct kbase_device *const kbdev = iface->kbdev;

	dev_dbg(kbdev->dev, "glob input w: reg %08x val %08x mask %08x\n", offset, value, mask);
	input_page_partial_write(iface->input, offset, value, mask);
}
KBASE_EXPORT_TEST_API(kbase_csf_firmware_global_input_mask);

u32 kbase_csf_firmware_global_input_read(const struct kbase_csf_global_iface *const iface,
					 const u32 offset)
{
	const struct kbase_device *const kbdev = iface->kbdev;
	u32 const val = input_page_read(iface->input, offset);

	dev_dbg(kbdev->dev, "glob input r: reg %08x val %08x\n", offset, val);
	return val;
}

u32 kbase_csf_firmware_global_output(const struct kbase_csf_global_iface *const iface,
				     const u32 offset)
{
	const struct kbase_device *const kbdev = iface->kbdev;
	u32 const val = output_page_read(iface->output, offset);

	dev_dbg(kbdev->dev, "glob output r: reg %08x val %08x\n", offset, val);
	return val;
}
KBASE_EXPORT_TEST_API(kbase_csf_firmware_global_output);

/**
 * csf_doorbell_offset() - Calculate the offset to the CSF host doorbell
 * @doorbell_nr: Doorbell number
 *
 * Return: CSF host register offset for the specified doorbell number.
 */
static u32 csf_doorbell_offset(int doorbell_nr)
{
	WARN_ON(doorbell_nr < 0);
	WARN_ON(doorbell_nr >= CSF_NUM_DOORBELL);

	return DOORBELL_BLOCK_OFFSET(doorbell_nr, DOORBELL);
}

void kbase_csf_ring_doorbell(struct kbase_device *kbdev, int doorbell_nr)
{
	kbase_reg_write32(kbdev, csf_doorbell_offset(doorbell_nr), (u32)1);
}
EXPORT_SYMBOL(kbase_csf_ring_doorbell);

/**
 * handle_internal_firmware_fatal - Handler for CS internal firmware fault.
 *
 * @kbdev:  Pointer to kbase device
 *
 * Report group fatal error to user space for all GPU command queue groups
 * in the device, terminate them and reset GPU.
 */
static void handle_internal_firmware_fatal(struct kbase_device *const kbdev)
{
	int as;

	kbasep_platform_event_core_dump(kbdev, "Internal firmware error");

	for (as = 0; as < kbdev->nr_hw_address_spaces; as++) {
		unsigned long flags;
		struct kbase_context *kctx;
		struct kbase_fault fault;

		if (as == MCU_AS_NR)
			continue;

		/* Only handle the fault for an active address space. Lock is
		 * taken here to atomically get reference to context in an
		 * active address space and retain its refcount.
		 */
		spin_lock_irqsave(&kbdev->hwaccess_lock, flags);
		kctx = kbase_ctx_sched_as_to_ctx_nolock(kbdev, (size_t)as);

		if (kctx) {
			kbase_ctx_sched_retain_ctx_refcount(kctx);
			spin_unlock_irqrestore(&kbdev->hwaccess_lock, flags);
		} else {
			spin_unlock_irqrestore(&kbdev->hwaccess_lock, flags);
			continue;
		}

		fault = (struct kbase_fault){
			.status = GPU_EXCEPTION_TYPE_SW_FAULT_1,
		};

		kbase_csf_ctx_handle_fault(kctx, &fault);
		kbase_ctx_sched_release_ctx_lock(kctx);
	}

	if (kbase_prepare_to_reset_gpu(kbdev, RESET_FLAGS_HWC_UNRECOVERABLE_ERROR))
		kbase_reset_gpu(kbdev);
}

/**
 * firmware_error_worker - Worker function for handling firmware internal error
 *
 * @data: Pointer to a work_struct embedded in kbase device.
 *
 * Handle the CS internal firmware error
 */
static void firmware_error_worker(struct work_struct *const data)
{
	struct kbase_device *const kbdev =
		container_of(data, struct kbase_device, csf.fw_error_work);

	handle_internal_firmware_fatal(kbdev);
}

static bool global_request_complete(struct kbase_device *const kbdev, u32 const req_mask)
{
	struct kbase_csf_global_iface *global_iface = &kbdev->csf.global_iface;
	bool complete = false;
	unsigned long flags;

	kbase_csf_scheduler_spin_lock(kbdev, &flags);

	if ((kbase_csf_firmware_global_output(global_iface, GLB_ACK) & req_mask) ==
	    (kbase_csf_firmware_global_input_read(global_iface, GLB_REQ) & req_mask))
		complete = true;

	kbase_csf_scheduler_spin_unlock(kbdev, flags);

	return complete;
}

static int wait_for_global_request_with_timeout(struct kbase_device *const kbdev,
						u32 const req_mask, unsigned int timeout_ms)
{
	const long wait_timeout = kbase_csf_timeout_in_jiffies(timeout_ms);
	long remaining;
	int err = 0;

	remaining = wait_event_timeout(kbdev->csf.event_wait,
				       global_request_complete(kbdev, req_mask), wait_timeout);

	if (!remaining) {
		dev_warn(kbdev->dev,
			 "[%llu] Timeout (%d ms) waiting for global request %x to complete",
			 kbase_backend_get_cycle_cnt(kbdev), timeout_ms, req_mask);
		err = -ETIMEDOUT;

	}

	return err;
}

static int wait_for_global_request(struct kbase_device *const kbdev, u32 const req_mask)
{
	return wait_for_global_request_with_timeout(
		kbdev, req_mask, kbase_get_timeout_ms(kbdev, CSF_FIRMWARE_TIMEOUT));
}

static void set_global_request(const struct kbase_csf_global_iface *const global_iface,
			       u32 const req_mask)
{
	u32 glb_req;

	kbase_csf_scheduler_spin_lock_assert_held(global_iface->kbdev);

	glb_req = kbase_csf_firmware_global_output(global_iface, GLB_ACK);
	glb_req ^= req_mask;
	kbase_csf_firmware_global_input_mask(global_iface, GLB_REQ, glb_req, req_mask);
}

static void enable_endpoints_global(const struct kbase_csf_global_iface *const global_iface,
				    u64 const shader_core_mask)
{
	kbase_csf_firmware_global_input(global_iface, GLB_ALLOC_EN_LO, shader_core_mask & U32_MAX);
	kbase_csf_firmware_global_input(global_iface, GLB_ALLOC_EN_HI, shader_core_mask >> 32);

	set_global_request(global_iface, GLB_REQ_CFG_ALLOC_EN_MASK);
}

static void set_shader_poweroff_timer(struct kbase_device *const kbdev,
				      const struct kbase_csf_global_iface *const global_iface)
{
	u32 pwroff_reg;

	if (kbdev->csf.firmware_hctl_core_pwr)
		pwroff_reg = GLB_PWROFF_TIMER_TIMER_SOURCE_SET(
			DISABLE_GLB_PWROFF_TIMER, GLB_PWROFF_TIMER_TIMER_SOURCE_SYSTEM_TIMESTAMP);
	else
		pwroff_reg = kbdev->csf.mcu_core_pwroff_dur_count;

	kbase_csf_firmware_global_input(global_iface, GLB_PWROFF_TIMER, pwroff_reg);

	kbase_csf_firmware_global_input_mask(global_iface, GLB_PWROFF_TIMER_CONFIG,
					     kbdev->csf.mcu_core_pwroff_dur_count_no_modifier,
					     GLB_PWROFF_TIMER_CONFIG_NO_MODIFIER_MASK);

	set_global_request(global_iface, GLB_REQ_CFG_PWROFF_TIMER_MASK);

	/* Save the programed reg value in its shadow field */
	kbdev->csf.mcu_core_pwroff_reg_shadow = pwroff_reg;

	dev_dbg(kbdev->dev, "GLB_PWROFF_TIMER set to 0x%.8x\n", pwroff_reg);
}

static void set_timeout_global(const struct kbase_csf_global_iface *const global_iface,
			       u64 const timeout)
{
	kbase_csf_firmware_global_input(global_iface, GLB_PROGRESS_TIMER,
					timeout / GLB_PROGRESS_TIMER_TIMEOUT_SCALE);

	set_global_request(global_iface, GLB_REQ_CFG_PROGRESS_TIMER_MASK);
}

static void enable_gpu_idle_timer(struct kbase_device *const kbdev)
{
	struct kbase_csf_global_iface *global_iface = &kbdev->csf.global_iface;

	kbase_csf_scheduler_spin_lock_assert_held(kbdev);

	kbase_csf_firmware_global_input(global_iface, GLB_IDLE_TIMER,
					kbdev->csf.gpu_idle_dur_count);

	kbase_csf_firmware_global_input_mask(global_iface, GLB_IDLE_TIMER_CONFIG,
					     kbdev->csf.gpu_idle_dur_count_no_modifier,
					     GLB_IDLE_TIMER_CONFIG_NO_MODIFIER_MASK);

	kbase_csf_firmware_global_input_mask(global_iface, GLB_REQ, GLB_REQ_REQ_IDLE_ENABLE,
					     GLB_REQ_IDLE_ENABLE_MASK);
	dev_dbg(kbdev->dev, "Enabling GPU idle timer with count-value: 0x%.8x",
		kbdev->csf.gpu_idle_dur_count);
}

static bool global_debug_request_complete(struct kbase_device *const kbdev, u32 const req_mask)
{
	struct kbase_csf_global_iface *global_iface = &kbdev->csf.global_iface;
	bool complete = false;
	unsigned long flags;

	kbase_csf_scheduler_spin_lock(kbdev, &flags);

	if ((kbase_csf_firmware_global_output(global_iface, GLB_DEBUG_ACK) & req_mask) ==
	    (kbase_csf_firmware_global_input_read(global_iface, GLB_DEBUG_REQ) & req_mask))
		complete = true;

	kbase_csf_scheduler_spin_unlock(kbdev, flags);

	return complete;
}

static void set_global_debug_request(const struct kbase_csf_global_iface *const global_iface,
				     u32 const req_mask)
{
	u32 glb_debug_req;

	kbase_csf_scheduler_spin_lock_assert_held(global_iface->kbdev);

	glb_debug_req = kbase_csf_firmware_global_output(global_iface, GLB_DEBUG_ACK);
	glb_debug_req ^= req_mask;

	kbase_csf_firmware_global_input_mask(global_iface, GLB_DEBUG_REQ, glb_debug_req, req_mask);
}

static void request_fw_core_dump(const struct kbase_csf_global_iface *const global_iface)
{
	uint32_t run_mode = GLB_DEBUG_REQ_RUN_MODE_SET(0, GLB_DEBUG_RUN_MODE_TYPE_CORE_DUMP);

	set_global_debug_request(global_iface, GLB_DEBUG_REQ_DEBUG_RUN_MASK | run_mode);

	set_global_request(global_iface, GLB_REQ_DEBUG_CSF_REQ_MASK);
}

int kbase_csf_firmware_req_core_dump(struct kbase_device *const kbdev)
{
	const struct kbase_csf_global_iface *const global_iface = &kbdev->csf.global_iface;
	unsigned long flags;
	int ret;

	/* Serialize CORE_DUMP requests. */
	mutex_lock(&kbdev->csf.reg_lock);

	/* Update GLB_REQ with CORE_DUMP request and make firmware act on it. */
	kbase_csf_scheduler_spin_lock(kbdev, &flags);
	request_fw_core_dump(global_iface);
	kbase_csf_ring_doorbell(kbdev, CSF_KERNEL_DOORBELL_NR);
	kbase_csf_scheduler_spin_unlock(kbdev, flags);

	/* Wait for firmware to acknowledge completion of the CORE_DUMP request. */
	ret = wait_for_global_request(kbdev, GLB_REQ_DEBUG_CSF_REQ_MASK);
	if (!ret)
		WARN_ON(!global_debug_request_complete(kbdev, GLB_DEBUG_REQ_DEBUG_RUN_MASK));

	mutex_unlock(&kbdev->csf.reg_lock);

	return ret;
}

/**
 * kbasep_enable_rtu - Enable Ray Tracing Unit on powering up shader core
 *
 * @kbdev:     The kbase device structure of the device
 *
 * This function needs to be called to enable the Ray Tracing Unit
 * by writing SHADER_PWRFEATURES only when host controls shader cores power.
 */
static void kbasep_enable_rtu(struct kbase_device *kbdev)
{
	if (!kbase_reg_is_valid(kbdev, GPU_CONTROL_ENUM(SHADER_PWRFEATURES)))
		return;

	if (kbdev->csf.firmware_hctl_core_pwr)
		kbase_reg_write32(kbdev, GPU_CONTROL_ENUM(SHADER_PWRFEATURES), 1);
}

static void global_init(struct kbase_device *const kbdev, u64 core_mask)
{
	u32 ack_irq_mask =
		GLB_ACK_IRQ_MASK_CFG_ALLOC_EN_MASK | GLB_ACK_IRQ_MASK_PING_MASK |
		GLB_ACK_IRQ_MASK_CFG_PROGRESS_TIMER_MASK | GLB_ACK_IRQ_MASK_PROTM_ENTER_MASK |
		GLB_ACK_IRQ_MASK_PROTM_EXIT_MASK | GLB_ACK_IRQ_MASK_FIRMWARE_CONFIG_UPDATE_MASK |
		GLB_ACK_IRQ_MASK_CFG_PWROFF_TIMER_MASK | GLB_ACK_IRQ_MASK_IDLE_EVENT_MASK |
		GLB_REQ_DEBUG_CSF_REQ_MASK | GLB_ACK_IRQ_MASK_IDLE_ENABLE_MASK;

	const struct kbase_csf_global_iface *const global_iface = &kbdev->csf.global_iface;
	unsigned long flags;

#ifdef CONFIG_MALI_HOST_CONTROLS_SC_RAILS
	/* If the power_policy will grant host control over FW PM, we need to turn on the SC rail*/
	if (kbdev->csf.firmware_hctl_core_pwr) {
		queue_work(system_highpri_wq, &kbdev->pm.backend.sc_rails_on_work);
	}
#endif

	kbase_csf_scheduler_spin_lock(kbdev, &flags);

	kbasep_enable_rtu(kbdev);

	/* Update shader core allocation enable mask */
	enable_endpoints_global(global_iface, core_mask);
	set_shader_poweroff_timer(kbdev, global_iface);

#ifndef CONFIG_MALI_HOST_CONTROLS_SC_RAILS
	/* The GPU idle timer is always enabled for simplicity. Checks will be
	 * done before scheduling the GPU idle worker to see if it is
	 * appropriate for the current power policy.
	 */
	enable_gpu_idle_timer(kbdev);
#endif

	set_timeout_global(global_iface, kbase_csf_timeout_get(kbdev));

	/* Unmask the interrupts */
	kbase_csf_firmware_global_input(global_iface, GLB_ACK_IRQ_MASK, ack_irq_mask);

#if IS_ENABLED(CONFIG_MALI_CORESIGHT)
	/* Enable FW MCU read/write debug interfaces */
	kbase_csf_firmware_global_input_mask(
		global_iface, GLB_DEBUG_ACK_IRQ_MASK,
		GLB_DEBUG_REQ_FW_AS_READ_MASK | GLB_DEBUG_REQ_FW_AS_WRITE_MASK,
		GLB_DEBUG_REQ_FW_AS_READ_MASK | GLB_DEBUG_REQ_FW_AS_WRITE_MASK);
#endif /* IS_ENABLED(CONFIG_MALI_CORESIGHT) */

	kbase_csf_ring_doorbell(kbdev, CSF_KERNEL_DOORBELL_NR);

	kbase_csf_scheduler_spin_unlock(kbdev, flags);
}

/**
 * global_init_on_boot - Sends a global request to control various features.
 *
 * @kbdev: Instance of a GPU platform device that implements a CSF interface
 *
 * Currently only the request to enable endpoints and timeout for GPU progress
 * timer is sent.
 *
 * Return: 0 on success, or negative on failure.
 */
static int global_init_on_boot(struct kbase_device *const kbdev)
{
	unsigned long flags;
	u64 core_mask;
	int ret = 0;

	spin_lock_irqsave(&kbdev->hwaccess_lock, flags);
	core_mask = kbase_pm_ca_get_core_mask(kbdev);
	kbdev->csf.firmware_hctl_core_pwr = kbase_pm_no_mcu_core_pwroff(kbdev);
	spin_unlock_irqrestore(&kbdev->hwaccess_lock, flags);

	global_init(kbdev, core_mask);

	ret = wait_for_global_request(kbdev, CSF_GLB_REQ_CFG_MASK);

#if IS_ENABLED(CONFIG_MALI_CORESIGHT)
	if (!ret) {
		kbase_debug_coresight_csf_state_request(kbdev, KBASE_DEBUG_CORESIGHT_CSF_ENABLED);

		if (!kbase_debug_coresight_csf_state_wait(kbdev,
							  KBASE_DEBUG_CORESIGHT_CSF_ENABLED)) {
			dev_err(kbdev->dev, "Timeout waiting for CoreSight to be enabled");
			ret = -ETIME;
		}
	}
#endif /* IS_ENABLED(CONFIG_MALI_CORESIGHT) */

	return ret;
}

void kbase_csf_firmware_global_reinit(struct kbase_device *kbdev, u64 core_mask)
{
	lockdep_assert_held(&kbdev->hwaccess_lock);

	kbdev->csf.glb_init_request_pending = true;
	kbdev->csf.firmware_hctl_core_pwr = kbase_pm_no_mcu_core_pwroff(kbdev);
	global_init(kbdev, core_mask);
}

bool kbase_csf_firmware_global_reinit_complete(struct kbase_device *kbdev)
{
	lockdep_assert_held(&kbdev->hwaccess_lock);
#ifndef CONFIG_MALI_HOST_CONTROLS_SC_RAILS
	WARN_ON(!kbdev->csf.glb_init_request_pending);
#endif

	if (global_request_complete(kbdev, CSF_GLB_REQ_CFG_MASK))
		kbdev->csf.glb_init_request_pending = false;

	return !kbdev->csf.glb_init_request_pending;
}

void kbase_csf_firmware_update_core_attr(struct kbase_device *kbdev, bool update_core_pwroff_timer,
					 bool update_core_mask, u64 core_mask)
{
	unsigned long flags;

	lockdep_assert_held(&kbdev->hwaccess_lock);

	kbase_csf_scheduler_spin_lock(kbdev, &flags);
	if (update_core_mask)
		enable_endpoints_global(&kbdev->csf.global_iface, core_mask);
	if (update_core_pwroff_timer)
		set_shader_poweroff_timer(kbdev, &kbdev->csf.global_iface);

	kbase_csf_ring_doorbell(kbdev, CSF_KERNEL_DOORBELL_NR);
	kbase_csf_scheduler_spin_unlock(kbdev, flags);
}

bool kbase_csf_firmware_core_attr_updated(struct kbase_device *kbdev)
{
	lockdep_assert_held(&kbdev->hwaccess_lock);

	return global_request_complete(kbdev,
				       GLB_REQ_CFG_ALLOC_EN_MASK | GLB_REQ_CFG_PWROFF_TIMER_MASK);
}

/**
 * kbase_csf_firmware_reload_worker() - reload the fw image and re-enable the MCU
 * @work: CSF Work item for reloading the firmware.
 *
 * This helper function will reload the firmware image and re-enable the MCU.
 * It is supposed to be called after MCU(GPU) has been reset.
 * Unlike the initial boot the firmware binary image is not parsed completely.
 * Only the data sections, which were loaded in memory during the initial boot,
 * are re-initialized either by zeroing them or copying their data from the
 * firmware binary image. The memory allocation for the firmware pages and
 * MMU programming is not needed for the reboot, presuming the firmware binary
 * file on the filesystem would not change.
 */
static void kbase_csf_firmware_reload_worker(struct work_struct *work)
{
	struct kbase_device *kbdev =
		container_of(work, struct kbase_device, csf.firmware_reload_work);
	int err;

	dev_info(kbdev->dev, "reloading firmware");

	KBASE_TLSTREAM_TL_KBASE_CSFFW_FW_RELOADING(kbdev, kbase_backend_get_cycle_cnt(kbdev));

	/* Reload just the data sections from firmware binary image */
	err = reload_fw_image(kbdev);
	if (err)
		return;

	kbase_csf_tl_reader_reset(&kbdev->timeline->csf_tl_reader);

	err = kbasep_platform_fw_config_init(kbdev);
	if (WARN_ON(err))
		return;

#ifdef CONFIG_MALI_HOST_CONTROLS_SC_RAILS
	err = kbase_csf_firmware_cfg_enable_host_ctrl_sc_rails(kbdev);
	if (WARN_ON(err))
		return;
#endif

	err = kbase_csf_firmware_cfg_fw_wa_enable(kbdev);
	if (WARN_ON(err))
		return;

	/* Reboot the firmware */
	kbase_csf_firmware_enable_mcu(kbdev);
}

void kbase_csf_firmware_trigger_reload(struct kbase_device *kbdev)
{
	lockdep_assert_held(&kbdev->hwaccess_lock);

	kbdev->csf.firmware_reloaded = false;

	if (kbdev->csf.firmware_reload_needed) {
		kbdev->csf.firmware_reload_needed = false;
		queue_work(system_highpri_wq, &kbdev->csf.firmware_reload_work);
	} else {
		kbase_csf_firmware_enable_mcu(kbdev);
	}
}

void kbase_csf_firmware_reload_completed(struct kbase_device *kbdev)
{
	u32 version;

	lockdep_assert_held(&kbdev->hwaccess_lock);

	if (unlikely(!kbdev->csf.firmware_inited))
		return;


	/* Check firmware rebooted properly: we do not expect
	 * the version number to change with a running reboot.
	 */
	version = get_firmware_version(kbdev);

	if (version != kbdev->csf.global_iface.version)
		dev_err(kbdev->dev, "Version check failed in firmware reboot.");

	KBASE_KTRACE_ADD(kbdev, CSF_FIRMWARE_REBOOT, NULL, 0u);

	/* Tell MCU state machine to transit to next state */
	kbdev->csf.firmware_reloaded = true;
	kbase_pm_update_state(kbdev);
}

static u32 convert_dur_to_idle_count(struct kbase_device *kbdev, const u64 dur_ns, u32 *no_modifier)
{
#define MICROSECONDS_PER_SECOND 1000000u
#define HYSTERESIS_VAL_UNIT_SHIFT (10)
	/* Get the cntfreq_el0 value, which drives the SYSTEM_TIMESTAMP */
	u64 freq = kbase_arch_timer_get_cntfrq(kbdev);
	u64 dur_val = dur_ns;
	u32 cnt_val_u32, reg_val_u32;
	bool src_system_timestamp = freq > 0;

	if (!src_system_timestamp) {
		/* Get the cycle_counter source alternative */
		spin_lock(&kbdev->pm.clk_rtm.lock);
		if (kbdev->pm.clk_rtm.clks[0])
			freq = kbdev->pm.clk_rtm.clks[0]->clock_val;
		else
			dev_warn(kbdev->dev, "No GPU clock, unexpected intregration issue!");
		spin_unlock(&kbdev->pm.clk_rtm.lock);

		dev_info(
			kbdev->dev,
			"Can't get the timestamp frequency, use cycle counter format with firmware idle hysteresis!");
	}

	/* Formula for dur_val = (dur/1e9) * freq_HZ) */
	dur_val = dur_val * freq;
	dur_val = div_u64(dur_val, NSEC_PER_SEC);
	if (dur_val < S32_MAX) {
		*no_modifier = 1;
	} else {
		dur_val = dur_val >> HYSTERESIS_VAL_UNIT_SHIFT;
		*no_modifier = 0;
	}

	/* Interface limits the value field to S32_MAX */
	cnt_val_u32 = (dur_val > S32_MAX) ? S32_MAX : (u32)dur_val;

	reg_val_u32 = GLB_IDLE_TIMER_TIMEOUT_SET(0, cnt_val_u32);
	/* add the source flag */
	reg_val_u32 = GLB_IDLE_TIMER_TIMER_SOURCE_SET(
		reg_val_u32, (src_system_timestamp ? GLB_IDLE_TIMER_TIMER_SOURCE_SYSTEM_TIMESTAMP :
							   GLB_IDLE_TIMER_TIMER_SOURCE_GPU_COUNTER));

	return reg_val_u32;
}

u64 kbase_csf_firmware_get_gpu_idle_hysteresis_time(struct kbase_device *kbdev)
{
	unsigned long flags;
	u64 dur_ns;

	kbase_csf_scheduler_spin_lock(kbdev, &flags);
	dur_ns = kbdev->csf.gpu_idle_hysteresis_ns;
	kbase_csf_scheduler_spin_unlock(kbdev, flags);

	return dur_ns;
}

u32 kbase_csf_firmware_set_gpu_idle_hysteresis_time(struct kbase_device *kbdev, u64 dur_ns)
{
	unsigned long flags;
	u32 no_modifier = 0;

<<<<<<< HEAD
#ifdef CONFIG_MALI_HOST_CONTROLS_SC_RAILS
	const u32 hysteresis_val = convert_dur_to_idle_count(kbdev, MALI_HOST_CONTROLS_SC_RAILS_IDLE_TIMER_NS, &modifier);
#else
	const u32 hysteresis_val = convert_dur_to_idle_count(kbdev, dur_ns, &modifier);
#endif
=======
	const u32 hysteresis_val = convert_dur_to_idle_count(kbdev, dur_ns, &no_modifier);
>>>>>>> 049a5422

	/* The 'fw_load_lock' is taken to synchronize against the deferred
	 * loading of FW, where the idle timer will be enabled.
	 */
	mutex_lock(&kbdev->fw_load_lock);
	if (unlikely(!kbdev->csf.firmware_inited)) {
		kbase_csf_scheduler_spin_lock(kbdev, &flags);
		kbdev->csf.gpu_idle_hysteresis_ns = dur_ns;
		kbdev->csf.gpu_idle_dur_count = hysteresis_val;
		kbdev->csf.gpu_idle_dur_count_no_modifier = no_modifier;
		kbase_csf_scheduler_spin_unlock(kbdev, flags);
		mutex_unlock(&kbdev->fw_load_lock);
		goto end;
	}
	mutex_unlock(&kbdev->fw_load_lock);

	if (kbase_reset_gpu_prevent_and_wait(kbdev)) {
		dev_warn(kbdev->dev,
			 "Failed to prevent GPU reset when updating idle_hysteresis_time");
		return kbdev->csf.gpu_idle_dur_count;
	}

	kbase_csf_scheduler_pm_active(kbdev);
	if (kbase_csf_scheduler_killable_wait_mcu_active(kbdev)) {
		dev_err(kbdev->dev,
			"Unable to activate the MCU, the idle hysteresis value shall remain unchanged");
		kbase_csf_scheduler_pm_idle(kbdev);
		kbase_reset_gpu_allow(kbdev);

		return kbdev->csf.gpu_idle_dur_count;
	}

#ifndef CONFIG_MALI_HOST_CONTROLS_SC_RAILS
	/* The 'reg_lock' is also taken and is held till the update is not
	 * complete, to ensure the update of idle timer value by multiple Users
	 * gets serialized.
	 */
	mutex_lock(&kbdev->csf.reg_lock);
	/* The firmware only reads the new idle timer value when the timer is
	 * disabled.
	 */
#endif

<<<<<<< HEAD
#ifdef CONFIG_MALI_HOST_CONTROLS_SC_RAILS
	kbase_csf_scheduler_lock(kbdev);
	if (kbdev->csf.scheduler.gpu_idle_fw_timer_enabled) {
#endif
		/* The firmware only reads the new idle timer value when the timer is
		 * disabled.
		 */
		kbase_csf_scheduler_spin_lock(kbdev, &flags);
		kbase_csf_firmware_disable_gpu_idle_timer(kbdev);
		kbase_csf_scheduler_spin_unlock(kbdev, flags);
		/* Ensure that the request has taken effect */
		wait_for_global_request(kbdev, GLB_REQ_IDLE_DISABLE_MASK);

		kbase_csf_scheduler_spin_lock(kbdev, &flags);
		kbdev->csf.gpu_idle_hysteresis_ns = dur_ns;
		kbdev->csf.gpu_idle_dur_count = hysteresis_val;
		kbdev->csf.gpu_idle_dur_count_modifier = modifier;
		kbase_csf_firmware_enable_gpu_idle_timer(kbdev);
		kbase_csf_scheduler_spin_unlock(kbdev, flags);
		wait_for_global_request(kbdev, GLB_REQ_IDLE_ENABLE_MASK);
#ifdef CONFIG_MALI_HOST_CONTROLS_SC_RAILS
	} else {
		/* Record the new values. Would be used later when timer is
		 * enabled
		 */
		kbase_csf_scheduler_spin_lock(kbdev, &flags);
		kbdev->csf.gpu_idle_hysteresis_ns = dur_ns;
		kbdev->csf.gpu_idle_dur_count = hysteresis_val;
		kbdev->csf.gpu_idle_dur_count_modifier = modifier;
		kbase_csf_scheduler_spin_unlock(kbdev, flags);
	}
	kbase_csf_scheduler_unlock(kbdev);
#else
=======
	kbase_csf_scheduler_spin_lock(kbdev, &flags);
	kbdev->csf.gpu_idle_hysteresis_ns = dur_ns;
	kbdev->csf.gpu_idle_dur_count = hysteresis_val;
	kbdev->csf.gpu_idle_dur_count_no_modifier = no_modifier;
	kbase_csf_firmware_enable_gpu_idle_timer(kbdev);
	kbase_csf_scheduler_spin_unlock(kbdev, flags);
	wait_for_global_request(kbdev, GLB_REQ_IDLE_ENABLE_MASK);
>>>>>>> 049a5422
	mutex_unlock(&kbdev->csf.reg_lock);
#endif

	dev_dbg(kbdev->dev, "GPU suspend timeout updated: %i ns (0x%.8x)",
		kbdev->csf.gpu_idle_hysteresis_ns,
		kbdev->csf.gpu_idle_dur_count);
	kbase_csf_scheduler_pm_idle(kbdev);
	kbase_reset_gpu_allow(kbdev);
end:
	dev_dbg(kbdev->dev, "CSF set firmware idle hysteresis count-value: 0x%.8x", hysteresis_val);

	return hysteresis_val;
}
KBASE_EXPORT_TEST_API(kbase_csf_firmware_set_gpu_idle_hysteresis_time);

static u32 convert_dur_to_core_pwroff_count(struct kbase_device *kbdev, const u64 dur_ns,
					    u32 *no_modifier)
{
	/* Get the cntfreq_el0 value, which drives the SYSTEM_TIMESTAMP */
	u64 freq = kbase_arch_timer_get_cntfrq(kbdev);
	u64 dur_val = dur_ns;
	u32 cnt_val_u32, reg_val_u32;
	bool src_system_timestamp = freq > 0;

	const struct kbase_pm_policy *current_policy = kbase_pm_get_policy(kbdev);
	bool always_on = current_policy == &kbase_pm_always_on_policy_ops;

	if (!src_system_timestamp) {
		/* Get the cycle_counter source alternative */
		spin_lock(&kbdev->pm.clk_rtm.lock);
		if (kbdev->pm.clk_rtm.clks[0])
			freq = kbdev->pm.clk_rtm.clks[0]->clock_val;
		else
			dev_warn(kbdev->dev, "No GPU clock, unexpected integration issue!");
		spin_unlock(&kbdev->pm.clk_rtm.lock);

		dev_info(
			kbdev->dev,
			"Can't get the timestamp frequency, use cycle counter with MCU shader Core Poweroff timer!");
	}

	/* Formula for dur_val = (dur/1e9) * freq_HZ) */
	dur_val = dur_val * freq;
	dur_val = div_u64(dur_val, NSEC_PER_SEC);
	if (dur_val < S32_MAX) {
		*no_modifier = 1;
	} else {
		dur_val = dur_val >> HYSTERESIS_VAL_UNIT_SHIFT;
		*no_modifier = 0;
	}

	if (dur_val == 0 && !always_on) {
		/* Lower Bound - as 0 disables timeout and host controls shader-core power management. */
		cnt_val_u32 = 1;
	} else if (dur_val > S32_MAX) {
		/* Upper Bound - as interface limits the field to S32_MAX */
		cnt_val_u32 = S32_MAX;
	} else {
		cnt_val_u32 = (u32)dur_val;
	}

	reg_val_u32 = GLB_PWROFF_TIMER_TIMEOUT_SET(0, cnt_val_u32);
	/* add the source flag */
	reg_val_u32 = GLB_PWROFF_TIMER_TIMER_SOURCE_SET(
		reg_val_u32,
		(src_system_timestamp ? GLB_PWROFF_TIMER_TIMER_SOURCE_SYSTEM_TIMESTAMP :
					      GLB_PWROFF_TIMER_TIMER_SOURCE_GPU_COUNTER));

	return reg_val_u32;
}

u64 kbase_csf_firmware_get_mcu_core_pwroff_time(struct kbase_device *kbdev)
{
	u64 pwroff_ns;
	unsigned long flags;

	spin_lock_irqsave(&kbdev->hwaccess_lock, flags);
	pwroff_ns = kbdev->csf.mcu_core_pwroff_dur_ns;
	spin_unlock_irqrestore(&kbdev->hwaccess_lock, flags);

	return pwroff_ns;
}

u32 kbase_csf_firmware_set_mcu_core_pwroff_time(struct kbase_device *kbdev, u64 dur_ns)
{
	unsigned long flags;
	u32 no_modifier = 0;

	const u32 pwroff = convert_dur_to_core_pwroff_count(kbdev, dur_ns, &no_modifier);

	spin_lock_irqsave(&kbdev->hwaccess_lock, flags);
	kbdev->csf.mcu_core_pwroff_dur_ns = dur_ns;
	kbdev->csf.mcu_core_pwroff_dur_count = pwroff;
	kbdev->csf.mcu_core_pwroff_dur_count_no_modifier = no_modifier;
	spin_unlock_irqrestore(&kbdev->hwaccess_lock, flags);

	dev_dbg(kbdev->dev, "MCU shader Core Poweroff input update: 0x%.8x", pwroff);

	return pwroff;
}

u32 kbase_csf_firmware_reset_mcu_core_pwroff_time(struct kbase_device *kbdev)
{
	return kbase_csf_firmware_set_mcu_core_pwroff_time(kbdev, DEFAULT_GLB_PWROFF_TIMEOUT_NS);
}

/**
 * kbase_csf_get_iterator_trace_enable - Parsing the iterator_trace enable firstly from
 *                                       the module parameter, and then from device-tree.
 * @kbdev: Kernel base device pointer
 *
 * Return: true on enabled, otherwise false.
 */
static bool kbase_csf_get_iterator_trace_enable(struct kbase_device *kbdev)
{
	const void *dt_iter_trace_param;
	unsigned int val;


	/* check device tree for iterator trace enable property and
	 * fallback to "iter_trace_enable" if not found and try again
	 */
	dt_iter_trace_param = of_get_property(kbdev->dev->of_node, "iter-trace-enable", NULL);

	if (!dt_iter_trace_param)
		dt_iter_trace_param =
			of_get_property(kbdev->dev->of_node, "iter_trace_enable", NULL);

	val = (dt_iter_trace_param) ? be32_to_cpup(dt_iter_trace_param) : 0;
	dev_dbg(kbdev->dev, "Iterator trace enable device-tree config value: %u", val);

	return (val != 0);
}

/**
 * kbase_device_csf_iterator_trace_init - Send request to enable iterator
 *                                        trace port.
 * @kbdev: Kernel base device pointer
 *
 * Return: 0 on success (or if enable request is not sent), or error
 *         code -EINVAL on failure of GPU to acknowledge enable request.
 */
static int kbase_device_csf_iterator_trace_init(struct kbase_device *kbdev)
{
	/* Enable the iterator trace port if supported by the GPU and is
	 * configured to do so. The FW must advertise this feature in GLB_FEATURES.
	 */
	if (kbdev->pm.backend.gpu_powered) {
		const struct kbase_csf_global_iface *iface = &kbdev->csf.global_iface;
		bool dev_support_iter_trace = iface->features &
					      GLB_FEATURES_ITER_TRACE_SUPPORTED_MASK;

		dev_dbg(kbdev->dev, "Device supporting iterator trace: %s\n",
			dev_support_iter_trace ? "true" : "false");
		if (dev_support_iter_trace && kbase_csf_get_iterator_trace_enable(kbdev)) {
			long ack_timeout = kbase_csf_timeout_in_jiffies(
				kbase_get_timeout_ms(kbdev, CSF_FIRMWARE_TIMEOUT));

			/* write enable request to global input */
			kbase_csf_firmware_global_input_mask(iface, GLB_REQ,
							     GLB_REQ_ITER_TRACE_ENABLE_MASK,
							     GLB_REQ_ITER_TRACE_ENABLE_MASK);
			/* Ring global doorbell */
			kbase_csf_ring_doorbell(kbdev, CSF_KERNEL_DOORBELL_NR);

			ack_timeout = wait_event_timeout(
				kbdev->csf.event_wait,
				!((kbase_csf_firmware_global_input_read(iface, GLB_REQ) ^
				   kbase_csf_firmware_global_output(iface, GLB_ACK)) &
				  GLB_REQ_ITER_TRACE_ENABLE_MASK),
				ack_timeout);

			return ack_timeout ? 0 : -EINVAL;
		}
	}
	return 0;
}

static void coredump_worker(struct work_struct *data)
{
	struct kbase_device *kbdev = container_of(data, struct kbase_device, csf.coredump_work);

	kbasep_platform_event_core_dump(kbdev, "GPU hang");
}

int kbase_csf_firmware_early_init(struct kbase_device *kbdev)
{
	u32 modifier = 0;

	init_waitqueue_head(&kbdev->csf.event_wait);

#ifdef CONFIG_MALI_HOST_CONTROLS_SC_RAILS
	/* Set to the lowest possible value for FW to immediately write
	 * to the power off register to disable the cores.
	 */
	kbdev->csf.mcu_core_pwroff_dur_count = 1;
#else
	kbdev->csf.mcu_core_pwroff_dur_ns = DEFAULT_GLB_PWROFF_TIMEOUT_NS;
	kbdev->csf.mcu_core_pwroff_dur_count = convert_dur_to_core_pwroff_count(
		kbdev, DEFAULT_GLB_PWROFF_TIMEOUT_NS, &modifier);
	kbdev->csf.mcu_core_pwroff_dur_count_modifier = modifier;
#endif

	kbase_csf_firmware_reset_mcu_core_pwroff_time(kbdev);
	INIT_LIST_HEAD(&kbdev->csf.firmware_interfaces);
	INIT_LIST_HEAD(&kbdev->csf.firmware_config);
	INIT_LIST_HEAD(&kbdev->csf.firmware_timeline_metadata);
	INIT_LIST_HEAD(&kbdev->csf.firmware_trace_buffers.list);
	INIT_LIST_HEAD(&kbdev->csf.user_reg.list);
	INIT_WORK(&kbdev->csf.firmware_reload_work, kbase_csf_firmware_reload_worker);
	INIT_WORK(&kbdev->csf.fw_error_work, firmware_error_worker);
	INIT_WORK(&kbdev->csf.coredump_work, coredump_worker);

<<<<<<< HEAD
	init_rwsem(&kbdev->csf.pmode_sync_sem);
=======
	kbdev->csf.glb_init_request_pending = true;

>>>>>>> 049a5422
	mutex_init(&kbdev->csf.reg_lock);
	kbase_csf_pending_gpuq_kicks_init(kbdev);

	kbdev->csf.fw = (struct kbase_csf_mcu_fw){ .data = NULL };

	return 0;
}

void kbase_csf_firmware_early_term(struct kbase_device *kbdev)
{
	kbase_csf_pending_gpuq_kicks_term(kbdev);
	mutex_destroy(&kbdev->csf.reg_lock);
}

int kbase_csf_firmware_late_init(struct kbase_device *kbdev)
{
	u32 no_modifier = 0;

	kbdev->csf.gpu_idle_hysteresis_ns = FIRMWARE_IDLE_HYSTERESIS_TIME_NS;

#ifdef KBASE_PM_RUNTIME
	if (kbase_pm_gpu_sleep_allowed(kbdev))
		kbdev->csf.gpu_idle_hysteresis_ns /= FIRMWARE_IDLE_HYSTERESIS_GPU_SLEEP_SCALER;
#endif
	WARN_ON(!kbdev->csf.gpu_idle_hysteresis_ns);
<<<<<<< HEAD

#ifdef CONFIG_MALI_HOST_CONTROLS_SC_RAILS
	kbdev->csf.gpu_idle_dur_count = convert_dur_to_idle_count(
		kbdev, MALI_HOST_CONTROLS_SC_RAILS_IDLE_TIMER_NS, &modifier);

	/* Set to the lowest possible value for FW to immediately write
	 * to the power off register to disable the cores.
	 */
	kbdev->csf.mcu_core_pwroff_dur_count = 1;
#else
	kbdev->csf.gpu_idle_dur_count = convert_dur_to_idle_count(
		kbdev, kbdev->csf.gpu_idle_hysteresis_ns, &modifier);
	kbdev->csf.gpu_idle_dur_count_modifier = modifier;
	kbdev->csf.mcu_core_pwroff_dur_ns = DEFAULT_GLB_PWROFF_TIMEOUT_NS;
	kbdev->csf.mcu_core_pwroff_dur_count = convert_dur_to_core_pwroff_count(
		kbdev, DEFAULT_GLB_PWROFF_TIMEOUT_NS, &modifier);
	kbdev->csf.mcu_core_pwroff_dur_count_modifier = modifier;
#endif
=======
	kbdev->csf.gpu_idle_dur_count =
		convert_dur_to_idle_count(kbdev, kbdev->csf.gpu_idle_hysteresis_ns, &no_modifier);
	kbdev->csf.gpu_idle_dur_count_no_modifier = no_modifier;
>>>>>>> 049a5422

	return 0;
}

int kbase_csf_firmware_load_init(struct kbase_device *kbdev)
{
	const struct firmware *firmware = NULL;
	struct kbase_csf_mcu_fw *const mcu_fw = &kbdev->csf.fw;
	const u32 magic = FIRMWARE_HEADER_MAGIC;
	u8 version_major, version_minor;
	u32 version_hash;
	u32 entry_end_offset;
	u32 entry_offset;
	int ret;
	const char *fw_name = default_fw_name;

	lockdep_assert_held(&kbdev->fw_load_lock);

	if (WARN_ON((kbdev->as_free & MCU_AS_BITMASK) == 0))
		return -EINVAL;
	kbdev->as_free &= ~MCU_AS_BITMASK;

	ret = kbase_mmu_init(kbdev, &kbdev->csf.mcu_mmu, NULL, BASE_MEM_GROUP_DEFAULT);

	if (ret != 0) {
		/* Release the address space */
		kbdev->as_free |= MCU_AS_BITMASK;
		return ret;
	}

	ret = kbase_mcu_shared_interface_region_tracker_init(kbdev);
	if (ret != 0) {
		dev_err(kbdev->dev,
			"Failed to setup the rb tree for managing shared interface segment\n");
		goto err_out;
	}

#if IS_ENABLED(CONFIG_OF)
	/* If we can't read CSF firmware name from DTB,
	 * fw_name is not modified and remains the default.
	 */
	ret = of_property_read_string(kbdev->dev->of_node, "firmware-name", &fw_name);
	if (ret == -EINVAL) {
		/* Property doesn't exist in DTB, and fw_name already points to default FW name
		 * so just reset return value and continue.
		 */
		ret = 0;
	} else if (ret == -ENODATA) {
		dev_warn(kbdev->dev,
			 "\"firmware-name\" DTB property contains no data, using default FW name");
		/* Reset return value so FW does not fail to load */
		ret = 0;
	} else if (ret == -EILSEQ) {
		/* This is reached when the size of the fw_name buffer is too small for the string
		 * stored in the DTB and the null terminator.
		 */
		dev_warn(kbdev->dev,
			 "\"firmware-name\" DTB property value too long, using default FW name.");
		/* Reset return value so FW does not fail to load */
		ret = 0;
	}

#endif /* IS_ENABLED(CONFIG_OF) */

	if (request_firmware(&firmware, fw_name, kbdev->dev) != 0) {
		dev_err(kbdev->dev, "Failed to load firmware image '%s'\n", fw_name);
		ret = -ENOENT;
	} else {
		/* Try to save a copy and then release the loaded firmware image */
		mcu_fw->size = firmware->size;
		mcu_fw->data = vmalloc((unsigned long)mcu_fw->size);

		if (mcu_fw->data == NULL) {
			ret = -ENOMEM;
		} else {
			memcpy(mcu_fw->data, firmware->data, mcu_fw->size);
			dev_dbg(kbdev->dev, "Firmware image (%zu-bytes) retained in csf.fw\n",
				mcu_fw->size);
		}

		release_firmware(firmware);
	}

	/* If error in loading or saving the image, branches to error out */
	if (ret)
		goto err_out;

	if (mcu_fw->size < FIRMWARE_HEADER_LENGTH) {
		dev_err(kbdev->dev, "Firmware too small\n");
		ret = -EINVAL;
		goto err_out;
	}

	if (memcmp(mcu_fw->data, &magic, sizeof(magic)) != 0) {
		dev_err(kbdev->dev, "Incorrect firmware magic\n");
		ret = -EINVAL;
		goto err_out;
	}

	version_minor = mcu_fw->data[4];
	version_major = mcu_fw->data[5];

	if (version_major != FIRMWARE_HEADER_VERSION_MAJOR ||
	    version_minor != FIRMWARE_HEADER_VERSION_MINOR) {
		dev_err(kbdev->dev, "Firmware header version %d.%d not understood\n", version_major,
			version_minor);
		ret = -EINVAL;
		goto err_out;
	}

	memcpy(&version_hash, &mcu_fw->data[8], sizeof(version_hash));

	dev_notice(kbdev->dev, "Loading Mali firmware 0x%x", version_hash);

	memcpy(&entry_end_offset, &mcu_fw->data[0x10], sizeof(entry_end_offset));

	if (entry_end_offset > mcu_fw->size) {
		dev_err(kbdev->dev, "Firmware image is truncated\n");
		ret = -EINVAL;
		goto err_out;
	}

	entry_offset = FIRMWARE_HEADER_LENGTH;
	while (entry_offset < entry_end_offset) {
		u32 header;
		unsigned int size;

		memcpy(&header, &mcu_fw->data[entry_offset], sizeof(header));

		size = entry_size(header);

		ret = load_firmware_entry(kbdev, mcu_fw, entry_offset, header);
		if (ret != 0) {
			dev_err(kbdev->dev, "Failed to load firmware image\n");
			goto err_out;
		}
		entry_offset += size;
	}

	if (!kbdev->csf.shared_interface) {
		dev_err(kbdev->dev, "Shared interface region not found\n");
		ret = -EINVAL;
		goto err_out;
	} else {
		ret = setup_shared_iface_static_region(kbdev);
		if (ret != 0) {
			dev_err(kbdev->dev,
				"Failed to insert a region for shared iface entry parsed from fw image\n");
			goto err_out;
		}
	}

	ret = kbase_csf_firmware_trace_buffers_init(kbdev);
	if (ret != 0) {
		dev_err(kbdev->dev, "Failed to initialize trace buffers\n");
		goto err_out;
	}

	ret = kbasep_platform_fw_config_init(kbdev);
	if (ret != 0) {
		dev_err(kbdev->dev, "Failed to perform platform specific FW configuration");
		goto err_out;
	}

#ifdef CONFIG_MALI_HOST_CONTROLS_SC_RAILS
	ret = kbase_csf_firmware_cfg_enable_host_ctrl_sc_rails(kbdev);
	if (ret != 0) {
		dev_err(kbdev->dev, "Failed to enable SC PM WA");
		goto error;
	}
#endif

	ret = kbase_csf_firmware_cfg_fw_wa_init(kbdev);
	if (ret != 0) {
		dev_err(kbdev->dev, "Failed to initialize firmware workarounds");
		goto err_out;
	}

	/* Make sure L2 cache is powered up */
	kbase_pm_wait_for_l2_powered(kbdev);

	/* Load the MMU tables into the selected address space */
	ret = load_mmu_tables(kbdev);
	if (ret != 0)
		goto err_out;

	boot_csf_firmware(kbdev);

	ret = parse_capabilities(kbdev);
	if (ret != 0)
		goto err_out;

	ret = kbase_csf_doorbell_mapping_init(kbdev);
	if (ret != 0)
		goto err_out;

	ret = kbase_csf_scheduler_init(kbdev);
	if (ret != 0)
		goto err_out;

	ret = kbase_csf_setup_dummy_user_reg_page(kbdev);
	if (ret != 0)
		goto err_out;

	ret = kbase_csf_timeout_init(kbdev);
	if (ret != 0)
		goto err_out;

	ret = global_init_on_boot(kbdev);
	if (ret != 0)
		goto err_out;

	ret = kbase_csf_firmware_log_init(kbdev);
	if (ret != 0) {
		dev_err(kbdev->dev, "Failed to initialize FW trace (err %d)", ret);
		goto err_out;
	}

	ret = kbase_csf_firmware_cfg_init(kbdev);
	if (ret != 0)
		goto err_out;

	ret = kbase_device_csf_iterator_trace_init(kbdev);
	if (ret != 0)
		goto err_out;

	if (kbdev->csf.fw_core_dump.available)
		kbase_csf_firmware_core_dump_init(kbdev);

	/* Firmware loaded successfully, ret = 0 */
	KBASE_KTRACE_ADD(kbdev, CSF_FIRMWARE_BOOT, NULL,
			 (((u64)version_hash) << 32) | (((u64)version_major) << 8) | version_minor);
	return 0;

err_out:
	kbase_csf_firmware_unload_term(kbdev);
	return ret;
}

void kbase_csf_firmware_unload_term(struct kbase_device *kbdev)
{
	unsigned long flags;
	int ret = 0;

	cancel_work_sync(&kbdev->csf.fw_error_work);

	ret = kbase_reset_gpu_wait(kbdev);

	WARN(ret, "failed to wait for GPU reset");

	kbase_csf_firmware_cfg_term(kbdev);

	kbase_csf_firmware_log_term(kbdev);

	kbase_csf_timeout_term(kbdev);

	kbase_csf_free_dummy_user_reg_page(kbdev);

	kbase_csf_scheduler_term(kbdev);

	kbase_csf_doorbell_mapping_term(kbdev);

	/* Explicitly trigger the disabling of MCU through the state machine and
	 * wait for its completion. It may not have been disabled yet due to the
	 * power policy.
	 */
	kbdev->pm.backend.mcu_desired = false;
	kbase_pm_wait_for_desired_state(kbdev);

	free_global_iface(kbdev);

	spin_lock_irqsave(&kbdev->hwaccess_lock, flags);
	kbdev->csf.firmware_inited = false;
	if (WARN_ON(kbdev->pm.backend.mcu_state != KBASE_MCU_OFF)) {
		kbdev->pm.backend.mcu_state = KBASE_MCU_OFF;
		stop_csf_firmware(kbdev);
	}
	spin_unlock_irqrestore(&kbdev->hwaccess_lock, flags);

	unload_mmu_tables(kbdev);

	kbase_csf_firmware_cfg_fw_wa_term(kbdev);

	kbase_csf_firmware_trace_buffers_term(kbdev);

	while (!list_empty(&kbdev->csf.firmware_interfaces)) {
		struct kbase_csf_firmware_interface *interface;

		interface = list_first_entry(&kbdev->csf.firmware_interfaces,
					     struct kbase_csf_firmware_interface, node);
		list_del(&interface->node);

		vunmap(interface->kernel_map);

		if (!interface->reuse_pages) {
			if (interface->flags & CSF_FIRMWARE_ENTRY_PROTECTED) {
				kbase_csf_protected_memory_free(kbdev, interface->pma,
								interface->num_pages_aligned,
								interface->is_small_page);
			} else {
				kbase_mem_pool_free_pages(
					kbase_mem_pool_group_select(kbdev, KBASE_MEM_GROUP_CSF_FW,
								    interface->is_small_page),
					interface->num_pages_aligned, interface->phys, true, false);
			}

			kfree(interface->phys);
		}

		kfree(interface);
	}

	while (!list_empty(&kbdev->csf.firmware_timeline_metadata)) {
		struct firmware_timeline_metadata *metadata;

		metadata = list_first_entry(&kbdev->csf.firmware_timeline_metadata,
					    struct firmware_timeline_metadata, node);
		list_del(&metadata->node);

		kfree(metadata);
	}

	if (kbdev->csf.fw.data) {
		/* Free the copy of the firmware image */
		vfree(kbdev->csf.fw.data);
		kbdev->csf.fw.data = NULL;
		dev_dbg(kbdev->dev, "Free retained image csf.fw (%zu-bytes)\n", kbdev->csf.fw.size);
	}

	/* This will also free up the region allocated for the shared interface
	 * entry parsed from the firmware image.
	 */
	kbase_mcu_shared_interface_region_tracker_term(kbdev);

	kbase_mmu_term(kbdev, &kbdev->csf.mcu_mmu);

	/* Release the address space */
	kbdev->as_free |= MCU_AS_BITMASK;
}

#if IS_ENABLED(CONFIG_MALI_CORESIGHT)
int kbase_csf_firmware_mcu_register_write(struct kbase_device *const kbdev, u32 const reg_addr,
					  u32 const reg_val)
{
	struct kbase_csf_global_iface *global_iface = &kbdev->csf.global_iface;
	unsigned long flags;
	int err;
	u32 glb_req;

	mutex_lock(&kbdev->csf.reg_lock);
	kbase_csf_scheduler_spin_lock(kbdev, &flags);

	/* Set the address and value to write */
	kbase_csf_firmware_global_input(global_iface, GLB_DEBUG_ARG_IN0, reg_addr);
	kbase_csf_firmware_global_input(global_iface, GLB_DEBUG_ARG_IN1, reg_val);

	/* Set the Global Debug request for FW MCU write */
	glb_req = kbase_csf_firmware_global_output(global_iface, GLB_DEBUG_ACK);
	glb_req ^= GLB_DEBUG_REQ_FW_AS_WRITE_MASK;
	kbase_csf_firmware_global_input_mask(global_iface, GLB_DEBUG_REQ, glb_req,
					     GLB_DEBUG_REQ_FW_AS_WRITE_MASK);

	set_global_request(global_iface, GLB_REQ_DEBUG_CSF_REQ_MASK);

	/* Notify FW about the Global Debug request */
	kbase_csf_ring_doorbell(kbdev, CSF_KERNEL_DOORBELL_NR);

	kbase_csf_scheduler_spin_unlock(kbdev, flags);

	err = wait_for_global_request(kbdev, GLB_REQ_DEBUG_CSF_REQ_MASK);

	mutex_unlock(&kbdev->csf.reg_lock);

	dev_dbg(kbdev->dev, "w: reg %08x val %08x", reg_addr, reg_val);

	return err;
}

int kbase_csf_firmware_mcu_register_read(struct kbase_device *const kbdev, u32 const reg_addr,
					 u32 *reg_val)
{
	struct kbase_csf_global_iface *global_iface = &kbdev->csf.global_iface;
	unsigned long flags;
	int err;
	u32 glb_req;

	if (WARN_ON(reg_val == NULL))
		return -EINVAL;

	mutex_lock(&kbdev->csf.reg_lock);
	kbase_csf_scheduler_spin_lock(kbdev, &flags);

	/* Set the address to read */
	kbase_csf_firmware_global_input(global_iface, GLB_DEBUG_ARG_IN0, reg_addr);

	/* Set the Global Debug request for FW MCU read */
	glb_req = kbase_csf_firmware_global_output(global_iface, GLB_DEBUG_ACK);
	glb_req ^= GLB_DEBUG_REQ_FW_AS_READ_MASK;
	kbase_csf_firmware_global_input_mask(global_iface, GLB_DEBUG_REQ, glb_req,
					     GLB_DEBUG_REQ_FW_AS_READ_MASK);

	set_global_request(global_iface, GLB_REQ_DEBUG_CSF_REQ_MASK);

	/* Notify FW about the Global Debug request */
	kbase_csf_ring_doorbell(kbdev, CSF_KERNEL_DOORBELL_NR);

	kbase_csf_scheduler_spin_unlock(kbdev, flags);

	err = wait_for_global_request(kbdev, GLB_REQ_DEBUG_CSF_REQ_MASK);

	if (!err) {
		kbase_csf_scheduler_spin_lock(kbdev, &flags);
		*reg_val = kbase_csf_firmware_global_output(global_iface, GLB_DEBUG_ARG_OUT0);
		kbase_csf_scheduler_spin_unlock(kbdev, flags);
	}

	mutex_unlock(&kbdev->csf.reg_lock);

	dev_dbg(kbdev->dev, "r: reg %08x val %08x", reg_addr, *reg_val);

	return err;
}

int kbase_csf_firmware_mcu_register_poll(struct kbase_device *const kbdev, u32 const reg_addr,
					 u32 const val_mask, u32 const reg_val)
{
	unsigned long remaining =
		kbase_csf_timeout_in_jiffies(kbase_get_timeout_ms(kbdev, CSF_FIRMWARE_TIMEOUT)) +
		jiffies;
	u32 read_val;

	dev_dbg(kbdev->dev, "p: reg %08x val %08x mask %08x", reg_addr, reg_val, val_mask);

	while (time_before(jiffies, remaining)) {
		int err = kbase_csf_firmware_mcu_register_read(kbdev, reg_addr, &read_val);

		if (err) {
			dev_err(kbdev->dev,
				"Error reading MCU register value (read_val = %u, expect = %u)\n",
				read_val, reg_val);
			return err;
		}

		if ((read_val & val_mask) == reg_val)
			return 0;
	}

	dev_err(kbdev->dev,
		"Timeout waiting for MCU register value to be set (read_val = %u, expect = %u)\n",
		read_val, reg_val);

	return -ETIMEDOUT;
}
#endif /* IS_ENABLED(CONFIG_MALI_CORESIGHT) */

void kbase_csf_firmware_enable_gpu_idle_timer(struct kbase_device *kbdev)
{
	struct kbase_csf_global_iface *global_iface = &kbdev->csf.global_iface;
	const u32 glb_req = kbase_csf_firmware_global_input_read(global_iface, GLB_REQ);

	kbase_csf_scheduler_spin_lock_assert_held(kbdev);
	/* The scheduler is assumed to only call the enable when its internal
	 * state indicates that the idle timer has previously been disabled. So
	 * on entry the expected field values are:
	 *   1. GLOBAL_INPUT_BLOCK.GLB_REQ.IDLE_ENABLE: 0
	 *   2. GLOBAL_OUTPUT_BLOCK.GLB_ACK.IDLE_ENABLE: 0, or, on 1 -> 0
	 */
	if (glb_req & GLB_REQ_IDLE_ENABLE_MASK)
		dev_err(kbdev->dev, "Incoherent scheduler state on REQ_IDLE_ENABLE!");

	enable_gpu_idle_timer(kbdev);
	kbase_csf_ring_doorbell(kbdev, CSF_KERNEL_DOORBELL_NR);
}

void kbase_csf_firmware_disable_gpu_idle_timer(struct kbase_device *kbdev)
{
	struct kbase_csf_global_iface *global_iface = &kbdev->csf.global_iface;

	kbase_csf_scheduler_spin_lock_assert_held(kbdev);

	kbase_csf_firmware_global_input_mask(global_iface, GLB_REQ, GLB_REQ_REQ_IDLE_DISABLE,
					     GLB_REQ_IDLE_DISABLE_MASK);
	dev_dbg(kbdev->dev, "Sending request to disable gpu idle timer");

	kbase_csf_ring_doorbell(kbdev, CSF_KERNEL_DOORBELL_NR);
}

void kbase_csf_firmware_ping(struct kbase_device *const kbdev)
{
	const struct kbase_csf_global_iface *const global_iface = &kbdev->csf.global_iface;
	unsigned long flags;

	kbase_csf_scheduler_spin_lock(kbdev, &flags);
	set_global_request(global_iface, GLB_REQ_PING_MASK);
	kbase_csf_ring_doorbell(kbdev, CSF_KERNEL_DOORBELL_NR);
	kbase_csf_scheduler_spin_unlock(kbdev, flags);
}

int kbase_csf_firmware_ping_wait(struct kbase_device *const kbdev, unsigned int wait_timeout_ms)
{
	kbase_csf_firmware_ping(kbdev);

	return wait_for_global_request_with_timeout(kbdev, GLB_REQ_PING_MASK, wait_timeout_ms);
}

int kbase_csf_firmware_set_timeout(struct kbase_device *const kbdev, u64 const timeout)
{
	const struct kbase_csf_global_iface *const global_iface = &kbdev->csf.global_iface;
	unsigned long flags;
	int err;

	/* The 'reg_lock' is also taken and is held till the update is not
	 * complete, to ensure the update of timeout value by multiple Users
	 * gets serialized.
	 */
	mutex_lock(&kbdev->csf.reg_lock);
	kbase_csf_scheduler_spin_lock(kbdev, &flags);
	set_timeout_global(global_iface, timeout);
	kbase_csf_ring_doorbell(kbdev, CSF_KERNEL_DOORBELL_NR);
	kbase_csf_scheduler_spin_unlock(kbdev, flags);

	err = wait_for_global_request(kbdev, GLB_REQ_CFG_PROGRESS_TIMER_MASK);
	mutex_unlock(&kbdev->csf.reg_lock);

	return err;
}

void kbase_csf_enter_protected_mode(struct kbase_device *kbdev)
{
	struct kbase_csf_global_iface *global_iface = &kbdev->csf.global_iface;

	KBASE_TLSTREAM_AUX_PROTECTED_ENTER_START(kbdev, kbdev);

	kbase_csf_scheduler_spin_lock_assert_held(kbdev);
	set_global_request(global_iface, GLB_REQ_PROTM_ENTER_MASK);
	dev_dbg(kbdev->dev, "Sending request to enter protected mode");
	kbase_csf_ring_doorbell(kbdev, CSF_KERNEL_DOORBELL_NR);
}

int kbase_csf_wait_protected_mode_enter(struct kbase_device *kbdev)
{
	int err;

	err = wait_for_global_request(kbdev, GLB_REQ_PROTM_ENTER_MASK);

	if (!err) {
#define WAIT_TIMEOUT 5000 /* 50ms timeout */
#define DELAY_TIME_IN_US 10
		const int max_iterations = WAIT_TIMEOUT;
		int loop;

		/* Wait for the GPU to actually enter protected mode */
		for (loop = 0; loop < max_iterations; loop++) {
			unsigned long flags;
			bool pmode_exited;

			if (kbase_reg_read32(kbdev, GPU_CONTROL_ENUM(GPU_STATUS)) &
			    GPU_STATUS_PROTECTED_MODE_ACTIVE)
				break;

			/* Check if GPU already exited the protected mode */
			kbase_csf_scheduler_spin_lock(kbdev, &flags);
			pmode_exited = !kbase_csf_scheduler_protected_mode_in_use(kbdev);
			kbase_csf_scheduler_spin_unlock(kbdev, flags);
			if (pmode_exited)
				break;

			udelay(DELAY_TIME_IN_US);
		}

		if (loop == max_iterations) {
			dev_err(kbdev->dev, "Timeout for actual pmode entry after PROTM_ENTER ack");
			err = -ETIMEDOUT;
		}
	}

	if (unlikely(err)) {
		if (kbase_prepare_to_reset_gpu(kbdev, RESET_FLAGS_HWC_UNRECOVERABLE_ERROR))
			kbase_reset_gpu(kbdev);
	}

	KBASE_TLSTREAM_AUX_PROTECTED_ENTER_END(kbdev, kbdev);

	return err;
}

void kbase_csf_firmware_trigger_mcu_halt(struct kbase_device *kbdev)
{
	struct kbase_csf_global_iface *global_iface = &kbdev->csf.global_iface;
	unsigned long flags;

	KBASE_TLSTREAM_TL_KBASE_CSFFW_FW_REQUEST_HALT(kbdev, kbase_backend_get_cycle_cnt(kbdev));

	kbase_csf_scheduler_spin_lock(kbdev, &flags);
	/* Validate there are no on-slot groups when sending the
	 * halt request to firmware.
	 */
	WARN_ON(kbase_csf_scheduler_get_nr_active_csgs_locked(kbdev));
		set_global_request(global_iface, GLB_REQ_HALT_MASK);
	dev_dbg(kbdev->dev, "Sending request to HALT MCU");
	kbase_csf_ring_doorbell(kbdev, CSF_KERNEL_DOORBELL_NR);
	kbase_csf_scheduler_spin_unlock(kbdev, flags);
}

void kbase_csf_firmware_enable_mcu(struct kbase_device *kbdev)
{
	struct kbase_csf_global_iface *iface = &kbdev->csf.global_iface;

		/* Clear the HALT bit before triggering the boot of MCU firmware */
		kbase_csf_firmware_global_input_mask(iface, GLB_REQ, 0, GLB_REQ_HALT_MASK);

	enable_mcu(kbdev);
}

#ifdef KBASE_PM_RUNTIME
void kbase_csf_firmware_trigger_mcu_sleep(struct kbase_device *kbdev)
{
	struct kbase_csf_global_iface *global_iface = &kbdev->csf.global_iface;
	unsigned long flags;

	KBASE_TLSTREAM_TL_KBASE_CSFFW_FW_REQUEST_SLEEP(kbdev, kbase_backend_get_cycle_cnt(kbdev));

	kbase_csf_scheduler_spin_lock(kbdev, &flags);
		set_global_request(global_iface, GLB_REQ_SLEEP_MASK);
	dev_dbg(kbdev->dev, "Sending sleep request to MCU");
	kbase_csf_ring_doorbell(kbdev, CSF_KERNEL_DOORBELL_NR);
	kbase_csf_scheduler_spin_unlock(kbdev, flags);
}

bool kbase_csf_firmware_is_mcu_in_sleep(struct kbase_device *kbdev)
{
	lockdep_assert_held(&kbdev->hwaccess_lock);


	return (global_request_complete(kbdev, GLB_REQ_SLEEP_MASK) &&
		kbase_csf_firmware_mcu_halted(kbdev));
}
#endif

bool kbase_csf_firmware_mcu_halt_req_complete(struct kbase_device *kbdev)
{
	lockdep_assert_held(&kbdev->hwaccess_lock);


	return kbase_csf_firmware_mcu_halted(kbdev);
}


int kbase_csf_trigger_firmware_config_update(struct kbase_device *kbdev)
{
	struct kbase_csf_global_iface *global_iface = &kbdev->csf.global_iface;
	unsigned long flags;
	int err = 0;

	err = kbase_reset_gpu_prevent_and_wait(kbdev);
	if (err) {
		dev_warn(kbdev->dev, "Unsuccessful GPU reset detected when updating FW config");
		return err;
	}

	/* Ensure GPU is powered-up until we complete config update.*/
	kbase_csf_scheduler_pm_active(kbdev);
	err = kbase_csf_scheduler_killable_wait_mcu_active(kbdev);
	if (err)
		goto exit;

	/* The 'reg_lock' is also taken and is held till the update is
	 * complete, to ensure the config update gets serialized.
	 */
	mutex_lock(&kbdev->csf.reg_lock);
	kbase_csf_scheduler_spin_lock(kbdev, &flags);

	set_global_request(global_iface, GLB_REQ_FIRMWARE_CONFIG_UPDATE_MASK);
	dev_dbg(kbdev->dev, "Sending request for FIRMWARE_CONFIG_UPDATE");
	kbase_csf_ring_doorbell(kbdev, CSF_KERNEL_DOORBELL_NR);
	kbase_csf_scheduler_spin_unlock(kbdev, flags);

	err = wait_for_global_request(kbdev, GLB_REQ_FIRMWARE_CONFIG_UPDATE_MASK);
	mutex_unlock(&kbdev->csf.reg_lock);

exit:
	kbase_csf_scheduler_pm_idle(kbdev);
	kbase_reset_gpu_allow(kbdev);
	return err;
}

/**
 * copy_grp_and_stm - Copy CS and/or group data
 *
 * @iface:                Global CSF interface provided by the firmware.
 * @group_data:           Pointer where to store all the group data
 *                        (sequentially).
 * @max_group_num:        The maximum number of groups to be read. Can be 0, in
 *                        which case group_data is unused.
 * @stream_data:          Pointer where to store all the CS data
 *                        (sequentially).
 * @max_total_stream_num: The maximum number of CSs to be read.
 *                        Can be 0, in which case stream_data is unused.
 *
 * Return: Total number of CSs, summed across all groups.
 */
static u32 copy_grp_and_stm(const struct kbase_csf_global_iface *const iface,
			    struct basep_cs_group_control *const group_data, u32 max_group_num,
			    struct basep_cs_stream_control *const stream_data,
			    u32 max_total_stream_num)
{
	u32 i, total_stream_num = 0;

	if (WARN_ON((max_group_num > 0) && !group_data))
		max_group_num = 0;

	if (WARN_ON((max_total_stream_num > 0) && !stream_data))
		max_total_stream_num = 0;

	for (i = 0; i < iface->group_num; i++) {
		u32 j;

		if (i < max_group_num) {
			group_data[i].features = iface->groups[i].features;
			group_data[i].stream_num = iface->groups[i].stream_num;
			group_data[i].suspend_size = iface->groups[i].suspend_size;
		}
		for (j = 0; j < iface->groups[i].stream_num; j++) {
			if (total_stream_num < max_total_stream_num)
				stream_data[total_stream_num].features =
					iface->groups[i].streams[j].features;
			total_stream_num++;
		}
	}

	return total_stream_num;
}

u32 kbase_csf_firmware_get_glb_iface(struct kbase_device *kbdev,
				     struct basep_cs_group_control *const group_data,
				     u32 const max_group_num,
				     struct basep_cs_stream_control *const stream_data,
				     u32 const max_total_stream_num, u32 *const glb_version,
				     u32 *const features, u32 *const group_num,
				     u32 *const prfcnt_size, u32 *instr_features)
{
	const struct kbase_csf_global_iface *const iface = &kbdev->csf.global_iface;

	if (WARN_ON(!glb_version) || WARN_ON(!features) || WARN_ON(!group_num) ||
	    WARN_ON(!prfcnt_size) || WARN_ON(!instr_features))
		return 0;

	*glb_version = iface->version;
	*features = iface->features;
	*group_num = iface->group_num;
	*prfcnt_size = iface->prfcnt_size;
	*instr_features = iface->instr_features;

	return copy_grp_and_stm(iface, group_data, max_group_num, stream_data,
				max_total_stream_num);
}

const char *kbase_csf_firmware_get_timeline_metadata(struct kbase_device *kbdev, const char *name,
						     size_t *size)
{
	struct firmware_timeline_metadata *metadata;

	list_for_each_entry(metadata, &kbdev->csf.firmware_timeline_metadata, node) {
		if (!strcmp(metadata->name, name)) {
			*size = metadata->size;
			return metadata->data;
		}
	}

	*size = 0;
	return NULL;
}

int kbase_csf_firmware_mcu_shared_mapping_init(struct kbase_device *kbdev, unsigned int num_pages,
					       unsigned long cpu_map_properties,
					       unsigned long gpu_map_properties,
					       struct kbase_csf_mapping *csf_mapping)
{
	struct tagged_addr *phys;
	struct kbase_va_region *va_reg;
	struct page **page_list;
	void *cpu_addr;
	unsigned int i;
	int ret = 0;
	pgprot_t cpu_map_prot = PAGE_KERNEL;
	unsigned long gpu_map_prot;

	if (cpu_map_properties & PROT_READ)
		cpu_map_prot = PAGE_KERNEL_RO;

	if (kbdev->system_coherency == COHERENCY_ACE) {
		gpu_map_prot = KBASE_REG_MEMATTR_INDEX(KBASE_MEMATTR_INDEX_DEFAULT_ACE);
	} else if (kbdev->system_coherency == COHERENCY_ACE_LITE) {
		gpu_map_prot = KBASE_REG_SHARE_BOTH |
			       KBASE_REG_MEMATTR_INDEX(KBASE_MEMATTR_INDEX_SHARED);
	} else {
		gpu_map_prot = KBASE_REG_MEMATTR_INDEX(KBASE_MEMATTR_INDEX_NON_CACHEABLE);
		cpu_map_prot = pgprot_writecombine(cpu_map_prot);
	}

	phys = kmalloc_array(num_pages, sizeof(*phys), GFP_KERNEL);
	if (!phys)
		goto out;

	page_list = kmalloc_array(num_pages, sizeof(*page_list), GFP_KERNEL);
	if (!page_list)
		goto page_list_alloc_error;

	ret = kbase_mem_pool_alloc_pages(&kbdev->mem_pools.small[KBASE_MEM_GROUP_CSF_FW], num_pages,
					 phys, false, NULL);
	if (ret <= 0)
		goto phys_mem_pool_alloc_error;

	for (i = 0; i < num_pages; i++)
		page_list[i] = as_page(phys[i]);

	cpu_addr = vmap(page_list, num_pages, VM_MAP, cpu_map_prot);
	if (!cpu_addr)
		goto vmap_error;

	va_reg = kbase_alloc_free_region(&kbdev->csf.mcu_shared_zone, 0, num_pages);
	if (!va_reg)
		goto va_region_alloc_error;

	mutex_lock(&kbdev->csf.reg_lock);
	ret = kbase_add_va_region_rbtree(kbdev, va_reg, 0, num_pages, 1);
	va_reg->flags &= ~KBASE_REG_FREE;
	if (ret)
		goto va_region_add_error;
	mutex_unlock(&kbdev->csf.reg_lock);

	gpu_map_properties &= (KBASE_REG_GPU_RD | KBASE_REG_GPU_WR);
	gpu_map_properties |= gpu_map_prot;

	ret = kbase_mmu_insert_pages_no_flush(kbdev, &kbdev->csf.mcu_mmu, va_reg->start_pfn,
					      &phys[0], num_pages, gpu_map_properties,
					      KBASE_MEM_GROUP_CSF_FW, NULL, NULL);
	if (ret)
		goto mmu_insert_pages_error;

	kfree(page_list);
	csf_mapping->phys = phys;
	csf_mapping->cpu_addr = cpu_addr;
	csf_mapping->va_reg = va_reg;
	csf_mapping->num_pages = num_pages;

	return 0;

mmu_insert_pages_error:
	mutex_lock(&kbdev->csf.reg_lock);
	kbase_remove_va_region(kbdev, va_reg);
va_region_add_error:
	kbase_free_alloced_region(va_reg);
	mutex_unlock(&kbdev->csf.reg_lock);
va_region_alloc_error:
	vunmap(cpu_addr);
vmap_error:
	kbase_mem_pool_free_pages(&kbdev->mem_pools.small[KBASE_MEM_GROUP_CSF_FW], num_pages, phys,
				  false, false);

phys_mem_pool_alloc_error:
	kfree(page_list);
page_list_alloc_error:
	kfree(phys);
out:
	/* Zero-initialize the mapping to make sure that the termination
	 * function doesn't try to unmap or free random addresses.
	 */
	csf_mapping->phys = NULL;
	csf_mapping->cpu_addr = NULL;
	csf_mapping->va_reg = NULL;
	csf_mapping->num_pages = 0;

	return -ENOMEM;
}

void kbase_csf_firmware_mcu_shared_mapping_term(struct kbase_device *kbdev,
						struct kbase_csf_mapping *csf_mapping)
{
	if (csf_mapping->va_reg) {
		mutex_lock(&kbdev->csf.reg_lock);
		kbase_remove_va_region(kbdev, csf_mapping->va_reg);
		kbase_free_alloced_region(csf_mapping->va_reg);
		mutex_unlock(&kbdev->csf.reg_lock);
	}

	if (csf_mapping->phys) {
		kbase_mem_pool_free_pages(&kbdev->mem_pools.small[KBASE_MEM_GROUP_CSF_FW],
					  csf_mapping->num_pages, csf_mapping->phys, false, false);
	}

	vunmap(csf_mapping->cpu_addr);
	kfree(csf_mapping->phys);
}<|MERGE_RESOLUTION|>--- conflicted
+++ resolved
@@ -55,9 +55,9 @@
 #include <linux/delay.h>
 #include <linux/version_compat_defs.h>
 
-#define MALI_MAX_DEFAULT_FIRMWARE_NAME_LEN ((size_t)20)
-
-static char default_fw_name[MALI_MAX_DEFAULT_FIRMWARE_NAME_LEN] = "mali_csffw.bin";
+#define MALI_MAX_DEFAULT_FIRMWARE_NAME_LEN ((size_t)24)
+
+static char default_fw_name[MALI_MAX_DEFAULT_FIRMWARE_NAME_LEN] = "mali_csffw-r47p0.bin";
 module_param_string(fw_name, default_fw_name, sizeof(default_fw_name), 0644);
 MODULE_PARM_DESC(fw_name, "firmware image");
 
@@ -106,12 +106,6 @@
 
 #define TL_METADATA_ENTRY_NAME_OFFSET (0x8)
 
-<<<<<<< HEAD
-#define CSF_MAX_FW_STOP_LOOPS            (100000)
-
-#define CSF_GLB_REQ_CFG_MASK                                                                       \
-	(GLB_REQ_CFG_ALLOC_EN_MASK | GLB_REQ_CFG_PROGRESS_TIMER_MASK |                             \
-=======
 #define BUILD_INFO_METADATA_SIZE_OFFSET (0x4)
 #define BUILD_INFO_GIT_SHA_LEN (40U)
 #define BUILD_INFO_GIT_DIRTY_LEN (1U)
@@ -119,7 +113,6 @@
 
 #define CSF_GLB_REQ_CFG_MASK                                           \
 	(GLB_REQ_CFG_ALLOC_EN_MASK | GLB_REQ_CFG_PROGRESS_TIMER_MASK | \
->>>>>>> 049a5422
 	 GLB_REQ_CFG_PWROFF_TIMER_MASK | GLB_REQ_IDLE_ENABLE_MASK)
 
 char fw_git_sha[BUILD_INFO_GIT_SHA_LEN];
@@ -703,9 +696,8 @@
 
 	if (protected_mode) {
 		if (!reuse_pages) {
-<<<<<<< HEAD
-			pma = kbase_csf_protected_memory_alloc(
-				kbdev, phys, num_pages_aligned, is_small_page);
+			pma = kbase_csf_protected_memory_alloc(kbdev, phys, num_pages_aligned,
+							       is_small_page);
 			if (!pma) {
 				/* If we can't allocate sufficient memory for FW - bail out and leave protected execution unsupported by termintating the allocator. */
 				dev_warn(kbdev->dev,
@@ -715,12 +707,6 @@
 				kfree(phys);
 				return 0;
 			}
-=======
-			pma = kbase_csf_protected_memory_alloc(kbdev, phys, num_pages_aligned,
-							       is_small_page);
-			if (!pma)
-				ret = -ENOMEM;
->>>>>>> 049a5422
 		} else if (WARN_ON(!pma)) {
 			ret = -EINVAL;
 			goto out;
@@ -2065,15 +2051,11 @@
 	unsigned long flags;
 	u32 no_modifier = 0;
 
-<<<<<<< HEAD
 #ifdef CONFIG_MALI_HOST_CONTROLS_SC_RAILS
-	const u32 hysteresis_val = convert_dur_to_idle_count(kbdev, MALI_HOST_CONTROLS_SC_RAILS_IDLE_TIMER_NS, &modifier);
+	const u32 hysteresis_val = convert_dur_to_idle_count(kbdev, MALI_HOST_CONTROLS_SC_RAILS_IDLE_TIMER_NS, &no_modifier);
 #else
-	const u32 hysteresis_val = convert_dur_to_idle_count(kbdev, dur_ns, &modifier);
+	const u32 hysteresis_val = convert_dur_to_idle_count(kbdev, dur_ns, &no_modifier);
 #endif
-=======
-	const u32 hysteresis_val = convert_dur_to_idle_count(kbdev, dur_ns, &no_modifier);
->>>>>>> 049a5422
 
 	/* The 'fw_load_lock' is taken to synchronize against the deferred
 	 * loading of FW, where the idle timer will be enabled.
@@ -2117,7 +2099,6 @@
 	 */
 #endif
 
-<<<<<<< HEAD
 #ifdef CONFIG_MALI_HOST_CONTROLS_SC_RAILS
 	kbase_csf_scheduler_lock(kbdev);
 	if (kbdev->csf.scheduler.gpu_idle_fw_timer_enabled) {
@@ -2134,7 +2115,7 @@
 		kbase_csf_scheduler_spin_lock(kbdev, &flags);
 		kbdev->csf.gpu_idle_hysteresis_ns = dur_ns;
 		kbdev->csf.gpu_idle_dur_count = hysteresis_val;
-		kbdev->csf.gpu_idle_dur_count_modifier = modifier;
+		kbdev->csf.gpu_idle_dur_count_no_modifier = no_modifier;
 		kbase_csf_firmware_enable_gpu_idle_timer(kbdev);
 		kbase_csf_scheduler_spin_unlock(kbdev, flags);
 		wait_for_global_request(kbdev, GLB_REQ_IDLE_ENABLE_MASK);
@@ -2146,24 +2127,15 @@
 		kbase_csf_scheduler_spin_lock(kbdev, &flags);
 		kbdev->csf.gpu_idle_hysteresis_ns = dur_ns;
 		kbdev->csf.gpu_idle_dur_count = hysteresis_val;
-		kbdev->csf.gpu_idle_dur_count_modifier = modifier;
+		kbdev->csf.gpu_idle_dur_count_no_modifier = no_modifier;
 		kbase_csf_scheduler_spin_unlock(kbdev, flags);
 	}
 	kbase_csf_scheduler_unlock(kbdev);
 #else
-=======
-	kbase_csf_scheduler_spin_lock(kbdev, &flags);
-	kbdev->csf.gpu_idle_hysteresis_ns = dur_ns;
-	kbdev->csf.gpu_idle_dur_count = hysteresis_val;
-	kbdev->csf.gpu_idle_dur_count_no_modifier = no_modifier;
-	kbase_csf_firmware_enable_gpu_idle_timer(kbdev);
-	kbase_csf_scheduler_spin_unlock(kbdev, flags);
-	wait_for_global_request(kbdev, GLB_REQ_IDLE_ENABLE_MASK);
->>>>>>> 049a5422
 	mutex_unlock(&kbdev->csf.reg_lock);
 #endif
 
-	dev_dbg(kbdev->dev, "GPU suspend timeout updated: %i ns (0x%.8x)",
+	dev_dbg(kbdev->dev, "GPU suspend timeout updated: 0x%lld ns (0x%.8x)",
 		kbdev->csf.gpu_idle_hysteresis_ns,
 		kbdev->csf.gpu_idle_dur_count);
 	kbase_csf_scheduler_pm_idle(kbdev);
@@ -2347,7 +2319,7 @@
 
 int kbase_csf_firmware_early_init(struct kbase_device *kbdev)
 {
-	u32 modifier = 0;
+	u32 no_modifier = 0;
 
 	init_waitqueue_head(&kbdev->csf.event_wait);
 
@@ -2359,8 +2331,8 @@
 #else
 	kbdev->csf.mcu_core_pwroff_dur_ns = DEFAULT_GLB_PWROFF_TIMEOUT_NS;
 	kbdev->csf.mcu_core_pwroff_dur_count = convert_dur_to_core_pwroff_count(
-		kbdev, DEFAULT_GLB_PWROFF_TIMEOUT_NS, &modifier);
-	kbdev->csf.mcu_core_pwroff_dur_count_modifier = modifier;
+		kbdev, DEFAULT_GLB_PWROFF_TIMEOUT_NS, &no_modifier);
+	kbdev->csf.mcu_core_pwroff_dur_count_no_modifier = no_modifier;
 #endif
 
 	kbase_csf_firmware_reset_mcu_core_pwroff_time(kbdev);
@@ -2373,12 +2345,9 @@
 	INIT_WORK(&kbdev->csf.fw_error_work, firmware_error_worker);
 	INIT_WORK(&kbdev->csf.coredump_work, coredump_worker);
 
-<<<<<<< HEAD
 	init_rwsem(&kbdev->csf.pmode_sync_sem);
-=======
 	kbdev->csf.glb_init_request_pending = true;
 
->>>>>>> 049a5422
 	mutex_init(&kbdev->csf.reg_lock);
 	kbase_csf_pending_gpuq_kicks_init(kbdev);
 
@@ -2404,11 +2373,10 @@
 		kbdev->csf.gpu_idle_hysteresis_ns /= FIRMWARE_IDLE_HYSTERESIS_GPU_SLEEP_SCALER;
 #endif
 	WARN_ON(!kbdev->csf.gpu_idle_hysteresis_ns);
-<<<<<<< HEAD
 
 #ifdef CONFIG_MALI_HOST_CONTROLS_SC_RAILS
 	kbdev->csf.gpu_idle_dur_count = convert_dur_to_idle_count(
-		kbdev, MALI_HOST_CONTROLS_SC_RAILS_IDLE_TIMER_NS, &modifier);
+		kbdev, MALI_HOST_CONTROLS_SC_RAILS_IDLE_TIMER_NS, &no_modifier);
 
 	/* Set to the lowest possible value for FW to immediately write
 	 * to the power off register to disable the cores.
@@ -2416,18 +2384,13 @@
 	kbdev->csf.mcu_core_pwroff_dur_count = 1;
 #else
 	kbdev->csf.gpu_idle_dur_count = convert_dur_to_idle_count(
-		kbdev, kbdev->csf.gpu_idle_hysteresis_ns, &modifier);
-	kbdev->csf.gpu_idle_dur_count_modifier = modifier;
+		kbdev, kbdev->csf.gpu_idle_hysteresis_ns, &no_modifier);
+	kbdev->csf.gpu_idle_dur_count_no_modifier = no_modifier;
 	kbdev->csf.mcu_core_pwroff_dur_ns = DEFAULT_GLB_PWROFF_TIMEOUT_NS;
 	kbdev->csf.mcu_core_pwroff_dur_count = convert_dur_to_core_pwroff_count(
-		kbdev, DEFAULT_GLB_PWROFF_TIMEOUT_NS, &modifier);
-	kbdev->csf.mcu_core_pwroff_dur_count_modifier = modifier;
+		kbdev, DEFAULT_GLB_PWROFF_TIMEOUT_NS, &no_modifier);
+	kbdev->csf.mcu_core_pwroff_dur_count_no_modifier = no_modifier;
 #endif
-=======
-	kbdev->csf.gpu_idle_dur_count =
-		convert_dur_to_idle_count(kbdev, kbdev->csf.gpu_idle_hysteresis_ns, &no_modifier);
-	kbdev->csf.gpu_idle_dur_count_no_modifier = no_modifier;
->>>>>>> 049a5422
 
 	return 0;
 }
