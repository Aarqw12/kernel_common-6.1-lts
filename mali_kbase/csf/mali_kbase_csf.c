// SPDX-License-Identifier: GPL-2.0 WITH Linux-syscall-note
/*
 *
 * (C) COPYRIGHT 2018-2021 ARM Limited. All rights reserved.
 *
 * This program is free software and is provided to you under the terms of the
 * GNU General Public License version 2 as published by the Free Software
 * Foundation, and any use by you of this program is subject to the terms
 * of such GNU license.
 *
 * This program is distributed in the hope that it will be useful,
 * but WITHOUT ANY WARRANTY; without even the implied warranty of
 * MERCHANTABILITY or FITNESS FOR A PARTICULAR PURPOSE. See the
 * GNU General Public License for more details.
 *
 * You should have received a copy of the GNU General Public License
 * along with this program; if not, you can access it online at
 * http://www.gnu.org/licenses/gpl-2.0.html.
 *
 */

#include <mali_kbase.h>
#include <gpu/mali_kbase_gpu_fault.h>
#include <mali_kbase_reset_gpu.h>
#include "mali_kbase_csf.h"
#include "backend/gpu/mali_kbase_pm_internal.h"
#include <linux/export.h>
#include <linux/priority_control_manager.h>
#include <linux/shmem_fs.h>
#include <uapi/gpu/arm/midgard/csf/mali_gpu_csf_registers.h>
#include "mali_kbase_csf_tiler_heap.h"
#include <mmu/mali_kbase_mmu.h>
#include "mali_kbase_csf_timeout.h"
#include <csf/ipa_control/mali_kbase_csf_ipa_control.h>
#include <mali_kbase_hwaccess_time.h>

#define CS_REQ_EXCEPTION_MASK (CS_REQ_FAULT_MASK | CS_REQ_FATAL_MASK)
#define CS_ACK_EXCEPTION_MASK (CS_ACK_FAULT_MASK | CS_ACK_FATAL_MASK)
#define POWER_DOWN_LATEST_FLUSH_VALUE ((u32)1)

/**
 * struct kbase_csf_event - CSF event callback.
 *
 * This structure belongs to the list of events which is part of a Kbase
 * context, and describes a callback function with a custom parameter to pass
 * to it when a CSF event is signalled.
 *
 * @link:      Link to the rest of the list.
 * @kctx:      Pointer to the Kbase context this event belongs to.
 * @callback:  Callback function to call when a CSF event is signalled.
 * @param:     Parameter to pass to the callback function.
 */
struct kbase_csf_event {
	struct list_head link;
	struct kbase_context *kctx;
	kbase_csf_event_callback *callback;
	void *param;
};

const u8 kbasep_csf_queue_group_priority_to_relative[BASE_QUEUE_GROUP_PRIORITY_COUNT] = {
	KBASE_QUEUE_GROUP_PRIORITY_HIGH,
	KBASE_QUEUE_GROUP_PRIORITY_MEDIUM,
	KBASE_QUEUE_GROUP_PRIORITY_LOW,
	KBASE_QUEUE_GROUP_PRIORITY_REALTIME
};
const u8 kbasep_csf_relative_to_queue_group_priority[KBASE_QUEUE_GROUP_PRIORITY_COUNT] = {
	BASE_QUEUE_GROUP_PRIORITY_REALTIME,
	BASE_QUEUE_GROUP_PRIORITY_HIGH,
	BASE_QUEUE_GROUP_PRIORITY_MEDIUM,
	BASE_QUEUE_GROUP_PRIORITY_LOW
};

static void put_user_pages_mmap_handle(struct kbase_context *kctx,
			struct kbase_queue *queue)
{
	unsigned long cookie_nr;

	lockdep_assert_held(&kctx->csf.lock);

	if (queue->handle == BASEP_MEM_INVALID_HANDLE)
		return;

	cookie_nr =
		PFN_DOWN(queue->handle - BASEP_MEM_CSF_USER_IO_PAGES_HANDLE);

	if (!WARN_ON(kctx->csf.user_pages_info[cookie_nr] != queue)) {
		/* free up cookie */
		kctx->csf.user_pages_info[cookie_nr] = NULL;
		bitmap_set(kctx->csf.cookies, cookie_nr, 1);
	}

	queue->handle = BASEP_MEM_INVALID_HANDLE;
}

/* Reserve a cookie, to be returned as a handle to userspace for creating
 * the CPU mapping of the pair of input/output pages and Hw doorbell page.
 * Will return 0 in case of success otherwise negative on failure.
 */
static int get_user_pages_mmap_handle(struct kbase_context *kctx,
			struct kbase_queue *queue)
{
	unsigned long cookie, cookie_nr;

	lockdep_assert_held(&kctx->csf.lock);

	if (bitmap_empty(kctx->csf.cookies,
				KBASE_CSF_NUM_USER_IO_PAGES_HANDLE)) {
		dev_err(kctx->kbdev->dev,
			"No csf cookies available for allocation!");
		return -ENOMEM;
	}

	/* allocate a cookie */
	cookie_nr = find_first_bit(kctx->csf.cookies,
				KBASE_CSF_NUM_USER_IO_PAGES_HANDLE);
	if (kctx->csf.user_pages_info[cookie_nr]) {
		dev_err(kctx->kbdev->dev,
			"Inconsistent state of csf cookies!");
		return -EINVAL;
	}
	kctx->csf.user_pages_info[cookie_nr] = queue;
	bitmap_clear(kctx->csf.cookies, cookie_nr, 1);

	/* relocate to correct base */
	cookie = cookie_nr + PFN_DOWN(BASEP_MEM_CSF_USER_IO_PAGES_HANDLE);
	cookie <<= PAGE_SHIFT;

	queue->handle = (u64)cookie;

	return 0;
}

static void gpu_munmap_user_io_pages(struct kbase_context *kctx,
			struct kbase_va_region *reg)
{
	size_t num_pages = 2;

	kbase_mmu_teardown_pages(kctx->kbdev, &kctx->kbdev->csf.mcu_mmu,
				 reg->start_pfn, num_pages, MCU_AS_NR);

	WARN_ON(reg->flags & KBASE_REG_FREE);

	mutex_lock(&kctx->kbdev->csf.reg_lock);
	kbase_remove_va_region(kctx->kbdev, reg);
	mutex_unlock(&kctx->kbdev->csf.reg_lock);
}

static void init_user_io_pages(struct kbase_queue *queue)
{
	u32 *input_addr = (u32 *)(queue->user_io_addr);
	u32 *output_addr = (u32 *)(queue->user_io_addr + PAGE_SIZE);

	input_addr[CS_INSERT_LO/4] = 0;
	input_addr[CS_INSERT_HI/4] = 0;

	input_addr[CS_EXTRACT_INIT_LO/4] = 0;
	input_addr[CS_EXTRACT_INIT_HI/4] = 0;

	output_addr[CS_EXTRACT_LO/4] = 0;
	output_addr[CS_EXTRACT_HI/4] = 0;

	output_addr[CS_ACTIVE/4] = 0;
}

/* Map the input/output pages in the shared interface segment of MCU firmware
 * address space.
 */
static int gpu_mmap_user_io_pages(struct kbase_device *kbdev,
		struct tagged_addr *phys, struct kbase_va_region *reg)
{
	unsigned long mem_flags = KBASE_REG_GPU_RD;
	const size_t num_pages = 2;
	int ret;

	/* Calls to this function are inherently asynchronous, with respect to
	 * MMU operations.
	 */
	const enum kbase_caller_mmu_sync_info mmu_sync_info = CALLER_MMU_ASYNC;

#if ((KERNEL_VERSION(4, 4, 147) >= LINUX_VERSION_CODE) || \
		((KERNEL_VERSION(4, 6, 0) > LINUX_VERSION_CODE) && \
		 (KERNEL_VERSION(4, 5, 0) <= LINUX_VERSION_CODE)))
	mem_flags |=
		KBASE_REG_MEMATTR_INDEX(AS_MEMATTR_INDEX_NON_CACHEABLE);
#else
	if (kbdev->system_coherency == COHERENCY_NONE) {
		mem_flags |=
			KBASE_REG_MEMATTR_INDEX(AS_MEMATTR_INDEX_NON_CACHEABLE);
	} else {
		mem_flags |= KBASE_REG_SHARE_BOTH |
			KBASE_REG_MEMATTR_INDEX(AS_MEMATTR_INDEX_SHARED);
	}
#endif

	mutex_lock(&kbdev->csf.reg_lock);
	ret = kbase_add_va_region_rbtree(kbdev, reg, 0, num_pages, 1);
	reg->flags &= ~KBASE_REG_FREE;
	mutex_unlock(&kbdev->csf.reg_lock);

	if (ret)
		return ret;

	/* Map input page */
	ret = kbase_mmu_insert_pages(kbdev, &kbdev->csf.mcu_mmu, reg->start_pfn,
				     &phys[0], 1, mem_flags, MCU_AS_NR,
				     KBASE_MEM_GROUP_CSF_IO, mmu_sync_info);
	if (ret)
		goto bad_insert;

	/* Map output page, it needs rw access */
	mem_flags |= KBASE_REG_GPU_WR;
	ret = kbase_mmu_insert_pages(kbdev, &kbdev->csf.mcu_mmu,
				     reg->start_pfn + 1, &phys[1], 1, mem_flags,
				     MCU_AS_NR, KBASE_MEM_GROUP_CSF_IO,
				     mmu_sync_info);
	if (ret)
		goto bad_insert_output_page;

	return 0;

bad_insert_output_page:
	kbase_mmu_teardown_pages(kbdev, &kbdev->csf.mcu_mmu,
				 reg->start_pfn, 1, MCU_AS_NR);
bad_insert:
	mutex_lock(&kbdev->csf.reg_lock);
	kbase_remove_va_region(kbdev, reg);
	mutex_unlock(&kbdev->csf.reg_lock);

	return ret;
}

static void kernel_unmap_user_io_pages(struct kbase_context *kctx,
			struct kbase_queue *queue)
{
	const size_t num_pages = 2;

	kbase_gpu_vm_lock(kctx);

	vunmap(queue->user_io_addr);

	WARN_ON(num_pages > atomic_read(&kctx->permanent_mapped_pages));
	atomic_sub(num_pages, &kctx->permanent_mapped_pages);

	kbase_gpu_vm_unlock(kctx);
}

static int kernel_map_user_io_pages(struct kbase_context *kctx,
			struct kbase_queue *queue)
{
	struct page *page_list[2];
	pgprot_t cpu_map_prot;
	int ret = 0;
	size_t i;

	kbase_gpu_vm_lock(kctx);

	if (ARRAY_SIZE(page_list) > (KBASE_PERMANENTLY_MAPPED_MEM_LIMIT_PAGES -
			 atomic_read(&kctx->permanent_mapped_pages))) {
		ret = -ENOMEM;
		goto unlock;
	}

	/* The pages are mapped to Userspace also, so use the same mapping
	 * attributes as used inside the CPU page fault handler.
	 */
#if ((KERNEL_VERSION(4, 4, 147) >= LINUX_VERSION_CODE) || \
		((KERNEL_VERSION(4, 6, 0) > LINUX_VERSION_CODE) && \
		 (KERNEL_VERSION(4, 5, 0) <= LINUX_VERSION_CODE)))
	cpu_map_prot = pgprot_device(PAGE_KERNEL);
#else
	if (kctx->kbdev->system_coherency == COHERENCY_NONE)
		cpu_map_prot = pgprot_writecombine(PAGE_KERNEL);
	else
		cpu_map_prot = PAGE_KERNEL;
#endif

	for (i = 0; i < ARRAY_SIZE(page_list); i++)
		page_list[i] = as_page(queue->phys[i]);

	queue->user_io_addr = vmap(page_list, ARRAY_SIZE(page_list), VM_MAP, cpu_map_prot);

	if (!queue->user_io_addr)
		ret = -ENOMEM;
	else
		atomic_add(ARRAY_SIZE(page_list), &kctx->permanent_mapped_pages);

unlock:
	kbase_gpu_vm_unlock(kctx);
	return ret;
}

static void term_queue_group(struct kbase_queue_group *group);
static void get_queue(struct kbase_queue *queue);
static void release_queue(struct kbase_queue *queue);

/**
 * kbase_csf_free_command_stream_user_pages() - Free the resources allocated
 *				    for a queue at the time of bind.
 *
 * @kctx:	Address of the kbase context within which the queue was created.
 * @queue:	Pointer to the queue to be unlinked.
 *
 * This function will free the pair of physical pages allocated for a GPU
 * command queue, and also release the hardware doorbell page, that were mapped
 * into the process address space to enable direct submission of commands to
 * the hardware. Also releases the reference taken on the queue when the mapping
 * was created.
 *
 * This function will be called only when the mapping is being removed and
 * so the resources for queue will not get freed up until the mapping is
 * removed even though userspace could have terminated the queue.
 * Kernel will ensure that the termination of Kbase context would only be
 * triggered after the mapping is removed.
 *
 * If an explicit or implicit unbind was missed by the userspace then the
 * mapping will persist. On process exit kernel itself will remove the mapping.
 */
static void kbase_csf_free_command_stream_user_pages(struct kbase_context *kctx,
		struct kbase_queue *queue)
{
	const size_t num_pages = 2;

	gpu_munmap_user_io_pages(kctx, queue->reg);
	kernel_unmap_user_io_pages(kctx, queue);

	kbase_mem_pool_free_pages(
		&kctx->mem_pools.small[KBASE_MEM_GROUP_CSF_IO],
		num_pages, queue->phys, true, false);

	kfree(queue->reg);
	queue->reg = NULL;

	/* If the queue has already been terminated by userspace
	 * then the ref count for queue object will drop to 0 here.
	 */
	release_queue(queue);
}

int kbase_csf_alloc_command_stream_user_pages(struct kbase_context *kctx,
			struct kbase_queue *queue)
{
	struct kbase_device *kbdev = kctx->kbdev;
	struct kbase_va_region *reg;
	const size_t num_pages = 2;
	int ret;

	lockdep_assert_held(&kctx->csf.lock);

	reg = kbase_alloc_free_region(&kctx->kbdev->csf.shared_reg_rbtree, 0,
				      num_pages, KBASE_REG_ZONE_MCU_SHARED);
	if (!reg)
		return -ENOMEM;

	ret = kbase_mem_pool_alloc_pages(
				&kctx->mem_pools.small[KBASE_MEM_GROUP_CSF_IO],
				num_pages, queue->phys, false);

	if (ret != num_pages)
		goto phys_alloc_failed;

	ret = kernel_map_user_io_pages(kctx, queue);
	if (ret)
		goto kernel_map_failed;

	init_user_io_pages(queue);

	ret = gpu_mmap_user_io_pages(kctx->kbdev, queue->phys, reg);
	if (ret)
		goto gpu_mmap_failed;

	queue->reg = reg;

	mutex_lock(&kbdev->csf.reg_lock);
	if (kbdev->csf.db_file_offsets >
			(U32_MAX - BASEP_QUEUE_NR_MMAP_USER_PAGES + 1))
		kbdev->csf.db_file_offsets = 0;

	queue->db_file_offset = kbdev->csf.db_file_offsets;
	kbdev->csf.db_file_offsets += BASEP_QUEUE_NR_MMAP_USER_PAGES;

	WARN(atomic_read(&queue->refcount) != 1, "Incorrect refcounting for queue object\n");
	/* This is the second reference taken on the queue object and
	 * would be dropped only when the IO mapping is removed either
	 * explicitly by userspace or implicitly by kernel on process exit.
	 */
	get_queue(queue);
	queue->bind_state = KBASE_CSF_QUEUE_BOUND;
	mutex_unlock(&kbdev->csf.reg_lock);

	return 0;

gpu_mmap_failed:
	kernel_unmap_user_io_pages(kctx, queue);

kernel_map_failed:
	kbase_mem_pool_free_pages(
		&kctx->mem_pools.small[KBASE_MEM_GROUP_CSF_IO],
		num_pages, queue->phys, false, false);

phys_alloc_failed:
	kfree(reg);

	return -ENOMEM;
}

static struct kbase_queue_group *find_queue_group(struct kbase_context *kctx,
	u8 group_handle)
{
	uint index = group_handle;

	lockdep_assert_held(&kctx->csf.lock);

	if (index < MAX_QUEUE_GROUP_NUM && kctx->csf.queue_groups[index]) {
		if (WARN_ON(kctx->csf.queue_groups[index]->handle != index))
			return NULL;
		return kctx->csf.queue_groups[index];
	}

	return NULL;
}

int kbase_csf_queue_group_handle_is_valid(struct kbase_context *kctx,
	u8 group_handle)
{
	struct kbase_queue_group *group;

	mutex_lock(&kctx->csf.lock);
	group = find_queue_group(kctx, group_handle);
	mutex_unlock(&kctx->csf.lock);

	return group ? 0 : -EINVAL;
}

static struct kbase_queue *find_queue(struct kbase_context *kctx, u64 base_addr)
{
	struct kbase_queue *queue;

	lockdep_assert_held(&kctx->csf.lock);

	list_for_each_entry(queue, &kctx->csf.queue_list, link) {
		if (base_addr == queue->base_addr)
			return queue;
	}

	return NULL;
}

static void get_queue(struct kbase_queue *queue)
{
	WARN_ON(!atomic_inc_not_zero(&queue->refcount));
}

static void release_queue(struct kbase_queue *queue)
{
	lockdep_assert_held(&queue->kctx->csf.lock);

	WARN_ON(atomic_read(&queue->refcount) <= 0);

	if (atomic_dec_and_test(&queue->refcount)) {
		/* The queue can't still be on the per context list. */
		WARN_ON(!list_empty(&queue->link));
		WARN_ON(queue->group);
		kfree(queue);
	}
}

static void oom_event_worker(struct work_struct *data);
static void fatal_event_worker(struct work_struct *data);

/* Between reg and reg_ex, one and only one must be null */
static int csf_queue_register_internal(struct kbase_context *kctx,
			struct kbase_ioctl_cs_queue_register *reg,
			struct kbase_ioctl_cs_queue_register_ex *reg_ex)
{
	struct kbase_queue *queue;
	int ret = 0;
	struct kbase_va_region *region;
	u64 queue_addr;
	size_t queue_size;

	/* Only one pointer expected, otherwise coding error */
	if ((reg == NULL && reg_ex == NULL) || (reg && reg_ex)) {
		dev_dbg(kctx->kbdev->dev,
			"Error, one and only one param-ptr expected!");
		return -EINVAL;
	}

	/* struct kbase_ioctl_cs_queue_register_ex contains a full
	 * struct kbase_ioctl_cs_queue_register at the start address. So
	 * the pointer can be safely cast to pointing to a
	 * kbase_ioctl_cs_queue_register object.
	 */
	if (reg_ex)
		reg = (struct kbase_ioctl_cs_queue_register *)reg_ex;

	/* Validate the queue priority */
	if (reg->priority > BASE_QUEUE_MAX_PRIORITY)
		return -EINVAL;

	queue_addr = reg->buffer_gpu_addr;
	queue_size = reg->buffer_size >> PAGE_SHIFT;

	mutex_lock(&kctx->csf.lock);

	/* Check if queue is already registered */
	if (find_queue(kctx, queue_addr) != NULL) {
		ret = -EINVAL;
		goto out;
	}

	/* Check if the queue address is valid */
	kbase_gpu_vm_lock(kctx);
	region = kbase_region_tracker_find_region_enclosing_address(kctx,
								    queue_addr);

	if (kbase_is_region_invalid_or_free(region)) {
		ret = -ENOENT;
		goto out_unlock_vm;
	}

	if (queue_size > (region->nr_pages -
			  ((queue_addr >> PAGE_SHIFT) - region->start_pfn))) {
		ret = -EINVAL;
		goto out_unlock_vm;
	}

	/* Check address validity on cs_trace buffer etc. Don't care
	 * if not enabled (i.e. when size is 0).
	 */
	if (reg_ex && reg_ex->ex_buffer_size) {
		int buf_pages = (reg_ex->ex_buffer_size +
				 (1 << PAGE_SHIFT) - 1) >> PAGE_SHIFT;

		region = kbase_region_tracker_find_region_enclosing_address(
				kctx, reg_ex->ex_buffer_base);
		if (kbase_is_region_invalid_or_free(region)) {
			ret = -ENOENT;
			goto out_unlock_vm;
		}

		if (buf_pages > (region->nr_pages -
				 ((reg_ex->ex_buffer_base >> PAGE_SHIFT) -
				 region->start_pfn))) {
			ret = -EINVAL;
			goto out_unlock_vm;
		}

		region = kbase_region_tracker_find_region_enclosing_address(
				kctx, reg_ex->ex_offset_var_addr);
		if (kbase_is_region_invalid_or_free(region)) {
			ret = -ENOENT;
			goto out_unlock_vm;
		}
	}

	queue = kzalloc(sizeof(struct kbase_queue), GFP_KERNEL);

	if (!queue) {
		ret = -ENOMEM;
		goto out_unlock_vm;
	}

	queue->kctx = kctx;
	queue->base_addr = queue_addr;
	queue->queue_reg = region;
	queue->size = (queue_size << PAGE_SHIFT);
	queue->csi_index = KBASEP_IF_NR_INVALID;
	queue->enabled = false;

	queue->priority = reg->priority;
	atomic_set(&queue->refcount, 1);

	queue->group = NULL;
	queue->bind_state = KBASE_CSF_QUEUE_UNBOUND;
	queue->handle = BASEP_MEM_INVALID_HANDLE;
	queue->doorbell_nr = KBASEP_USER_DB_NR_INVALID;

	queue->status_wait = 0;
	queue->sync_ptr = 0;
	queue->sync_value = 0;

	queue->sb_status = 0;
	queue->blocked_reason = CS_STATUS_BLOCKED_REASON_REASON_UNBLOCKED;

	INIT_LIST_HEAD(&queue->link);
	INIT_LIST_HEAD(&queue->error.link);
	INIT_WORK(&queue->oom_event_work, oom_event_worker);
	INIT_WORK(&queue->fatal_event_work, fatal_event_worker);
	list_add(&queue->link, &kctx->csf.queue_list);

	region->flags |= KBASE_REG_NO_USER_FREE;

	/* Initialize the cs_trace configuration parameters, When buffer_size
	 * is 0, trace is disabled. Here we only update the fields when
	 * enabled, otherwise leave them as default zeros.
	 */
	if (reg_ex && reg_ex->ex_buffer_size) {
		u32 cfg = CS_INSTR_CONFIG_EVENT_SIZE_SET(
					0, reg_ex->ex_event_size);
		cfg = CS_INSTR_CONFIG_EVENT_STATE_SET(
					cfg, reg_ex->ex_event_state);

		queue->trace_cfg = cfg;
		queue->trace_buffer_size = reg_ex->ex_buffer_size;
		queue->trace_buffer_base = reg_ex->ex_buffer_base;
		queue->trace_offset_ptr = reg_ex->ex_offset_var_addr;
	}

out_unlock_vm:
	kbase_gpu_vm_unlock(kctx);
out:
	mutex_unlock(&kctx->csf.lock);

	return ret;
}

int kbase_csf_queue_register(struct kbase_context *kctx,
			     struct kbase_ioctl_cs_queue_register *reg)
{
	return csf_queue_register_internal(kctx, reg, NULL);
}

int kbase_csf_queue_register_ex(struct kbase_context *kctx,
				struct kbase_ioctl_cs_queue_register_ex *reg)
{
	struct kbase_csf_global_iface const *const iface =
						&kctx->kbdev->csf.global_iface;
	u32 const glb_version = iface->version;
	u32 instr = iface->instr_features;
	u8 max_size = GLB_INSTR_FEATURES_EVENT_SIZE_MAX_GET(instr);
	u32 min_buf_size = (1u << reg->ex_event_size) *
			GLB_INSTR_FEATURES_OFFSET_UPDATE_RATE_GET(instr);

	/* If cs_trace_command not supported, the call fails */
	if (glb_version < kbase_csf_interface_version(1, 1, 0))
		return -EINVAL;

	/* Validate the cs_trace configuration parameters */
        if (reg->ex_buffer_size &&
            ((reg->ex_event_size > max_size) ||
             (reg->ex_buffer_size & (reg->ex_buffer_size - 1)) ||
             (reg->ex_buffer_size < min_buf_size)))
          return -EINVAL;

        return csf_queue_register_internal(kctx, NULL, reg);
}

static void unbind_queue(struct kbase_context *kctx,
		struct kbase_queue *queue);

void kbase_csf_queue_terminate(struct kbase_context *kctx,
			      struct kbase_ioctl_cs_queue_terminate *term)
{
	struct kbase_device *kbdev = kctx->kbdev;
	struct kbase_queue *queue;
	int err;
	bool reset_prevented = false;

	err = kbase_reset_gpu_prevent_and_wait(kbdev);
	if (err)
		dev_warn(
			kbdev->dev,
			"Unsuccessful GPU reset detected when terminating queue (buffer_addr=0x%.16llx), attempting to terminate regardless",
			term->buffer_gpu_addr);
	else
		reset_prevented = true;

	mutex_lock(&kctx->csf.lock);
	queue = find_queue(kctx, term->buffer_gpu_addr);

	if (queue) {
		unsigned long flags;

		/* As the GPU queue has been terminated by the
		 * user space, undo the actions that were performed when the
		 * queue was registered i.e. remove the queue from the per
		 * context list & release the initial reference. The subsequent
		 * lookups for the queue in find_queue() would fail.
		 */
		list_del_init(&queue->link);

		/* Stop the CSI to which queue was bound */
		unbind_queue(kctx, queue);

		kbase_gpu_vm_lock(kctx);
		if (!WARN_ON(!queue->queue_reg)) {
			/* After this the Userspace would be able to free the
			 * memory for GPU queue. In case the Userspace missed
			 * terminating the queue, the cleanup will happen on
			 * context termination where teardown of region tracker
			 * would free up the GPU queue memory.
			 */
			queue->queue_reg->flags &= ~KBASE_REG_NO_USER_FREE;
		}
		kbase_gpu_vm_unlock(kctx);

		spin_lock_irqsave(&kctx->csf.event_lock, flags);
		dev_dbg(kctx->kbdev->dev,
			"Remove any pending command queue fatal from context %pK\n",
			(void *)kctx);
		list_del_init(&queue->error.link);
		spin_unlock_irqrestore(&kctx->csf.event_lock, flags);

		release_queue(queue);
	}

	mutex_unlock(&kctx->csf.lock);
	if (reset_prevented)
		kbase_reset_gpu_allow(kbdev);
}

int kbase_csf_queue_bind(struct kbase_context *kctx, union kbase_ioctl_cs_queue_bind *bind)
{
	struct kbase_queue *queue;
	struct kbase_queue_group *group;
	u8 max_streams;
	int ret = -EINVAL;

	mutex_lock(&kctx->csf.lock);

	group = find_queue_group(kctx, bind->in.group_handle);
	queue = find_queue(kctx, bind->in.buffer_gpu_addr);

	if (!group || !queue)
		goto out;

	/* For the time being, all CSGs have the same number of CSs
	 * so we check CSG 0 for this number
	 */
	max_streams = kctx->kbdev->csf.global_iface.groups[0].stream_num;

	if (bind->in.csi_index >= max_streams)
		goto out;

	if (group->run_state == KBASE_CSF_GROUP_TERMINATED)
		goto out;

	if (queue->group || group->bound_queues[bind->in.csi_index])
		goto out;

	ret = get_user_pages_mmap_handle(kctx, queue);
	if (ret)
		goto out;

	bind->out.mmap_handle = queue->handle;
	group->bound_queues[bind->in.csi_index] = queue;
	queue->group = group;
	queue->csi_index = bind->in.csi_index;
	queue->bind_state = KBASE_CSF_QUEUE_BIND_IN_PROGRESS;

out:
	mutex_unlock(&kctx->csf.lock);

	return ret;
}

static struct kbase_queue_group *get_bound_queue_group(
					struct kbase_queue *queue)
{
	struct kbase_context *kctx = queue->kctx;
	struct kbase_queue_group *group;

	if (queue->bind_state == KBASE_CSF_QUEUE_UNBOUND)
		return NULL;

	if (!queue->group)
		return NULL;

	if (queue->csi_index == KBASEP_IF_NR_INVALID) {
		dev_warn(kctx->kbdev->dev, "CS interface index is incorrect\n");
		return NULL;
	}

	group = queue->group;

	if (group->bound_queues[queue->csi_index] != queue) {
		dev_warn(kctx->kbdev->dev, "Incorrect mapping between queues & queue groups\n");
		return NULL;
	}

	return group;
}

void kbase_csf_ring_csg_doorbell(struct kbase_device *kbdev, int slot)
{
	if (WARN_ON(slot < 0))
		return;

	kbase_csf_ring_csg_slots_doorbell(kbdev, (u32) (1 << slot));
}

void kbase_csf_ring_csg_slots_doorbell(struct kbase_device *kbdev,
				       u32 slot_bitmap)
{
	const struct kbase_csf_global_iface *const global_iface =
		&kbdev->csf.global_iface;
	const u32 allowed_bitmap =
		(u32) ((1U << kbdev->csf.global_iface.group_num) - 1);
	u32 value;

	if (WARN_ON(slot_bitmap > allowed_bitmap))
		return;

	value = kbase_csf_firmware_global_output(global_iface, GLB_DB_ACK);
	value ^= slot_bitmap;
	kbase_csf_firmware_global_input_mask(global_iface, GLB_DB_REQ, value,
					     slot_bitmap);

	kbase_csf_ring_doorbell(kbdev, CSF_KERNEL_DOORBELL_NR);
}

void kbase_csf_ring_cs_user_doorbell(struct kbase_device *kbdev,
			struct kbase_queue *queue)
{
	mutex_lock(&kbdev->csf.reg_lock);

	if (queue->doorbell_nr != KBASEP_USER_DB_NR_INVALID)
		kbase_csf_ring_doorbell(kbdev, queue->doorbell_nr);

	mutex_unlock(&kbdev->csf.reg_lock);
}

void kbase_csf_ring_cs_kernel_doorbell(struct kbase_device *kbdev,
				       int csi_index, int csg_nr,
				       bool ring_csg_doorbell)
{
	struct kbase_csf_cmd_stream_group_info *ginfo;
	u32 value;

	if (WARN_ON(csg_nr < 0) ||
	    WARN_ON(csg_nr >= kbdev->csf.global_iface.group_num))
		return;

	ginfo = &kbdev->csf.global_iface.groups[csg_nr];

	if (WARN_ON(csi_index < 0) ||
	    WARN_ON(csi_index >= ginfo->stream_num))
		return;

	value = kbase_csf_firmware_csg_output(ginfo, CSG_DB_ACK);
	value ^= (1 << csi_index);
	kbase_csf_firmware_csg_input_mask(ginfo, CSG_DB_REQ, value,
					  1 << csi_index);

	if (likely(ring_csg_doorbell))
		kbase_csf_ring_csg_doorbell(kbdev, csg_nr);
}

int kbase_csf_queue_kick(struct kbase_context *kctx,
			 struct kbase_ioctl_cs_queue_kick *kick)
{
	struct kbase_device *kbdev = kctx->kbdev;
	struct kbase_queue_group *group;
	struct kbase_queue *queue;
	int err = 0;

	err = kbase_reset_gpu_prevent_and_wait(kbdev);
	if (err) {
		dev_warn(
			kbdev->dev,
			"Unsuccessful GPU reset detected when kicking queue (buffer_addr=0x%.16llx)",
			kick->buffer_gpu_addr);
		return err;
	}

	mutex_lock(&kctx->csf.lock);
	queue = find_queue(kctx, kick->buffer_gpu_addr);
	if (!queue)
		err = -EINVAL;

	if (!err) {
		group = get_bound_queue_group(queue);
		if (!group) {
			dev_err(kctx->kbdev->dev, "queue not bound\n");
			err = -EINVAL;
		}
	}

	if (!err)
		err = kbase_csf_scheduler_queue_start(queue);
	mutex_unlock(&kctx->csf.lock);
	kbase_reset_gpu_allow(kbdev);

	return err;
}

static void unbind_stopped_queue(struct kbase_context *kctx,
			struct kbase_queue *queue)
{
	lockdep_assert_held(&kctx->csf.lock);

	if (queue->bind_state != KBASE_CSF_QUEUE_UNBOUND) {
		unsigned long flags;

		kbase_csf_scheduler_spin_lock(kctx->kbdev, &flags);
		bitmap_clear(queue->group->protm_pending_bitmap,
				queue->csi_index, 1);
		KBASE_KTRACE_ADD_CSF_GRP_Q(kctx->kbdev, PROTM_PENDING_CLEAR,
			 queue->group, queue, queue->group->protm_pending_bitmap[0]);
		queue->group->bound_queues[queue->csi_index] = NULL;
		queue->group = NULL;
		kbase_csf_scheduler_spin_unlock(kctx->kbdev, flags);

		put_user_pages_mmap_handle(kctx, queue);
		queue->bind_state = KBASE_CSF_QUEUE_UNBOUND;
	}
}
/**
 * unbind_queue() - Remove the linkage between a GPU command queue and the group
 *		    to which it was bound or being bound.
 *
 * @kctx:	Address of the kbase context within which the queue was created.
 * @queue:	Pointer to the queue to be unlinked.
 *
 * This function will also send the stop request to firmware for the CS
 * if the group to which the GPU command queue was bound is scheduled.
 *
 * This function would be called when :-
 * - queue is being unbound. This would happen when the IO mapping
 *   created on bind is removed explicitly by userspace or the process
 *   is getting exited.
 * - queue group is being terminated which still has queues bound
 *   to it. This could happen on an explicit terminate request from userspace
 *   or when the kbase context is being terminated.
 * - queue is being terminated without completing the bind operation.
 *   This could happen if either the queue group is terminated
 *   after the CS_QUEUE_BIND ioctl but before the 2nd part of bind operation
 *   to create the IO mapping is initiated.
 * - There is a failure in executing the 2nd part of bind operation, inside the
 *   mmap handler, which creates the IO mapping for queue.
 */

static void unbind_queue(struct kbase_context *kctx, struct kbase_queue *queue)
{
	kbase_reset_gpu_assert_failed_or_prevented(kctx->kbdev);
	lockdep_assert_held(&kctx->csf.lock);

	if (queue->bind_state != KBASE_CSF_QUEUE_UNBOUND) {
		if (queue->bind_state == KBASE_CSF_QUEUE_BOUND)
			kbase_csf_scheduler_queue_stop(queue);

		unbind_stopped_queue(kctx, queue);
	}
}

void kbase_csf_queue_unbind(struct kbase_queue *queue)
{
	struct kbase_context *kctx = queue->kctx;

	lockdep_assert_held(&kctx->csf.lock);

	/* As the process itself is exiting, the termination of queue group can
	 * be done which would be much faster than stopping of individual
	 * queues. This would ensure a faster exit for the process especially
	 * in the case where CSI gets stuck.
	 * The CSI STOP request will wait for the in flight work to drain
	 * whereas CSG TERM request would result in an immediate abort or
	 * cancellation of the pending work.
	 */
	if (current->flags & PF_EXITING) {
		struct kbase_queue_group *group = get_bound_queue_group(queue);

		if (group)
			term_queue_group(group);

		WARN_ON(queue->bind_state != KBASE_CSF_QUEUE_UNBOUND);
	} else {
		unbind_queue(kctx, queue);
	}

	/* Free the resources, if allocated for this queue. */
	if (queue->reg)
		kbase_csf_free_command_stream_user_pages(kctx, queue);
}

void kbase_csf_queue_unbind_stopped(struct kbase_queue *queue)
{
	struct kbase_context *kctx = queue->kctx;

	lockdep_assert_held(&kctx->csf.lock);

	WARN_ON(queue->bind_state == KBASE_CSF_QUEUE_BOUND);
	unbind_stopped_queue(kctx, queue);

	/* Free the resources, if allocated for this queue. */
	if (queue->reg)
		kbase_csf_free_command_stream_user_pages(kctx, queue);
}

/**
 * find_free_group_handle() - Find a free handle for a queue group
 *
 * @kctx: Address of the kbase context within which the queue group
 *        is to be created.
 *
 * Return: a queue group handle on success, or a negative error code on failure.
 */
static int find_free_group_handle(struct kbase_context *const kctx)
{
	/* find the available index in the array of CSGs per this context */
	int idx, group_handle = -ENOMEM;

	lockdep_assert_held(&kctx->csf.lock);

	for (idx = 0;
		(idx != MAX_QUEUE_GROUP_NUM) && (group_handle < 0);
		idx++) {
		if (!kctx->csf.queue_groups[idx])
			group_handle = idx;
	}

	return group_handle;
}

/**
 * iface_has_enough_streams() - Check that at least one CSG supports
 *                              a given number of CS
 *
 * @kbdev:  Instance of a GPU platform device that implements a CSF interface.
 * @cs_min: Minimum number of CSs required.
 *
 * Return: true if at least one CSG supports the given number
 *         of CSs (or more); otherwise false.
 */
static bool iface_has_enough_streams(struct kbase_device *const kbdev,
	u32 const cs_min)
{
	bool has_enough = false;
	struct kbase_csf_cmd_stream_group_info *const groups =
		kbdev->csf.global_iface.groups;
	const u32 group_num = kbdev->csf.global_iface.group_num;
	u32 i;

	for (i = 0; (i < group_num) && !has_enough; i++) {
		if (groups[i].stream_num >= cs_min)
			has_enough = true;
	}

	return has_enough;
}

/**
 * create_normal_suspend_buffer() - Create normal-mode suspend buffer per
 *					queue group
 *
 * @kctx:	Pointer to kbase context where the queue group is created at
 * @s_buf:	Pointer to suspend buffer that is attached to queue group
 *
 * Return: 0 if suspend buffer is successfully allocated and reflected to GPU
 *         MMU page table. Otherwise -ENOMEM.
 */
static int create_normal_suspend_buffer(struct kbase_context *const kctx,
		struct kbase_normal_suspend_buffer *s_buf)
{
	struct kbase_va_region *reg = NULL;
	const unsigned long mem_flags = KBASE_REG_GPU_RD | KBASE_REG_GPU_WR;
	const size_t nr_pages =
		PFN_UP(kctx->kbdev->csf.global_iface.groups[0].suspend_size);
	int err = 0;

	/* Calls to this function are inherently asynchronous, with respect to
	 * MMU operations.
	 */
	const enum kbase_caller_mmu_sync_info mmu_sync_info = CALLER_MMU_ASYNC;

	lockdep_assert_held(&kctx->csf.lock);

	/* Allocate and initialize Region Object */
	reg = kbase_alloc_free_region(&kctx->kbdev->csf.shared_reg_rbtree, 0,
			nr_pages, KBASE_REG_ZONE_MCU_SHARED);

	if (!reg)
		return -ENOMEM;

	s_buf->phy = kcalloc(nr_pages, sizeof(*s_buf->phy), GFP_KERNEL);

	if (!s_buf->phy) {
		err = -ENOMEM;
		goto phy_alloc_failed;
	}

	/* Get physical page for a normal suspend buffer */
	err = kbase_mem_pool_alloc_pages(
			&kctx->mem_pools.small[KBASE_MEM_GROUP_CSF_FW],
			nr_pages, &s_buf->phy[0], false);

	if (err < 0)
		goto phy_pages_alloc_failed;

	/* Insert Region Object into rbtree and make virtual address available
	 * to map it to physical page
	 */
	mutex_lock(&kctx->kbdev->csf.reg_lock);
	err = kbase_add_va_region_rbtree(kctx->kbdev, reg, 0, nr_pages, 1);
	reg->flags &= ~KBASE_REG_FREE;
	mutex_unlock(&kctx->kbdev->csf.reg_lock);

	if (err)
		goto add_va_region_failed;

	/* Update MMU table */
	err = kbase_mmu_insert_pages(kctx->kbdev, &kctx->kbdev->csf.mcu_mmu,
				     reg->start_pfn, &s_buf->phy[0], nr_pages,
				     mem_flags, MCU_AS_NR,
				     KBASE_MEM_GROUP_CSF_FW, mmu_sync_info);
	if (err)
		goto mmu_insert_failed;

	s_buf->reg = reg;

	return 0;

mmu_insert_failed:
	mutex_lock(&kctx->kbdev->csf.reg_lock);
	kbase_remove_va_region(kctx->kbdev, reg);
	mutex_unlock(&kctx->kbdev->csf.reg_lock);

add_va_region_failed:
	kbase_mem_pool_free_pages(
		&kctx->mem_pools.small[KBASE_MEM_GROUP_CSF_FW], nr_pages,
		&s_buf->phy[0], false, false);

phy_pages_alloc_failed:
	kfree(s_buf->phy);
phy_alloc_failed:
	kfree(reg);

	return err;
}

/**
 * create_protected_suspend_buffer() - Create protected-mode suspend buffer
 *					per queue group
 *
 * @kbdev: Instance of a GPU platform device that implements a CSF interface.
 * @s_buf: Pointer to suspend buffer that is attached to queue group
 *
 * Return: 0 if suspend buffer is successfully allocated and reflected to GPU
 *         MMU page table. Otherwise -ENOMEM.
 */
static int create_protected_suspend_buffer(struct kbase_device *const kbdev,
		struct kbase_protected_suspend_buffer *s_buf)
{
	struct kbase_va_region *reg = NULL;
	struct tagged_addr *phys = NULL;
	const unsigned long mem_flags = KBASE_REG_GPU_RD | KBASE_REG_GPU_WR;
	const size_t nr_pages =
		PFN_UP(kbdev->csf.global_iface.groups[0].suspend_size);
	int err = 0;

	/* Calls to this function are inherently asynchronous, with respect to
	 * MMU operations.
	 */
	const enum kbase_caller_mmu_sync_info mmu_sync_info = CALLER_MMU_ASYNC;

	/* Allocate and initialize Region Object */
	reg = kbase_alloc_free_region(&kbdev->csf.shared_reg_rbtree, 0,
			nr_pages, KBASE_REG_ZONE_MCU_SHARED);

	if (!reg)
		return -ENOMEM;

	phys = kcalloc(nr_pages, sizeof(*phys), GFP_KERNEL);
	if (!phys) {
		err = -ENOMEM;
		goto phy_alloc_failed;
	}

	s_buf->pma = kbase_csf_protected_memory_alloc(kbdev, phys,
			nr_pages);
	if (s_buf->pma == NULL) {
		err = -ENOMEM;
		goto pma_alloc_failed;
	}

	/* Insert Region Object into rbtree and make virtual address available
	 * to map it to physical page
	 */
	mutex_lock(&kbdev->csf.reg_lock);
	err = kbase_add_va_region_rbtree(kbdev, reg, 0, nr_pages, 1);
	reg->flags &= ~KBASE_REG_FREE;
	mutex_unlock(&kbdev->csf.reg_lock);

	if (err)
		goto add_va_region_failed;

	/* Update MMU table */
	err = kbase_mmu_insert_pages(kbdev, &kbdev->csf.mcu_mmu, reg->start_pfn,
				     phys, nr_pages, mem_flags, MCU_AS_NR,
				     KBASE_MEM_GROUP_CSF_FW, mmu_sync_info);
	if (err)
		goto mmu_insert_failed;

	s_buf->reg = reg;
	kfree(phys);
	return 0;

mmu_insert_failed:
	mutex_lock(&kbdev->csf.reg_lock);
	kbase_remove_va_region(kbdev, reg);
	mutex_unlock(&kbdev->csf.reg_lock);

add_va_region_failed:
	kbase_csf_protected_memory_free(kbdev, s_buf->pma, nr_pages);
pma_alloc_failed:
	kfree(phys);
phy_alloc_failed:
	kfree(reg);

	return err;
}

static void timer_event_worker(struct work_struct *data);
static void protm_event_worker(struct work_struct *data);
static void term_normal_suspend_buffer(struct kbase_context *const kctx,
		struct kbase_normal_suspend_buffer *s_buf);

/**
 * create_suspend_buffers - Setup normal and protected mode
 *				suspend buffers.
 *
 * @kctx:	Address of the kbase context within which the queue group
 *		is to be created.
 * @group:	Pointer to GPU command queue group data.
 *
 * Return: 0 if suspend buffers are successfully allocated. Otherwise -ENOMEM.
 */
static int create_suspend_buffers(struct kbase_context *const kctx,
		struct kbase_queue_group * const group)
{
	int err = 0;

	if (create_normal_suspend_buffer(kctx, &group->normal_suspend_buf)) {
		dev_err(kctx->kbdev->dev, "Failed to create normal suspend buffer\n");
		return -ENOMEM;
	}

	if (kctx->kbdev->csf.pma_dev) {
		err = create_protected_suspend_buffer(kctx->kbdev,
				&group->protected_suspend_buf);
		if (err) {
			term_normal_suspend_buffer(kctx,
					&group->normal_suspend_buf);
			dev_err(kctx->kbdev->dev, "Failed to create protected suspend buffer\n");
		}
	} else {
		group->protected_suspend_buf.reg = NULL;
	}

	return err;
}

/**
 * generate_group_uid() - Makes an ID unique to all kernel base devices
 *                        and contexts, for a queue group and CSG.
 *
 * Return:      A unique ID in the form of an unsigned 32-bit integer
 */
static u32 generate_group_uid(void)
{
	static atomic_t global_csg_uid = ATOMIC_INIT(0);

	return (u32)atomic_inc_return(&global_csg_uid);
}

/**
 * create_queue_group() - Create a queue group
 *
 * @kctx:	Address of the kbase context within which the queue group
 *		is to be created.
 * @create:	Address of a structure which contains details of the
 *		queue group which is to be created.
 *
 * Return: a queue group handle on success, or a negative error code on failure.
 */
static int create_queue_group(struct kbase_context *const kctx,
	union kbase_ioctl_cs_queue_group_create *const create)
{
	int group_handle = find_free_group_handle(kctx);

	if (group_handle < 0) {
		dev_dbg(kctx->kbdev->dev,
			"All queue group handles are already in use");
	} else {
		struct kbase_queue_group * const group =
			kmalloc(sizeof(struct kbase_queue_group),
					GFP_KERNEL);

		lockdep_assert_held(&kctx->csf.lock);

		if (!group) {
			dev_err(kctx->kbdev->dev, "Failed to allocate a queue\n");
			group_handle = -ENOMEM;
		} else {
			int err = 0;

			group->kctx = kctx;
			group->handle = group_handle;
			group->csg_nr = KBASEP_CSG_NR_INVALID;

			group->tiler_mask = create->in.tiler_mask;
			group->fragment_mask = create->in.fragment_mask;
			group->compute_mask = create->in.compute_mask;

			group->tiler_max = create->in.tiler_max;
			group->fragment_max = create->in.fragment_max;
			group->compute_max = create->in.compute_max;
			group->priority = kbase_csf_priority_queue_group_priority_to_relative(
				kbase_csf_priority_check(kctx->kbdev, create->in.priority));
			group->doorbell_nr = KBASEP_USER_DB_NR_INVALID;
			group->faulted = false;

			group->group_uid = generate_group_uid();
			create->out.group_uid = group->group_uid;

			INIT_LIST_HEAD(&group->link);
			INIT_LIST_HEAD(&group->link_to_schedule);
			INIT_LIST_HEAD(&group->error_fatal.link);
			INIT_LIST_HEAD(&group->error_timeout.link);
			INIT_LIST_HEAD(&group->error_tiler_oom.link);
			INIT_WORK(&group->timer_event_work, timer_event_worker);
			INIT_WORK(&group->protm_event_work, protm_event_worker);
			bitmap_zero(group->protm_pending_bitmap,
					MAX_SUPPORTED_STREAMS_PER_GROUP);

			group->run_state = KBASE_CSF_GROUP_INACTIVE;
			err = create_suspend_buffers(kctx, group);

			if (err < 0) {
				kfree(group);
				group_handle = err;
			} else {
				int j;

				kctx->csf.queue_groups[group_handle] = group;
				for (j = 0; j < MAX_SUPPORTED_STREAMS_PER_GROUP;
						j++)
					group->bound_queues[j] = NULL;
			}
		}
	}

	return group_handle;
}

int kbase_csf_queue_group_create(struct kbase_context *const kctx,
			union kbase_ioctl_cs_queue_group_create *const create)
{
	int err = 0;
	const u32 tiler_count = hweight64(create->in.tiler_mask);
	const u32 fragment_count = hweight64(create->in.fragment_mask);
	const u32 compute_count = hweight64(create->in.compute_mask);

	mutex_lock(&kctx->csf.lock);

	if ((create->in.tiler_max > tiler_count) ||
	    (create->in.fragment_max > fragment_count) ||
	    (create->in.compute_max > compute_count)) {
		dev_dbg(kctx->kbdev->dev,
			"Invalid maximum number of endpoints for a queue group");
		err = -EINVAL;
	} else if (create->in.priority >= BASE_QUEUE_GROUP_PRIORITY_COUNT) {
		dev_dbg(kctx->kbdev->dev, "Invalid queue group priority %u",
			(unsigned int)create->in.priority);
		err = -EINVAL;
	} else if (!iface_has_enough_streams(kctx->kbdev, create->in.cs_min)) {
		dev_dbg(kctx->kbdev->dev,
			"No CSG has at least %d CSs",
			create->in.cs_min);
		err = -EINVAL;
	} else {
		/* For the CSG which satisfies the condition for having
		 * the needed number of CSs, check whether it also conforms
		 * with the requirements for at least one of its CSs having
		 * the iterator of the needed type
		 * (note: for CSF v1.0 all CSs in a CSG will have access to
		 * the same iterators)
		 */
		const int group_handle = create_queue_group(kctx, create);

		if (group_handle >= 0)
			create->out.group_handle = group_handle;
		else
			err = group_handle;
	}

	mutex_unlock(&kctx->csf.lock);

	return err;
}

/**
 * term_normal_suspend_buffer() - Free normal-mode suspend buffer of queue group
 *
 * @kctx:	Pointer to kbase context where queue group belongs to
 * @s_buf:	Pointer to queue group suspend buffer to be freed
 */
static void term_normal_suspend_buffer(struct kbase_context *const kctx,
		struct kbase_normal_suspend_buffer *s_buf)
{
	const size_t nr_pages =
		PFN_UP(kctx->kbdev->csf.global_iface.groups[0].suspend_size);

	lockdep_assert_held(&kctx->csf.lock);

	WARN_ON(kbase_mmu_teardown_pages(
				kctx->kbdev, &kctx->kbdev->csf.mcu_mmu,
				s_buf->reg->start_pfn, nr_pages, MCU_AS_NR));

	WARN_ON(s_buf->reg->flags & KBASE_REG_FREE);

	mutex_lock(&kctx->kbdev->csf.reg_lock);
	kbase_remove_va_region(kctx->kbdev, s_buf->reg);
	mutex_unlock(&kctx->kbdev->csf.reg_lock);

	kbase_mem_pool_free_pages(
			&kctx->mem_pools.small[KBASE_MEM_GROUP_CSF_FW],
			nr_pages, &s_buf->phy[0], false, false);

	kfree(s_buf->phy);
	s_buf->phy = NULL;
	kfree(s_buf->reg);
	s_buf->reg = NULL;
}

/**
 * term_protected_suspend_buffer() - Free normal-mode suspend buffer of
 *					queue group
 *
 * @kbdev: Instance of a GPU platform device that implements a CSF interface.
 * @s_buf: Pointer to queue group suspend buffer to be freed
 */
static void term_protected_suspend_buffer(struct kbase_device *const kbdev,
		struct kbase_protected_suspend_buffer *s_buf)
{
	const size_t nr_pages =
		PFN_UP(kbdev->csf.global_iface.groups[0].suspend_size);

	WARN_ON(kbase_mmu_teardown_pages(
			kbdev, &kbdev->csf.mcu_mmu,
			s_buf->reg->start_pfn, nr_pages, MCU_AS_NR));

	WARN_ON(s_buf->reg->flags & KBASE_REG_FREE);

	mutex_lock(&kbdev->csf.reg_lock);
	kbase_remove_va_region(kbdev, s_buf->reg);
	mutex_unlock(&kbdev->csf.reg_lock);

	kbase_csf_protected_memory_free(kbdev, s_buf->pma, nr_pages);
	s_buf->pma = NULL;
	kfree(s_buf->reg);
	s_buf->reg = NULL;
}

void kbase_csf_term_descheduled_queue_group(struct kbase_queue_group *group)
{
	struct kbase_context *kctx = group->kctx;

	/* Currently each group supports the same number of CS */
	u32 max_streams =
		kctx->kbdev->csf.global_iface.groups[0].stream_num;
	u32 i;

	lockdep_assert_held(&kctx->csf.lock);

	WARN_ON(group->run_state != KBASE_CSF_GROUP_INACTIVE &&
		group->run_state != KBASE_CSF_GROUP_FAULT_EVICTED);

	for (i = 0; i < max_streams; i++) {
		struct kbase_queue *queue =
				group->bound_queues[i];

		/* The group is already being evicted from the scheduler */
		if (queue)
			unbind_stopped_queue(kctx, queue);
	}

	term_normal_suspend_buffer(kctx, &group->normal_suspend_buf);
	if (kctx->kbdev->csf.pma_dev)
		term_protected_suspend_buffer(kctx->kbdev,
			&group->protected_suspend_buf);

	group->run_state = KBASE_CSF_GROUP_TERMINATED;
}

/**
 * term_queue_group - Terminate a GPU command queue group.
 *
 * @group: Pointer to GPU command queue group data.
 *
 * Terminates a GPU command queue group. From the userspace perspective the
 * group will still exist but it can't bind new queues to it. Userspace can
 * still add work in queues bound to the group but it won't be executed. (This
 * is because the IO mapping created upon binding such queues is still intact.)
 */
static void term_queue_group(struct kbase_queue_group *group)
{
	struct kbase_context *kctx = group->kctx;

	kbase_reset_gpu_assert_failed_or_prevented(kctx->kbdev);
	lockdep_assert_held(&kctx->csf.lock);

	/* Stop the group and evict it from the scheduler */
	kbase_csf_scheduler_group_deschedule(group);

	if (group->run_state == KBASE_CSF_GROUP_TERMINATED)
		return;

	dev_dbg(kctx->kbdev->dev, "group %d terminating", group->handle);

	kbase_csf_term_descheduled_queue_group(group);
}

static void cancel_queue_group_events(struct kbase_queue_group *group)
{
	cancel_work_sync(&group->timer_event_work);
	cancel_work_sync(&group->protm_event_work);
}

void kbase_csf_queue_group_terminate(struct kbase_context *kctx,
				     u8 group_handle)
{
	struct kbase_queue_group *group;
	int err;
	bool reset_prevented = false;
	struct kbase_device *const kbdev = kctx->kbdev;

	err = kbase_reset_gpu_prevent_and_wait(kbdev);
	if (err)
		dev_warn(
			kbdev->dev,
			"Unsuccessful GPU reset detected when terminating group %d, attempting to terminate regardless",
			group_handle);
	else
		reset_prevented = true;

	mutex_lock(&kctx->csf.lock);

	group = find_queue_group(kctx, group_handle);

	if (group) {
		unsigned long flags;

		spin_lock_irqsave(&kctx->csf.event_lock, flags);

		dev_dbg(kbdev->dev,
			"Remove any pending group fatal error from context %pK\n",
			(void *)group->kctx);

		list_del_init(&group->error_tiler_oom.link);
		list_del_init(&group->error_timeout.link);
		list_del_init(&group->error_fatal.link);
		spin_unlock_irqrestore(&kctx->csf.event_lock, flags);

		term_queue_group(group);
		kctx->csf.queue_groups[group_handle] = NULL;
	}

	mutex_unlock(&kctx->csf.lock);
	if (reset_prevented)
		kbase_reset_gpu_allow(kbdev);

	if (!group)
		return;

	/* Cancel any pending event callbacks. If one is in progress
	 * then this thread waits synchronously for it to complete (which
	 * is why we must unlock the context first). We already ensured
	 * that no more callbacks can be enqueued by terminating the group.
	 */
	cancel_queue_group_events(group);
	kfree(group);
}

int kbase_csf_queue_group_suspend(struct kbase_context *kctx,
				  struct kbase_suspend_copy_buffer *sus_buf,
				  u8 group_handle)
{
	struct kbase_device *const kbdev = kctx->kbdev;
	int err;
	struct kbase_queue_group *group;

	err = kbase_reset_gpu_prevent_and_wait(kbdev);
	if (err) {
		dev_warn(
			kbdev->dev,
			"Unsuccessful GPU reset detected when suspending group %d",
			group_handle);
		return err;
	}
	mutex_lock(&kctx->csf.lock);

	group = find_queue_group(kctx, group_handle);
	if (group)
		err = kbase_csf_scheduler_group_copy_suspend_buf(group,
								 sus_buf);
	else
		err = -EINVAL;

	mutex_unlock(&kctx->csf.lock);
	kbase_reset_gpu_allow(kbdev);

	return err;
}

/**
 * add_error() - Add an error to the list of errors to report to user space
 *
 * @kctx:  Address of a base context associated with a GPU address space.
 * @error: Address of the item to be added to the context's pending error list.
 * @data:  Error data to be returned to userspace.
 *
 * Does not wake up the event queue blocking a user thread in kbase_poll. This
 * is to make it more efficient to add multiple errors.
 *
 * The added error must not already be on the context's list of errors waiting
 * to be reported (e.g. because a previous error concerning the same object has
 * not yet been reported).
 */
static void add_error(struct kbase_context *const kctx,
		      struct kbase_csf_notification *const error,
		      struct base_csf_notification const *const data)
{
	unsigned long flags;

	if (WARN_ON(!kctx))
		return;

	if (WARN_ON(!error))
		return;

	if (WARN_ON(!data))
		return;

	spin_lock_irqsave(&kctx->csf.event_lock, flags);

	if (!WARN_ON(!list_empty(&error->link))) {
		error->data = *data;
		list_add_tail(&error->link, &kctx->csf.error_list);
		dev_dbg(kctx->kbdev->dev,
			"Added error %pK of type %d in context %pK\n",
			(void *)error, data->type, (void *)kctx);
	}

	spin_unlock_irqrestore(&kctx->csf.event_lock, flags);
}

void kbase_csf_add_group_fatal_error(
	struct kbase_queue_group *const group,
	struct base_gpu_queue_group_error const *const err_payload)
{
	struct base_csf_notification error;

	if (WARN_ON(!group))
		return;

	if (WARN_ON(!err_payload))
		return;

	error = (struct base_csf_notification) {
		.type = BASE_CSF_NOTIFICATION_GPU_QUEUE_GROUP_ERROR,
		.payload = {
			.csg_error = {
				.handle = group->handle,
				.error = *err_payload
			}
		}
	};

	add_error(group->kctx, &group->error_fatal, &error);
}

void kbase_csf_active_queue_groups_reset(struct kbase_device *kbdev,
					 struct kbase_context *kctx)
{
	struct list_head evicted_groups;
	struct kbase_queue_group *group;
	int i;

	INIT_LIST_HEAD(&evicted_groups);

	mutex_lock(&kctx->csf.lock);

	kbase_csf_scheduler_evict_ctx_slots(kbdev, kctx, &evicted_groups);
	while (!list_empty(&evicted_groups)) {
		group = list_first_entry(&evicted_groups,
				struct kbase_queue_group, link);

		dev_dbg(kbdev->dev, "Context %d_%d active group %d terminated",
			    kctx->tgid, kctx->id, group->handle);
		kbase_csf_term_descheduled_queue_group(group);
		list_del_init(&group->link);
	}

	/* Acting on the queue groups that are pending to be terminated. */
	for (i = 0; i < MAX_QUEUE_GROUP_NUM; i++) {
		group = kctx->csf.queue_groups[i];
		if (group &&
		    group->run_state == KBASE_CSF_GROUP_FAULT_EVICTED)
			kbase_csf_term_descheduled_queue_group(group);
	}

	mutex_unlock(&kctx->csf.lock);
}

int kbase_csf_ctx_init(struct kbase_context *kctx)
{
	struct kbase_device *kbdev = kctx->kbdev;
	int err = -ENOMEM;

	INIT_LIST_HEAD(&kctx->csf.event_callback_list);
	INIT_LIST_HEAD(&kctx->csf.queue_list);
	INIT_LIST_HEAD(&kctx->csf.link);
	INIT_LIST_HEAD(&kctx->csf.error_list);

	spin_lock_init(&kctx->csf.event_lock);
	kctx->csf.user_reg_vma = NULL;
	mutex_lock(&kbdev->pm.lock);
	/* The inode information for /dev/malixx file is not available at the
	 * time of device probe as the inode is created when the device node
	 * is created by udevd (through mknod).
	 */
	if (kctx->filp) {
		if (!kbdev->csf.mali_file_inode)
			kbdev->csf.mali_file_inode = kctx->filp->f_inode;

		/* inode is unique for a file */
		WARN_ON(kbdev->csf.mali_file_inode != kctx->filp->f_inode);
	}
	mutex_unlock(&kbdev->pm.lock);

	/* Mark all the cookies as 'free' */
	bitmap_fill(kctx->csf.cookies, KBASE_CSF_NUM_USER_IO_PAGES_HANDLE);

	kctx->csf.wq = alloc_workqueue("mali_kbase_csf_wq",
					WQ_UNBOUND, 1);

	if (likely(kctx->csf.wq)) {
		err = kbase_csf_scheduler_context_init(kctx);

		if (likely(!err)) {
			err = kbase_csf_kcpu_queue_context_init(kctx);

			if (likely(!err)) {
				err = kbase_csf_tiler_heap_context_init(kctx);

				if (likely(!err))
					mutex_init(&kctx->csf.lock);
				else
					kbase_csf_kcpu_queue_context_term(kctx);
			}

			if (unlikely(err))
				kbase_csf_scheduler_context_term(kctx);
		}

		if (unlikely(err))
			destroy_workqueue(kctx->csf.wq);
	}

	return err;
}

void kbase_csf_ctx_handle_fault(struct kbase_context *kctx,
		struct kbase_fault *fault)
{
	int gr;
	bool reported = false;
	struct base_gpu_queue_group_error err_payload;
	int err;
	struct kbase_device *kbdev;

	if (WARN_ON(!kctx))
		return;

	if (WARN_ON(!fault))
		return;

	kbdev = kctx->kbdev;
	err = kbase_reset_gpu_try_prevent(kbdev);
	/* Regardless of whether reset failed or is currently happening, exit
	 * early
	 */
	if (err)
		return;

	err_payload = (struct base_gpu_queue_group_error) {
		.error_type = BASE_GPU_QUEUE_GROUP_ERROR_FATAL,
		.payload = {
			.fatal_group = {
				.sideband = fault->addr,
				.status = fault->status,
			}
		}
	};

	mutex_lock(&kctx->csf.lock);

	for (gr = 0; gr < MAX_QUEUE_GROUP_NUM; gr++) {
		struct kbase_queue_group *const group =
			kctx->csf.queue_groups[gr];

		if (group && group->run_state != KBASE_CSF_GROUP_TERMINATED) {
			term_queue_group(group);
			kbase_csf_add_group_fatal_error(group, &err_payload);
			reported = true;
		}
	}

	mutex_unlock(&kctx->csf.lock);

	if (reported)
		kbase_event_wakeup_sync(kctx);

	kbase_reset_gpu_allow(kbdev);
}

void kbase_csf_ctx_term(struct kbase_context *kctx)
{
	struct kbase_device *kbdev = kctx->kbdev;
	struct kbase_as *as = NULL;
	unsigned long flags;
	u32 i;
	int err;
	bool reset_prevented = false;

	/* As the kbase context is terminating, its debugfs sub-directory would
	 * have been removed already and so would be the debugfs file created
	 * for queue groups & kcpu queues, hence no need to explicitly remove
	 * those debugfs files.
	 */
	kbase_csf_event_wait_remove_all(kctx);

	/* Wait for a GPU reset if it is happening, prevent it if not happening */
	err = kbase_reset_gpu_prevent_and_wait(kbdev);
	if (err)
		dev_warn(
			kbdev->dev,
			"Unsuccessful GPU reset detected when terminating csf context (%d_%d), attempting to terminate regardless",
			kctx->tgid, kctx->id);
	else
		reset_prevented = true;

	mutex_lock(&kctx->csf.lock);
	/* Iterate through the queue groups that were not terminated by
	 * userspace and issue the term request to firmware for them.
	 */
	for (i = 0; i < MAX_QUEUE_GROUP_NUM; i++) {
		if (kctx->csf.queue_groups[i])
			term_queue_group(kctx->csf.queue_groups[i]);
	}
	mutex_unlock(&kctx->csf.lock);

	if (reset_prevented)
		kbase_reset_gpu_allow(kbdev);

	/* Now that all queue groups have been terminated, there can be no
	 * more OoM or timer event interrupts but there can be inflight work
	 * items. Destroying the wq will implicitly flush those work items.
	 */
	destroy_workqueue(kctx->csf.wq);

	/* Wait for the firmware error work item to also finish as it could
	 * be affecting this outgoing context also.
	 */
	flush_work(&kctx->kbdev->csf.fw_error_work);

	/* A work item to handle page_fault/bus_fault/gpu_fault could be
	 * pending for the outgoing context. Flush the workqueue that will
	 * execute that work item.
	 */
	spin_lock_irqsave(&kctx->kbdev->hwaccess_lock, flags);
	if (kctx->as_nr != KBASEP_AS_NR_INVALID)
		as = &kctx->kbdev->as[kctx->as_nr];
	spin_unlock_irqrestore(&kctx->kbdev->hwaccess_lock, flags);
	if (as)
		flush_workqueue(as->pf_wq);

	mutex_lock(&kctx->csf.lock);

	for (i = 0; i < MAX_QUEUE_GROUP_NUM; i++) {
		kfree(kctx->csf.queue_groups[i]);
		kctx->csf.queue_groups[i] = NULL;
	}

	/* Iterate through the queues that were not terminated by
	 * userspace and do the required cleanup for them.
	 */
	while (!list_empty(&kctx->csf.queue_list)) {
		struct kbase_queue *queue;

		queue = list_first_entry(&kctx->csf.queue_list,
						struct kbase_queue, link);

		/* The reference held when the IO mapping was created on bind
		 * would have been dropped otherwise the termination of Kbase
		 * context itself wouldn't have kicked-in. So there shall be
		 * only one reference left that was taken when queue was
		 * registered.
		 */
		if (atomic_read(&queue->refcount) != 1)
			dev_warn(kctx->kbdev->dev,
				 "Releasing queue with incorrect refcounting!\n");
		list_del_init(&queue->link);
		release_queue(queue);
	}

	mutex_unlock(&kctx->csf.lock);

	kbase_csf_tiler_heap_context_term(kctx);
	kbase_csf_kcpu_queue_context_term(kctx);
	kbase_csf_scheduler_context_term(kctx);

	mutex_destroy(&kctx->csf.lock);
}

int kbase_csf_event_wait_add(struct kbase_context *kctx,
			     kbase_csf_event_callback *callback, void *param)
{
	int err = -ENOMEM;
	struct kbase_csf_event *event =
		kzalloc(sizeof(struct kbase_csf_event), GFP_KERNEL);

	if (event) {
		unsigned long flags;

		event->kctx = kctx;
		event->callback = callback;
		event->param = param;

		spin_lock_irqsave(&kctx->csf.event_lock, flags);
		list_add_tail(&event->link, &kctx->csf.event_callback_list);
		dev_dbg(kctx->kbdev->dev,
			"Added event handler %pK with param %pK\n", event,
			event->param);
		spin_unlock_irqrestore(&kctx->csf.event_lock, flags);

		err = 0;
	}

	return err;
}

void kbase_csf_event_wait_remove(struct kbase_context *kctx,
		kbase_csf_event_callback *callback, void *param)
{
	struct kbase_csf_event *event;
	unsigned long flags;

	spin_lock_irqsave(&kctx->csf.event_lock, flags);

	list_for_each_entry(event, &kctx->csf.event_callback_list, link) {
		if ((event->callback == callback) && (event->param == param)) {
			list_del(&event->link);
			dev_dbg(kctx->kbdev->dev,
				"Removed event handler %pK with param %pK\n",
				event, event->param);
			kfree(event);
			break;
		}
	}
	spin_unlock_irqrestore(&kctx->csf.event_lock, flags);
}

bool kbase_csf_read_error(struct kbase_context *kctx,
		struct base_csf_notification *event_data)
{
	bool got_event = true;
	struct kbase_csf_notification *error_data = NULL;
	unsigned long flags;

	spin_lock_irqsave(&kctx->csf.event_lock, flags);

	if (likely(!list_empty(&kctx->csf.error_list))) {
		error_data = list_first_entry(&kctx->csf.error_list,
			struct kbase_csf_notification, link);
		list_del_init(&error_data->link);
		*event_data = error_data->data;
		dev_dbg(kctx->kbdev->dev, "Dequeued error %pK in context %pK\n",
			(void *)error_data, (void *)kctx);
	} else {
		got_event = false;
	}

	spin_unlock_irqrestore(&kctx->csf.event_lock, flags);

	return got_event;
}

bool kbase_csf_error_pending(struct kbase_context *kctx)
{
	bool event_pended = false;
	unsigned long flags;

	spin_lock_irqsave(&kctx->csf.event_lock, flags);
	event_pended = !list_empty(&kctx->csf.error_list);
	dev_dbg(kctx->kbdev->dev, "%s error is pending in context %pK\n",
		event_pended ? "An" : "No", (void *)kctx);
	spin_unlock_irqrestore(&kctx->csf.event_lock, flags);

	return event_pended;
}

static void sync_update_notify_gpu(struct kbase_context *kctx)
{
	bool can_notify_gpu;
	unsigned long flags;

	spin_lock_irqsave(&kctx->kbdev->hwaccess_lock, flags);
	can_notify_gpu = kctx->kbdev->pm.backend.gpu_powered;
#ifdef KBASE_PM_RUNTIME
	if (kctx->kbdev->pm.backend.gpu_sleep_mode_active)
		can_notify_gpu = false;
#endif

	if (can_notify_gpu) {
		kbase_csf_ring_doorbell(kctx->kbdev, CSF_KERNEL_DOORBELL_NR);
		KBASE_KTRACE_ADD(kctx->kbdev, SYNC_UPDATE_EVENT_NOTIFY_GPU, kctx, 0u);
	}

	spin_unlock_irqrestore(&kctx->kbdev->hwaccess_lock, flags);
}

void kbase_csf_event_signal(struct kbase_context *kctx, bool notify_gpu)
{
	struct kbase_csf_event *event, *next_event;
	unsigned long flags;

	dev_dbg(kctx->kbdev->dev,
		"Signal event (%s GPU notify) for context %pK\n",
		notify_gpu ? "with" : "without", (void *)kctx);

	/* First increment the signal count and wake up event thread.
	 */
	atomic_set(&kctx->event_count, 1);
	kbase_event_wakeup_nosync(kctx);

	/* Signal the CSF firmware. This is to ensure that pending command
	 * stream synch object wait operations are re-evaluated.
	 * Write to GLB_DOORBELL would suffice as spec says that all pending
	 * synch object wait operations are re-evaluated on a write to any
	 * CS_DOORBELL/GLB_DOORBELL register.
	 */
	if (notify_gpu)
		sync_update_notify_gpu(kctx);

	/* Now invoke the callbacks registered on backend side.
	 * Allow item removal inside the loop, if requested by the callback.
	 */
	spin_lock_irqsave(&kctx->csf.event_lock, flags);

	list_for_each_entry_safe(
		event, next_event, &kctx->csf.event_callback_list, link) {
		enum kbase_csf_event_callback_action action;

		dev_dbg(kctx->kbdev->dev,
			"Calling event handler %pK with param %pK\n",
			(void *)event, event->param);
		action = event->callback(event->param);
		if (action == KBASE_CSF_EVENT_CALLBACK_REMOVE) {
			list_del(&event->link);
			kfree(event);
		}
	}

	spin_unlock_irqrestore(&kctx->csf.event_lock, flags);
}

void kbase_csf_event_wait_remove_all(struct kbase_context *kctx)
{
	struct kbase_csf_event *event, *next_event;
	unsigned long flags;

	spin_lock_irqsave(&kctx->csf.event_lock, flags);

	list_for_each_entry_safe(
		event, next_event, &kctx->csf.event_callback_list, link) {
		list_del(&event->link);
		dev_dbg(kctx->kbdev->dev,
			"Removed event handler %pK with param %pK\n",
			(void *)event, event->param);
		kfree(event);
	}

	spin_unlock_irqrestore(&kctx->csf.event_lock, flags);
}

/**
 * handle_oom_event - Handle the OoM event generated by the firmware for the
 *                    CSI.
 *
 * This function will handle the OoM event request from the firmware for the
 * CS. It will retrieve the address of heap context and heap's
 * statistics (like number of render passes in-flight) from the CS's kernel
 * kernel output page and pass them to the tiler heap function to allocate a
 * new chunk.
 * It will also update the CS's kernel input page with the address
 * of a new chunk that was allocated.
 *
 * @kctx: Pointer to the kbase context in which the tiler heap was initialized.
 * @stream: Pointer to the structure containing info provided by the firmware
 *          about the CSI.
 *
 * Return: 0 if successfully handled the request, otherwise a negative error
 *         code on failure.
 */
static int handle_oom_event(struct kbase_context *const kctx,
		struct kbase_csf_cmd_stream_info const *const stream)
{
	u64 gpu_heap_va =
		kbase_csf_firmware_cs_output(stream, CS_HEAP_ADDRESS_LO) |
		((u64)kbase_csf_firmware_cs_output(stream, CS_HEAP_ADDRESS_HI) << 32);
	const u32 vt_start =
		kbase_csf_firmware_cs_output(stream, CS_HEAP_VT_START);
	const u32 vt_end =
		kbase_csf_firmware_cs_output(stream, CS_HEAP_VT_END);
	const u32 frag_end =
		kbase_csf_firmware_cs_output(stream, CS_HEAP_FRAG_END);
	u32 renderpasses_in_flight;
	u32 pending_frag_count;
	u64 new_chunk_ptr;
	int err;

	if ((frag_end > vt_end) || (vt_end >= vt_start)) {
		dev_warn(kctx->kbdev->dev, "Invalid Heap statistics provided by firmware: vt_start %d, vt_end %d, frag_end %d\n",
			 vt_start, vt_end, frag_end);
		return -EINVAL;
	}

	renderpasses_in_flight = vt_start - frag_end;
	pending_frag_count = vt_end - frag_end;

	err = kbase_csf_tiler_heap_alloc_new_chunk(kctx,
		gpu_heap_va, renderpasses_in_flight, pending_frag_count, &new_chunk_ptr);

	/* It is okay to acknowledge with a NULL chunk (firmware will then wait
	 * for the fragment jobs to complete and release chunks)
	 */
	if (err == -EBUSY)
		new_chunk_ptr = 0;
	else if (err)
		return err;

	kbase_csf_firmware_cs_input(stream, CS_TILER_HEAP_START_LO,
				new_chunk_ptr & 0xFFFFFFFF);
	kbase_csf_firmware_cs_input(stream, CS_TILER_HEAP_START_HI,
				new_chunk_ptr >> 32);

	kbase_csf_firmware_cs_input(stream, CS_TILER_HEAP_END_LO,
				new_chunk_ptr & 0xFFFFFFFF);
	kbase_csf_firmware_cs_input(stream, CS_TILER_HEAP_END_HI,
				new_chunk_ptr >> 32);

	return 0;
}

/**
 * report_tiler_oom_error - Report a CSG error due to a tiler heap OOM event
 *
 * @group: Pointer to the GPU command queue group that encountered the error
 */
static void report_tiler_oom_error(struct kbase_queue_group *group)
{
	struct base_csf_notification const
		error = { .type = BASE_CSF_NOTIFICATION_GPU_QUEUE_GROUP_ERROR,
			  .payload = {
				  .csg_error = {
					  .handle = group->handle,
					  .error = {
						  .error_type =
							  BASE_GPU_QUEUE_GROUP_ERROR_TILER_HEAP_OOM,
					  } } } };

	add_error(group->kctx, &group->error_tiler_oom, &error);
	kbase_event_wakeup_sync(group->kctx);
}

/**
 * kbase_queue_oom_event - Handle tiler out-of-memory for a GPU command queue.
 *
 * @queue: Pointer to queue for which out-of-memory event was received.
 *
 * Called with the CSF locked for the affected GPU virtual address space.
 * Do not call in interrupt context.
 *
 * Handles tiler out-of-memory for a GPU command queue and then clears the
 * notification to allow the firmware to report out-of-memory again in future.
 * If the out-of-memory condition was successfully handled then this function
 * rings the relevant doorbell to notify the firmware; otherwise, it terminates
 * the GPU command queue group to which the queue is bound. See
 * term_queue_group() for details.
 */
static void kbase_queue_oom_event(struct kbase_queue *const queue)
{
	struct kbase_context *const kctx = queue->kctx;
	struct kbase_device *const kbdev = kctx->kbdev;
	struct kbase_queue_group *group;
	int slot_num, err;
	struct kbase_csf_cmd_stream_group_info const *ginfo;
	struct kbase_csf_cmd_stream_info const *stream;
	int csi_index = queue->csi_index;
	u32 cs_oom_ack, cs_oom_req;

	lockdep_assert_held(&kctx->csf.lock);

	group = get_bound_queue_group(queue);
	if (!group) {
		dev_warn(kctx->kbdev->dev, "queue not bound\n");
		return;
	}

	kbase_csf_scheduler_lock(kbdev);

	slot_num = kbase_csf_scheduler_group_get_slot(group);

	/* The group could have gone off slot before this work item got
	 * a chance to execute.
	 */
	if (slot_num < 0)
		goto unlock;

	/* If the bound group is on slot yet the kctx is marked with disabled
	 * on address-space fault, the group is pending to be killed. So skip
	 * the inflight oom operation.
	 */
	if (kbase_ctx_flag(kctx, KCTX_AS_DISABLED_ON_FAULT))
		goto unlock;

	ginfo = &kbdev->csf.global_iface.groups[slot_num];
	stream = &ginfo->streams[csi_index];
	cs_oom_ack = kbase_csf_firmware_cs_output(stream, CS_ACK) &
		     CS_ACK_TILER_OOM_MASK;
	cs_oom_req = kbase_csf_firmware_cs_input_read(stream, CS_REQ) &
		     CS_REQ_TILER_OOM_MASK;

	/* The group could have already undergone suspend-resume cycle before
	 * this work item got a chance to execute. On CSG resume the CS_ACK
	 * register is set by firmware to reflect the CS_REQ register, which
	 * implies that all events signaled before suspension are implicitly
	 * acknowledged.
	 * A new OoM event is expected to be generated after resume.
	 */
	if (cs_oom_ack == cs_oom_req)
		goto unlock;

	err = handle_oom_event(kctx, stream);

	kbase_csf_firmware_cs_input_mask(stream, CS_REQ, cs_oom_ack,
					 CS_REQ_TILER_OOM_MASK);

	if (err) {
		dev_warn(
			kbdev->dev,
			"Queue group to be terminated, couldn't handle the OoM event\n");
		kbase_csf_scheduler_unlock(kbdev);
		term_queue_group(group);
		report_tiler_oom_error(group);
		return;
	}

	kbase_csf_ring_cs_kernel_doorbell(kbdev, csi_index, slot_num, true);
unlock:
	kbase_csf_scheduler_unlock(kbdev);
}

/**
 * oom_event_worker - Tiler out-of-memory handler called from a workqueue.
 *
 * @data: Pointer to a work_struct embedded in GPU command queue data.
 *
 * Handles a tiler out-of-memory condition for a GPU command queue and then
 * releases a reference that was added to prevent the queue being destroyed
 * while this work item was pending on a workqueue.
 */
static void oom_event_worker(struct work_struct *data)
{
	struct kbase_queue *queue =
		container_of(data, struct kbase_queue, oom_event_work);
	struct kbase_context *kctx = queue->kctx;
	struct kbase_device *const kbdev = kctx->kbdev;

	int err = kbase_reset_gpu_try_prevent(kbdev);
	/* Regardless of whether reset failed or is currently happening, exit
	 * early
	 */
	if (err)
		return;

	mutex_lock(&kctx->csf.lock);

	kbase_queue_oom_event(queue);
	release_queue(queue);

	mutex_unlock(&kctx->csf.lock);
	kbase_reset_gpu_allow(kbdev);
}

/**
 * report_group_timeout_error - Report the timeout error for the group to userspace.
 *
 * @group: Pointer to the group for which timeout error occurred
 */
static void report_group_timeout_error(struct kbase_queue_group *const group)
{
	struct base_csf_notification const
		error = { .type = BASE_CSF_NOTIFICATION_GPU_QUEUE_GROUP_ERROR,
			  .payload = {
				  .csg_error = {
					  .handle = group->handle,
					  .error = {
						  .error_type =
							  BASE_GPU_QUEUE_GROUP_ERROR_TIMEOUT,
					  } } } };

	dev_warn(group->kctx->kbdev->dev,
		 "Notify the event notification thread, forward progress timeout (%llu cycles)\n",
		 kbase_csf_timeout_get(group->kctx->kbdev));

	add_error(group->kctx, &group->error_timeout, &error);
	kbase_event_wakeup_sync(group->kctx);
}

/**
 * timer_event_worker - Handle the progress timeout error for the group
 *
 * @data: Pointer to a work_struct embedded in GPU command queue group data.
 *
 * Terminate the CSG and report the error to userspace
 */
static void timer_event_worker(struct work_struct *data)
{
	struct kbase_queue_group *const group =
		container_of(data, struct kbase_queue_group, timer_event_work);
	struct kbase_context *const kctx = group->kctx;
	bool reset_prevented = false;
	int err = kbase_reset_gpu_prevent_and_wait(kctx->kbdev);

	if (err)
		dev_warn(
			kctx->kbdev->dev,
			"Unsuccessful GPU reset detected when terminating group %d on progress timeout, attempting to terminate regardless",
			group->handle);
	else
		reset_prevented = true;

	mutex_lock(&kctx->csf.lock);

	term_queue_group(group);
	report_group_timeout_error(group);

	mutex_unlock(&kctx->csf.lock);
	if (reset_prevented)
		kbase_reset_gpu_allow(kctx->kbdev);
}

/**
 * handle_progress_timer_event - Progress timer timeout event handler.
 *
 * @group: Pointer to GPU queue group for which the timeout event is received.
 *
 * Enqueue a work item to terminate the group and notify the event notification
 * thread of progress timeout fault for the GPU command queue group.
 */
static void handle_progress_timer_event(struct kbase_queue_group *const group)
{
	queue_work(group->kctx->csf.wq, &group->timer_event_work);
}

/**
 * protm_event_worker - Protected mode switch request event handler
 *			called from a workqueue.
 *
 * @data: Pointer to a work_struct embedded in GPU command queue group data.
 *
 * Request to switch to protected mode.
 */
static void protm_event_worker(struct work_struct *data)
{
	struct kbase_queue_group *const group =
		container_of(data, struct kbase_queue_group, protm_event_work);

	KBASE_KTRACE_ADD_CSF_GRP(group->kctx->kbdev, PROTM_EVENT_WORKER_BEGIN,
				 group, 0u);
	kbase_csf_scheduler_group_protm_enter(group);
	KBASE_KTRACE_ADD_CSF_GRP(group->kctx->kbdev, PROTM_EVENT_WORKER_END,
				 group, 0u);
}

/**
 * handle_fault_event - Handler for CS fault.
 *
 * @queue:  Pointer to queue for which fault event was received.
 * @stream: Pointer to the structure containing info provided by the
 *          firmware about the CSI.
 *
 * Prints meaningful CS fault information.
 *
 */
static void
handle_fault_event(struct kbase_queue *const queue,
		   struct kbase_csf_cmd_stream_info const *const stream)
{
	const u32 cs_fault = kbase_csf_firmware_cs_output(stream, CS_FAULT);
	const u64 cs_fault_info =
		kbase_csf_firmware_cs_output(stream, CS_FAULT_INFO_LO) |
		((u64)kbase_csf_firmware_cs_output(stream, CS_FAULT_INFO_HI)
		 << 32);
	const u8 cs_fault_exception_type =
		CS_FAULT_EXCEPTION_TYPE_GET(cs_fault);
	const u32 cs_fault_exception_data =
		CS_FAULT_EXCEPTION_DATA_GET(cs_fault);
	const u64 cs_fault_info_exception_data =
		CS_FAULT_INFO_EXCEPTION_DATA_GET(cs_fault_info);
	struct kbase_device *const kbdev = queue->kctx->kbdev;

	kbase_csf_scheduler_spin_lock_assert_held(kbdev);

	dev_warn(kbdev->dev,
		 "Ctx %d_%d Group %d CSG %d CSI: %d\n"
		 "CS_FAULT.EXCEPTION_TYPE: 0x%x (%s)\n"
		 "CS_FAULT.EXCEPTION_DATA: 0x%x\n"
		 "CS_FAULT_INFO.EXCEPTION_DATA: 0x%llx\n",
		 queue->kctx->tgid, queue->kctx->id, queue->group->handle,
		 queue->group->csg_nr, queue->csi_index,
		 cs_fault_exception_type,
		 kbase_gpu_exception_name(cs_fault_exception_type),
		 cs_fault_exception_data, cs_fault_info_exception_data);

}

static void report_queue_fatal_error(struct kbase_queue *const queue,
				     u32 cs_fatal, u64 cs_fatal_info,
				     u8 group_handle)
{
	struct base_csf_notification error = {
		.type = BASE_CSF_NOTIFICATION_GPU_QUEUE_GROUP_ERROR,
		.payload = {
			.csg_error = {
				.handle = group_handle,
				.error = {
					.error_type =
					BASE_GPU_QUEUE_GROUP_QUEUE_ERROR_FATAL,
					.payload = {
						.fatal_queue = {
						.sideband = cs_fatal_info,
						.status = cs_fatal,
						.csi_index = queue->csi_index,
						}
					}
				}
			}
		}
	};

	add_error(queue->kctx, &queue->error, &error);
	kbase_event_wakeup(queue->kctx);
}

/**
 * fatal_event_worker - Handle the fatal error for the GPU queue
 *
 * @data: Pointer to a work_struct embedded in GPU command queue.
 *
 * Terminate the CSG and report the error to userspace.
 */
static void fatal_event_worker(struct work_struct *const data)
{
	struct kbase_queue *const queue =
		container_of(data, struct kbase_queue, fatal_event_work);
	struct kbase_context *const kctx = queue->kctx;
	struct kbase_device *const kbdev = kctx->kbdev;
	struct kbase_queue_group *group;
	u8 group_handle;
	bool reset_prevented = false;
	int err = kbase_reset_gpu_prevent_and_wait(kbdev);

	if (err)
		dev_warn(
			kbdev->dev,
			"Unsuccessful GPU reset detected when terminating group to handle fatal event, attempting to terminate regardless");
	else
		reset_prevented = true;

	mutex_lock(&kctx->csf.lock);

	group = get_bound_queue_group(queue);
	if (!group) {
		dev_warn(kbdev->dev, "queue not bound when handling fatal event");
		goto unlock;
	}

	group_handle = group->handle;
	term_queue_group(group);
	report_queue_fatal_error(queue, queue->cs_fatal, queue->cs_fatal_info,
				 group_handle);

unlock:
	release_queue(queue);
	mutex_unlock(&kctx->csf.lock);
	if (reset_prevented)
		kbase_reset_gpu_allow(kbdev);
}

/**
 * handle_fatal_event - Handler for CS fatal.
 *
 * @queue:    Pointer to queue for which fatal event was received.
 * @stream:   Pointer to the structure containing info provided by the
 *            firmware about the CSI.
 *
 * Prints meaningful CS fatal information.
 * Enqueue a work item to terminate the group and report the fatal error
 * to user space.
 */
static void
handle_fatal_event(struct kbase_queue *const queue,
		   struct kbase_csf_cmd_stream_info const *const stream)
{
	const u32 cs_fatal = kbase_csf_firmware_cs_output(stream, CS_FATAL);
	const u64 cs_fatal_info =
		kbase_csf_firmware_cs_output(stream, CS_FATAL_INFO_LO) |
		((u64)kbase_csf_firmware_cs_output(stream, CS_FATAL_INFO_HI)
		 << 32);
	const u32 cs_fatal_exception_type =
		CS_FATAL_EXCEPTION_TYPE_GET(cs_fatal);
	const u32 cs_fatal_exception_data =
		CS_FATAL_EXCEPTION_DATA_GET(cs_fatal);
	const u64 cs_fatal_info_exception_data =
		CS_FATAL_INFO_EXCEPTION_DATA_GET(cs_fatal_info);
	struct kbase_device *const kbdev = queue->kctx->kbdev;

	kbase_csf_scheduler_spin_lock_assert_held(kbdev);

	dev_warn(kbdev->dev,
		 "Ctx %d_%d Group %d CSG %d CSI: %d\n"
		 "CS_FATAL.EXCEPTION_TYPE: 0x%x (%s)\n"
		 "CS_FATAL.EXCEPTION_DATA: 0x%x\n"
		 "CS_FATAL_INFO.EXCEPTION_DATA: 0x%llx\n",
		 queue->kctx->tgid, queue->kctx->id, queue->group->handle,
		 queue->group->csg_nr, queue->csi_index,
		 cs_fatal_exception_type,
		 kbase_gpu_exception_name(cs_fatal_exception_type),
		 cs_fatal_exception_data, cs_fatal_info_exception_data);

	if (cs_fatal_exception_type ==
			CS_FATAL_EXCEPTION_TYPE_FIRMWARE_INTERNAL_ERROR) {
		queue_work(system_wq, &kbdev->csf.fw_error_work);
	} else {
		get_queue(queue);
		queue->cs_fatal = cs_fatal;
		queue->cs_fatal_info = cs_fatal_info;
		if (!queue_work(queue->kctx->csf.wq, &queue->fatal_event_work))
			release_queue(queue);
	}

}

/**
 * handle_queue_exception_event - Handler for CS fatal/fault exception events.
 *
 * @queue:  Pointer to queue for which fatal/fault event was received.
 * @cs_req: Value of the CS_REQ register from the CS's input page.
 * @cs_ack: Value of the CS_ACK register from the CS's output page.
 */
static void handle_queue_exception_event(struct kbase_queue *const queue,
					 const u32 cs_req, const u32 cs_ack)
{
	struct kbase_csf_cmd_stream_group_info const *ginfo;
	struct kbase_csf_cmd_stream_info const *stream;
	struct kbase_context *const kctx = queue->kctx;
	struct kbase_device *const kbdev = kctx->kbdev;
	struct kbase_queue_group *group = queue->group;
	int csi_index = queue->csi_index;
	int slot_num = group->csg_nr;

	kbase_csf_scheduler_spin_lock_assert_held(kbdev);

	ginfo = &kbdev->csf.global_iface.groups[slot_num];
	stream = &ginfo->streams[csi_index];

	if ((cs_ack & CS_ACK_FATAL_MASK) != (cs_req & CS_REQ_FATAL_MASK)) {
		handle_fatal_event(queue, stream);
		kbase_csf_firmware_cs_input_mask(stream, CS_REQ, cs_ack,
						 CS_REQ_FATAL_MASK);
	}

	if ((cs_ack & CS_ACK_FAULT_MASK) != (cs_req & CS_REQ_FAULT_MASK)) {
		handle_fault_event(queue, stream);
		kbase_csf_firmware_cs_input_mask(stream, CS_REQ, cs_ack,
						 CS_REQ_FAULT_MASK);
		kbase_csf_ring_cs_kernel_doorbell(kbdev, csi_index, slot_num, true);
	}
}

/**
 * process_cs_interrupts - Process interrupts for a CS.
 *
 * @group:  Pointer to GPU command queue group data.
 * @ginfo:  The CSG interface provided by the firmware.
 * @irqreq: CSG's IRQ request bitmask (one bit per CS).
 * @irqack: CSG's IRQ acknowledge bitmask (one bit per CS).
 *
 * If the interrupt request bitmask differs from the acknowledge bitmask
 * then the firmware is notifying the host of an event concerning those
 * CSs indicated by bits whose value differs. The actions required
 * are then determined by examining which notification flags differ between
 * the request and acknowledge registers for the individual CS(s).
 */
static void process_cs_interrupts(struct kbase_queue_group *const group,
		      struct kbase_csf_cmd_stream_group_info const *const ginfo,
		      u32 const irqreq, u32 const irqack)
{
	struct kbase_device *const kbdev = group->kctx->kbdev;
	u32 remaining = irqreq ^ irqack;
	bool protm_pend = false;
	const bool group_suspending =
		!kbase_csf_scheduler_group_events_enabled(kbdev, group);

	kbase_csf_scheduler_spin_lock_assert_held(kbdev);

	while (remaining != 0) {
		int const i = ffs(remaining) - 1;
		struct kbase_queue *const queue = group->bound_queues[i];

		remaining &= ~(1 << i);

		/* The queue pointer can be NULL, but if it isn't NULL then it
		 * cannot disappear since scheduler spinlock is held and before
		 * freeing a bound queue it has to be first unbound which
		 * requires scheduler spinlock.
		 */
		if (queue && !WARN_ON(queue->csi_index != i)) {
			struct kbase_csf_cmd_stream_info const *const stream =
				&ginfo->streams[i];
			u32 const cs_req = kbase_csf_firmware_cs_input_read(
				stream, CS_REQ);
			u32 const cs_ack =
				kbase_csf_firmware_cs_output(stream, CS_ACK);
			struct workqueue_struct *wq = group->kctx->csf.wq;

			if ((cs_req & CS_REQ_EXCEPTION_MASK) ^
			    (cs_ack & CS_ACK_EXCEPTION_MASK)) {
				KBASE_KTRACE_ADD_CSF_GRP_Q(kbdev, CSI_FAULT_INTERRUPT, group, queue, cs_req ^ cs_ack);
				handle_queue_exception_event(queue, cs_req, cs_ack);
			}

			/* PROTM_PEND and TILER_OOM can be safely ignored
			 * because they will be raised again if the group
			 * is assigned a CSG slot in future.
			 */
			if (group_suspending) {
				u32 const cs_req_remain = cs_req & ~CS_REQ_EXCEPTION_MASK;
				u32 const cs_ack_remain = cs_ack & ~CS_ACK_EXCEPTION_MASK;

				KBASE_KTRACE_ADD_CSF_GRP_Q(kbdev, CSI_IGNORED_INTERRUPTS_GROUP_SUSPEND,
							   group, queue, cs_req_remain ^ cs_ack_remain);
				continue;
			}

			if (((cs_req & CS_REQ_TILER_OOM_MASK) ^
			     (cs_ack & CS_ACK_TILER_OOM_MASK))) {
				get_queue(queue);
				KBASE_KTRACE_ADD_CSF_GRP_Q(kbdev, CSI_TILER_OOM_INTERRUPT, group, queue,
							   cs_req ^ cs_ack);
				if (WARN_ON(!queue_work(wq, &queue->oom_event_work))) {
					/* The work item shall not have been
					 * already queued, there can be only
					 * one pending OoM event for a
					 * queue.
					 */
					release_queue(queue);
				}
			}

			if ((cs_req & CS_REQ_PROTM_PEND_MASK) ^
			    (cs_ack & CS_ACK_PROTM_PEND_MASK)) {
				KBASE_KTRACE_ADD_CSF_GRP_Q(kbdev, CSI_PROTM_PEND_INTERRUPT, group, queue,
							   cs_req ^ cs_ack);

				dev_dbg(kbdev->dev,
					"Protected mode entry request for queue on csi %d bound to group-%d on slot %d",
					queue->csi_index, group->handle,
					group->csg_nr);

				bitmap_set(group->protm_pending_bitmap, i, 1);
				KBASE_KTRACE_ADD_CSF_GRP_Q(kbdev, PROTM_PENDING_SET, group, queue,
							   group->protm_pending_bitmap[0]);
				protm_pend = true;
			}
		}
	}

	if (protm_pend)
		queue_work(group->kctx->csf.wq, &group->protm_event_work);
}

/**
 * process_csg_interrupts - Process interrupts for a CSG.
 *
 * @kbdev: Instance of a GPU platform device that implements a CSF interface.
 * @csg_nr: CSG number.
 *
 * Handles interrupts for a CSG and for CSs within it.
 *
 * If the CSG's request register value differs from its acknowledge register
 * then the firmware is notifying the host of an event concerning the whole
 * group. The actions required are then determined by examining which
 * notification flags differ between those two register values.
 *
 * See process_cs_interrupts() for details of per-stream interrupt handling.
 */
static void process_csg_interrupts(struct kbase_device *const kbdev,
	int const csg_nr)
{
	struct kbase_csf_cmd_stream_group_info *ginfo;
	struct kbase_queue_group *group = NULL;
	u32 req, ack, irqreq, irqack;

	kbase_csf_scheduler_spin_lock_assert_held(kbdev);

	if (WARN_ON(csg_nr >= kbdev->csf.global_iface.group_num))
		return;

	KBASE_KTRACE_ADD(kbdev, CSG_INTERRUPT_PROCESS, NULL, csg_nr);

	ginfo = &kbdev->csf.global_iface.groups[csg_nr];
	req = kbase_csf_firmware_csg_input_read(ginfo, CSG_REQ);
	ack = kbase_csf_firmware_csg_output(ginfo, CSG_ACK);
	irqreq = kbase_csf_firmware_csg_output(ginfo, CSG_IRQ_REQ);
	irqack = kbase_csf_firmware_csg_input_read(ginfo, CSG_IRQ_ACK);

	/* There may not be any pending CSG/CS interrupts to process */
	if ((req == ack) && (irqreq == irqack))
		goto out;

	/* Immediately set IRQ_ACK bits to be same as the IRQ_REQ bits before
	 * examining the CS_ACK & CS_REQ bits. This would ensure that Host
	 * doesn't misses an interrupt for the CS in the race scenario where
	 * whilst Host is servicing an interrupt for the CS, firmware sends
	 * another interrupt for that CS.
	 */
	kbase_csf_firmware_csg_input(ginfo, CSG_IRQ_ACK, irqreq);

	group = kbase_csf_scheduler_get_group_on_slot(kbdev, csg_nr);

	/* The group pointer can be NULL here if interrupts for the group
	 * (like SYNC_UPDATE, IDLE notification) were delayed and arrived
	 * just after the suspension of group completed. However if not NULL
	 * then the group pointer cannot disappear even if User tries to
	 * terminate the group whilst this loop is running as scheduler
	 * spinlock is held and for freeing a group that is resident on a CSG
	 * slot scheduler spinlock is required.
	 */
	if (!group)
		goto out;

	if (WARN_ON(kbase_csf_scheduler_group_get_slot_locked(group) != csg_nr))
		goto out;

	if ((req ^ ack) & CSG_REQ_SYNC_UPDATE_MASK) {
		kbase_csf_firmware_csg_input_mask(ginfo,
			CSG_REQ, ack, CSG_REQ_SYNC_UPDATE_MASK);

		KBASE_KTRACE_ADD_CSF_GRP(kbdev, CSG_SYNC_UPDATE_INTERRUPT, group, req ^ ack);
		kbase_csf_event_signal_cpu_only(group->kctx);
	}

	if ((req ^ ack) & CSG_REQ_IDLE_MASK) {
		struct kbase_csf_scheduler *scheduler =	&kbdev->csf.scheduler;

		kbase_csf_firmware_csg_input_mask(ginfo, CSG_REQ, ack,
			CSG_REQ_IDLE_MASK);

		set_bit(csg_nr, scheduler->csg_slots_idle_mask);
		KBASE_KTRACE_ADD_CSF_GRP(kbdev, CSG_SLOT_IDLE_SET, group,
					 scheduler->csg_slots_idle_mask[0]);
		KBASE_KTRACE_ADD_CSF_GRP(kbdev,  CSG_IDLE_INTERRUPT, group, req ^ ack);
		dev_dbg(kbdev->dev, "Idle notification received for Group %u on slot %d\n",
			 group->handle, csg_nr);

		/* Check if the scheduling tick can be advanced */
<<<<<<< HEAD
                if (kbase_csf_scheduler_all_csgs_idle(kbdev)) {
=======
		if (kbase_csf_scheduler_all_csgs_idle(kbdev)) {
>>>>>>> 15ef09a5
			if (!scheduler->gpu_idle_fw_timer_enabled)
				kbase_csf_scheduler_advance_tick_nolock(kbdev);
		} else if (atomic_read(&scheduler->non_idle_offslot_grps)) {
			/* If there are non-idle CSGs waiting for a slot, fire
			 * a tock for a replacement.
			 */
<<<<<<< HEAD
			kthread_mod_delayed_work(&scheduler->csf_worker, &scheduler->tock_work, 0);
=======
			mod_delayed_work(scheduler->wq, &scheduler->tock_work, 0);
>>>>>>> 15ef09a5
		}
	}

	if ((req ^ ack) & CSG_REQ_PROGRESS_TIMER_EVENT_MASK) {
		kbase_csf_firmware_csg_input_mask(ginfo, CSG_REQ, ack,
			CSG_REQ_PROGRESS_TIMER_EVENT_MASK);

		KBASE_KTRACE_ADD_CSF_GRP(kbdev, CSG_PROGRESS_TIMER_INTERRUPT,
					 group, req ^ ack);
		dev_info(kbdev->dev,
			"[%llu] Iterator PROGRESS_TIMER timeout notification received for group %u of ctx %d_%d on slot %d\n",
			kbase_backend_get_cycle_cnt(kbdev),
			group->handle, group->kctx->tgid, group->kctx->id, csg_nr);

		handle_progress_timer_event(group);
	}

	process_cs_interrupts(group, ginfo, irqreq, irqack);

out:
	/* group may still be NULL here */
	KBASE_KTRACE_ADD_CSF_GRP(kbdev, CSG_INTERRUPT_PROCESS_END, group,
				 ((u64)req ^ ack) | (((u64)irqreq ^ irqack) << 32));
}

/**
 * process_prfcnt_interrupts - Process performance counter interrupts.
 *
 * @kbdev:   Instance of a GPU platform device that implements a CSF interface.
 * @glb_req: Global request register value.
 * @glb_ack: Global acknowledge register value.
 *
 * Handles interrupts issued by the firmware that relate to the performance
 * counters. For example, on completion of a performance counter sample. It is
 * expected that the scheduler spinlock is already held on calling this
 * function.
 */
static void process_prfcnt_interrupts(struct kbase_device *kbdev, u32 glb_req,
				      u32 glb_ack)
{
	const struct kbase_csf_global_iface *const global_iface =
		&kbdev->csf.global_iface;

	lockdep_assert_held(&kbdev->csf.scheduler.interrupt_lock);

	/* Process PRFCNT_SAMPLE interrupt. */
	if (kbdev->csf.hwcnt.request_pending &&
	    ((glb_req & GLB_REQ_PRFCNT_SAMPLE_MASK) ==
	     (glb_ack & GLB_REQ_PRFCNT_SAMPLE_MASK))) {
		kbdev->csf.hwcnt.request_pending = false;

		dev_dbg(kbdev->dev, "PRFCNT_SAMPLE done interrupt received.");

		kbase_hwcnt_backend_csf_on_prfcnt_sample(
			&kbdev->hwcnt_gpu_iface);
	}

	/* Process PRFCNT_ENABLE interrupt. */
	if (kbdev->csf.hwcnt.enable_pending &&
	    ((glb_req & GLB_REQ_PRFCNT_ENABLE_MASK) ==
	     (glb_ack & GLB_REQ_PRFCNT_ENABLE_MASK))) {
		kbdev->csf.hwcnt.enable_pending = false;

		dev_dbg(kbdev->dev,
			"PRFCNT_ENABLE status changed interrupt received.");

		if (glb_ack & GLB_REQ_PRFCNT_ENABLE_MASK)
			kbase_hwcnt_backend_csf_on_prfcnt_enable(
				&kbdev->hwcnt_gpu_iface);
		else
			kbase_hwcnt_backend_csf_on_prfcnt_disable(
				&kbdev->hwcnt_gpu_iface);
	}

	/* Process PRFCNT_THRESHOLD interrupt. */
	if ((glb_req ^ glb_ack) & GLB_REQ_PRFCNT_THRESHOLD_MASK) {
		dev_dbg(kbdev->dev, "PRFCNT_THRESHOLD interrupt received.");

		kbase_hwcnt_backend_csf_on_prfcnt_threshold(
			&kbdev->hwcnt_gpu_iface);

		/* Set the GLB_REQ.PRFCNT_THRESHOLD flag back to
		 * the same value as GLB_ACK.PRFCNT_THRESHOLD
		 * flag in order to enable reporting of another
		 * PRFCNT_THRESHOLD event.
		 */
		kbase_csf_firmware_global_input_mask(
			global_iface, GLB_REQ, glb_ack,
			GLB_REQ_PRFCNT_THRESHOLD_MASK);
	}

	/* Process PRFCNT_OVERFLOW interrupt. */
	if ((glb_req ^ glb_ack) & GLB_REQ_PRFCNT_OVERFLOW_MASK) {
		dev_dbg(kbdev->dev, "PRFCNT_OVERFLOW interrupt received.");

		kbase_hwcnt_backend_csf_on_prfcnt_overflow(
			&kbdev->hwcnt_gpu_iface);

		/* Set the GLB_REQ.PRFCNT_OVERFLOW flag back to
		 * the same value as GLB_ACK.PRFCNT_OVERFLOW
		 * flag in order to enable reporting of another
		 * PRFCNT_OVERFLOW event.
		 */
		kbase_csf_firmware_global_input_mask(
			global_iface, GLB_REQ, glb_ack,
			GLB_REQ_PRFCNT_OVERFLOW_MASK);
	}
}

/**
 * check_protm_enter_req_complete - Check if PROTM_ENTER request completed
 *
 * @kbdev: Instance of a GPU platform device that implements a CSF interface.
 * @glb_req: Global request register value.
 * @glb_ack: Global acknowledge register value.
 *
 * This function checks if the PROTM_ENTER Global request had completed and
 * appropriately sends notification about the protected mode entry to components
 * like IPA, HWC, IPA_CONTROL.
 */
static inline void check_protm_enter_req_complete(struct kbase_device *kbdev,
						  u32 glb_req, u32 glb_ack)
{
	lockdep_assert_held(&kbdev->hwaccess_lock);
	kbase_csf_scheduler_spin_lock_assert_held(kbdev);

	if (likely(!kbdev->csf.scheduler.active_protm_grp))
		return;

	if (kbdev->protected_mode)
		return;

	if ((glb_req & GLB_REQ_PROTM_ENTER_MASK) !=
	    (glb_ack & GLB_REQ_PROTM_ENTER_MASK))
		return;

	dev_dbg(kbdev->dev, "Protected mode entry interrupt received");

	kbdev->protected_mode = true;
	kbase_ipa_protection_mode_switch_event(kbdev);
	kbase_ipa_control_protm_entered(kbdev);
	kbase_hwcnt_backend_csf_protm_entered(&kbdev->hwcnt_gpu_iface);
}

/**
 * process_protm_exit - Handle the protected mode exit interrupt
 *
 * @kbdev: Instance of a GPU platform device that implements a CSF interface.
 * @glb_ack: Global acknowledge register value.
 *
 * This function handles the PROTM_EXIT interrupt and sends notification
 * about the protected mode exit to components like HWC, IPA_CONTROL.
 */
static inline void process_protm_exit(struct kbase_device *kbdev, u32 glb_ack)
{
	const struct kbase_csf_global_iface *const global_iface =
		&kbdev->csf.global_iface;
	struct kbase_csf_scheduler *scheduler =	&kbdev->csf.scheduler;

	lockdep_assert_held(&kbdev->hwaccess_lock);
	kbase_csf_scheduler_spin_lock_assert_held(kbdev);

	dev_dbg(kbdev->dev, "Protected mode exit interrupt received");

	kbase_csf_firmware_global_input_mask(global_iface, GLB_REQ, glb_ack,
					     GLB_REQ_PROTM_EXIT_MASK);

	if (likely(scheduler->active_protm_grp)) {
		KBASE_KTRACE_ADD_CSF_GRP(kbdev, SCHEDULER_EXIT_PROTM,
					 scheduler->active_protm_grp, 0u);
		scheduler->active_protm_grp = NULL;
	} else {
		dev_warn(kbdev->dev, "PROTM_EXIT interrupt after no pmode group");
	}

	if (!WARN_ON(!kbdev->protected_mode)) {
		kbdev->protected_mode = false;
		kbase_ipa_control_protm_exited(kbdev);
		kbase_hwcnt_backend_csf_protm_exited(&kbdev->hwcnt_gpu_iface);
	}
}

void kbase_csf_interrupt(struct kbase_device *kbdev, u32 val)
{
	unsigned long flags;
	u32 remaining = val;

	lockdep_assert_held(&kbdev->hwaccess_lock);

	KBASE_KTRACE_ADD(kbdev, CSF_INTERRUPT, NULL, val);
	kbase_reg_write(kbdev, JOB_CONTROL_REG(JOB_IRQ_CLEAR), val);

	if (val & JOB_IRQ_GLOBAL_IF) {
		const struct kbase_csf_global_iface *const global_iface =
			&kbdev->csf.global_iface;
		struct kbase_csf_scheduler *scheduler =	&kbdev->csf.scheduler;

		kbdev->csf.interrupt_received = true;
		remaining &= ~JOB_IRQ_GLOBAL_IF;

		if (!kbdev->csf.firmware_reloaded)
			kbase_csf_firmware_reload_completed(kbdev);
		else if (global_iface->output) {
			u32 glb_req, glb_ack;

			kbase_csf_scheduler_spin_lock(kbdev, &flags);
			glb_req = kbase_csf_firmware_global_input_read(
					global_iface, GLB_REQ);
			glb_ack = kbase_csf_firmware_global_output(
					global_iface, GLB_ACK);
			KBASE_KTRACE_ADD(kbdev, GLB_REQ_ACQ, NULL, glb_req ^ glb_ack);

			check_protm_enter_req_complete(kbdev, glb_req, glb_ack);

			if ((glb_req ^ glb_ack) & GLB_REQ_PROTM_EXIT_MASK)
				process_protm_exit(kbdev, glb_ack);

			/* Handle IDLE Hysteresis notification event */
			if ((glb_req ^ glb_ack) & GLB_REQ_IDLE_EVENT_MASK) {
				int non_idle_offslot_grps;
				bool can_suspend_on_idle;
				dev_dbg(kbdev->dev, "Idle-hysteresis event flagged");
				kbase_csf_firmware_global_input_mask(
						global_iface, GLB_REQ, glb_ack,
						GLB_REQ_IDLE_EVENT_MASK);

				non_idle_offslot_grps = atomic_read(&scheduler->non_idle_offslot_grps);
				can_suspend_on_idle = kbase_pm_idle_groups_sched_suspendable(kbdev);
				KBASE_KTRACE_ADD(kbdev, SCHEDULER_CAN_IDLE, NULL,
					((u64)(u32)non_idle_offslot_grps) | (((u64)can_suspend_on_idle) << 32));

				if (!non_idle_offslot_grps) {
					if (can_suspend_on_idle)
						queue_work(system_highpri_wq,
							   &scheduler->gpu_idle_work);
				} else {
					/* Advance the scheduling tick to get
					 * the non-idle suspended groups loaded
					 * soon.
					 */
					kbase_csf_scheduler_advance_tick_nolock(
						kbdev);
				}
			}

			process_prfcnt_interrupts(kbdev, glb_req, glb_ack);

			kbase_csf_scheduler_spin_unlock(kbdev, flags);

			/* Invoke the MCU state machine as a state transition
			 * might have completed.
			 */
			kbase_pm_update_state(kbdev);
		}

		if (!remaining) {
			wake_up_all(&kbdev->csf.event_wait);
			KBASE_KTRACE_ADD(kbdev, CSF_INTERRUPT_END, NULL, val);
			return;
		}
	}

	kbase_csf_scheduler_spin_lock(kbdev, &flags);
	while (remaining != 0) {
		int const csg_nr = ffs(remaining) - 1;

		process_csg_interrupts(kbdev, csg_nr);
		remaining &= ~(1 << csg_nr);
	}
	kbase_csf_scheduler_spin_unlock(kbdev, flags);

	wake_up_all(&kbdev->csf.event_wait);
	KBASE_KTRACE_ADD(kbdev, CSF_INTERRUPT_END, NULL, val);
}

void kbase_csf_doorbell_mapping_term(struct kbase_device *kbdev)
{
	if (kbdev->csf.db_filp) {
		struct page *page = as_page(kbdev->csf.dummy_db_page);

		kbase_mem_pool_free(
			&kbdev->mem_pools.small[KBASE_MEM_GROUP_CSF_FW],
			page, false);

		fput(kbdev->csf.db_filp);
	}
}

int kbase_csf_doorbell_mapping_init(struct kbase_device *kbdev)
{
	struct tagged_addr phys;
	struct file *filp;
	int ret;

	filp = shmem_file_setup("mali csf", MAX_LFS_FILESIZE, VM_NORESERVE);
	if (IS_ERR(filp))
		return PTR_ERR(filp);

	ret = kbase_mem_pool_alloc_pages(
		&kbdev->mem_pools.small[KBASE_MEM_GROUP_CSF_FW],
		1, &phys, false);

	if (ret <= 0) {
		fput(filp);
		return ret;
	}

	kbdev->csf.db_filp = filp;
	kbdev->csf.dummy_db_page = phys;
	kbdev->csf.db_file_offsets = 0;

	return 0;
}

void kbase_csf_free_dummy_user_reg_page(struct kbase_device *kbdev)
{
	if (as_phys_addr_t(kbdev->csf.dummy_user_reg_page)) {
		struct page *page = as_page(kbdev->csf.dummy_user_reg_page);

		kbase_mem_pool_free(
			&kbdev->mem_pools.small[KBASE_MEM_GROUP_CSF_FW], page,
			false);
	}
}

int kbase_csf_setup_dummy_user_reg_page(struct kbase_device *kbdev)
{
	struct tagged_addr phys;
	struct page *page;
	u32 *addr;
	int ret;

	kbdev->csf.dummy_user_reg_page = as_tagged(0);

	ret = kbase_mem_pool_alloc_pages(
		&kbdev->mem_pools.small[KBASE_MEM_GROUP_CSF_FW], 1, &phys,
		false);

	if (ret <= 0)
		return ret;

	page = as_page(phys);
	addr = kmap_atomic(page);

	/* Write a special value for the latest flush register inside the
	 * dummy page
	 */
	addr[LATEST_FLUSH / sizeof(u32)] = POWER_DOWN_LATEST_FLUSH_VALUE;

	kbase_sync_single_for_device(kbdev, kbase_dma_addr(page), sizeof(u32),
				     DMA_BIDIRECTIONAL);
	kunmap_atomic(addr);

	kbdev->csf.dummy_user_reg_page = phys;

	return 0;
}

u8 kbase_csf_priority_check(struct kbase_device *kbdev, u8 req_priority)
{
	struct priority_control_manager_device *pcm_device = kbdev->pcm_dev;
	u8 out_priority = req_priority;

	if (pcm_device) {
		req_priority = kbase_csf_priority_queue_group_priority_to_relative(req_priority);
		out_priority = pcm_device->ops.pcm_scheduler_priority_check(pcm_device, current, req_priority);
		out_priority = kbase_csf_priority_relative_to_queue_group_priority(out_priority);
	}

	return out_priority;
}<|MERGE_RESOLUTION|>--- conflicted
+++ resolved
@@ -2453,7 +2453,7 @@
 	};
 
 	add_error(queue->kctx, &queue->error, &error);
-	kbase_event_wakeup(queue->kctx);
+	kbase_event_wakeup_sync(queue->kctx);
 }
 
 /**
@@ -2779,22 +2779,14 @@
 			 group->handle, csg_nr);
 
 		/* Check if the scheduling tick can be advanced */
-<<<<<<< HEAD
-                if (kbase_csf_scheduler_all_csgs_idle(kbdev)) {
-=======
 		if (kbase_csf_scheduler_all_csgs_idle(kbdev)) {
->>>>>>> 15ef09a5
 			if (!scheduler->gpu_idle_fw_timer_enabled)
 				kbase_csf_scheduler_advance_tick_nolock(kbdev);
 		} else if (atomic_read(&scheduler->non_idle_offslot_grps)) {
 			/* If there are non-idle CSGs waiting for a slot, fire
 			 * a tock for a replacement.
 			 */
-<<<<<<< HEAD
 			kthread_mod_delayed_work(&scheduler->csf_worker, &scheduler->tock_work, 0);
-=======
-			mod_delayed_work(scheduler->wq, &scheduler->tock_work, 0);
->>>>>>> 15ef09a5
 		}
 	}
 
