--- conflicted
+++ resolved
@@ -35,12 +35,8 @@
 #include <csf/ipa_control/mali_kbase_csf_ipa_control.h>
 #include <mali_kbase_hwaccess_time.h>
 #include "mali_kbase_csf_event.h"
-<<<<<<< HEAD
 #include <mali_linux_trace.h>
-#include <linux/protected_memory_allocator.h>
-=======
 #include "mali_kbase_ctx_sched.h"
->>>>>>> 3aa826b5
 #include <tl/mali_kbase_tracepoints.h>
 #include "mali_kbase_csf_mcu_shared_reg.h"
 #include <linux/version_compat_defs.h>
@@ -3005,11 +3001,8 @@
 	dev_dbg(kbdev->dev, "Protected mode entry interrupt received");
 
 	kbdev->protected_mode = true;
-<<<<<<< HEAD
 	trace_mali_protected_mode(kbdev->protected_mode);
-=======
-
->>>>>>> 3aa826b5
+
 	kbase_ipa_protection_mode_switch_event(kbdev);
 	kbase_ipa_control_protm_entered(kbdev);
 	kbase_hwcnt_backend_csf_protm_entered(&kbdev->hwcnt_gpu_iface);
@@ -3266,20 +3259,6 @@
 				}
 				/* Handle IDLE Hysteresis notification event */
 				if ((glb_req ^ glb_ack) & GLB_REQ_IDLE_EVENT_MASK) {
-<<<<<<< HEAD
-					dev_dbg(kbdev->dev, "Idle-hysteresis event flagged");
-					kbase_csf_firmware_global_input_mask(
-							global_iface, GLB_REQ, glb_ack,
-							GLB_REQ_IDLE_EVENT_MASK);
-
-					glb_idle_irq_received = true;
-					/* Defer handling this IRQ to account for a race condition
-					 * where the idle worker could be executed before we have
-					 * finished handling all pending IRQs (including CSG IDLE
-					 * IRQs).
-					 */
-					deferred_handling_glb_idle_irq = true;
-=======
 					{
 						dev_dbg(kbdev->dev,
 							"Idle-hysteresis event flagged");
@@ -3318,7 +3297,6 @@
 						 */
 						deferred_handling_glb_idle_irq = true;
 					}
->>>>>>> 3aa826b5
 				}
 
 				if (glb_ack & GLB_ACK_FATAL_MASK)
@@ -3371,6 +3349,8 @@
 static void handle_glb_fatal(struct kbase_device *const kbdev)
 {
 	int as;
+
+	kbasep_platform_event_core_dump(kbdev, "Internal firmware error");
 
 	for (as = 0; as < kbdev->nr_hw_address_spaces; as++) {
 		unsigned long flags;
