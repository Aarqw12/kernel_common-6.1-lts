--- conflicted
+++ resolved
@@ -165,7 +165,6 @@
 	 *
 	 * Context: Process context
 	 */
-<<<<<<< HEAD
 	int (*platform_fw_cfg_init_func)(struct kbase_device *kbdev);
 	/**
 	 * platform_handler_core_dump_func - Platform specific handler for triggering a core dump.
@@ -179,10 +178,6 @@
 	 * Context: The caller must hold the hwaccess lock
 	 */
 	void (*platform_handler_core_dump_func)(struct kbase_device *kbdev, const char* reason);
-=======
-	void (*platform_handler_atom_complete_func)(struct kbase_jd_atom *katom);
-#endif
->>>>>>> 049a5422
 };
 
 /*
