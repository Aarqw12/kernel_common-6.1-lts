--- conflicted
+++ resolved
@@ -255,11 +255,7 @@
  */
 #define JM_DEFAULT_JS_FREE_TIMEOUT_CYCLES (100000)
 
-<<<<<<< HEAD
-#endif /* MALI_USE_CSF */
-=======
 #endif /* !MALI_USE_CSF */
->>>>>>> 16988dee
 
 /* Default timeslice that a context is scheduled in for, in nanoseconds.
  *
@@ -303,13 +299,10 @@
  * It corresponds to 0.5s in GPU @ 100Mhz.
  */
 #define MMU_AS_INACTIVE_WAIT_TIMEOUT_CYCLES ((u64)50 * 1024 * 1024)
-<<<<<<< HEAD
-=======
 
 #if IS_ENABLED(CONFIG_MALI_TRACE_POWER_GPU_WORK_PERIOD)
 /* Default value of the time interval at which GPU metrics tracepoints are emitted. */
 #define DEFAULT_GPU_METRICS_TP_EMIT_INTERVAL_NS (500000000u) /* 500 ms */
 #endif
 
->>>>>>> 16988dee
 #endif /* _KBASE_CONFIG_DEFAULTS_H_ */