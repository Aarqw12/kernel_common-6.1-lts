// SPDX-License-Identifier: GPL-2.0
/*
 *
 * (C) COPYRIGHT 2012-2017, 2020 ARM Limited. All rights reserved.
 *
 * This program is free software and is provided to you under the terms of the
 * GNU General Public License version 2 as published by the Free Software
 * Foundation, and any use by you of this program is subject to the terms
 * of such GNU licence.
 *
 * This program is distributed in the hope that it will be useful,
 * but WITHOUT ANY WARRANTY; without even the implied warranty of
 * MERCHANTABILITY or FITNESS FOR A PARTICULAR PURPOSE. See the
 * GNU General Public License for more details.
 *
 * You should have received a copy of the GNU General Public License
 * along with this program; if not, you can access it online at
 * http://www.gnu.org/licenses/gpl-2.0.html.
 *
 * SPDX-License-Identifier: GPL-2.0
 *
 */

/*
 * Code for supporting explicit Android fences (CONFIG_SYNC)
 * Known to be good for kernels 4.5 and earlier.
 * Replaced with CONFIG_SYNC_FILE for 4.9 and later kernels
 * (see mali_kbase_sync_file.c)
 */

#include <linux/sched.h>
#include <linux/fdtable.h>
#include <linux/file.h>
#include <linux/fs.h>
#include <linux/module.h>
#include <linux/anon_inodes.h>
#include <linux/version.h>
#include "sync.h"
#include <mali_kbase.h>
#include <mali_kbase_sync.h>

struct mali_sync_timeline {
	struct sync_timeline timeline;
	atomic_t counter;
	atomic_t signaled;
};

struct mali_sync_pt {
	struct sync_pt pt;
	int order;
	int result;
};

static struct mali_sync_timeline *to_mali_sync_timeline(
						struct sync_timeline *timeline)
{
	return container_of(timeline, struct mali_sync_timeline, timeline);
}

static struct mali_sync_pt *to_mali_sync_pt(struct sync_pt *pt)
{
	return container_of(pt, struct mali_sync_pt, pt);
}

static struct sync_pt *timeline_dup(struct sync_pt *pt)
{
	struct mali_sync_pt *mpt = to_mali_sync_pt(pt);
	struct mali_sync_pt *new_mpt;
	struct sync_pt *new_pt = sync_pt_create(sync_pt_parent(pt),
						sizeof(struct mali_sync_pt));

	if (!new_pt)
		return NULL;

	new_mpt = to_mali_sync_pt(new_pt);
	new_mpt->order = mpt->order;
	new_mpt->result = mpt->result;

	return new_pt;
}

static int timeline_has_signaled(struct sync_pt *pt)
{
	struct mali_sync_pt *mpt = to_mali_sync_pt(pt);
	struct mali_sync_timeline *mtl = to_mali_sync_timeline(
							sync_pt_parent(pt));
	int result = mpt->result;

	int diff = atomic_read(&mtl->signaled) - mpt->order;

	if (diff >= 0)
		return (result < 0) ? result : 1;

	return 0;
}

static int timeline_compare(struct sync_pt *a, struct sync_pt *b)
{
	struct mali_sync_pt *ma = container_of(a, struct mali_sync_pt, pt);
	struct mali_sync_pt *mb = container_of(b, struct mali_sync_pt, pt);

	int diff = ma->order - mb->order;

	if (diff == 0)
		return 0;

	return (diff < 0) ? -1 : 1;
}

static void timeline_value_str(struct sync_timeline *timeline, char *str,
			       int size)
{
	struct mali_sync_timeline *mtl = to_mali_sync_timeline(timeline);

	snprintf(str, size, "%d", atomic_read(&mtl->signaled));
}

static void pt_value_str(struct sync_pt *pt, char *str, int size)
{
	struct mali_sync_pt *mpt = to_mali_sync_pt(pt);

	snprintf(str, size, "%d(%d)", mpt->order, mpt->result);
}

static struct sync_timeline_ops mali_timeline_ops = {
	.driver_name = "Mali",
	.dup = timeline_dup,
	.has_signaled = timeline_has_signaled,
	.compare = timeline_compare,
	.timeline_value_str = timeline_value_str,
	.pt_value_str       = pt_value_str,
};

/* Allocates a timeline for Mali
 *
 * One timeline should be allocated per API context.
 */
static struct sync_timeline *mali_sync_timeline_alloc(const char *name)
{
	struct sync_timeline *tl;
	struct mali_sync_timeline *mtl;

	tl = sync_timeline_create(&mali_timeline_ops,
				  sizeof(struct mali_sync_timeline), name);
	if (!tl)
		return NULL;

	/* Set the counter in our private struct */
	mtl = to_mali_sync_timeline(tl);
	atomic_set(&mtl->counter, 0);
	atomic_set(&mtl->signaled, 0);

	return tl;
}

static int kbase_stream_close(struct inode *inode, struct file *file)
{
	struct sync_timeline *tl;

	tl = (struct sync_timeline *)file->private_data;
	sync_timeline_destroy(tl);
	return 0;
}

static const struct file_operations stream_fops = {
	.owner = THIS_MODULE,
	.release = kbase_stream_close,
};

int kbase_sync_fence_stream_create(const char *name, int *const out_fd)
{
	struct sync_timeline *tl;

	if (!out_fd)
		return -EINVAL;

	tl = mali_sync_timeline_alloc(name);
	if (!tl)
		return -EINVAL;

	*out_fd = anon_inode_getfd(name, &stream_fops, tl, O_RDONLY|O_CLOEXEC);

	if (*out_fd < 0) {
		sync_timeline_destroy(tl);
		return -EINVAL;
	}

	return 0;
}

#if !MALI_USE_CSF
/* Allocates a sync point within the timeline.
 *
 * The timeline must be the one allocated by kbase_sync_timeline_alloc
 *
 * Sync points must be triggered in *exactly* the same order as they are
 * allocated.
 */
static struct sync_pt *kbase_sync_pt_alloc(struct sync_timeline *parent)
{
	struct sync_pt *pt = sync_pt_create(parent,
					    sizeof(struct mali_sync_pt));
	struct mali_sync_timeline *mtl = to_mali_sync_timeline(parent);
	struct mali_sync_pt *mpt;

	if (!pt)
		return NULL;

	mpt = to_mali_sync_pt(pt);
	mpt->order = atomic_inc_return(&mtl->counter);
	mpt->result = 0;

	return pt;
}

int kbase_sync_fence_out_create(struct kbase_jd_atom *katom, int tl_fd)
{
	struct sync_timeline *tl;
	struct sync_pt *pt;
	struct sync_fence *fence;
	int fd;
	struct file *tl_file;

	tl_file = fget(tl_fd);
	if (tl_file == NULL)
		return -EBADF;

	if (tl_file->f_op != &stream_fops) {
		fd = -EBADF;
		goto out;
	}

	tl = tl_file->private_data;

	pt = kbase_sync_pt_alloc(tl);
	if (!pt) {
		fd = -EFAULT;
		goto out;
	}

	fence = sync_fence_create("mali_fence", pt);
	if (!fence) {
		sync_pt_free(pt);
		fd = -EFAULT;
		goto out;
	}

	/* from here the fence owns the sync_pt */

	/* create a fd representing the fence */
	fd = get_unused_fd_flags(O_RDWR | O_CLOEXEC);
	if (fd < 0) {
		sync_fence_put(fence);
		goto out;
	}

	/* bind fence to the new fd */
	sync_fence_install(fence, fd);

	katom->fence = sync_fence_fdget(fd);
	if (katom->fence == NULL) {
		/* The only way the fence can be NULL is if userspace closed it
		 * for us, so we don't need to clear it up
		 */
		fd = -EINVAL;
		goto out;
	}

out:
	fput(tl_file);

	return fd;
}

int kbase_sync_fence_in_from_fd(struct kbase_jd_atom *katom, int fd)
{
	katom->fence = sync_fence_fdget(fd);
	return katom->fence ? 0 : -ENOENT;
}
#endif /* !MALI_USE_CSF */

int kbase_sync_fence_validate(int fd)
{
	struct sync_fence *fence;

	fence = sync_fence_fdget(fd);
	if (!fence)
		return -EINVAL;

	sync_fence_put(fence);
	return 0;
}

#if !MALI_USE_CSF
/* Returns true if the specified timeline is allocated by Mali */
static int kbase_sync_timeline_is_ours(struct sync_timeline *timeline)
{
	return timeline->ops == &mali_timeline_ops;
}

/* Signals a particular sync point
 *
 * Sync points must be triggered in *exactly* the same order as they are
 * allocated.
 *
 * If they are signaled in the wrong order then a message will be printed in
 * debug builds and otherwise attempts to signal order sync_pts will be ignored.
 *
 * result can be negative to indicate error, any other value is interpreted as
 * success.
 */
static void kbase_sync_signal_pt(struct sync_pt *pt, int result)
{
	struct mali_sync_pt *mpt = to_mali_sync_pt(pt);
	struct mali_sync_timeline *mtl = to_mali_sync_timeline(
							sync_pt_parent(pt));
	int signaled;
	int diff;

	mpt->result = result;

	do {
		signaled = atomic_read(&mtl->signaled);

		diff = signaled - mpt->order;

		if (diff > 0) {
			/* The timeline is already at or ahead of this point.
			 * This should not happen unless userspace has been
			 * signaling fences out of order, so warn but don't
			 * violate the sync_pt API.
			 * The warning is only in debug builds to prevent
			 * a malicious user being able to spam dmesg.
			 */
#ifdef CONFIG_MALI_DEBUG
			pr_err("Fences were triggered in a different order to allocation!");
#endif				/* CONFIG_MALI_DEBUG */
			return;
		}
	} while (atomic_cmpxchg(&mtl->signaled,
				signaled, mpt->order) != signaled);
}

enum base_jd_event_code
kbase_sync_fence_out_trigger(struct kbase_jd_atom *katom, int result)
{
	struct sync_pt *pt;
	struct sync_timeline *timeline;

	if (!katom->fence)
		return BASE_JD_EVENT_JOB_CANCELLED;

	if (katom->fence->num_fences != 1) {
		/* Not exactly one item in the list - so it didn't (directly)
		 * come from us
		 */
		return BASE_JD_EVENT_JOB_CANCELLED;
	}

	pt = container_of(katom->fence->cbs[0].sync_pt, struct sync_pt, base);
	timeline = sync_pt_parent(pt);

	if (!kbase_sync_timeline_is_ours(timeline)) {
		/* Fence has a sync_pt which isn't ours! */
		return BASE_JD_EVENT_JOB_CANCELLED;
	}

	kbase_sync_signal_pt(pt, result);

	sync_timeline_signal(timeline);

	kbase_sync_fence_out_remove(katom);

	return (result < 0) ? BASE_JD_EVENT_JOB_CANCELLED : BASE_JD_EVENT_DONE;
}

static inline int kbase_fence_get_status(struct sync_fence *fence)
{
	if (!fence)
		return -ENOENT;

	return atomic_read(&fence->status);
}

static void kbase_fence_wait_callback(struct sync_fence *fence,
				      struct sync_fence_waiter *waiter)
{
	struct kbase_jd_atom *katom = container_of(waiter,
					struct kbase_jd_atom, sync_waiter);
	struct kbase_context *kctx = katom->kctx;

	/* Propagate the fence status to the atom.
	 * If negative then cancel this atom and its dependencies.
	 */
	if (kbase_fence_get_status(fence) < 0)
		katom->event_code = BASE_JD_EVENT_JOB_CANCELLED;

	/* To prevent a potential deadlock we schedule the work onto the
	 * job_done_worker kthread
	 *
	 * The issue is that we may signal the timeline while holding
	 * kctx->jctx.lock and the callbacks are run synchronously from
	 * sync_timeline_signal. So we simply defer the work.
	 */

	kthread_init_work(&katom->work, kbase_sync_fence_wait_worker);
	kthread_queue_work(&kctx->kbdev->job_done_worker, &katom->work);
}

int kbase_sync_fence_in_wait(struct kbase_jd_atom *katom)
{
	int ret;

	sync_fence_waiter_init(&katom->sync_waiter, kbase_fence_wait_callback);

	ret = sync_fence_wait_async(katom->fence, &katom->sync_waiter);

	if (ret == 1) {
		/* Already signaled */
		return 0;
	}

	if (ret < 0) {
		katom->event_code = BASE_JD_EVENT_JOB_CANCELLED;
		/* We should cause the dependent jobs in the bag to be failed,
<<<<<<< HEAD
		 * to do this we schedule the work queue to complete this job */
		kthread_init_work(&katom->work, kbase_sync_fence_wait_worker);
		kthread_queue_work(&katom->kctx->kbdev->job_done_worker, &katom->work);
=======
		 * to do this we schedule the work queue to complete this job
		 */
		INIT_WORK(&katom->work, kbase_sync_fence_wait_worker);
		queue_work(katom->kctx->jctx.job_done_wq, &katom->work);
>>>>>>> 9748305a
	}

	return 1;
}

void kbase_sync_fence_in_cancel_wait(struct kbase_jd_atom *katom)
{
	if (sync_fence_cancel_async(katom->fence, &katom->sync_waiter) != 0) {
		/* The wait wasn't cancelled - leave the cleanup for
		 * kbase_fence_wait_callback
		 */
		return;
	}

	/* Wait was cancelled - zap the atoms */
	katom->event_code = BASE_JD_EVENT_JOB_CANCELLED;

	kbasep_remove_waiting_soft_job(katom);
	kbase_finish_soft_job(katom);

	if (jd_done_nolock(katom, NULL))
		kbase_js_sched_all(katom->kctx->kbdev);
}

void kbase_sync_fence_out_remove(struct kbase_jd_atom *katom)
{
	if (katom->fence) {
		sync_fence_put(katom->fence);
		katom->fence = NULL;
	}
}

void kbase_sync_fence_in_remove(struct kbase_jd_atom *katom)
{
	if (katom->fence) {
		sync_fence_put(katom->fence);
		katom->fence = NULL;
	}
}

int kbase_sync_fence_in_info_get(struct kbase_jd_atom *katom,
				 struct kbase_sync_fence_info *info)
{
	if (!katom->fence)
		return -ENOENT;

	info->fence = katom->fence;
	info->status = kbase_fence_get_status(katom->fence);
	strlcpy(info->name, katom->fence->name, sizeof(info->name));

	return 0;
}

int kbase_sync_fence_out_info_get(struct kbase_jd_atom *katom,
				 struct kbase_sync_fence_info *info)
{
	if (!katom->fence)
		return -ENOENT;

	info->fence = katom->fence;
	info->status = kbase_fence_get_status(katom->fence);
	strlcpy(info->name, katom->fence->name, sizeof(info->name));

	return 0;
}

#ifdef CONFIG_MALI_FENCE_DEBUG
void kbase_sync_fence_in_dump(struct kbase_jd_atom *katom)
{
	/* Dump out the full state of all the Android sync fences.
	 * The function sync_dump() isn't exported to modules, so force
	 * sync_fence_wait() to time out to trigger sync_dump().
	 */
	if (katom->fence)
		sync_fence_wait(katom->fence, 1);
}
#endif
#endif /* !MALI_USE_CSF */<|MERGE_RESOLUTION|>--- conflicted
+++ resolved
@@ -423,16 +423,11 @@
 	if (ret < 0) {
 		katom->event_code = BASE_JD_EVENT_JOB_CANCELLED;
 		/* We should cause the dependent jobs in the bag to be failed,
-<<<<<<< HEAD
-		 * to do this we schedule the work queue to complete this job */
+		 * to do this we schedule the work queue to complete this job
+		 */
 		kthread_init_work(&katom->work, kbase_sync_fence_wait_worker);
 		kthread_queue_work(&katom->kctx->kbdev->job_done_worker, &katom->work);
-=======
-		 * to do this we schedule the work queue to complete this job
-		 */
-		INIT_WORK(&katom->work, kbase_sync_fence_wait_worker);
-		queue_work(katom->kctx->jctx.job_done_wq, &katom->work);
->>>>>>> 9748305a
+
 	}
 
 	return 1;
