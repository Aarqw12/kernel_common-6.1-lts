// SPDX-License-Identifier: GPL-2.0 WITH Linux-syscall-note
/*
 *
 * (C) COPYRIGHT 2011-2023 ARM Limited. All rights reserved.
 *
 * This program is free software and is provided to you under the terms of the
 * GNU General Public License version 2 as published by the Free Software
 * Foundation, and any use by you of this program is subject to the terms
 * of such GNU license.
 *
 * This program is distributed in the hope that it will be useful,
 * but WITHOUT ANY WARRANTY; without even the implied warranty of
 * MERCHANTABILITY or FITNESS FOR A PARTICULAR PURPOSE. See the
 * GNU General Public License for more details.
 *
 * You should have received a copy of the GNU General Public License
 * along with this program; if not, you can access it online at
 * http://www.gnu.org/licenses/gpl-2.0.html.
 *
 */

/*
 * Job Scheduler Implementation
 */
#include <mali_kbase.h>
#include <mali_kbase_js.h>
#include <tl/mali_kbase_tracepoints.h>
#include <mali_linux_trace.h>
#include <mali_kbase_hw.h>
#include <mali_kbase_ctx_sched.h>

#include <mali_kbase_defs.h>
#include <mali_kbase_config_defaults.h>

#include "mali_kbase_jm.h"
#include "mali_kbase_hwaccess_jm.h"
#include <mali_kbase_hwaccess_time.h>
#include <linux/priority_control_manager.h>

/*
 * Private types
 */

/* Bitpattern indicating the result of releasing a context */
enum {
	/* The context was descheduled - caller should try scheduling in a new
	 * one to keep the runpool full
	 */
	KBASEP_JS_RELEASE_RESULT_WAS_DESCHEDULED = (1u << 0),
	/* Ctx attributes were changed - caller should try scheduling all
	 * contexts
	 */
	KBASEP_JS_RELEASE_RESULT_SCHED_ALL = (1u << 1)
};

typedef u32 kbasep_js_release_result;

const int kbasep_js_atom_priority_to_relative[BASE_JD_NR_PRIO_LEVELS] = {
	KBASE_JS_ATOM_SCHED_PRIO_MED,      /* BASE_JD_PRIO_MEDIUM */
	KBASE_JS_ATOM_SCHED_PRIO_HIGH,     /* BASE_JD_PRIO_HIGH */
	KBASE_JS_ATOM_SCHED_PRIO_LOW,      /* BASE_JD_PRIO_LOW */
	KBASE_JS_ATOM_SCHED_PRIO_REALTIME  /* BASE_JD_PRIO_REALTIME */
};

const base_jd_prio
kbasep_js_relative_priority_to_atom[KBASE_JS_ATOM_SCHED_PRIO_COUNT] = {
	BASE_JD_PRIO_REALTIME,   /* KBASE_JS_ATOM_SCHED_PRIO_REALTIME */
	BASE_JD_PRIO_HIGH,       /* KBASE_JS_ATOM_SCHED_PRIO_HIGH */
	BASE_JD_PRIO_MEDIUM,     /* KBASE_JS_ATOM_SCHED_PRIO_MED */
	BASE_JD_PRIO_LOW         /* KBASE_JS_ATOM_SCHED_PRIO_LOW */
};


/*
 * Private function prototypes
 */
static kbasep_js_release_result kbasep_js_runpool_release_ctx_internal(
		struct kbase_device *kbdev, struct kbase_context *kctx,
		struct kbasep_js_atom_retained_state *katom_retained_state);

static unsigned int kbase_js_get_slot(struct kbase_device *kbdev, struct kbase_jd_atom *katom);

static void kbase_js_foreach_ctx_job(struct kbase_context *kctx,
				     kbasep_js_ctx_job_cb *callback);

/* Helper for ktrace */
#if KBASE_KTRACE_ENABLE
static int kbase_ktrace_get_ctx_refcnt(struct kbase_context *kctx)
{
	return atomic_read(&kctx->refcount);
}
#else /* KBASE_KTRACE_ENABLE  */
static int kbase_ktrace_get_ctx_refcnt(struct kbase_context *kctx)
{
	CSTD_UNUSED(kctx);
	return 0;
}
#endif /* KBASE_KTRACE_ENABLE  */

/*
 * Private functions
 */

/**
 * core_reqs_from_jsn_features - Convert JSn_FEATURES to core requirements
 * @features: JSn_FEATURE register value
 *
 * Given a JSn_FEATURE register value returns the core requirements that match
 *
 * Return: Core requirement bit mask
 */
static base_jd_core_req core_reqs_from_jsn_features(u16 features)
{
	base_jd_core_req core_req = 0u;

	if ((features & JS_FEATURE_SET_VALUE_JOB) != 0)
		core_req |= BASE_JD_REQ_V;

	if ((features & JS_FEATURE_CACHE_FLUSH_JOB) != 0)
		core_req |= BASE_JD_REQ_CF;

	if ((features & JS_FEATURE_COMPUTE_JOB) != 0)
		core_req |= BASE_JD_REQ_CS;

	if ((features & JS_FEATURE_TILER_JOB) != 0)
		core_req |= BASE_JD_REQ_T;

	if ((features & JS_FEATURE_FRAGMENT_JOB) != 0)
		core_req |= BASE_JD_REQ_FS;

	return core_req;
}

static void kbase_js_sync_timers(struct kbase_device *kbdev)
{
	mutex_lock(&kbdev->js_data.runpool_mutex);
	kbase_backend_ctx_count_changed(kbdev);
	mutex_unlock(&kbdev->js_data.runpool_mutex);
}

/**
 * jsctx_rb_none_to_pull_prio(): - Check if there are no pullable atoms
 * @kctx: Pointer to kbase context with ring buffer.
 * @js:   Job slot id to check.
 * @prio: Priority to check.
 *
 * Return true if there are no atoms to pull. There may be running atoms in the
 * ring buffer even if there are no atoms to pull. It is also possible for the
 * ring buffer to be full (with running atoms) when this functions returns
 * true.
 *
 * Return: true if there are no atoms to pull, false otherwise.
 */
static inline bool jsctx_rb_none_to_pull_prio(struct kbase_context *kctx, unsigned int js, int prio)
{
	bool none_to_pull;
	struct jsctx_queue *rb = &kctx->jsctx_queue[prio][js];

	lockdep_assert_held(&kctx->kbdev->hwaccess_lock);

	none_to_pull = RB_EMPTY_ROOT(&rb->runnable_tree);

	dev_dbg(kctx->kbdev->dev, "Slot %u (prio %d) is %spullable in kctx %pK\n", js, prio,
		none_to_pull ? "not " : "", kctx);

	return none_to_pull;
}

/**
 * jsctx_rb_none_to_pull(): - Check if all priority ring buffers have no
 * pullable atoms
 * @kctx: Pointer to kbase context with ring buffer.
 * @js:   Job slot id to check.
 *
 * Caller must hold hwaccess_lock
 *
 * Return: true if the ring buffers for all priorities have no pullable atoms,
 *	   false otherwise.
 */
static inline bool jsctx_rb_none_to_pull(struct kbase_context *kctx, unsigned int js)
{
	int prio;

	lockdep_assert_held(&kctx->kbdev->hwaccess_lock);

	for (prio = KBASE_JS_ATOM_SCHED_PRIO_FIRST;
		prio < KBASE_JS_ATOM_SCHED_PRIO_COUNT; prio++) {
		if (!jsctx_rb_none_to_pull_prio(kctx, js, prio))
			return false;
	}

	return true;
}

/**
 * jsctx_queue_foreach_prio(): - Execute callback for each entry in the queue.
 * @kctx:     Pointer to kbase context with the queue.
 * @js:       Job slot id to iterate.
 * @prio:     Priority id to iterate.
 * @callback: Function pointer to callback.
 *
 * Iterate over a queue and invoke @callback for each entry in the queue, and
 * remove the entry from the queue.
 *
 * If entries are added to the queue while this is running those entries may, or
 * may not be covered. To ensure that all entries in the buffer have been
 * enumerated when this function returns jsctx->lock must be held when calling
 * this function.
 *
 * The HW access lock must always be held when calling this function.
 */
static void jsctx_queue_foreach_prio(struct kbase_context *kctx, unsigned int js, int prio,
				     kbasep_js_ctx_job_cb *callback)
{
	struct jsctx_queue *queue = &kctx->jsctx_queue[prio][js];

	lockdep_assert_held(&kctx->kbdev->hwaccess_lock);

	while (!RB_EMPTY_ROOT(&queue->runnable_tree)) {
		struct rb_node *node = rb_first(&queue->runnable_tree);
		struct kbase_jd_atom *entry = rb_entry(node,
				struct kbase_jd_atom, runnable_tree_node);

		rb_erase(node, &queue->runnable_tree);
		callback(kctx->kbdev, entry);

		/* Runnable end-of-renderpass atoms can also be in the linked
		 * list of atoms blocked on cross-slot dependencies. Remove them
		 * to avoid calling the callback twice.
		 */
		if (entry->atom_flags & KBASE_KATOM_FLAG_JSCTX_IN_X_DEP_LIST) {
			WARN_ON(!(entry->core_req &
				BASE_JD_REQ_END_RENDERPASS));
			dev_dbg(kctx->kbdev->dev,
				"Del runnable atom %pK from X_DEP list\n",
				(void *)entry);

			list_del(&entry->queue);
			entry->atom_flags &=
					~KBASE_KATOM_FLAG_JSCTX_IN_X_DEP_LIST;
		}
	}

	while (!list_empty(&queue->x_dep_head)) {
		struct kbase_jd_atom *entry = list_entry(queue->x_dep_head.next,
				struct kbase_jd_atom, queue);

		WARN_ON(!(entry->atom_flags &
			KBASE_KATOM_FLAG_JSCTX_IN_X_DEP_LIST));
		dev_dbg(kctx->kbdev->dev,
			"Del blocked atom %pK from X_DEP list\n",
			(void *)entry);

		list_del(queue->x_dep_head.next);
		entry->atom_flags &=
				~KBASE_KATOM_FLAG_JSCTX_IN_X_DEP_LIST;

		callback(kctx->kbdev, entry);
	}
}

/**
 * jsctx_queue_foreach(): - Execute callback for each entry in every queue
 * @kctx:     Pointer to kbase context with queue.
 * @js:       Job slot id to iterate.
 * @callback: Function pointer to callback.
 *
 * Iterate over all the different priorities, and for each call
 * jsctx_queue_foreach_prio() to iterate over the queue and invoke @callback
 * for each entry, and remove the entry from the queue.
 */
static inline void jsctx_queue_foreach(struct kbase_context *kctx, unsigned int js,
				       kbasep_js_ctx_job_cb *callback)
{
	int prio;

	for (prio = KBASE_JS_ATOM_SCHED_PRIO_FIRST;
		prio < KBASE_JS_ATOM_SCHED_PRIO_COUNT; prio++)
		jsctx_queue_foreach_prio(kctx, js, prio, callback);
}

/**
 * jsctx_rb_peek_prio(): - Check buffer and get next atom
 * @kctx: Pointer to kbase context with ring buffer.
 * @js:   Job slot id to check.
 * @prio: Priority id to check.
 *
 * Check the ring buffer for the specified @js and @prio and return a pointer to
 * the next atom, unless the ring buffer is empty.
 *
 * Return: Pointer to next atom in buffer, or NULL if there is no atom.
 */
static inline struct kbase_jd_atom *jsctx_rb_peek_prio(struct kbase_context *kctx, unsigned int js,
						       int prio)
{
	struct jsctx_queue *rb = &kctx->jsctx_queue[prio][js];
	struct rb_node *node;

	lockdep_assert_held(&kctx->kbdev->hwaccess_lock);
	dev_dbg(kctx->kbdev->dev, "Peeking runnable tree of kctx %pK for prio %d (s:%u)\n",
		(void *)kctx, prio, js);

	node = rb_first(&rb->runnable_tree);
	if (!node) {
		dev_dbg(kctx->kbdev->dev, "Tree is empty\n");
		return NULL;
	}

	return rb_entry(node, struct kbase_jd_atom, runnable_tree_node);
}

/**
 * jsctx_rb_peek(): - Check all priority buffers and get next atom
 * @kctx: Pointer to kbase context with ring buffer.
 * @js:   Job slot id to check.
 *
 * Check the ring buffers for all priorities, starting from
 * KBASE_JS_ATOM_SCHED_PRIO_REALTIME, for the specified @js and @prio and return a
 * pointer to the next atom, unless all the priority's ring buffers are empty.
 *
 * Caller must hold the hwaccess_lock.
 *
 * Return: Pointer to next atom in buffer, or NULL if there is no atom.
 */
static inline struct kbase_jd_atom *jsctx_rb_peek(struct kbase_context *kctx, unsigned int js)
{
	int prio;

	lockdep_assert_held(&kctx->kbdev->hwaccess_lock);

	for (prio = KBASE_JS_ATOM_SCHED_PRIO_FIRST;
		prio < KBASE_JS_ATOM_SCHED_PRIO_COUNT; prio++) {
		struct kbase_jd_atom *katom;

		katom = jsctx_rb_peek_prio(kctx, js, prio);
		if (katom)
			return katom;
	}

	return NULL;
}

/**
 * jsctx_rb_pull(): - Mark atom in list as running
 * @kctx:  Pointer to kbase context with ring buffer.
 * @katom: Pointer to katom to pull.
 *
 * Mark an atom previously obtained from jsctx_rb_peek() as running.
 *
 * @katom must currently be at the head of the ring buffer.
 */
static inline void
jsctx_rb_pull(struct kbase_context *kctx, struct kbase_jd_atom *katom)
{
	int prio = katom->sched_priority;
	unsigned int js = katom->slot_nr;
	struct jsctx_queue *rb = &kctx->jsctx_queue[prio][js];

	lockdep_assert_held(&kctx->kbdev->hwaccess_lock);

	dev_dbg(kctx->kbdev->dev, "Erasing atom %pK from runnable tree of kctx %pK\n",
		(void *)katom, (void *)kctx);

	/* Atoms must be pulled in the correct order. */
	WARN_ON(katom != jsctx_rb_peek_prio(kctx, js, prio));

	rb_erase(&katom->runnable_tree_node, &rb->runnable_tree);
}

static void
jsctx_tree_add(struct kbase_context *kctx, struct kbase_jd_atom *katom)
{
	struct kbase_device *kbdev = kctx->kbdev;
	int prio = katom->sched_priority;
	unsigned int js = katom->slot_nr;
	struct jsctx_queue *queue = &kctx->jsctx_queue[prio][js];
	struct rb_node **new = &(queue->runnable_tree.rb_node), *parent = NULL;

	lockdep_assert_held(&kctx->kbdev->hwaccess_lock);

	dev_dbg(kbdev->dev, "Adding atom %pK to runnable tree of kctx %pK (s:%u)\n", (void *)katom,
		(void *)kctx, js);

	while (*new) {
		struct kbase_jd_atom *entry = container_of(*new,
				struct kbase_jd_atom, runnable_tree_node);

		parent = *new;
		if (kbase_jd_atom_is_younger(katom, entry))
			new = &((*new)->rb_left);
		else
			new = &((*new)->rb_right);
	}

	/* Add new node and rebalance tree. */
	rb_link_node(&katom->runnable_tree_node, parent, new);
	rb_insert_color(&katom->runnable_tree_node, &queue->runnable_tree);

	KBASE_TLSTREAM_TL_ATTRIB_ATOM_STATE(kbdev, katom, TL_ATOM_STATE_READY);
}

/**
 * jsctx_rb_unpull(): - Undo marking of atom in list as running
 * @kctx:  Pointer to kbase context with ring buffer.
 * @katom: Pointer to katom to unpull.
 *
 * Undo jsctx_rb_pull() and put @katom back in the queue.
 *
 * jsctx_rb_unpull() must be called on atoms in the same order the atoms were
 * pulled.
 */
static inline void
jsctx_rb_unpull(struct kbase_context *kctx, struct kbase_jd_atom *katom)
{
	lockdep_assert_held(&kctx->kbdev->hwaccess_lock);

	KBASE_KTRACE_ADD_JM(kctx->kbdev, JS_UNPULL_JOB, kctx, katom, katom->jc,
			    0u);

	jsctx_tree_add(kctx, katom);
}

static bool kbase_js_ctx_pullable(struct kbase_context *kctx, unsigned int js, bool is_scheduled);
static bool kbase_js_ctx_list_add_pullable_nolock(struct kbase_device *kbdev,
						  struct kbase_context *kctx, unsigned int js);
static bool kbase_js_ctx_list_add_unpullable_nolock(struct kbase_device *kbdev,
						    struct kbase_context *kctx, unsigned int js);

typedef bool(katom_ordering_func)(const struct kbase_jd_atom *,
				  const struct kbase_jd_atom *);

bool kbase_js_atom_runs_before(struct kbase_device *kbdev,
			       const struct kbase_jd_atom *katom_a,
			       const struct kbase_jd_atom *katom_b,
			       const kbase_atom_ordering_flag_t order_flags)
{
	struct kbase_context *kctx_a = katom_a->kctx;
	struct kbase_context *kctx_b = katom_b->kctx;
	katom_ordering_func *samectxatomprio_ordering_func =
		kbase_jd_atom_is_younger;

	lockdep_assert_held(&kbdev->hwaccess_lock);

	if (order_flags & KBASE_ATOM_ORDERING_FLAG_SEQNR)
		samectxatomprio_ordering_func = kbase_jd_atom_is_earlier;

	/* It only makes sense to make this test for atoms on the same slot */
	WARN_ON(katom_a->slot_nr != katom_b->slot_nr);

	if (kbdev->js_ctx_scheduling_mode ==
	    KBASE_JS_PROCESS_LOCAL_PRIORITY_MODE) {
		/* In local priority mode, querying either way around for "a
		 * should run before b" and "b should run before a" should
		 * always be false when they're from different contexts
		 */
		if (kctx_a != kctx_b)
			return false;
	} else {
		/* In system priority mode, ordering is done first strictly by
		 * context priority, even when katom_b might be lower priority
		 * than katom_a. This is due to scheduling of contexts in order
		 * of highest priority first, regardless of whether the atoms
		 * for a particular slot from such contexts have the highest
		 * priority or not.
		 */
		if (kctx_a != kctx_b) {
			if (kctx_a->priority < kctx_b->priority)
				return true;
			if (kctx_a->priority > kctx_b->priority)
				return false;
		}
	}

	/* For same contexts/contexts with the same context priority (in system
	 * priority mode), ordering is next done by atom priority
	 */
	if (katom_a->sched_priority < katom_b->sched_priority)
		return true;
	if (katom_a->sched_priority > katom_b->sched_priority)
		return false;
	/* For atoms of same priority on the same kctx, they are
	 * ordered by seq_nr/age (dependent on caller)
	 */
	if (kctx_a == kctx_b && samectxatomprio_ordering_func(katom_a, katom_b))
		return true;

	return false;
}

/*
 * Functions private to KBase ('Protected' functions)
 */
int kbasep_js_devdata_init(struct kbase_device * const kbdev)
{
	struct kbasep_js_device_data *jsdd;
	int i, j;

	KBASE_DEBUG_ASSERT(kbdev != NULL);

	jsdd = &kbdev->js_data;

#ifdef CONFIG_MALI_DEBUG
	/* Soft-stop will be disabled on a single context by default unless
	 * softstop_always is set
	 */
	jsdd->softstop_always = false;
#endif				/* CONFIG_MALI_DEBUG */
	jsdd->nr_all_contexts_running = 0;
	jsdd->nr_user_contexts_running = 0;
	jsdd->nr_contexts_pullable = 0;
	atomic_set(&jsdd->nr_contexts_runnable, 0);
	/* No ctx allowed to submit */
	jsdd->runpool_irq.submit_allowed = 0u;
	memset(jsdd->runpool_irq.ctx_attr_ref_count, 0,
			sizeof(jsdd->runpool_irq.ctx_attr_ref_count));
	memset(jsdd->runpool_irq.slot_affinities, 0,
			sizeof(jsdd->runpool_irq.slot_affinities));
	memset(jsdd->runpool_irq.slot_affinity_refcount, 0,
			sizeof(jsdd->runpool_irq.slot_affinity_refcount));
	INIT_LIST_HEAD(&jsdd->suspended_soft_jobs_list);

	/* Config attributes */
	jsdd->scheduling_period_ns = DEFAULT_JS_SCHEDULING_PERIOD_NS;
	jsdd->soft_stop_ticks = DEFAULT_JS_SOFT_STOP_TICKS;
	jsdd->soft_stop_ticks_cl = DEFAULT_JS_SOFT_STOP_TICKS_CL;
	jsdd->hard_stop_ticks_ss = DEFAULT_JS_HARD_STOP_TICKS_SS;
	jsdd->hard_stop_ticks_cl = DEFAULT_JS_HARD_STOP_TICKS_CL;
	jsdd->hard_stop_ticks_dumping = DEFAULT_JS_HARD_STOP_TICKS_DUMPING;
	jsdd->gpu_reset_ticks_ss = DEFAULT_JS_RESET_TICKS_SS;
	jsdd->gpu_reset_ticks_cl = DEFAULT_JS_RESET_TICKS_CL;

	jsdd->gpu_reset_ticks_dumping = DEFAULT_JS_RESET_TICKS_DUMPING;
	jsdd->ctx_timeslice_ns = DEFAULT_JS_CTX_TIMESLICE_NS;
	atomic_set(&jsdd->soft_job_timeout_ms, DEFAULT_JS_SOFT_JOB_TIMEOUT);
	jsdd->js_free_wait_time_ms = kbase_get_timeout_ms(kbdev, JM_DEFAULT_JS_FREE_TIMEOUT);

	dev_dbg(kbdev->dev, "JS Config Attribs: ");
	dev_dbg(kbdev->dev, "\tscheduling_period_ns:%u",
			jsdd->scheduling_period_ns);
	dev_dbg(kbdev->dev, "\tsoft_stop_ticks:%u",
			jsdd->soft_stop_ticks);
	dev_dbg(kbdev->dev, "\tsoft_stop_ticks_cl:%u",
			jsdd->soft_stop_ticks_cl);
	dev_dbg(kbdev->dev, "\thard_stop_ticks_ss:%u",
			jsdd->hard_stop_ticks_ss);
	dev_dbg(kbdev->dev, "\thard_stop_ticks_cl:%u",
			jsdd->hard_stop_ticks_cl);
	dev_dbg(kbdev->dev, "\thard_stop_ticks_dumping:%u",
			jsdd->hard_stop_ticks_dumping);
	dev_dbg(kbdev->dev, "\tgpu_reset_ticks_ss:%u",
			jsdd->gpu_reset_ticks_ss);
	dev_dbg(kbdev->dev, "\tgpu_reset_ticks_cl:%u",
			jsdd->gpu_reset_ticks_cl);
	dev_dbg(kbdev->dev, "\tgpu_reset_ticks_dumping:%u",
			jsdd->gpu_reset_ticks_dumping);
	dev_dbg(kbdev->dev, "\tctx_timeslice_ns:%u",
			jsdd->ctx_timeslice_ns);
	dev_dbg(kbdev->dev, "\tsoft_job_timeout:%i",
		atomic_read(&jsdd->soft_job_timeout_ms));
	dev_dbg(kbdev->dev, "\tjs_free_wait_time_ms:%u", jsdd->js_free_wait_time_ms);

	if (!(jsdd->soft_stop_ticks < jsdd->hard_stop_ticks_ss &&
			jsdd->hard_stop_ticks_ss < jsdd->gpu_reset_ticks_ss &&
			jsdd->soft_stop_ticks < jsdd->hard_stop_ticks_dumping &&
			jsdd->hard_stop_ticks_dumping <
			jsdd->gpu_reset_ticks_dumping)) {
		dev_err(kbdev->dev, "Job scheduler timeouts invalid; soft/hard/reset tick counts should be in increasing order\n");
		return -EINVAL;
	}

#if KBASE_DISABLE_SCHEDULING_SOFT_STOPS
	dev_dbg(kbdev->dev, "Job Scheduling Soft-stops disabled, ignoring value for soft_stop_ticks==%u at %uns per tick. Other soft-stops may still occur.",
			jsdd->soft_stop_ticks,
			jsdd->scheduling_period_ns);
#endif
#if KBASE_DISABLE_SCHEDULING_HARD_STOPS
	dev_dbg(kbdev->dev, "Job Scheduling Hard-stops disabled, ignoring values for hard_stop_ticks_ss==%d and hard_stop_ticks_dumping==%u at %uns per tick. Other hard-stops may still occur.",
			jsdd->hard_stop_ticks_ss,
			jsdd->hard_stop_ticks_dumping,
			jsdd->scheduling_period_ns);
#endif
#if KBASE_DISABLE_SCHEDULING_SOFT_STOPS && KBASE_DISABLE_SCHEDULING_HARD_STOPS
	dev_dbg(kbdev->dev, "Note: The JS tick timer (if coded) will still be run, but do nothing.");
#endif

	for (i = 0; i < kbdev->gpu_props.num_job_slots; ++i)
		jsdd->js_reqs[i] = core_reqs_from_jsn_features(
			kbdev->gpu_props.props.raw_props.js_features[i]);

	/* On error, we could continue on: providing none of the below resources
	 * rely on the ones above
	 */

	mutex_init(&jsdd->runpool_mutex);
	rt_mutex_init(&jsdd->queue_mutex);
	sema_init(&jsdd->schedule_sem, 1);

	for (i = 0; i < kbdev->gpu_props.num_job_slots; ++i) {
		for (j = KBASE_JS_ATOM_SCHED_PRIO_FIRST; j < KBASE_JS_ATOM_SCHED_PRIO_COUNT; ++j) {
			INIT_LIST_HEAD(&jsdd->ctx_list_pullable[i][j]);
			INIT_LIST_HEAD(&jsdd->ctx_list_unpullable[i][j]);
		}
	}

	return 0;
}

void kbasep_js_devdata_halt(struct kbase_device *kbdev)
{
	CSTD_UNUSED(kbdev);
}

void kbasep_js_devdata_term(struct kbase_device *kbdev)
{
	struct kbasep_js_device_data *js_devdata = &kbdev->js_data;
	s8 zero_ctx_attr_ref_count[KBASEP_JS_CTX_ATTR_COUNT] = { 0, };
<<<<<<< HEAD
	struct kbasep_js_device_data *js_devdata = &kbdev->js_data;
=======
	CSTD_UNUSED(js_devdata);
>>>>>>> 850de7f6

	KBASE_DEBUG_ASSERT(kbdev != NULL);

	/* The caller must de-register all contexts before calling this
	 */
	KBASE_DEBUG_ASSERT(js_devdata->nr_all_contexts_running == 0);
	KBASE_DEBUG_ASSERT(memcmp(
				  js_devdata->runpool_irq.ctx_attr_ref_count,
				  zero_ctx_attr_ref_count,
				  sizeof(zero_ctx_attr_ref_count)) == 0);
	CSTD_UNUSED(zero_ctx_attr_ref_count);
}

int kbasep_js_kctx_init(struct kbase_context *const kctx)
{
	struct kbasep_js_kctx_info *js_kctx_info;
	int i, j;
	CSTD_UNUSED(js_kctx_info);

	KBASE_DEBUG_ASSERT(kctx != NULL);

	kbase_ctx_sched_init_ctx(kctx);

	for (i = 0; i < BASE_JM_MAX_NR_SLOTS; ++i)
		INIT_LIST_HEAD(&kctx->jctx.sched_info.ctx.ctx_list_entry[i]);

	js_kctx_info = &kctx->jctx.sched_info;

	kctx->slots_pullable = 0;
	js_kctx_info->ctx.nr_jobs = 0;
	kbase_ctx_flag_clear(kctx, KCTX_SCHEDULED);
	kbase_ctx_flag_clear(kctx, KCTX_DYING);
	memset(js_kctx_info->ctx.ctx_attr_ref_count, 0,
			sizeof(js_kctx_info->ctx.ctx_attr_ref_count));

	/* Initially, the context is disabled from submission until the create
	 * flags are set
	 */
	kbase_ctx_flag_set(kctx, KCTX_SUBMIT_DISABLED);

	/* On error, we could continue on: providing none of the below resources
	 * rely on the ones above
	 */
	rt_mutex_init(&js_kctx_info->ctx.jsctx_mutex);

	init_waitqueue_head(&js_kctx_info->ctx.is_scheduled_wait);

	for (i = KBASE_JS_ATOM_SCHED_PRIO_FIRST; i < KBASE_JS_ATOM_SCHED_PRIO_COUNT; i++) {
		for (j = 0; j < BASE_JM_MAX_NR_SLOTS; j++) {
			INIT_LIST_HEAD(&kctx->jsctx_queue[i][j].x_dep_head);
			kctx->jsctx_queue[i][j].runnable_tree = RB_ROOT;
		}
	}

	return 0;
}

void kbasep_js_kctx_term(struct kbase_context *kctx)
{
	struct kbase_device *kbdev;
	struct kbasep_js_kctx_info *js_kctx_info;
<<<<<<< HEAD
	int js;
=======
	unsigned int js;
>>>>>>> 850de7f6
	bool update_ctx_count = false;
	unsigned long flags;
	CSTD_UNUSED(js_kctx_info);

	KBASE_DEBUG_ASSERT(kctx != NULL);

	kbdev = kctx->kbdev;
	KBASE_DEBUG_ASSERT(kbdev != NULL);

	js_kctx_info = &kctx->jctx.sched_info;

	/* The caller must de-register all jobs before calling this */
	KBASE_DEBUG_ASSERT(!kbase_ctx_flag(kctx, KCTX_SCHEDULED));
	KBASE_DEBUG_ASSERT(js_kctx_info->ctx.nr_jobs == 0);

	rt_mutex_lock(&kbdev->js_data.queue_mutex);
	rt_mutex_lock(&kctx->jctx.sched_info.ctx.jsctx_mutex);

	spin_lock_irqsave(&kbdev->hwaccess_lock, flags);
	for (js = 0; js < kbdev->gpu_props.num_job_slots; js++)
		list_del_init(&kctx->jctx.sched_info.ctx.ctx_list_entry[js]);
	spin_unlock_irqrestore(&kbdev->hwaccess_lock, flags);

	if (kbase_ctx_flag(kctx, KCTX_RUNNABLE_REF)) {
		WARN_ON(atomic_read(&kbdev->js_data.nr_contexts_runnable) <= 0);
		atomic_dec(&kbdev->js_data.nr_contexts_runnable);
		update_ctx_count = true;
		kbase_ctx_flag_clear(kctx, KCTX_RUNNABLE_REF);
	}

	rt_mutex_unlock(&kctx->jctx.sched_info.ctx.jsctx_mutex);
	rt_mutex_unlock(&kbdev->js_data.queue_mutex);

	if (update_ctx_count) {
		mutex_lock(&kbdev->js_data.runpool_mutex);
		kbase_backend_ctx_count_changed(kbdev);
		mutex_unlock(&kbdev->js_data.runpool_mutex);
	}

	kbase_ctx_sched_remove_ctx(kctx);
}

/*
 * Priority blocking management functions
 */

/* Should not normally use directly - use kbase_jsctx_slot_atom_pulled_dec() instead */
static void kbase_jsctx_slot_prio_blocked_clear(struct kbase_context *kctx, unsigned int js,
						int sched_prio)
{
	struct kbase_jsctx_slot_tracking *slot_tracking =
		&kctx->slot_tracking[js];

	lockdep_assert_held(&kctx->kbdev->hwaccess_lock);

	slot_tracking->blocked &= ~(((kbase_js_prio_bitmap_t)1) << sched_prio);
	KBASE_KTRACE_ADD_JM_SLOT_INFO(kctx->kbdev, JS_SLOT_PRIO_UNBLOCKED, kctx,
				      NULL, 0, js, (unsigned int)sched_prio);
}

static int kbase_jsctx_slot_atoms_pulled(struct kbase_context *kctx, unsigned int js)
{
	return atomic_read(&kctx->slot_tracking[js].atoms_pulled);
}

/*
 * A priority level on a slot is blocked when:
 * - that priority level is blocked
 * - or, any higher priority level is blocked
 */
static bool kbase_jsctx_slot_prio_is_blocked(struct kbase_context *kctx, unsigned int js,
					     int sched_prio)
{
	struct kbase_jsctx_slot_tracking *slot_tracking =
		&kctx->slot_tracking[js];
	kbase_js_prio_bitmap_t prio_bit, higher_prios_mask;

	lockdep_assert_held(&kctx->kbdev->hwaccess_lock);

	/* done in two separate shifts to prevent future undefined behavior
	 * should the number of priority levels == (bit width of the type)
	 */
	prio_bit = (((kbase_js_prio_bitmap_t)1) << sched_prio);
	/* all bits of sched_prio or higher, with sched_prio = 0 being the
	 * highest priority
	 */
	higher_prios_mask = (prio_bit << 1) - 1u;
	return (slot_tracking->blocked & higher_prios_mask) != 0u;
}

/**
 * kbase_jsctx_slot_atom_pulled_inc - Increase counts of atoms that have being
 *                                    pulled for a slot from a ctx, based on
 *                                    this atom
 * @kctx: kbase context
 * @katom: atom pulled
 *
 * Manages counts of atoms pulled (including per-priority-level counts), for
 * later determining when a ctx can become unblocked on a slot.
 *
 * Once a slot has been blocked at @katom's priority level, it should not be
 * pulled from, hence this function should not be called in that case.
 *
 * The return value is to aid tracking of when @kctx becomes runnable.
 *
 * Return: new total count of atoms pulled from all slots on @kctx
 */
static int kbase_jsctx_slot_atom_pulled_inc(struct kbase_context *kctx,
					    const struct kbase_jd_atom *katom)
{
	unsigned int js = katom->slot_nr;
	int sched_prio = katom->sched_priority;
	struct kbase_jsctx_slot_tracking *slot_tracking =
		&kctx->slot_tracking[js];
	int nr_atoms_pulled;

	lockdep_assert_held(&kctx->kbdev->hwaccess_lock);

	WARN(kbase_jsctx_slot_prio_is_blocked(kctx, js, sched_prio),
	     "Should not have pulled atoms for slot %u from a context that is blocked at priority %d or higher",
	     js, sched_prio);

	nr_atoms_pulled = atomic_inc_return(&kctx->atoms_pulled_all_slots);
	atomic_inc(&slot_tracking->atoms_pulled);
	slot_tracking->atoms_pulled_pri[sched_prio]++;

	return nr_atoms_pulled;
}

/**
 * kbase_jsctx_slot_atom_pulled_dec- Decrease counts of atoms that have being
 *                                   pulled for a slot from a ctx, and
 *                                   re-evaluate whether a context is blocked
 *                                   on this slot
 * @kctx: kbase context
 * @katom: atom that has just been removed from a job slot
 *
 * @kctx can become unblocked on a slot for a priority level when it no longer
 * has any pulled atoms at that priority level on that slot, and all higher
 * (numerically lower) priority levels are also unblocked @kctx on that
 * slot. The latter condition is to retain priority ordering within @kctx.
 *
 * Return: true if the slot was previously blocked but has now become unblocked
 * at @katom's priority level, false otherwise.
 */
static bool kbase_jsctx_slot_atom_pulled_dec(struct kbase_context *kctx,
					     const struct kbase_jd_atom *katom)
{
	unsigned int js = katom->slot_nr;
	int sched_prio = katom->sched_priority;
	int atoms_pulled_pri;
	struct kbase_jsctx_slot_tracking *slot_tracking =
		&kctx->slot_tracking[js];
	bool slot_prio_became_unblocked = false;

	lockdep_assert_held(&kctx->kbdev->hwaccess_lock);

	atomic_dec(&kctx->atoms_pulled_all_slots);
	atomic_dec(&slot_tracking->atoms_pulled);

	atoms_pulled_pri = --(slot_tracking->atoms_pulled_pri[sched_prio]);

	/* We can safely clear this priority level's blocked status even if
	 * higher priority levels are still blocked: a subsequent query to
	 * kbase_jsctx_slot_prio_is_blocked() will still return true
	 */
	if (!atoms_pulled_pri &&
	    kbase_jsctx_slot_prio_is_blocked(kctx, js, sched_prio)) {
		kbase_jsctx_slot_prio_blocked_clear(kctx, js, sched_prio);

		if (!kbase_jsctx_slot_prio_is_blocked(kctx, js, sched_prio))
			slot_prio_became_unblocked = true;
	}

	if (slot_prio_became_unblocked)
		KBASE_KTRACE_ADD_JM_SLOT_INFO(kctx->kbdev,
					      JS_SLOT_PRIO_AND_HIGHER_UNBLOCKED,
					      kctx, katom, katom->jc, js,
					      (unsigned int)sched_prio);

	return slot_prio_became_unblocked;
}

/**
 * kbase_js_ctx_list_add_pullable_nolock - Variant of
 *                                         kbase_jd_ctx_list_add_pullable()
 *                                         where the caller must hold
 *                                         hwaccess_lock
 * @kbdev:  Device pointer
 * @kctx:   Context to add to queue
 * @js:     Job slot to use
 *
 * Caller must hold hwaccess_lock
 *
 * Return: true if caller should call kbase_backend_ctx_count_changed()
 */
static bool kbase_js_ctx_list_add_pullable_nolock(struct kbase_device *kbdev,
						  struct kbase_context *kctx, unsigned int js)
{
	bool ret = false;

	lockdep_assert_held(&kbdev->hwaccess_lock);
	dev_dbg(kbdev->dev, "Add pullable tail kctx %pK (s:%u)\n", (void *)kctx, js);

	if (!list_empty(&kctx->jctx.sched_info.ctx.ctx_list_entry[js]))
		list_del_init(&kctx->jctx.sched_info.ctx.ctx_list_entry[js]);

	list_add_tail(&kctx->jctx.sched_info.ctx.ctx_list_entry[js],
			&kbdev->js_data.ctx_list_pullable[js][kctx->priority]);

	if (!kctx->slots_pullable) {
		kbdev->js_data.nr_contexts_pullable++;
		ret = true;
		if (!kbase_jsctx_atoms_pulled(kctx)) {
			WARN_ON(kbase_ctx_flag(kctx, KCTX_RUNNABLE_REF));
			kbase_ctx_flag_set(kctx, KCTX_RUNNABLE_REF);
			atomic_inc(&kbdev->js_data.nr_contexts_runnable);
		}
	}
	kctx->slots_pullable |= (1 << js);

	return ret;
}

/**
 * kbase_js_ctx_list_add_pullable_head_nolock - Variant of
 *                                              kbase_js_ctx_list_add_pullable_head()
 *                                              where the caller must hold
 *                                              hwaccess_lock
 * @kbdev:  Device pointer
 * @kctx:   Context to add to queue
 * @js:     Job slot to use
 *
 * Caller must hold hwaccess_lock
 *
 * Return:  true if caller should call kbase_backend_ctx_count_changed()
 */
static bool kbase_js_ctx_list_add_pullable_head_nolock(struct kbase_device *kbdev,
						       struct kbase_context *kctx, unsigned int js)
{
	bool ret = false;

	lockdep_assert_held(&kbdev->hwaccess_lock);
	dev_dbg(kbdev->dev, "Add pullable head kctx %pK (s:%u)\n", (void *)kctx, js);

	if (!list_empty(&kctx->jctx.sched_info.ctx.ctx_list_entry[js]))
		list_del_init(&kctx->jctx.sched_info.ctx.ctx_list_entry[js]);

	list_add(&kctx->jctx.sched_info.ctx.ctx_list_entry[js],
			&kbdev->js_data.ctx_list_pullable[js][kctx->priority]);

	if (!kctx->slots_pullable) {
		kbdev->js_data.nr_contexts_pullable++;
		ret = true;
		if (!kbase_jsctx_atoms_pulled(kctx)) {
			WARN_ON(kbase_ctx_flag(kctx, KCTX_RUNNABLE_REF));
			kbase_ctx_flag_set(kctx, KCTX_RUNNABLE_REF);
			atomic_inc(&kbdev->js_data.nr_contexts_runnable);
		}
	}
	kctx->slots_pullable |= (1 << js);

	return ret;
}

/**
 * kbase_js_ctx_list_add_pullable_head - Add context to the head of the
 *                                       per-slot pullable context queue
 * @kbdev:  Device pointer
 * @kctx:   Context to add to queue
 * @js:     Job slot to use
 *
 * If the context is on either the pullable or unpullable queues, then it is
 * removed before being added to the head.
 *
 * This function should be used when a context has been scheduled, but no jobs
 * can currently be pulled from it.
 *
 * Return:  true if caller should call kbase_backend_ctx_count_changed()
 */
static bool kbase_js_ctx_list_add_pullable_head(struct kbase_device *kbdev,
						struct kbase_context *kctx, unsigned int js)
{
	bool ret;
	unsigned long flags;

	spin_lock_irqsave(&kbdev->hwaccess_lock, flags);
	ret = kbase_js_ctx_list_add_pullable_head_nolock(kbdev, kctx, js);
	spin_unlock_irqrestore(&kbdev->hwaccess_lock, flags);

	return ret;
}

/**
 * kbase_js_ctx_list_add_unpullable_nolock - Add context to the tail of the
 *                                           per-slot unpullable context queue
 * @kbdev:  Device pointer
 * @kctx:   Context to add to queue
 * @js:     Job slot to use
 *
 * The context must already be on the per-slot pullable queue. It will be
 * removed from the pullable queue before being added to the unpullable queue.
 *
 * This function should be used when a context has been pulled from, and there
 * are no jobs remaining on the specified slot.
 *
 * Caller must hold hwaccess_lock
 *
 * Return:  true if caller should call kbase_backend_ctx_count_changed()
 */
static bool kbase_js_ctx_list_add_unpullable_nolock(struct kbase_device *kbdev,
						    struct kbase_context *kctx, unsigned int js)
{
	bool ret = false;

	lockdep_assert_held(&kbdev->hwaccess_lock);
	dev_dbg(kbdev->dev, "Add unpullable tail kctx %pK (s:%u)\n", (void *)kctx, js);

	list_move_tail(&kctx->jctx.sched_info.ctx.ctx_list_entry[js],
		&kbdev->js_data.ctx_list_unpullable[js][kctx->priority]);

	if (kctx->slots_pullable == (1 << js)) {
		kbdev->js_data.nr_contexts_pullable--;
		ret = true;
		if (!kbase_jsctx_atoms_pulled(kctx)) {
			WARN_ON(!kbase_ctx_flag(kctx, KCTX_RUNNABLE_REF));
			kbase_ctx_flag_clear(kctx, KCTX_RUNNABLE_REF);
			atomic_dec(&kbdev->js_data.nr_contexts_runnable);
		}
	}
	kctx->slots_pullable &= ~(1 << js);

	return ret;
}

/**
 * kbase_js_ctx_list_remove_nolock - Remove context from the per-slot pullable
 *                                   or unpullable context queues
 * @kbdev:  Device pointer
 * @kctx:   Context to remove from queue
 * @js:     Job slot to use
 *
 * The context must already be on one of the queues.
 *
 * This function should be used when a context has no jobs on the GPU, and no
 * jobs remaining for the specified slot.
 *
 * Caller must hold hwaccess_lock
 *
 * Return:  true if caller should call kbase_backend_ctx_count_changed()
 */
static bool kbase_js_ctx_list_remove_nolock(struct kbase_device *kbdev, struct kbase_context *kctx,
					    unsigned int js)
{
	bool ret = false;

	lockdep_assert_held(&kbdev->hwaccess_lock);

	WARN_ON(list_empty(&kctx->jctx.sched_info.ctx.ctx_list_entry[js]));

	list_del_init(&kctx->jctx.sched_info.ctx.ctx_list_entry[js]);

	if (kctx->slots_pullable == (1 << js)) {
		kbdev->js_data.nr_contexts_pullable--;
		ret = true;
		if (!kbase_jsctx_atoms_pulled(kctx)) {
			WARN_ON(!kbase_ctx_flag(kctx, KCTX_RUNNABLE_REF));
			kbase_ctx_flag_clear(kctx, KCTX_RUNNABLE_REF);
			atomic_dec(&kbdev->js_data.nr_contexts_runnable);
		}
	}
	kctx->slots_pullable &= ~(1 << js);

	return ret;
}

/**
 * kbase_js_ctx_list_pop_head_nolock - Variant of kbase_js_ctx_list_pop_head()
 *                                     where the caller must hold
 *                                     hwaccess_lock
 * @kbdev:  Device pointer
 * @js:     Job slot to use
 *
 * Caller must hold hwaccess_lock
 *
 * Return:  Context to use for specified slot.
 *          NULL if no contexts present for specified slot
 */
static struct kbase_context *kbase_js_ctx_list_pop_head_nolock(struct kbase_device *kbdev,
							       unsigned int js)
{
	struct kbase_context *kctx;
	int i;

	lockdep_assert_held(&kbdev->hwaccess_lock);

	for (i = KBASE_JS_ATOM_SCHED_PRIO_FIRST; i < KBASE_JS_ATOM_SCHED_PRIO_COUNT; i++) {
		if (list_empty(&kbdev->js_data.ctx_list_pullable[js][i]))
			continue;

		kctx = list_entry(kbdev->js_data.ctx_list_pullable[js][i].next,
				struct kbase_context,
				jctx.sched_info.ctx.ctx_list_entry[js]);

		list_del_init(&kctx->jctx.sched_info.ctx.ctx_list_entry[js]);
		dev_dbg(kbdev->dev, "Popped %pK from the pullable queue (s:%u)\n", (void *)kctx,
			js);
		return kctx;
	}
	return NULL;
}

/**
 * kbase_js_ctx_list_pop_head - Pop the head context off the per-slot pullable
 *                              queue.
 * @kbdev:  Device pointer
 * @js:     Job slot to use
 *
 * Return:  Context to use for specified slot.
 *          NULL if no contexts present for specified slot
 */
static struct kbase_context *kbase_js_ctx_list_pop_head(struct kbase_device *kbdev, unsigned int js)
{
	struct kbase_context *kctx;
	unsigned long flags;

	spin_lock_irqsave(&kbdev->hwaccess_lock, flags);
	kctx = kbase_js_ctx_list_pop_head_nolock(kbdev, js);
	spin_unlock_irqrestore(&kbdev->hwaccess_lock, flags);

	return kctx;
}

/**
 * kbase_js_ctx_pullable - Return if a context can be pulled from on the
 *                         specified slot
 * @kctx:          Context pointer
 * @js:            Job slot to use
 * @is_scheduled:  true if the context is currently scheduled
 *
 * Caller must hold hwaccess_lock
 *
 * Return:         true if context can be pulled from on specified slot
 *                 false otherwise
 */
static bool kbase_js_ctx_pullable(struct kbase_context *kctx, unsigned int js, bool is_scheduled)
{
	struct kbasep_js_device_data *js_devdata;
	struct kbase_jd_atom *katom;
	struct kbase_device *kbdev = kctx->kbdev;

	lockdep_assert_held(&kbdev->hwaccess_lock);

	js_devdata = &kbdev->js_data;

	if (is_scheduled) {
		if (!kbasep_js_is_submit_allowed(js_devdata, kctx)) {
			dev_dbg(kbdev->dev, "JS: No submit allowed for kctx %pK\n",
				(void *)kctx);
			return false;
		}
	}
	katom = jsctx_rb_peek(kctx, js);
	if (!katom) {
		dev_dbg(kbdev->dev, "JS: No pullable atom in kctx %pK (s:%u)\n", (void *)kctx, js);
		return false; /* No pullable atoms */
	}
	if (kbase_jsctx_slot_prio_is_blocked(kctx, js, katom->sched_priority)) {
		KBASE_KTRACE_ADD_JM_SLOT_INFO(
			kctx->kbdev, JS_SLOT_PRIO_IS_BLOCKED, kctx, katom,
			katom->jc, js, (unsigned int)katom->sched_priority);
		dev_dbg(kbdev->dev,
			"JS: kctx %pK is blocked from submitting atoms at priority %d and lower (s:%u)\n",
			(void *)kctx, katom->sched_priority, js);
		return false;
	}
	if (atomic_read(&katom->blocked)) {
		dev_dbg(kbdev->dev, "JS: Atom %pK is blocked in js_ctx_pullable\n",
			(void *)katom);
		return false; /* next atom blocked */
	}
	if (kbase_js_atom_blocked_on_x_dep(katom)) {
		if (katom->x_pre_dep->gpu_rb_state ==
				KBASE_ATOM_GPU_RB_NOT_IN_SLOT_RB ||
				katom->x_pre_dep->will_fail_event_code) {
			dev_dbg(kbdev->dev,
				"JS: X pre-dep %pK is not present in slot FIFO or will fail\n",
				(void *)katom->x_pre_dep);
			return false;
		}
		if ((katom->atom_flags & KBASE_KATOM_FLAG_FAIL_BLOCKER) &&
			kbase_backend_nr_atoms_on_slot(kctx->kbdev, js)) {
			dev_dbg(kbdev->dev,
				"JS: Atom %pK has cross-slot fail dependency and atoms on slot (s:%u)\n",
				(void *)katom, js);
			return false;
		}
	}

	dev_dbg(kbdev->dev, "JS: Atom %pK is pullable in kctx %pK (s:%u)\n", (void *)katom,
		(void *)kctx, js);

	return true;
}

static bool kbase_js_dep_validate(struct kbase_context *kctx,
				struct kbase_jd_atom *katom)
{
	struct kbase_device *kbdev = kctx->kbdev;
	bool ret = true;
	bool has_dep = false, has_x_dep = false;
	unsigned int js = kbase_js_get_slot(kbdev, katom);
	int prio = katom->sched_priority;
	int i;

	for (i = 0; i < 2; i++) {
		struct kbase_jd_atom *dep_atom = katom->dep[i].atom;

		if (dep_atom) {
			unsigned int dep_js = kbase_js_get_slot(kbdev, dep_atom);
			int dep_prio = dep_atom->sched_priority;

			dev_dbg(kbdev->dev,
				"Checking dep %d of atom %pK (s:%d) on %pK (s:%d)\n",
				i, (void *)katom, js, (void *)dep_atom, dep_js);

			/* Dependent atom must already have been submitted */
			if (!(dep_atom->atom_flags &
					KBASE_KATOM_FLAG_JSCTX_IN_TREE)) {
				dev_dbg(kbdev->dev,
					"Blocker not submitted yet\n");
				ret = false;
				break;
			}

			/* Dependencies with different priorities can't
			 * be represented in the ringbuffer
			 */
			if (prio != dep_prio) {
				dev_dbg(kbdev->dev,
					"Different atom priorities\n");
				ret = false;
				break;
			}

			if (js == dep_js) {
				/* Only one same-slot dependency can be
				 * represented in the ringbuffer
				 */
				if (has_dep) {
					dev_dbg(kbdev->dev,
						"Too many same-slot deps\n");
					ret = false;
					break;
				}
				/* Each dependee atom can only have one
				 * same-slot dependency
				 */
				if (dep_atom->post_dep) {
					dev_dbg(kbdev->dev,
						"Too many same-slot successors\n");
					ret = false;
					break;
				}
				has_dep = true;
			} else {
				/* Only one cross-slot dependency can be
				 * represented in the ringbuffer
				 */
				if (has_x_dep) {
					dev_dbg(kbdev->dev,
						"Too many cross-slot deps\n");
					ret = false;
					break;
				}
				/* Each dependee atom can only have one
				 * cross-slot dependency
				 */
				if (dep_atom->x_post_dep) {
					dev_dbg(kbdev->dev,
						"Too many cross-slot successors\n");
					ret = false;
					break;
				}
				/* The dependee atom can not already be in the
				 * HW access ringbuffer
				 */
				if (dep_atom->gpu_rb_state !=
					KBASE_ATOM_GPU_RB_NOT_IN_SLOT_RB) {
					dev_dbg(kbdev->dev,
						"Blocker already in ringbuffer (state:%d)\n",
						dep_atom->gpu_rb_state);
					ret = false;
					break;
				}
				/* The dependee atom can not already have
				 * completed
				 */
				if (dep_atom->status !=
						KBASE_JD_ATOM_STATE_IN_JS) {
					dev_dbg(kbdev->dev,
						"Blocker already completed (status:%d)\n",
						dep_atom->status);
					ret = false;
					break;
				}

				has_x_dep = true;
			}

			/* Dependency can be represented in ringbuffers */
		}
	}

	/* If dependencies can be represented by ringbuffer then clear them from
	 * atom structure
	 */
	if (ret) {
		for (i = 0; i < 2; i++) {
			struct kbase_jd_atom *dep_atom = katom->dep[i].atom;

			if (dep_atom) {
				int dep_js = kbase_js_get_slot(kbdev, dep_atom);

				dev_dbg(kbdev->dev,
					"Clearing dep %d of atom %pK (s:%d) on %pK (s:%d)\n",
					i, (void *)katom, js, (void *)dep_atom,
					dep_js);

				if ((js != dep_js) &&
					(dep_atom->status !=
						KBASE_JD_ATOM_STATE_COMPLETED)
					&& (dep_atom->status !=
					KBASE_JD_ATOM_STATE_HW_COMPLETED)
					&& (dep_atom->status !=
						KBASE_JD_ATOM_STATE_UNUSED)) {

					katom->atom_flags |=
						KBASE_KATOM_FLAG_X_DEP_BLOCKED;

					dev_dbg(kbdev->dev, "Set X_DEP flag on atom %pK\n",
						(void *)katom);

					katom->x_pre_dep = dep_atom;
					dep_atom->x_post_dep = katom;
					if (kbase_jd_katom_dep_type(
							&katom->dep[i]) ==
							BASE_JD_DEP_TYPE_DATA)
						katom->atom_flags |=
						KBASE_KATOM_FLAG_FAIL_BLOCKER;
				}
				if ((kbase_jd_katom_dep_type(&katom->dep[i])
						== BASE_JD_DEP_TYPE_DATA) &&
						(js == dep_js)) {
					katom->pre_dep = dep_atom;
					dep_atom->post_dep = katom;
				}

				list_del(&katom->dep_item[i]);
				kbase_jd_katom_dep_clear(&katom->dep[i]);
			}
		}
	} else {
		dev_dbg(kbdev->dev,
			"Deps of atom %pK (s:%d) could not be represented\n",
			(void *)katom, js);
	}

	return ret;
}

void kbase_js_set_ctx_priority(struct kbase_context *kctx, int new_priority)
{
	struct kbase_device *kbdev = kctx->kbdev;
	unsigned int js;

	lockdep_assert_held(&kbdev->hwaccess_lock);

	/* Move kctx to the pullable/upullable list as per the new priority */
	if (new_priority != kctx->priority) {
		for (js = 0; js < kbdev->gpu_props.num_job_slots; js++) {
			if (kctx->slots_pullable & (1 << js))
				list_move_tail(&kctx->jctx.sched_info.ctx.ctx_list_entry[js],
					&kbdev->js_data.ctx_list_pullable[js][new_priority]);
			else
				list_move_tail(&kctx->jctx.sched_info.ctx.ctx_list_entry[js],
					&kbdev->js_data.ctx_list_unpullable[js][new_priority]);
		}

		kctx->priority = new_priority;
	}
}

void kbase_js_update_ctx_priority(struct kbase_context *kctx)
{
	struct kbase_device *kbdev = kctx->kbdev;
	int new_priority = KBASE_JS_ATOM_SCHED_PRIO_LOW;
	int prio;

	lockdep_assert_held(&kbdev->hwaccess_lock);

	if (kbdev->js_ctx_scheduling_mode == KBASE_JS_SYSTEM_PRIORITY_MODE) {
		/* Determine the new priority for context, as per the priority
		 * of currently in-use atoms.
		 */
		for (prio = KBASE_JS_ATOM_SCHED_PRIO_FIRST;
			prio < KBASE_JS_ATOM_SCHED_PRIO_COUNT; prio++) {
			if (kctx->atoms_count[prio]) {
				new_priority = prio;
				break;
			}
		}
	}

	kbase_js_set_ctx_priority(kctx, new_priority);
}
KBASE_EXPORT_TEST_API(kbase_js_update_ctx_priority);

/**
 * js_add_start_rp() - Add an atom that starts a renderpass to the job scheduler
 * @start_katom: Pointer to the atom to be added.
 * Return: 0 if successful or a negative value on failure.
 */
static int js_add_start_rp(struct kbase_jd_atom *const start_katom)
{
	struct kbase_context *const kctx = start_katom->kctx;
	struct kbase_jd_renderpass *rp;
	struct kbase_device *const kbdev = kctx->kbdev;
	unsigned long flags;

	lockdep_assert_held(&kctx->jctx.lock);

	if (WARN_ON(!(start_katom->core_req & BASE_JD_REQ_START_RENDERPASS)))
		return -EINVAL;

	if (start_katom->core_req & BASE_JD_REQ_END_RENDERPASS)
		return -EINVAL;

	compiletime_assert((1ull << (sizeof(start_katom->renderpass_id) * 8)) <=
			ARRAY_SIZE(kctx->jctx.renderpasses),
			"Should check invalid access to renderpasses");

	rp = &kctx->jctx.renderpasses[start_katom->renderpass_id];

	if (rp->state != KBASE_JD_RP_COMPLETE)
		return -EINVAL;

	dev_dbg(kctx->kbdev->dev, "JS add start atom %pK of RP %d\n",
		(void *)start_katom, start_katom->renderpass_id);

	/* The following members are read when updating the job slot
	 * ringbuffer/fifo therefore they require additional locking.
	 */
	spin_lock_irqsave(&kbdev->hwaccess_lock, flags);

	rp->state = KBASE_JD_RP_START;
	rp->start_katom = start_katom;
	rp->end_katom = NULL;
	INIT_LIST_HEAD(&rp->oom_reg_list);

	spin_unlock_irqrestore(&kbdev->hwaccess_lock, flags);

	return 0;
}

/**
 * js_add_end_rp() - Add an atom that ends a renderpass to the job scheduler
 * @end_katom: Pointer to the atom to be added.
 * Return: 0 if successful or a negative value on failure.
 */
static int js_add_end_rp(struct kbase_jd_atom *const end_katom)
{
	struct kbase_context *const kctx = end_katom->kctx;
	struct kbase_jd_renderpass *rp;
	struct kbase_device *const kbdev = kctx->kbdev;

	lockdep_assert_held(&kctx->jctx.lock);

	if (WARN_ON(!(end_katom->core_req & BASE_JD_REQ_END_RENDERPASS)))
		return -EINVAL;

	if (end_katom->core_req & BASE_JD_REQ_START_RENDERPASS)
		return -EINVAL;

	compiletime_assert((1ull << (sizeof(end_katom->renderpass_id) * 8)) <=
			ARRAY_SIZE(kctx->jctx.renderpasses),
			"Should check invalid access to renderpasses");

	rp = &kctx->jctx.renderpasses[end_katom->renderpass_id];

	dev_dbg(kbdev->dev, "JS add end atom %pK in state %d of RP %d\n",
		(void *)end_katom, (int)rp->state, end_katom->renderpass_id);

	if (rp->state == KBASE_JD_RP_COMPLETE)
		return -EINVAL;

	if (rp->end_katom == NULL) {
		/* We can't be in a retry state until the fragment job chain
		 * has completed.
		 */
		unsigned long flags;

		WARN_ON(rp->state == KBASE_JD_RP_RETRY);
		WARN_ON(rp->state == KBASE_JD_RP_RETRY_PEND_OOM);
		WARN_ON(rp->state == KBASE_JD_RP_RETRY_OOM);

		spin_lock_irqsave(&kbdev->hwaccess_lock, flags);
		rp->end_katom = end_katom;
		spin_unlock_irqrestore(&kbdev->hwaccess_lock, flags);
	} else
		WARN_ON(rp->end_katom != end_katom);

	return 0;
}

bool kbasep_js_add_job(struct kbase_context *kctx,
		struct kbase_jd_atom *atom)
{
	unsigned long flags;
	struct kbasep_js_kctx_info *js_kctx_info;
	struct kbase_device *kbdev;
	struct kbasep_js_device_data *js_devdata;
	int err = 0;

	bool enqueue_required = false;
	bool timer_sync = false;

	KBASE_DEBUG_ASSERT(kctx != NULL);
	KBASE_DEBUG_ASSERT(atom != NULL);
	lockdep_assert_held(&kctx->jctx.lock);

	kbdev = kctx->kbdev;
	js_devdata = &kbdev->js_data;
	js_kctx_info = &kctx->jctx.sched_info;

	rt_mutex_lock(&js_devdata->queue_mutex);
	rt_mutex_lock(&js_kctx_info->ctx.jsctx_mutex);

	if (atom->core_req & BASE_JD_REQ_START_RENDERPASS)
		err = js_add_start_rp(atom);
	else if (atom->core_req & BASE_JD_REQ_END_RENDERPASS)
		err = js_add_end_rp(atom);

	if (err < 0) {
		atom->event_code = BASE_JD_EVENT_JOB_INVALID;
		atom->status = KBASE_JD_ATOM_STATE_COMPLETED;
		goto out_unlock;
	}

	/*
	 * Begin Runpool transaction
	 */
	mutex_lock(&js_devdata->runpool_mutex);

	/* Refcount ctx.nr_jobs */
	KBASE_DEBUG_ASSERT(js_kctx_info->ctx.nr_jobs < U32_MAX);
	++(js_kctx_info->ctx.nr_jobs);
	dev_dbg(kbdev->dev, "Add atom %pK to kctx %pK; now %d in ctx\n",
		(void *)atom, (void *)kctx, js_kctx_info->ctx.nr_jobs);

	/* Lock for state available during IRQ */
	spin_lock_irqsave(&kbdev->hwaccess_lock, flags);

	if (++kctx->atoms_count[atom->sched_priority] == 1)
		kbase_js_update_ctx_priority(kctx);

	if (!kbase_js_dep_validate(kctx, atom)) {
		/* Dependencies could not be represented */
		--(js_kctx_info->ctx.nr_jobs);
		dev_dbg(kbdev->dev,
			"Remove atom %pK from kctx %pK; now %d in ctx\n",
			(void *)atom, (void *)kctx, js_kctx_info->ctx.nr_jobs);

		/* Setting atom status back to queued as it still has unresolved
		 * dependencies
		 */
		atom->status = KBASE_JD_ATOM_STATE_QUEUED;
		dev_dbg(kbdev->dev, "Atom %pK status to queued\n", (void *)atom);

		/* Undo the count, as the atom will get added again later but
		 * leave the context priority adjusted or boosted, in case if
		 * this was the first higher priority atom received for this
		 * context.
		 * This will prevent the scenario of priority inversion, where
		 * another context having medium priority atoms keeps getting
		 * scheduled over this context, which is having both lower and
		 * higher priority atoms, but higher priority atoms are blocked
		 * due to dependency on lower priority atoms. With priority
		 * boost the high priority atom will get to run at earliest.
		 */
		kctx->atoms_count[atom->sched_priority]--;

		spin_unlock_irqrestore(&kbdev->hwaccess_lock, flags);
		mutex_unlock(&js_devdata->runpool_mutex);

		goto out_unlock;
	}

	enqueue_required = kbase_js_dep_resolved_submit(kctx, atom);

	KBASE_KTRACE_ADD_JM_REFCOUNT(kbdev, JS_ADD_JOB, kctx, atom, atom->jc,
				kbase_ktrace_get_ctx_refcnt(kctx));

	/* Context Attribute Refcounting */
	kbasep_js_ctx_attr_ctx_retain_atom(kbdev, kctx, atom);

	if (enqueue_required) {
		if (kbase_js_ctx_pullable(kctx, atom->slot_nr, false))
			timer_sync = kbase_js_ctx_list_add_pullable_nolock(
					kbdev, kctx, atom->slot_nr);
		else
			timer_sync = kbase_js_ctx_list_add_unpullable_nolock(
					kbdev, kctx, atom->slot_nr);
	}
	/* If this context is active and the atom is the first on its slot,
	 * kick the job manager to attempt to fast-start the atom
	 */
	if (enqueue_required && kctx ==
			kbdev->hwaccess.active_kctx[atom->slot_nr])
		kbase_jm_try_kick(kbdev, 1 << atom->slot_nr);

	spin_unlock_irqrestore(&kbdev->hwaccess_lock, flags);
	if (timer_sync)
		kbase_backend_ctx_count_changed(kbdev);
	mutex_unlock(&js_devdata->runpool_mutex);
	/* End runpool transaction */

	if (!kbase_ctx_flag(kctx, KCTX_SCHEDULED)) {
		if (kbase_ctx_flag(kctx, KCTX_DYING)) {
			/* A job got added while/after kbase_job_zap_context()
			 * was called on a non-scheduled context. Kill that job
			 * by killing the context.
			 */
			kbasep_js_runpool_requeue_or_kill_ctx(kbdev, kctx,
					false);
		} else if (js_kctx_info->ctx.nr_jobs == 1) {
			/* Handle Refcount going from 0 to 1: schedule the
			 * context on the Queue
			 */
			KBASE_DEBUG_ASSERT(!kbase_ctx_flag(kctx, KCTX_SCHEDULED));
			dev_dbg(kbdev->dev, "JS: Enqueue Context %pK", kctx);

			/* Queue was updated - caller must try to schedule the
			 * head context
			 */
			WARN_ON(!enqueue_required);
		}
	}
out_unlock:
	dev_dbg(kbdev->dev, "Enqueue of kctx %pK is %srequired\n",
		kctx, enqueue_required ? "" : "not ");

	rt_mutex_unlock(&js_kctx_info->ctx.jsctx_mutex);

	rt_mutex_unlock(&js_devdata->queue_mutex);

	return enqueue_required;
}

void kbasep_js_remove_job(struct kbase_device *kbdev,
		struct kbase_context *kctx, struct kbase_jd_atom *atom)
{
	struct kbasep_js_kctx_info *js_kctx_info;
	unsigned long flags;

	KBASE_DEBUG_ASSERT(kbdev != NULL);
	KBASE_DEBUG_ASSERT(kctx != NULL);
	KBASE_DEBUG_ASSERT(atom != NULL);

	js_kctx_info = &kctx->jctx.sched_info;

	KBASE_KTRACE_ADD_JM_REFCOUNT(kbdev, JS_REMOVE_JOB, kctx, atom, atom->jc,
			kbase_ktrace_get_ctx_refcnt(kctx));

	/* De-refcount ctx.nr_jobs */
	KBASE_DEBUG_ASSERT(js_kctx_info->ctx.nr_jobs > 0);
	--(js_kctx_info->ctx.nr_jobs);
	dev_dbg(kbdev->dev,
		"Remove atom %pK from kctx %pK; now %d in ctx\n",
		(void *)atom, (void *)kctx, js_kctx_info->ctx.nr_jobs);

	spin_lock_irqsave(&kbdev->hwaccess_lock, flags);
	if (--kctx->atoms_count[atom->sched_priority] == 0)
		kbase_js_update_ctx_priority(kctx);
	spin_unlock_irqrestore(&kbdev->hwaccess_lock, flags);
}

bool kbasep_js_remove_cancelled_job(struct kbase_device *kbdev,
		struct kbase_context *kctx, struct kbase_jd_atom *katom)
{
	unsigned long flags;
	struct kbasep_js_atom_retained_state katom_retained_state;
	bool attr_state_changed;

	KBASE_DEBUG_ASSERT(kbdev != NULL);
	KBASE_DEBUG_ASSERT(kctx != NULL);
	KBASE_DEBUG_ASSERT(katom != NULL);

	kbasep_js_atom_retained_state_copy(&katom_retained_state, katom);
	kbasep_js_remove_job(kbdev, kctx, katom);

	spin_lock_irqsave(&kbdev->hwaccess_lock, flags);

	/* The atom has 'finished' (will not be re-run), so no need to call
	 * kbasep_js_has_atom_finished().
	 *
	 * This is because it returns false for soft-stopped atoms, but we
	 * want to override that, because we're cancelling an atom regardless of
	 * whether it was soft-stopped or not
	 */
	attr_state_changed = kbasep_js_ctx_attr_ctx_release_atom(kbdev, kctx,
			&katom_retained_state);
	spin_unlock_irqrestore(&kbdev->hwaccess_lock, flags);

	return attr_state_changed;
}

/**
 * kbasep_js_run_jobs_after_ctx_and_atom_release - Try running more jobs after
 *                           releasing a context and/or atom
 * @kbdev:                   The kbase_device to operate on
 * @kctx:                    The kbase_context to operate on
 * @katom_retained_state:    Retained state from the atom
 * @runpool_ctx_attr_change: True if the runpool context attributes have changed
 *
 * This collates a set of actions that must happen whilst hwaccess_lock is held.
 *
 * This includes running more jobs when:
 * - The previously released kctx caused a ctx attribute change,
 * - The released atom caused a ctx attribute change,
 * - Slots were previously blocked due to affinity restrictions,
 * - Submission during IRQ handling failed.
 *
 * Return: %KBASEP_JS_RELEASE_RESULT_SCHED_ALL if context attributes were
 *         changed. The caller should try scheduling all contexts
 */
static kbasep_js_release_result kbasep_js_run_jobs_after_ctx_and_atom_release(
		struct kbase_device *kbdev,
		struct kbase_context *kctx,
		struct kbasep_js_atom_retained_state *katom_retained_state,
		bool runpool_ctx_attr_change)
{
	struct kbasep_js_device_data *js_devdata;
	kbasep_js_release_result result = 0;

	KBASE_DEBUG_ASSERT(kbdev != NULL);
	KBASE_DEBUG_ASSERT(kctx != NULL);
	KBASE_DEBUG_ASSERT(katom_retained_state != NULL);
	js_devdata = &kbdev->js_data;

	lockdep_assert_held(&kctx->jctx.sched_info.ctx.jsctx_mutex);
	lockdep_assert_held(&js_devdata->runpool_mutex);
	lockdep_assert_held(&kbdev->hwaccess_lock);

	if (js_devdata->nr_user_contexts_running != 0 && runpool_ctx_attr_change) {
		/* A change in runpool ctx attributes might mean we can
		 * run more jobs than before
		 */
		result = KBASEP_JS_RELEASE_RESULT_SCHED_ALL;

		KBASE_KTRACE_ADD_JM_SLOT(kbdev, JD_DONE_TRY_RUN_NEXT_JOB,
					kctx, NULL, 0u, 0);
	}
	return result;
}

/**
 * kbasep_js_runpool_release_ctx_internal - Internal function to release the reference
 *                                          on a ctx and an atom's "retained state", only
 *                                          taking the runpool and as transaction mutexes
 * @kbdev:                   The kbase_device to operate on
 * @kctx:                    The kbase_context to operate on
 * @katom_retained_state:    Retained state from the atom
 *
 * This also starts more jobs running in the case of an ctx-attribute state change
 *
 * This does none of the followup actions for scheduling:
 * - It does not schedule in a new context
 * - It does not requeue or handle dying contexts
 *
 * For those tasks, just call kbasep_js_runpool_release_ctx() instead
 *
 * Has following requirements
 * - Context is scheduled in, and kctx->as_nr matches kctx_as_nr
 * - Context has a non-zero refcount
 * - Caller holds js_kctx_info->ctx.jsctx_mutex
 * - Caller holds js_devdata->runpool_mutex
 *
 * Return: A bitpattern, containing KBASEP_JS_RELEASE_RESULT_* flags, indicating
 *         the result of releasing a context that whether the caller should try
 *         scheduling a new context or should try scheduling all contexts.
 */
static kbasep_js_release_result kbasep_js_runpool_release_ctx_internal(
		struct kbase_device *kbdev,
		struct kbase_context *kctx,
		struct kbasep_js_atom_retained_state *katom_retained_state)
{
	unsigned long flags;
	struct kbasep_js_device_data *js_devdata;
	struct kbasep_js_kctx_info *js_kctx_info;
	int kctx_as_nr = kctx->as_nr;

	kbasep_js_release_result release_result = 0u;
	bool runpool_ctx_attr_change = false;
	int new_ref_count;
	CSTD_UNUSED(kctx_as_nr);

	KBASE_DEBUG_ASSERT(kbdev != NULL);
	KBASE_DEBUG_ASSERT(kctx != NULL);
	js_kctx_info = &kctx->jctx.sched_info;
	js_devdata = &kbdev->js_data;

	/* Ensure context really is scheduled in */
	KBASE_DEBUG_ASSERT(kbase_ctx_flag(kctx, KCTX_SCHEDULED));

	KBASE_DEBUG_ASSERT(atomic_read(&kctx->refcount) > 0);

	/*
	 * Transaction begins on AS and runpool_irq
	 *
	 * Assert about out calling contract
	 */
	rt_mutex_lock(&kbdev->pm.lock);
	spin_lock_irqsave(&kbdev->hwaccess_lock, flags);

	KBASE_DEBUG_ASSERT(atomic_read(&kctx->refcount) > 0);

	/* Update refcount */
	kbase_ctx_sched_release_ctx(kctx);
	new_ref_count = atomic_read(&kctx->refcount);

	/* Release the atom if it finished (i.e. wasn't soft-stopped) */
	if (kbasep_js_has_atom_finished(katom_retained_state))
		runpool_ctx_attr_change |= kbasep_js_ctx_attr_ctx_release_atom(
				kbdev, kctx, katom_retained_state);

	if (new_ref_count == 2 && kbase_ctx_flag(kctx, KCTX_PRIVILEGED) &&
#ifdef CONFIG_MALI_ARBITER_SUPPORT
			!kbase_pm_is_gpu_lost(kbdev) &&
#endif
			!kbase_pm_is_suspending(kbdev)) {
		/* Context is kept scheduled into an address space even when
		 * there are no jobs, in this case we have to handle the
		 * situation where all jobs have been evicted from the GPU and
		 * submission is disabled.
		 *
		 * At this point we re-enable submission to allow further jobs
		 * to be executed
		 */
		kbasep_js_set_submit_allowed(js_devdata, kctx);
	}

	/* Make a set of checks to see if the context should be scheduled out.
	 * Note that there'll always be at least 1 reference to the context
	 * which was previously acquired by kbasep_js_schedule_ctx().
	 */
	if (new_ref_count == 1 &&
		(!kbasep_js_is_submit_allowed(js_devdata, kctx) ||
#ifdef CONFIG_MALI_ARBITER_SUPPORT
			kbase_pm_is_gpu_lost(kbdev) ||
#endif
			kbase_pm_is_suspending(kbdev))) {
		int num_slots = kbdev->gpu_props.num_job_slots;
		int slot;

		/* Last reference, and we've been told to remove this context
		 * from the Run Pool
		 */
		dev_dbg(kbdev->dev, "JS: RunPool Remove Context %pK because refcount=%d, jobs=%d, allowed=%d",
				kctx, new_ref_count, js_kctx_info->ctx.nr_jobs,
				kbasep_js_is_submit_allowed(js_devdata, kctx));

		KBASE_TLSTREAM_TL_NRET_AS_CTX(kbdev, &kbdev->as[kctx->as_nr], kctx);

		kbase_backend_release_ctx_irq(kbdev, kctx);

		for (slot = 0; slot < num_slots; slot++) {
			if (kbdev->hwaccess.active_kctx[slot] == kctx) {
				dev_dbg(kbdev->dev, "Marking kctx %pK as inactive (s:%d)\n",
					(void *)kctx, slot);
				kbdev->hwaccess.active_kctx[slot] = NULL;
			}
		}

		/* Ctx Attribute handling
		 *
		 * Releasing atoms attributes must either happen before this, or
		 * after the KCTX_SHEDULED flag is changed, otherwise we
		 * double-decount the attributes
		 */
		runpool_ctx_attr_change |=
			kbasep_js_ctx_attr_runpool_release_ctx(kbdev, kctx);

		/* Releasing the context and katom retained state can allow
		 * more jobs to run
		 */
		release_result |=
			kbasep_js_run_jobs_after_ctx_and_atom_release(kbdev,
						kctx, katom_retained_state,
						runpool_ctx_attr_change);

		/*
		 * Transaction ends on AS and runpool_irq:
		 *
		 * By this point, the AS-related data is now clear and ready
		 * for re-use.
		 *
		 * Since releases only occur once for each previous successful
		 * retain, and no more retains are allowed on this context, no
		 * other thread will be operating in this
		 * code whilst we are
		 */

		/* Recalculate pullable status for all slots */
		for (slot = 0; slot < num_slots; slot++) {
			if (kbase_js_ctx_pullable(kctx, slot, false))
				kbase_js_ctx_list_add_pullable_nolock(kbdev,
						kctx, slot);
		}

		spin_unlock_irqrestore(&kbdev->hwaccess_lock, flags);

		kbase_backend_release_ctx_noirq(kbdev, kctx);

		rt_mutex_unlock(&kbdev->pm.lock);

		/* Note: Don't reuse kctx_as_nr now */

		/* Synchronize with any timers */
		kbase_backend_ctx_count_changed(kbdev);

		/* update book-keeping info */
		kbase_ctx_flag_clear(kctx, KCTX_SCHEDULED);
		/* Signal any waiter that the context is not scheduled, so is
		 * safe for termination - once the jsctx_mutex is also dropped,
		 * and jobs have finished.
		 */
		wake_up(&js_kctx_info->ctx.is_scheduled_wait);

		/* Queue an action to occur after we've dropped the lock */
		release_result |= KBASEP_JS_RELEASE_RESULT_WAS_DESCHEDULED |
			KBASEP_JS_RELEASE_RESULT_SCHED_ALL;
	} else {
		kbasep_js_run_jobs_after_ctx_and_atom_release(kbdev, kctx,
				katom_retained_state, runpool_ctx_attr_change);

		spin_unlock_irqrestore(&kbdev->hwaccess_lock, flags);
		rt_mutex_unlock(&kbdev->pm.lock);
	}

	return release_result;
}

void kbasep_js_runpool_release_ctx_nolock(struct kbase_device *kbdev,
						struct kbase_context *kctx)
{
	struct kbasep_js_atom_retained_state katom_retained_state;

	/* Setup a dummy katom_retained_state */
	kbasep_js_atom_retained_state_init_invalid(&katom_retained_state);

	kbasep_js_runpool_release_ctx_internal(kbdev, kctx,
							&katom_retained_state);
}

void kbasep_js_runpool_requeue_or_kill_ctx(struct kbase_device *kbdev,
		struct kbase_context *kctx, bool has_pm_ref)
{
	KBASE_DEBUG_ASSERT(kbdev != NULL);
	KBASE_DEBUG_ASSERT(kctx != NULL);

	/* This is called if and only if you've you've detached the context from
	 * the Runpool Queue, and not added it back to the Runpool
	 */
	KBASE_DEBUG_ASSERT(!kbase_ctx_flag(kctx, KCTX_SCHEDULED));

	if (kbase_ctx_flag(kctx, KCTX_DYING)) {
		/* Dying: don't requeue, but kill all jobs on the context. This
		 * happens asynchronously
		 */
		dev_dbg(kbdev->dev,
			"JS: ** Killing Context %pK on RunPool Remove **", kctx);
		kbase_js_foreach_ctx_job(kctx, &kbase_jd_cancel);
	}
}

void kbasep_js_runpool_release_ctx_and_katom_retained_state(
		struct kbase_device *kbdev, struct kbase_context *kctx,
		struct kbasep_js_atom_retained_state *katom_retained_state)
{
	struct kbasep_js_device_data *js_devdata;
	struct kbasep_js_kctx_info *js_kctx_info;
	kbasep_js_release_result release_result;

	KBASE_DEBUG_ASSERT(kbdev != NULL);
	KBASE_DEBUG_ASSERT(kctx != NULL);
	js_kctx_info = &kctx->jctx.sched_info;
	js_devdata = &kbdev->js_data;

	rt_mutex_lock(&js_devdata->queue_mutex);
	rt_mutex_lock(&js_kctx_info->ctx.jsctx_mutex);
	mutex_lock(&js_devdata->runpool_mutex);

	release_result = kbasep_js_runpool_release_ctx_internal(kbdev, kctx,
			katom_retained_state);

	/* Drop the runpool mutex to allow requeing kctx */
	mutex_unlock(&js_devdata->runpool_mutex);

	if ((release_result & KBASEP_JS_RELEASE_RESULT_WAS_DESCHEDULED) != 0u)
		kbasep_js_runpool_requeue_or_kill_ctx(kbdev, kctx, true);

	/* Drop the jsctx_mutex to allow scheduling in a new context */

	rt_mutex_unlock(&js_kctx_info->ctx.jsctx_mutex);
	rt_mutex_unlock(&js_devdata->queue_mutex);

	if (release_result & KBASEP_JS_RELEASE_RESULT_SCHED_ALL)
		kbase_js_sched_all(kbdev);
}

void kbasep_js_runpool_release_ctx(struct kbase_device *kbdev,
		struct kbase_context *kctx)
{
	struct kbasep_js_atom_retained_state katom_retained_state;

	kbasep_js_atom_retained_state_init_invalid(&katom_retained_state);

	kbasep_js_runpool_release_ctx_and_katom_retained_state(kbdev, kctx,
			&katom_retained_state);
}

/* Variant of kbasep_js_runpool_release_ctx() that doesn't call into
 * kbase_js_sched_all()
 */
static void kbasep_js_runpool_release_ctx_no_schedule(
		struct kbase_device *kbdev, struct kbase_context *kctx)
{
	struct kbasep_js_device_data *js_devdata;
	struct kbasep_js_kctx_info *js_kctx_info;
	kbasep_js_release_result release_result;
	struct kbasep_js_atom_retained_state katom_retained_state_struct;
	struct kbasep_js_atom_retained_state *katom_retained_state =
		&katom_retained_state_struct;

	KBASE_DEBUG_ASSERT(kbdev != NULL);
	KBASE_DEBUG_ASSERT(kctx != NULL);
	js_kctx_info = &kctx->jctx.sched_info;
	js_devdata = &kbdev->js_data;
	kbasep_js_atom_retained_state_init_invalid(katom_retained_state);

	rt_mutex_lock(&js_kctx_info->ctx.jsctx_mutex);
	mutex_lock(&js_devdata->runpool_mutex);

	release_result = kbasep_js_runpool_release_ctx_internal(kbdev, kctx,
			katom_retained_state);

	/* Drop the runpool mutex to allow requeing kctx */
	mutex_unlock(&js_devdata->runpool_mutex);
	if ((release_result & KBASEP_JS_RELEASE_RESULT_WAS_DESCHEDULED) != 0u)
		kbasep_js_runpool_requeue_or_kill_ctx(kbdev, kctx, true);

	/* Drop the jsctx_mutex to allow scheduling in a new context */
	rt_mutex_unlock(&js_kctx_info->ctx.jsctx_mutex);

	/* NOTE: could return release_result if the caller would like to know
	 * whether it should schedule a new context, but currently no callers do
	 */
}

void kbase_js_set_timeouts(struct kbase_device *kbdev)
{
	lockdep_assert_held(&kbdev->hwaccess_lock);

	kbase_backend_timeouts_changed(kbdev);
}

static bool kbasep_js_schedule_ctx(struct kbase_device *kbdev, struct kbase_context *kctx,
				   unsigned int js)
{
	struct kbasep_js_device_data *js_devdata;
	struct kbasep_js_kctx_info *js_kctx_info;
	unsigned long flags;
	bool kctx_suspended = false;
	int as_nr;

	dev_dbg(kbdev->dev, "Scheduling kctx %pK (s:%u)\n", kctx, js);

	js_devdata = &kbdev->js_data;
	js_kctx_info = &kctx->jctx.sched_info;

	/* Pick available address space for this context */
	mutex_lock(&kbdev->mmu_hw_mutex);
	spin_lock_irqsave(&kbdev->hwaccess_lock, flags);
	as_nr = kbase_ctx_sched_retain_ctx(kctx);
	spin_unlock_irqrestore(&kbdev->hwaccess_lock, flags);
	mutex_unlock(&kbdev->mmu_hw_mutex);
	if (as_nr == KBASEP_AS_NR_INVALID) {
		as_nr = kbase_backend_find_and_release_free_address_space(
				kbdev, kctx);
		if (as_nr != KBASEP_AS_NR_INVALID) {
			/* Attempt to retain the context again, this should
			 * succeed
			 */
			mutex_lock(&kbdev->mmu_hw_mutex);
			spin_lock_irqsave(&kbdev->hwaccess_lock, flags);
			as_nr = kbase_ctx_sched_retain_ctx(kctx);
			spin_unlock_irqrestore(&kbdev->hwaccess_lock, flags);
			mutex_unlock(&kbdev->mmu_hw_mutex);

			WARN_ON(as_nr == KBASEP_AS_NR_INVALID);
		}
	}
	if ((as_nr < 0) || (as_nr >= BASE_MAX_NR_AS))
		return false; /* No address space currently available */

	/*
	 * Atomic transaction on the Context and Run Pool begins
	 */
	rt_mutex_lock(&js_kctx_info->ctx.jsctx_mutex);
	mutex_lock(&js_devdata->runpool_mutex);
	mutex_lock(&kbdev->mmu_hw_mutex);
	spin_lock_irqsave(&kbdev->hwaccess_lock, flags);

	/* Check to see if context is dying due to kbase_job_zap_context() */
	if (kbase_ctx_flag(kctx, KCTX_DYING)) {
		/* Roll back the transaction so far and return */
		kbase_ctx_sched_release_ctx(kctx);

		spin_unlock_irqrestore(&kbdev->hwaccess_lock, flags);
		mutex_unlock(&kbdev->mmu_hw_mutex);
		mutex_unlock(&js_devdata->runpool_mutex);
		rt_mutex_unlock(&js_kctx_info->ctx.jsctx_mutex);

		return false;
	}

	KBASE_KTRACE_ADD_JM_REFCOUNT(kbdev, JS_TRY_SCHEDULE_HEAD_CTX, kctx, NULL,
				0u,
				kbase_ktrace_get_ctx_refcnt(kctx));

	kbase_ctx_flag_set(kctx, KCTX_SCHEDULED);

	/* Assign context to previously chosen address space */
	if (!kbase_backend_use_ctx(kbdev, kctx, as_nr)) {
		/* Roll back the transaction so far and return */
		kbase_ctx_sched_release_ctx(kctx);
		kbase_ctx_flag_clear(kctx, KCTX_SCHEDULED);

		spin_unlock_irqrestore(&kbdev->hwaccess_lock, flags);
		mutex_unlock(&kbdev->mmu_hw_mutex);
		mutex_unlock(&js_devdata->runpool_mutex);
		rt_mutex_unlock(&js_kctx_info->ctx.jsctx_mutex);

		return false;
	}

	kbdev->hwaccess.active_kctx[js] = kctx;

	KBASE_TLSTREAM_TL_RET_AS_CTX(kbdev, &kbdev->as[kctx->as_nr], kctx);

	/* Cause any future waiter-on-termination to wait until the context is
	 * descheduled
	 */
	wake_up(&js_kctx_info->ctx.is_scheduled_wait);

	/* Re-check for suspending: a suspend could've occurred, and all the
	 * contexts could've been removed from the runpool before we took this
	 * lock. In this case, we don't want to allow this context to run jobs,
	 * we just want it out immediately.
	 *
	 * The DMB required to read the suspend flag was issued recently as part
	 * of the hwaccess_lock locking. If a suspend occurs *after* that lock
	 * was taken (i.e. this condition doesn't execute), then the
	 * kbasep_js_suspend() code will cleanup this context instead (by virtue
	 * of it being called strictly after the suspend flag is set, and will
	 * wait for this lock to drop)
	 */
#ifdef CONFIG_MALI_ARBITER_SUPPORT
	if (kbase_pm_is_suspending(kbdev) || kbase_pm_is_gpu_lost(kbdev)) {
#else
	if (kbase_pm_is_suspending(kbdev)) {
#endif
		/* Cause it to leave at some later point */
		bool retained;
		CSTD_UNUSED(retained);

		kbase_ctx_sched_inc_refcount_nolock(kctx);

		kbasep_js_clear_submit_allowed(js_devdata, kctx);
		kctx_suspended = true;
	}

	kbase_ctx_flag_clear(kctx, KCTX_PULLED_SINCE_ACTIVE_JS0 << js);

	/* Transaction complete */
	spin_unlock_irqrestore(&kbdev->hwaccess_lock, flags);
	mutex_unlock(&kbdev->mmu_hw_mutex);

	/* Synchronize with any timers */
	kbase_backend_ctx_count_changed(kbdev);

	mutex_unlock(&js_devdata->runpool_mutex);
	rt_mutex_unlock(&js_kctx_info->ctx.jsctx_mutex);
	/* Note: after this point, the context could potentially get scheduled
	 * out immediately
	 */

	if (kctx_suspended) {
		/* Finishing forcing out the context due to a suspend. Use a
		 * variant of kbasep_js_runpool_release_ctx() that doesn't
		 * schedule a new context, to prevent a risk of recursion back
		 * into this function
		 */
		kbasep_js_runpool_release_ctx_no_schedule(kbdev, kctx);
		return false;
	}
	return true;
}

static bool kbase_js_use_ctx(struct kbase_device *kbdev, struct kbase_context *kctx,
			     unsigned int js)
{
	unsigned long flags;

	spin_lock_irqsave(&kbdev->hwaccess_lock, flags);

	if (kbase_ctx_flag(kctx, KCTX_SCHEDULED) &&
			kbase_backend_use_ctx_sched(kbdev, kctx, js)) {
		dev_dbg(kbdev->dev, "kctx %pK already has ASID - mark as active (s:%u)\n",
			(void *)kctx, js);

		if (kbdev->hwaccess.active_kctx[js] != kctx) {
			kbdev->hwaccess.active_kctx[js] = kctx;
			kbase_ctx_flag_clear(kctx,
					KCTX_PULLED_SINCE_ACTIVE_JS0 << js);
		}
		spin_unlock_irqrestore(&kbdev->hwaccess_lock, flags);
		return true; /* Context already scheduled */
	}

	spin_unlock_irqrestore(&kbdev->hwaccess_lock, flags);
	return kbasep_js_schedule_ctx(kbdev, kctx, js);
}

void kbasep_js_schedule_privileged_ctx(struct kbase_device *kbdev,
		struct kbase_context *kctx)
{
	struct kbasep_js_kctx_info *js_kctx_info;
	struct kbasep_js_device_data *js_devdata;
	bool is_scheduled;

	KBASE_DEBUG_ASSERT(kbdev != NULL);
	KBASE_DEBUG_ASSERT(kctx != NULL);

	js_devdata = &kbdev->js_data;
	js_kctx_info = &kctx->jctx.sched_info;

#ifdef CONFIG_MALI_ARBITER_SUPPORT
	/* This should only happen in response to a system call
	 * from a user-space thread.
	 * In a non-arbitrated environment this can never happen
	 * whilst suspending.
	 *
	 * In an arbitrated environment, user-space threads can run
	 * while we are suspended (for example GPU not available
	 * to this VM), however in that case we will block on
	 * the wait event for KCTX_SCHEDULED, since no context
	 * can be scheduled until we have the GPU again.
	 */
	if (kbdev->arb.arb_if == NULL)
		if (WARN_ON(kbase_pm_is_suspending(kbdev)))
			return;
#else
	/* This should only happen in response to a system call
	 * from a user-space thread.
	 * In a non-arbitrated environment this can never happen
	 * whilst suspending.
	 */
	if (WARN_ON(kbase_pm_is_suspending(kbdev)))
		return;
#endif

	rt_mutex_lock(&js_devdata->queue_mutex);
	rt_mutex_lock(&js_kctx_info->ctx.jsctx_mutex);

	/* Mark the context as privileged */
	kbase_ctx_flag_set(kctx, KCTX_PRIVILEGED);

	is_scheduled = kbase_ctx_flag(kctx, KCTX_SCHEDULED);
	if (!is_scheduled) {
		/* Add the context to the pullable list */
		if (kbase_js_ctx_list_add_pullable_head(kbdev, kctx, 0))
			kbase_js_sync_timers(kbdev);

		/* Fast-starting requires the jsctx_mutex to be dropped,
		 * because it works on multiple ctxs
		 */
		rt_mutex_unlock(&js_kctx_info->ctx.jsctx_mutex);
		rt_mutex_unlock(&js_devdata->queue_mutex);

		/* Try to schedule the context in */
		kbase_js_sched_all(kbdev);

		/* Wait for the context to be scheduled in */
		wait_event(kctx->jctx.sched_info.ctx.is_scheduled_wait,
			   kbase_ctx_flag(kctx, KCTX_SCHEDULED));
	} else {
		/* Already scheduled in - We need to retain it to keep the
		 * corresponding address space
		 */
		WARN_ON(!kbase_ctx_sched_inc_refcount(kctx));
		rt_mutex_unlock(&js_kctx_info->ctx.jsctx_mutex);
		rt_mutex_unlock(&js_devdata->queue_mutex);
	}
}
KBASE_EXPORT_TEST_API(kbasep_js_schedule_privileged_ctx);

void kbasep_js_release_privileged_ctx(struct kbase_device *kbdev,
		struct kbase_context *kctx)
{
	struct kbasep_js_kctx_info *js_kctx_info;

	KBASE_DEBUG_ASSERT(kctx != NULL);
	js_kctx_info = &kctx->jctx.sched_info;

	/* We don't need to use the address space anymore */
	rt_mutex_lock(&js_kctx_info->ctx.jsctx_mutex);
	kbase_ctx_flag_clear(kctx, KCTX_PRIVILEGED);
	rt_mutex_unlock(&js_kctx_info->ctx.jsctx_mutex);

	/* Release the context - it will be scheduled out */
	kbasep_js_runpool_release_ctx(kbdev, kctx);

	kbase_js_sched_all(kbdev);
}
KBASE_EXPORT_TEST_API(kbasep_js_release_privileged_ctx);

void kbasep_js_suspend(struct kbase_device *kbdev)
{
	unsigned long flags;
	struct kbasep_js_device_data *js_devdata;
	int i;
	u16 retained = 0u;

	KBASE_DEBUG_ASSERT(kbdev);
	KBASE_DEBUG_ASSERT(kbase_pm_is_suspending(kbdev));
	js_devdata = &kbdev->js_data;

	spin_lock_irqsave(&kbdev->hwaccess_lock, flags);

	/* Prevent all contexts from submitting */
	js_devdata->runpool_irq.submit_allowed = 0;

	/* Retain each of the contexts, so we can cause it to leave even if it
	 * had no refcount to begin with
	 */
	for (i = BASE_MAX_NR_AS - 1; i >= 0; --i) {
		struct kbase_context *kctx = kbdev->as_to_kctx[i];

		retained = retained << 1;

		if (kctx && !(kbdev->as_free & (1u << i))) {
			kbase_ctx_sched_retain_ctx_refcount(kctx);
			retained |= 1u;
			/* This loop will not have an effect on the privileged
			 * contexts as they would have an extra ref count
			 * compared to the normal contexts, so they will hold
			 * on to their address spaces. MMU will re-enabled for
			 * them on resume.
			 */
		}
	}

	spin_unlock_irqrestore(&kbdev->hwaccess_lock, flags);

	/* De-ref the previous retain to ensure each context gets pulled out
	 * sometime later.
	 */
	for (i = 0;
		 i < BASE_MAX_NR_AS;
		 ++i, retained = retained >> 1) {
		struct kbase_context *kctx = kbdev->as_to_kctx[i];

		if (retained & 1u)
			kbasep_js_runpool_release_ctx(kbdev, kctx);
	}

	/* Caller must wait for all Power Manager active references to be
	 * dropped
	 */
}

void kbasep_js_resume(struct kbase_device *kbdev)
{
	struct kbasep_js_device_data *js_devdata;
	int js, prio;

	KBASE_DEBUG_ASSERT(kbdev);
	js_devdata = &kbdev->js_data;
	KBASE_DEBUG_ASSERT(!kbase_pm_is_suspending(kbdev));

	rt_mutex_lock(&js_devdata->queue_mutex);
	for (js = 0; js < kbdev->gpu_props.num_job_slots; js++) {
		for (prio = KBASE_JS_ATOM_SCHED_PRIO_FIRST;
			prio < KBASE_JS_ATOM_SCHED_PRIO_COUNT; prio++) {
			struct kbase_context *kctx, *n;
			unsigned long flags;

#ifndef CONFIG_MALI_ARBITER_SUPPORT
			spin_lock_irqsave(&kbdev->hwaccess_lock, flags);

			list_for_each_entry_safe(kctx, n,
				 &kbdev->js_data.ctx_list_unpullable[js][prio],
				 jctx.sched_info.ctx.ctx_list_entry[js]) {
				struct kbasep_js_kctx_info *js_kctx_info;
				bool timer_sync = false;

				/* Drop lock so we can take kctx mutexes */
				spin_unlock_irqrestore(&kbdev->hwaccess_lock,
						flags);

				js_kctx_info = &kctx->jctx.sched_info;

				rt_mutex_lock(&js_kctx_info->ctx.jsctx_mutex);
				mutex_lock(&js_devdata->runpool_mutex);
				spin_lock_irqsave(&kbdev->hwaccess_lock, flags);

				if (!kbase_ctx_flag(kctx, KCTX_SCHEDULED) &&
					kbase_js_ctx_pullable(kctx, js, false))
					timer_sync =
						kbase_js_ctx_list_add_pullable_nolock(
								kbdev, kctx, js);

				spin_unlock_irqrestore(&kbdev->hwaccess_lock,
						flags);

				if (timer_sync)
					kbase_backend_ctx_count_changed(kbdev);

				mutex_unlock(&js_devdata->runpool_mutex);
				rt_mutex_unlock(&js_kctx_info->ctx.jsctx_mutex);

				/* Take lock before accessing list again */
				spin_lock_irqsave(&kbdev->hwaccess_lock, flags);
			}
			spin_unlock_irqrestore(&kbdev->hwaccess_lock, flags);
#else
			bool timer_sync = false;

			spin_lock_irqsave(&kbdev->hwaccess_lock, flags);

			list_for_each_entry_safe(kctx, n,
				 &kbdev->js_data.ctx_list_unpullable[js][prio],
				 jctx.sched_info.ctx.ctx_list_entry[js]) {

				if (!kbase_ctx_flag(kctx, KCTX_SCHEDULED) &&
					kbase_js_ctx_pullable(kctx, js, false))
					timer_sync |=
						kbase_js_ctx_list_add_pullable_nolock(
							kbdev, kctx, js);
			}

			spin_unlock_irqrestore(&kbdev->hwaccess_lock, flags);

			if (timer_sync) {
				mutex_lock(&js_devdata->runpool_mutex);
				kbase_backend_ctx_count_changed(kbdev);
				mutex_unlock(&js_devdata->runpool_mutex);
			}
#endif
		}
	}
	rt_mutex_unlock(&js_devdata->queue_mutex);

	/* Restart atom processing */
	kbase_js_sched_all(kbdev);

	/* JS Resume complete */
}

bool kbase_js_is_atom_valid(struct kbase_device *kbdev,
				struct kbase_jd_atom *katom)
{
	if ((katom->core_req & BASE_JD_REQ_FS) &&
	    (katom->core_req & (BASE_JD_REQ_CS | BASE_JD_REQ_ONLY_COMPUTE |
								BASE_JD_REQ_T)))
		return false;

	if ((katom->core_req & BASE_JD_REQ_JOB_SLOT) &&
			(katom->jobslot >= BASE_JM_MAX_NR_SLOTS))
		return false;

	return true;
}

static unsigned int kbase_js_get_slot(struct kbase_device *kbdev, struct kbase_jd_atom *katom)
{
	if (katom->core_req & BASE_JD_REQ_JOB_SLOT)
		return katom->jobslot;

	if (katom->core_req & BASE_JD_REQ_FS)
		return 0;

	if (katom->core_req & BASE_JD_REQ_ONLY_COMPUTE) {
		if (katom->device_nr == 1 &&
				kbdev->gpu_props.num_core_groups == 2)
			return 2;
	}

	return 1;
}

bool kbase_js_dep_resolved_submit(struct kbase_context *kctx,
					struct kbase_jd_atom *katom)
{
	bool enqueue_required, add_required = true;

	katom->slot_nr = kbase_js_get_slot(kctx->kbdev, katom);

	lockdep_assert_held(&kctx->kbdev->hwaccess_lock);
	lockdep_assert_held(&kctx->jctx.lock);

	/* If slot will transition from unpullable to pullable then add to
	 * pullable list
	 */
	if (jsctx_rb_none_to_pull(kctx, katom->slot_nr))
		enqueue_required = true;
	else
		enqueue_required = false;

	if ((katom->atom_flags & KBASE_KATOM_FLAG_X_DEP_BLOCKED) ||
			(katom->pre_dep && (katom->pre_dep->atom_flags &
			KBASE_KATOM_FLAG_JSCTX_IN_X_DEP_LIST))) {
		int prio = katom->sched_priority;
		unsigned int js = katom->slot_nr;
		struct jsctx_queue *queue = &kctx->jsctx_queue[prio][js];

		dev_dbg(kctx->kbdev->dev, "Add atom %pK to X_DEP list (s:%u)\n", (void *)katom, js);

		list_add_tail(&katom->queue, &queue->x_dep_head);
		katom->atom_flags |= KBASE_KATOM_FLAG_JSCTX_IN_X_DEP_LIST;
		if (kbase_js_atom_blocked_on_x_dep(katom)) {
			enqueue_required = false;
			add_required = false;
		}
	} else {
		dev_dbg(kctx->kbdev->dev, "Atom %pK not added to X_DEP list\n",
			(void *)katom);
	}

	if (add_required) {
		/* Check if there are lower priority jobs to soft stop */
		kbase_job_slot_ctx_priority_check_locked(kctx, katom);

		/* Add atom to ring buffer. */
		jsctx_tree_add(kctx, katom);
		katom->atom_flags |= KBASE_KATOM_FLAG_JSCTX_IN_TREE;
	}

	dev_dbg(kctx->kbdev->dev,
		"Enqueue of kctx %pK is %srequired to submit atom %pK\n",
		kctx, enqueue_required ? "" : "not ", katom);

	return enqueue_required;
}

/**
 * kbase_js_move_to_tree - Move atom (and any dependent atoms) to the
 *                         runnable_tree, ready for execution
 * @katom: Atom to submit
 *
 * It is assumed that @katom does not have KBASE_KATOM_FLAG_X_DEP_BLOCKED set,
 * but is still present in the x_dep list. If @katom has a same-slot dependent
 * atom then that atom (and any dependents) will also be moved.
 */
static void kbase_js_move_to_tree(struct kbase_jd_atom *katom)
{
	struct kbase_context *const kctx = katom->kctx;

	lockdep_assert_held(&kctx->kbdev->hwaccess_lock);

	while (katom) {
		WARN_ON(!(katom->atom_flags &
				KBASE_KATOM_FLAG_JSCTX_IN_X_DEP_LIST));

		if (!kbase_js_atom_blocked_on_x_dep(katom)) {
			dev_dbg(kctx->kbdev->dev,
				"Del atom %pK from X_DEP list in js_move_to_tree\n",
				(void *)katom);

			list_del(&katom->queue);
			katom->atom_flags &=
					~KBASE_KATOM_FLAG_JSCTX_IN_X_DEP_LIST;
			/* For incremental rendering, an end-of-renderpass atom
			 * may have had its dependency on start-of-renderpass
			 * ignored and may therefore already be in the tree.
			 */
			if (!(katom->atom_flags &
				KBASE_KATOM_FLAG_JSCTX_IN_TREE)) {
				jsctx_tree_add(kctx, katom);
				katom->atom_flags |=
					KBASE_KATOM_FLAG_JSCTX_IN_TREE;
			}
		} else {
			dev_dbg(kctx->kbdev->dev,
				"Atom %pK blocked on x-dep in js_move_to_tree\n",
				(void *)katom);
			break;
		}

		katom = katom->post_dep;
	}
}


/**
 * kbase_js_evict_deps - Evict dependencies of a failed atom.
 * @kctx:       Context pointer
 * @katom:      Pointer to the atom that has failed.
 * @js:         The job slot the katom was run on.
 * @prio:       Priority of the katom.
 *
 * Remove all post dependencies of an atom from the context ringbuffers.
 *
 * The original atom's event_code will be propogated to all dependent atoms.
 *
 * Context: Caller must hold the HW access lock
 */
static void kbase_js_evict_deps(struct kbase_context *kctx, struct kbase_jd_atom *katom,
				unsigned int js, int prio)
{
	struct kbase_jd_atom *x_dep = katom->x_post_dep;
	struct kbase_jd_atom *next_katom = katom->post_dep;

	lockdep_assert_held(&kctx->kbdev->hwaccess_lock);

	if (next_katom) {
		KBASE_DEBUG_ASSERT(next_katom->status !=
				KBASE_JD_ATOM_STATE_HW_COMPLETED);
		next_katom->will_fail_event_code = katom->event_code;

	}

	/* Has cross slot depenency. */
	if (x_dep && (x_dep->atom_flags & (KBASE_KATOM_FLAG_JSCTX_IN_TREE |
				KBASE_KATOM_FLAG_JSCTX_IN_X_DEP_LIST))) {
		/* Remove dependency.*/
		x_dep->atom_flags &= ~KBASE_KATOM_FLAG_X_DEP_BLOCKED;

		dev_dbg(kctx->kbdev->dev, "Cleared X_DEP flag on atom %pK\n",
			(void *)x_dep);

		/* Fail if it had a data dependency. */
		if (x_dep->atom_flags & KBASE_KATOM_FLAG_FAIL_BLOCKER)
			x_dep->will_fail_event_code = katom->event_code;

		if (x_dep->atom_flags & KBASE_KATOM_FLAG_JSCTX_IN_X_DEP_LIST)
			kbase_js_move_to_tree(x_dep);
	}
}

struct kbase_jd_atom *kbase_js_pull(struct kbase_context *kctx, unsigned int js)
{
	struct kbase_jd_atom *katom;
	struct kbasep_js_device_data *js_devdata;
	struct kbase_device *kbdev;
	int pulled;

	KBASE_DEBUG_ASSERT(kctx);

	kbdev = kctx->kbdev;
	dev_dbg(kbdev->dev, "JS: pulling an atom from kctx %pK (s:%u)\n", (void *)kctx, js);

	js_devdata = &kbdev->js_data;
	lockdep_assert_held(&kbdev->hwaccess_lock);

	if (!kbasep_js_is_submit_allowed(js_devdata, kctx)) {
		dev_dbg(kbdev->dev, "JS: No submit allowed for kctx %pK\n",
			(void *)kctx);
		return NULL;
	}
#ifdef CONFIG_MALI_ARBITER_SUPPORT
	if (kbase_pm_is_suspending(kbdev) || kbase_pm_is_gpu_lost(kbdev))
#else
	if (kbase_pm_is_suspending(kbdev))
#endif
		return NULL;

	katom = jsctx_rb_peek(kctx, js);
	if (!katom) {
		dev_dbg(kbdev->dev, "JS: No pullable atom in kctx %pK (s:%u)\n", (void *)kctx, js);
		return NULL;
	}
	if (kbase_jsctx_slot_prio_is_blocked(kctx, js, katom->sched_priority)) {
		dev_dbg(kbdev->dev,
			"JS: kctx %pK is blocked from submitting atoms at priority %d and lower (s:%u)\n",
			(void *)kctx, katom->sched_priority, js);
		return NULL;
	}
	if (atomic_read(&katom->blocked)) {
		dev_dbg(kbdev->dev, "JS: Atom %pK is blocked in js_pull\n",
			(void *)katom);
		return NULL;
	}

	/* Due to ordering restrictions when unpulling atoms on failure, we do
	 * not allow multiple runs of fail-dep atoms from the same context to be
	 * present on the same slot
	 */
	if (katom->pre_dep && kbase_jsctx_slot_atoms_pulled(kctx, js)) {
		struct kbase_jd_atom *prev_atom =
				kbase_backend_inspect_tail(kbdev, js);

		if (prev_atom && prev_atom->kctx != kctx)
			return NULL;
	}

	if (kbase_js_atom_blocked_on_x_dep(katom)) {
		if (katom->x_pre_dep->gpu_rb_state ==
				KBASE_ATOM_GPU_RB_NOT_IN_SLOT_RB ||
				katom->x_pre_dep->will_fail_event_code)	{
			dev_dbg(kbdev->dev,
				"JS: X pre-dep %pK is not present in slot FIFO or will fail\n",
				(void *)katom->x_pre_dep);
			return NULL;
		}
		if ((katom->atom_flags & KBASE_KATOM_FLAG_FAIL_BLOCKER) &&
				kbase_backend_nr_atoms_on_slot(kbdev, js)) {
			dev_dbg(kbdev->dev,
				"JS: Atom %pK has cross-slot fail dependency and atoms on slot (s:%u)\n",
				(void *)katom, js);
			return NULL;
		}
	}

	KBASE_KTRACE_ADD_JM_SLOT_INFO(kbdev, JS_PULL_JOB, kctx, katom,
				      katom->jc, js, katom->sched_priority);
	kbase_ctx_flag_set(kctx, KCTX_PULLED);
	kbase_ctx_flag_set(kctx, (KCTX_PULLED_SINCE_ACTIVE_JS0 << js));

	pulled = kbase_jsctx_slot_atom_pulled_inc(kctx, katom);
	if (pulled == 1 && !kctx->slots_pullable) {
		WARN_ON(kbase_ctx_flag(kctx, KCTX_RUNNABLE_REF));
		kbase_ctx_flag_set(kctx, KCTX_RUNNABLE_REF);
		atomic_inc(&kbdev->js_data.nr_contexts_runnable);
	}
	jsctx_rb_pull(kctx, katom);

	kbase_ctx_sched_retain_ctx_refcount(kctx);

	katom->ticks = 0;

	dev_dbg(kbdev->dev, "JS: successfully pulled atom %pK from kctx %pK (s:%u)\n",
		(void *)katom, (void *)kctx, js);

	return katom;
}

/**
 * js_return_of_start_rp() - Handle soft-stop of an atom that starts a
 *                           renderpass
 * @start_katom: Pointer to the start-of-renderpass atom that was soft-stopped
 *
 * This function is called to switch to incremental rendering if the tiler job
 * chain at the start of a renderpass has used too much memory. It prevents the
 * tiler job being pulled for execution in the job scheduler again until the
 * next phase of incremental rendering is complete.
 *
 * If the end-of-renderpass atom is already in the job scheduler (because a
 * previous attempt at tiling used too much memory during the same renderpass)
 * then it is unblocked; otherwise, it is run by handing it to the scheduler.
 */
static void js_return_of_start_rp(struct kbase_jd_atom *const start_katom)
{
	struct kbase_context *const kctx = start_katom->kctx;
	struct kbase_device *const kbdev = kctx->kbdev;
	struct kbase_jd_renderpass *rp;
	struct kbase_jd_atom *end_katom;
	unsigned long flags;

	lockdep_assert_held(&kctx->jctx.lock);

	if (WARN_ON(!(start_katom->core_req & BASE_JD_REQ_START_RENDERPASS)))
		return;

	compiletime_assert((1ull << (sizeof(start_katom->renderpass_id) * 8)) <=
			ARRAY_SIZE(kctx->jctx.renderpasses),
			"Should check invalid access to renderpasses");

	rp = &kctx->jctx.renderpasses[start_katom->renderpass_id];

	if (WARN_ON(rp->start_katom != start_katom))
		return;

	dev_dbg(kctx->kbdev->dev,
		"JS return start atom %pK in state %d of RP %d\n",
		(void *)start_katom, (int)rp->state,
		start_katom->renderpass_id);

	if (WARN_ON(rp->state == KBASE_JD_RP_COMPLETE))
		return;

	/* The tiler job might have been soft-stopped for some reason other
	 * than running out of memory.
	 */
	if (rp->state == KBASE_JD_RP_START || rp->state == KBASE_JD_RP_RETRY) {
		dev_dbg(kctx->kbdev->dev,
			"JS return isn't OOM in state %d of RP %d\n",
			(int)rp->state, start_katom->renderpass_id);
		return;
	}

	dev_dbg(kctx->kbdev->dev,
		"JS return confirm OOM in state %d of RP %d\n",
		(int)rp->state, start_katom->renderpass_id);

	if (WARN_ON(rp->state != KBASE_JD_RP_PEND_OOM &&
		rp->state != KBASE_JD_RP_RETRY_PEND_OOM))
		return;

	/* Prevent the tiler job being pulled for execution in the
	 * job scheduler again.
	 */
	dev_dbg(kbdev->dev, "Blocking start atom %pK\n",
		(void *)start_katom);
	atomic_inc(&start_katom->blocked);

	spin_lock_irqsave(&kbdev->hwaccess_lock, flags);

	rp->state = (rp->state == KBASE_JD_RP_PEND_OOM) ?
		KBASE_JD_RP_OOM : KBASE_JD_RP_RETRY_OOM;

	/* Was the fragment job chain submitted to kbase yet? */
	end_katom = rp->end_katom;
	if (end_katom) {
		dev_dbg(kctx->kbdev->dev, "JS return add end atom %pK\n",
			(void *)end_katom);

		if (rp->state == KBASE_JD_RP_RETRY_OOM) {
			/* Allow the end of the renderpass to be pulled for
			 * execution again to continue incremental rendering.
			 */
			dev_dbg(kbdev->dev, "Unblocking end atom %pK\n",
				(void *)end_katom);
			atomic_dec(&end_katom->blocked);
			WARN_ON(!(end_katom->atom_flags &
				KBASE_KATOM_FLAG_JSCTX_IN_TREE));
			WARN_ON(end_katom->status != KBASE_JD_ATOM_STATE_IN_JS);

			kbase_js_ctx_list_add_pullable_nolock(kbdev, kctx,
				end_katom->slot_nr);

			/* Expect the fragment job chain to be scheduled without
			 * further action because this function is called when
			 * returning an atom to the job scheduler ringbuffer.
			 */
			end_katom = NULL;
		} else {
			WARN_ON(end_katom->status !=
				KBASE_JD_ATOM_STATE_QUEUED &&
				end_katom->status != KBASE_JD_ATOM_STATE_IN_JS);
		}
	}

	spin_unlock_irqrestore(&kbdev->hwaccess_lock, flags);

	if (end_katom)
		kbase_jd_dep_clear_locked(end_katom);
}

/**
 * js_return_of_end_rp() - Handle completion of an atom that ends a renderpass
 * @end_katom: Pointer to the end-of-renderpass atom that was completed
 *
 * This function is called to continue incremental rendering if the tiler job
 * chain at the start of a renderpass used too much memory. It resets the
 * mechanism for detecting excessive memory usage then allows the soft-stopped
 * tiler job chain to be pulled for execution again.
 *
 * The start-of-renderpass atom must already been submitted to kbase.
 */
static void js_return_of_end_rp(struct kbase_jd_atom *const end_katom)
{
	struct kbase_context *const kctx = end_katom->kctx;
	struct kbase_device *const kbdev = kctx->kbdev;
	struct kbase_jd_renderpass *rp;
	struct kbase_jd_atom *start_katom;
	unsigned long flags;

	lockdep_assert_held(&kctx->jctx.lock);

	if (WARN_ON(!(end_katom->core_req & BASE_JD_REQ_END_RENDERPASS)))
		return;

	compiletime_assert((1ull << (sizeof(end_katom->renderpass_id) * 8)) <=
			ARRAY_SIZE(kctx->jctx.renderpasses),
			"Should check invalid access to renderpasses");

	rp = &kctx->jctx.renderpasses[end_katom->renderpass_id];

	if (WARN_ON(rp->end_katom != end_katom))
		return;

	dev_dbg(kctx->kbdev->dev,
		"JS return end atom %pK in state %d of RP %d\n",
		(void *)end_katom, (int)rp->state, end_katom->renderpass_id);

	if (WARN_ON(rp->state != KBASE_JD_RP_OOM &&
		rp->state != KBASE_JD_RP_RETRY_OOM))
		return;

	/* Reduce the number of mapped pages in the memory regions that
	 * triggered out-of-memory last time so that we can detect excessive
	 * memory usage again.
	 */
	kbase_gpu_vm_lock(kctx);
	spin_lock_irqsave(&kbdev->hwaccess_lock, flags);

	while (!list_empty(&rp->oom_reg_list)) {
		struct kbase_va_region *reg =
			list_first_entry(&rp->oom_reg_list,
					 struct kbase_va_region, link);

		spin_unlock_irqrestore(&kbdev->hwaccess_lock, flags);

		dev_dbg(kbdev->dev,
			"Reset backing to %zu pages for region %pK\n",
			reg->threshold_pages, (void *)reg);

		if (!WARN_ON(reg->flags & KBASE_REG_VA_FREED))
			kbase_mem_shrink(kctx, reg, reg->threshold_pages);

		spin_lock_irqsave(&kbdev->hwaccess_lock, flags);
		dev_dbg(kbdev->dev, "Deleting region %pK from list\n",
			(void *)reg);
		list_del_init(&reg->link);
		kbase_va_region_alloc_put(kctx, reg);
	}

	spin_unlock_irqrestore(&kbdev->hwaccess_lock, flags);
	kbase_gpu_vm_unlock(kctx);

	spin_lock_irqsave(&kbdev->hwaccess_lock, flags);
	rp->state = KBASE_JD_RP_RETRY;
	dev_dbg(kbdev->dev, "Changed state to %d for retry\n", rp->state);

	/* Allow the start of the renderpass to be pulled for execution again
	 * to begin/continue incremental rendering.
	 */
	start_katom = rp->start_katom;
	if (!WARN_ON(!start_katom)) {
		dev_dbg(kbdev->dev, "Unblocking start atom %pK\n",
			(void *)start_katom);
		atomic_dec(&start_katom->blocked);
		(void)kbase_js_ctx_list_add_pullable_head_nolock(kbdev, kctx,
			start_katom->slot_nr);
	}

	spin_unlock_irqrestore(&kbdev->hwaccess_lock, flags);
}

static void js_return_worker(struct kthread_work *data)
{
	struct kbase_jd_atom *katom = container_of(data, struct kbase_jd_atom,
									work);
	struct kbase_context *kctx = katom->kctx;
	struct kbase_device *kbdev = kctx->kbdev;
	struct kbasep_js_device_data *js_devdata = &kbdev->js_data;
	struct kbasep_js_kctx_info *js_kctx_info = &kctx->jctx.sched_info;
	struct kbasep_js_atom_retained_state retained_state;
	int js = katom->slot_nr;
	bool slot_became_unblocked;
	bool timer_sync = false;
	bool context_idle = false;
	unsigned long flags;
	base_jd_core_req core_req = katom->core_req;
	u64 cache_jc = katom->jc;

	dev_dbg(kbdev->dev, "%s for atom %pK with event code 0x%x\n",
		__func__, (void *)katom, katom->event_code);

	KBASE_KTRACE_ADD_JM(kbdev, JS_RETURN_WORKER, kctx, katom, katom->jc, 0);

	if (katom->event_code != BASE_JD_EVENT_END_RP_DONE)
		KBASE_TLSTREAM_TL_EVENT_ATOM_SOFTSTOP_EX(kbdev, katom);

	kbase_backend_complete_wq(kbdev, katom);

	kbasep_js_atom_retained_state_copy(&retained_state, katom);

	rt_mutex_lock(&js_devdata->queue_mutex);
	rt_mutex_lock(&js_kctx_info->ctx.jsctx_mutex);

	if (katom->event_code != BASE_JD_EVENT_END_RP_DONE)
		atomic_dec(&katom->blocked);

	spin_lock_irqsave(&kbdev->hwaccess_lock, flags);

	slot_became_unblocked = kbase_jsctx_slot_atom_pulled_dec(kctx, katom);

	if (!kbase_jsctx_slot_atoms_pulled(kctx, js) &&
	    jsctx_rb_none_to_pull(kctx, js))
		timer_sync |= kbase_js_ctx_list_remove_nolock(kbdev, kctx, js);

	/* If the context is now unblocked on this slot after soft-stopped
	 * atoms, then only mark it as pullable on this slot if it is not
	 * idle
	 */
	if (slot_became_unblocked && kbase_jsctx_atoms_pulled(kctx) &&
	    kbase_js_ctx_pullable(kctx, js, true))
		timer_sync |=
			kbase_js_ctx_list_add_pullable_nolock(kbdev, kctx, js);

	if (!kbase_jsctx_atoms_pulled(kctx)) {
		dev_dbg(kbdev->dev,
			"No atoms currently pulled from context %pK\n",
			(void *)kctx);

		if (!kctx->slots_pullable) {
			dev_dbg(kbdev->dev,
				"Context %pK %s counted as runnable\n",
				(void *)kctx,
				kbase_ctx_flag(kctx, KCTX_RUNNABLE_REF) ?
					"is" : "isn't");

			WARN_ON(!kbase_ctx_flag(kctx, KCTX_RUNNABLE_REF));
			kbase_ctx_flag_clear(kctx, KCTX_RUNNABLE_REF);
			atomic_dec(&kbdev->js_data.nr_contexts_runnable);
			timer_sync = true;
		}

		if (kctx->as_nr != KBASEP_AS_NR_INVALID &&
				!kbase_ctx_flag(kctx, KCTX_DYING)) {
			int num_slots = kbdev->gpu_props.num_job_slots;
			int slot;

			if (!kbasep_js_is_submit_allowed(js_devdata, kctx))
				kbasep_js_set_submit_allowed(js_devdata, kctx);

			for (slot = 0; slot < num_slots; slot++) {
				if (kbase_js_ctx_pullable(kctx, slot, true))
					timer_sync |=
					kbase_js_ctx_list_add_pullable_nolock(
							kbdev, kctx, slot);
			}
		}

		kbase_jm_idle_ctx(kbdev, kctx);

		context_idle = true;
	}

	spin_unlock_irqrestore(&kbdev->hwaccess_lock, flags);

	if (context_idle) {
		dev_dbg(kbdev->dev,
			"Context %pK %s counted as active\n",
			(void *)kctx,
			kbase_ctx_flag(kctx, KCTX_ACTIVE) ?
				"is" : "isn't");
		WARN_ON(!kbase_ctx_flag(kctx, KCTX_ACTIVE));
		kbase_ctx_flag_clear(kctx, KCTX_ACTIVE);
		kbase_pm_context_idle(kbdev);
	}

	if (timer_sync)
		kbase_js_sync_timers(kbdev);

	rt_mutex_unlock(&js_kctx_info->ctx.jsctx_mutex);
	rt_mutex_unlock(&js_devdata->queue_mutex);

	if (katom->core_req & BASE_JD_REQ_START_RENDERPASS) {
		rt_mutex_lock(&kctx->jctx.lock);
		js_return_of_start_rp(katom);
		rt_mutex_unlock(&kctx->jctx.lock);
	} else if (katom->event_code == BASE_JD_EVENT_END_RP_DONE) {
		rt_mutex_lock(&kctx->jctx.lock);
		js_return_of_end_rp(katom);
		rt_mutex_unlock(&kctx->jctx.lock);
	}

	dev_dbg(kbdev->dev, "JS: retained state %s finished",
		kbasep_js_has_atom_finished(&retained_state) ?
		"has" : "hasn't");

	WARN_ON(kbasep_js_has_atom_finished(&retained_state));

	kbasep_js_runpool_release_ctx_and_katom_retained_state(kbdev, kctx,
							&retained_state);

	kbase_js_sched_all(kbdev);

	kbase_backend_complete_wq_post_sched(kbdev, core_req);

	KBASE_KTRACE_ADD_JM(kbdev, JS_RETURN_WORKER_END, kctx, NULL, cache_jc,
			    0);

	dev_dbg(kbdev->dev, "Leaving %s for atom %pK\n",
		__func__, (void *)katom);
}

void kbase_js_unpull(struct kbase_context *kctx, struct kbase_jd_atom *katom)
{
	dev_dbg(kctx->kbdev->dev, "Unpulling atom %pK in kctx %pK\n",
		(void *)katom, (void *)kctx);

	lockdep_assert_held(&kctx->kbdev->hwaccess_lock);

	jsctx_rb_unpull(kctx, katom);

	/* At this point no work should be pending on katom->work */

	/* Block re-submission until workqueue has run */
	atomic_inc(&katom->blocked);

	kbase_job_check_leave_disjoint(kctx->kbdev, katom);

	kthread_init_work(&katom->work, js_return_worker);
	kthread_queue_work(&kctx->kbdev->job_done_worker, &katom->work);
}

/**
 * js_complete_start_rp() - Handle completion of atom that starts a renderpass
 * @kctx:        Context pointer
 * @start_katom: Pointer to the atom that completed
 *
 * Put any references to virtual memory regions that might have been added by
 * kbase_job_slot_softstop_start_rp() because the tiler job chain completed
 * despite any pending soft-stop request.
 *
 * If the atom that just completed was soft-stopped during a previous attempt to
 * run it then there should be a blocked end-of-renderpass atom waiting for it,
 * which we must unblock to process the output of the tiler job chain.
 *
 * Return: true if caller should call kbase_backend_ctx_count_changed()
 */
static bool js_complete_start_rp(struct kbase_context *kctx,
	struct kbase_jd_atom *const start_katom)
{
	struct kbase_device *const kbdev = kctx->kbdev;
	struct kbase_jd_renderpass *rp;
	bool timer_sync = false;

	lockdep_assert_held(&kctx->jctx.lock);

	if (WARN_ON(!(start_katom->core_req & BASE_JD_REQ_START_RENDERPASS)))
		return false;

	compiletime_assert((1ull << (sizeof(start_katom->renderpass_id) * 8)) <=
			ARRAY_SIZE(kctx->jctx.renderpasses),
			"Should check invalid access to renderpasses");

	rp = &kctx->jctx.renderpasses[start_katom->renderpass_id];

	if (WARN_ON(rp->start_katom != start_katom))
		return false;

	dev_dbg(kctx->kbdev->dev,
		"Start atom %pK is done in state %d of RP %d\n",
		(void *)start_katom, (int)rp->state,
		start_katom->renderpass_id);

	if (WARN_ON(rp->state == KBASE_JD_RP_COMPLETE))
		return false;

	if (rp->state == KBASE_JD_RP_PEND_OOM ||
		rp->state == KBASE_JD_RP_RETRY_PEND_OOM) {
		unsigned long flags;

		dev_dbg(kctx->kbdev->dev,
			"Start atom %pK completed before soft-stop\n",
			(void *)start_katom);

		kbase_gpu_vm_lock(kctx);
		spin_lock_irqsave(&kbdev->hwaccess_lock, flags);

		while (!list_empty(&rp->oom_reg_list)) {
			struct kbase_va_region *reg =
				list_first_entry(&rp->oom_reg_list,
						 struct kbase_va_region, link);

			WARN_ON(reg->flags & KBASE_REG_VA_FREED);
			dev_dbg(kctx->kbdev->dev, "Deleting region %pK from list\n",
				(void *)reg);
			list_del_init(&reg->link);
			kbase_va_region_alloc_put(kctx, reg);
		}

		spin_unlock_irqrestore(&kbdev->hwaccess_lock, flags);
		kbase_gpu_vm_unlock(kctx);
	} else {
		dev_dbg(kctx->kbdev->dev,
			"Start atom %pK did not exceed memory threshold\n",
			(void *)start_katom);

		WARN_ON(rp->state != KBASE_JD_RP_START &&
			rp->state != KBASE_JD_RP_RETRY);
	}

	if (rp->state == KBASE_JD_RP_RETRY ||
		rp->state == KBASE_JD_RP_RETRY_PEND_OOM) {
		struct kbase_jd_atom *const end_katom = rp->end_katom;

		if (!WARN_ON(!end_katom)) {
			unsigned long flags;

			/* Allow the end of the renderpass to be pulled for
			 * execution again to continue incremental rendering.
			 */
			dev_dbg(kbdev->dev, "Unblocking end atom %pK!\n",
				(void *)end_katom);
			atomic_dec(&end_katom->blocked);

			spin_lock_irqsave(&kbdev->hwaccess_lock, flags);
			timer_sync = kbase_js_ctx_list_add_pullable_nolock(
					kbdev, kctx, end_katom->slot_nr);
			spin_unlock_irqrestore(&kbdev->hwaccess_lock, flags);
		}
	}

	return timer_sync;
}

/**
 * js_complete_end_rp() - Handle final completion of atom that ends a renderpass
 * @kctx:      Context pointer
 * @end_katom: Pointer to the atom that completed for the last time
 *
 * This function must only be called if the renderpass actually completed
 * without the tiler job chain at the start using too much memory; otherwise
 * completion of the end-of-renderpass atom is handled similarly to a soft-stop.
 */
static void js_complete_end_rp(struct kbase_context *kctx,
	struct kbase_jd_atom *const end_katom)
{
	struct kbase_device *const kbdev = kctx->kbdev;
	unsigned long flags;
	struct kbase_jd_renderpass *rp;

	lockdep_assert_held(&kctx->jctx.lock);

	if (WARN_ON(!(end_katom->core_req & BASE_JD_REQ_END_RENDERPASS)))
		return;

	compiletime_assert((1ull << (sizeof(end_katom->renderpass_id) * 8)) <=
			ARRAY_SIZE(kctx->jctx.renderpasses),
			"Should check invalid access to renderpasses");

	rp = &kctx->jctx.renderpasses[end_katom->renderpass_id];

	if (WARN_ON(rp->end_katom != end_katom))
		return;

	dev_dbg(kbdev->dev, "End atom %pK is done in state %d of RP %d\n",
		(void *)end_katom, (int)rp->state, end_katom->renderpass_id);

	if (WARN_ON(rp->state == KBASE_JD_RP_COMPLETE) ||
		WARN_ON(rp->state == KBASE_JD_RP_OOM) ||
		WARN_ON(rp->state == KBASE_JD_RP_RETRY_OOM))
		return;

	/* Rendering completed without running out of memory.
	 */
	spin_lock_irqsave(&kbdev->hwaccess_lock, flags);
	WARN_ON(!list_empty(&rp->oom_reg_list));
	rp->state = KBASE_JD_RP_COMPLETE;
	spin_unlock_irqrestore(&kbdev->hwaccess_lock, flags);

	dev_dbg(kbdev->dev, "Renderpass %d is complete\n",
		end_katom->renderpass_id);
}

bool kbase_js_complete_atom_wq(struct kbase_context *kctx,
						struct kbase_jd_atom *katom)
{
	struct kbasep_js_kctx_info *js_kctx_info;
	struct kbasep_js_device_data *js_devdata;
	struct kbase_device *kbdev;
	unsigned long flags;
	bool timer_sync = false;
	int atom_slot;
	bool context_idle = false;
	int prio = katom->sched_priority;
	bool slot_became_unblocked;

	kbdev = kctx->kbdev;
	atom_slot = katom->slot_nr;

	dev_dbg(kbdev->dev, "%s for atom %pK (s:%d)\n",
		__func__, (void *)katom, atom_slot);

	/* Update the incremental rendering state machine.
	 */
	if (katom->core_req & BASE_JD_REQ_START_RENDERPASS)
		timer_sync |= js_complete_start_rp(kctx, katom);
	else if (katom->core_req & BASE_JD_REQ_END_RENDERPASS)
		js_complete_end_rp(kctx, katom);

	js_kctx_info = &kctx->jctx.sched_info;
	js_devdata = &kbdev->js_data;

	lockdep_assert_held(&js_kctx_info->ctx.jsctx_mutex);

	mutex_lock(&js_devdata->runpool_mutex);
	spin_lock_irqsave(&kbdev->hwaccess_lock, flags);

	WARN_ON(!(katom->atom_flags & KBASE_KATOM_FLAG_JSCTX_IN_TREE));

	dev_dbg(kbdev->dev, "Atom %pK is in runnable_tree\n", (void *)katom);

	slot_became_unblocked = kbase_jsctx_slot_atom_pulled_dec(kctx, katom);
	context_idle = !kbase_jsctx_atoms_pulled(kctx);

	if (!kbase_jsctx_atoms_pulled(kctx) && !kctx->slots_pullable) {
		WARN_ON(!kbase_ctx_flag(kctx, KCTX_RUNNABLE_REF));
		kbase_ctx_flag_clear(kctx, KCTX_RUNNABLE_REF);
		atomic_dec(&kbdev->js_data.nr_contexts_runnable);
		timer_sync = true;
	}

	/* If this slot has been blocked due to soft-stopped atoms, and
	 * all atoms have now been processed at this priority level and
	 * higher, then unblock the slot
	 */
	if (slot_became_unblocked) {
		dev_dbg(kbdev->dev,
			"kctx %pK is no longer blocked from submitting on slot %d at priority %d or higher\n",
			(void *)kctx, atom_slot, prio);

		if (kbase_js_ctx_pullable(kctx, atom_slot, true))
			timer_sync |=
				kbase_js_ctx_list_add_pullable_nolock(kbdev, kctx, atom_slot);
	}

	if (!kbase_jsctx_slot_atoms_pulled(kctx, atom_slot) &&
	    jsctx_rb_none_to_pull(kctx, atom_slot)) {
		if (!list_empty(&kctx->jctx.sched_info.ctx.ctx_list_entry[atom_slot]))
			timer_sync |= kbase_js_ctx_list_remove_nolock(
					kctx->kbdev, kctx, atom_slot);
	}

	/*
	 * If submission is disabled on this context (most likely due to an
	 * atom failure) and there are now no atoms left in the system then
	 * re-enable submission so that context can be scheduled again.
	 */
	if (!kbasep_js_is_submit_allowed(js_devdata, kctx) &&
	    !kbase_jsctx_atoms_pulled(kctx) &&
	    !kbase_ctx_flag(kctx, KCTX_DYING)) {
		unsigned int js;

		kbasep_js_set_submit_allowed(js_devdata, kctx);

		for (js = 0; js < kbdev->gpu_props.num_job_slots; js++) {
			if (kbase_js_ctx_pullable(kctx, js, true))
				timer_sync |=
					kbase_js_ctx_list_add_pullable_nolock(
							kbdev, kctx, js);
		}
	} else if (katom->x_post_dep &&
			kbasep_js_is_submit_allowed(js_devdata, kctx)) {
		unsigned int js;

		for (js = 0; js < kbdev->gpu_props.num_job_slots; js++) {
			if (kbase_js_ctx_pullable(kctx, js, true))
				timer_sync |=
					kbase_js_ctx_list_add_pullable_nolock(
							kbdev, kctx, js);
		}
	}

	/* Mark context as inactive. The pm reference will be dropped later in
	 * jd_done_worker().
	 */
	if (context_idle) {
		dev_dbg(kbdev->dev, "kctx %pK is no longer active\n",
			(void *)kctx);
		kbase_ctx_flag_clear(kctx, KCTX_ACTIVE);
	}

	spin_unlock_irqrestore(&kbdev->hwaccess_lock, flags);
	if (timer_sync)
		kbase_backend_ctx_count_changed(kbdev);
	mutex_unlock(&js_devdata->runpool_mutex);

	dev_dbg(kbdev->dev, "Leaving %s\n", __func__);
	return context_idle;
}

/**
 * js_end_rp_is_complete() - Check whether an atom that ends a renderpass has
 *                           completed for the last time.
 *
 * @end_katom: Pointer to the atom that completed on the hardware.
 *
 * An atom that ends a renderpass may be run on the hardware several times
 * before notifying userspace or allowing dependent atoms to be executed.
 *
 * This function is used to decide whether or not to allow end-of-renderpass
 * atom completion. It only returns false if the atom at the start of the
 * renderpass was soft-stopped because it used too much memory during the most
 * recent attempt at tiling.
 *
 * Return: True if the atom completed for the last time.
 */
static bool js_end_rp_is_complete(struct kbase_jd_atom *const end_katom)
{
	struct kbase_context *const kctx = end_katom->kctx;
	struct kbase_device *const kbdev = kctx->kbdev;
	struct kbase_jd_renderpass *rp;

	lockdep_assert_held(&kctx->kbdev->hwaccess_lock);

	if (WARN_ON(!(end_katom->core_req & BASE_JD_REQ_END_RENDERPASS)))
		return true;

	compiletime_assert((1ull << (sizeof(end_katom->renderpass_id) * 8)) <=
			ARRAY_SIZE(kctx->jctx.renderpasses),
			"Should check invalid access to renderpasses");

	rp = &kctx->jctx.renderpasses[end_katom->renderpass_id];

	if (WARN_ON(rp->end_katom != end_katom))
		return true;

	dev_dbg(kbdev->dev,
		"JS complete end atom %pK in state %d of RP %d\n",
		(void *)end_katom, (int)rp->state,
		end_katom->renderpass_id);

	if (WARN_ON(rp->state == KBASE_JD_RP_COMPLETE))
		return true;

	/* Failure of end-of-renderpass atoms must not return to the
	 * start of the renderpass.
	 */
	if (end_katom->event_code != BASE_JD_EVENT_DONE)
		return true;

	if (rp->state != KBASE_JD_RP_OOM &&
		rp->state != KBASE_JD_RP_RETRY_OOM)
		return true;

	dev_dbg(kbdev->dev, "Suppressing end atom completion\n");
	return false;
}

struct kbase_jd_atom *kbase_js_complete_atom(struct kbase_jd_atom *katom,
		ktime_t *end_timestamp)
{
	struct kbase_device *kbdev;
	struct kbase_context *kctx = katom->kctx;
	struct kbase_jd_atom *x_dep = katom->x_post_dep;

	kbdev = kctx->kbdev;
	dev_dbg(kbdev->dev, "Atom %pK complete in kctx %pK (post-dep %pK)\n",
		(void *)katom, (void *)kctx, (void *)x_dep);

	lockdep_assert_held(&kctx->kbdev->hwaccess_lock);

	if ((katom->core_req & BASE_JD_REQ_END_RENDERPASS) &&
		!js_end_rp_is_complete(katom)) {
		katom->event_code = BASE_JD_EVENT_END_RP_DONE;
		kbase_js_unpull(kctx, katom);
		return NULL;
	}

	if (katom->will_fail_event_code)
		katom->event_code = katom->will_fail_event_code;

	katom->status = KBASE_JD_ATOM_STATE_HW_COMPLETED;
	dev_dbg(kbdev->dev, "Atom %pK status to HW completed\n", (void *)katom);

	if (katom->event_code != BASE_JD_EVENT_DONE) {
		kbase_js_evict_deps(kctx, katom, katom->slot_nr,
				katom->sched_priority);
	}

	KBASE_TLSTREAM_AUX_EVENT_JOB_SLOT(kbdev, NULL,
		katom->slot_nr, 0, TL_JS_EVENT_STOP);

	trace_sysgraph_gpu(SGR_COMPLETE, kctx->id,
			kbase_jd_atom_id(katom->kctx, katom), katom->slot_nr);

	KBASE_TLSTREAM_TL_JD_DONE_START(kbdev, katom);
	kbase_jd_done(katom, katom->slot_nr, end_timestamp, 0);
	KBASE_TLSTREAM_TL_JD_DONE_END(kbdev, katom);

	/* Unblock cross dependency if present */
	if (x_dep && (katom->event_code == BASE_JD_EVENT_DONE ||
		!(x_dep->atom_flags & KBASE_KATOM_FLAG_FAIL_BLOCKER)) &&
		(x_dep->atom_flags & KBASE_KATOM_FLAG_JSCTX_IN_X_DEP_LIST)) {
		bool was_pullable = kbase_js_ctx_pullable(kctx, x_dep->slot_nr,
				false);
		x_dep->atom_flags &= ~KBASE_KATOM_FLAG_X_DEP_BLOCKED;
		dev_dbg(kbdev->dev, "Cleared X_DEP flag on atom %pK\n",
			(void *)x_dep);

		kbase_js_move_to_tree(x_dep);

		if (!was_pullable && kbase_js_ctx_pullable(kctx, x_dep->slot_nr,
				false))
			kbase_js_ctx_list_add_pullable_nolock(kbdev, kctx,
					x_dep->slot_nr);

		if (x_dep->atom_flags & KBASE_KATOM_FLAG_JSCTX_IN_TREE) {
			dev_dbg(kbdev->dev, "Atom %pK is in runnable tree\n",
				(void *)x_dep);
			return x_dep;
		}
	} else {
		dev_dbg(kbdev->dev,
			"No cross-slot dep to unblock for atom %pK\n",
			(void *)katom);
	}

	return NULL;
}

/**
 * kbase_js_atom_blocked_on_x_dep - Decide whether to ignore a cross-slot
 *                                  dependency
 * @katom:	Pointer to an atom in the slot ringbuffer
 *
 * A cross-slot dependency is ignored if necessary to unblock incremental
 * rendering. If the atom at the start of a renderpass used too much memory
 * and was soft-stopped then the atom at the end of a renderpass is submitted
 * to hardware regardless of its dependency on the start-of-renderpass atom.
 * This can happen multiple times for the same pair of atoms.
 *
 * Return: true to block the atom or false to allow it to be submitted to
 *         hardware
 */
bool kbase_js_atom_blocked_on_x_dep(struct kbase_jd_atom *const katom)
{
	struct kbase_context *const kctx = katom->kctx;
	struct kbase_device *kbdev = kctx->kbdev;
	struct kbase_jd_renderpass *rp;

	lockdep_assert_held(&kbdev->hwaccess_lock);

	if (!(katom->atom_flags &
			KBASE_KATOM_FLAG_X_DEP_BLOCKED)) {
		dev_dbg(kbdev->dev, "Atom %pK is not blocked on a cross-slot dependency",
			(void *)katom);
		return false;
	}

	if (!(katom->core_req & BASE_JD_REQ_END_RENDERPASS)) {
		dev_dbg(kbdev->dev, "Atom %pK is blocked on a cross-slot dependency",
			(void *)katom);
		return true;
	}

	compiletime_assert((1ull << (sizeof(katom->renderpass_id) * 8)) <=
			ARRAY_SIZE(kctx->jctx.renderpasses),
			"Should check invalid access to renderpasses");

	rp = &kctx->jctx.renderpasses[katom->renderpass_id];
	/* We can read a subset of renderpass state without holding
	 * higher-level locks (but not end_katom, for example).
	 */

	WARN_ON(rp->state == KBASE_JD_RP_COMPLETE);

	dev_dbg(kbdev->dev, "End atom has cross-slot dep in state %d\n",
		(int)rp->state);

	if (rp->state != KBASE_JD_RP_OOM && rp->state != KBASE_JD_RP_RETRY_OOM)
		return true;

	/* Tiler ran out of memory so allow the fragment job chain to run
	 * if it only depends on the tiler job chain.
	 */
	if (katom->x_pre_dep != rp->start_katom) {
		dev_dbg(kbdev->dev, "Dependency is on %pK not start atom %pK\n",
			(void *)katom->x_pre_dep, (void *)rp->start_katom);
		return true;
	}

	dev_dbg(kbdev->dev, "Ignoring cross-slot dep on atom %pK\n",
		(void *)katom->x_pre_dep);

	return false;
}

/**
 * kbase_js_defer_activate_for_slot() - Determine whether submission for a slot can be deferred
 *
 * This function checks whether all atoms in the specified job slot in the specified &kbase_context
 * are marked as deferrable.
 *
 * @kctx: Context pointer
 * @js:   The job slot
 *
 * Context: Process context, locks and unlocks the JS mutex for &kctx and locks and unlocks the
 *          HW access spinlock.
 *
 * Return: Returns true if all atoms in job slot &js in context &kctx are deferrable. Otherwise
 *         false is returned.
 */
static bool kbase_js_defer_activate_for_slot(struct kbase_context *kctx, int js)
{
	struct kbase_device *kbdev = kctx->kbdev;
	unsigned long flags;
	int prio;
	bool ret = false;

	/* Currently we only mark atoms for JS1 deferrable. Rely on that here to
	 * avoid the cost of traversing runnable queues that shouldn't have
	 * deferrable atoms. If we ever extend deferrability to more cases this
	 * will need to be revisited.
	 */
	if (js != 1 || kbase_pm_is_active(kbdev))
		return false;

	rt_mutex_lock(&kctx->jctx.sched_info.ctx.jsctx_mutex);
	spin_lock_irqsave(&kbdev->hwaccess_lock, flags);

	for (prio = KBASE_JS_ATOM_SCHED_PRIO_REALTIME; prio < KBASE_JS_ATOM_SCHED_PRIO_COUNT; prio++) {
		struct rb_root *queue = &kctx->jsctx_queue[prio][js].runnable_tree;
		struct rb_node *node;
		struct kbase_jd_atom *katom;

		for (node = rb_first(queue); node; node = rb_next(node)) {
			katom = rb_entry(node, struct kbase_jd_atom, runnable_tree_node);
			if (!(katom->atom_flags & KBASE_KATOM_FLAG_DEFER_WHILE_POWEROFF))
				goto done;
		}
	}

	ret = true;

done:
	spin_unlock_irqrestore(&kbdev->hwaccess_lock, flags);
	rt_mutex_unlock(&kctx->jctx.sched_info.ctx.jsctx_mutex);
	return ret;
}

void kbase_js_sched(struct kbase_device *kbdev, unsigned int js_mask)
{
	struct kbasep_js_device_data *js_devdata;
	struct kbase_context *last_active[BASE_JM_MAX_NR_SLOTS];
	bool timer_sync = false;
	bool ctx_waiting[BASE_JM_MAX_NR_SLOTS];
	unsigned int js;

	KBASE_TLSTREAM_TL_JS_SCHED_START(kbdev, 0);

	dev_dbg(kbdev->dev, "%s kbdev %pK mask 0x%x\n",
		__func__, (void *)kbdev, (unsigned int)js_mask);

	js_devdata = &kbdev->js_data;

	down(&js_devdata->schedule_sem);
	rt_mutex_lock(&js_devdata->queue_mutex);

	for (js = 0; js < BASE_JM_MAX_NR_SLOTS; js++) {
		last_active[js] = kbdev->hwaccess.active_kctx[js];
		ctx_waiting[js] = false;
	}

	while (js_mask) {
		struct kbase_context *first_deferred_ctx = NULL;

		js = ffs(js_mask) - 1;

		while (1) {
			struct kbase_context *kctx;
			unsigned long flags;
			bool context_idle = false;

			kctx = kbase_js_ctx_list_pop_head(kbdev, js);

			if (first_deferred_ctx && kctx == first_deferred_ctx) {
				if (!kbase_pm_is_active(kbdev)) {
					rt_mutex_lock(&kctx->jctx.sched_info.ctx.jsctx_mutex);
					if (kbase_js_ctx_list_add_pullable_head(
						kctx->kbdev, kctx, js))
						kbase_js_sync_timers(kbdev);
					rt_mutex_unlock(&kctx->jctx.sched_info.ctx.jsctx_mutex);
					/* Stop looking for new pullable work for this slot */
					kctx = NULL;
				} else {
					/* The GPU is powered on now, give this ctx another try */
					first_deferred_ctx = NULL;
				}
			}

			if (!kctx) {
				js_mask &= ~(1 << js);
				dev_dbg(kbdev->dev, "No kctx on pullable list (s:%u)\n", js);
				break;
			}

			if (!kbase_ctx_flag(kctx, KCTX_ACTIVE)) {
				context_idle = true;

				dev_dbg(kbdev->dev, "kctx %pK is not active (s:%u)\n", (void *)kctx,
					js);

				if (kbase_js_defer_activate_for_slot(kctx, js)) {
					bool ctx_count_changed;
					dev_dbg(kbdev->dev,
						"Deferring activation of kctx %pK for JS%d\n",
						(void *)kctx, js);
					rt_mutex_lock(&kctx->jctx.sched_info.ctx.jsctx_mutex);
					spin_lock_irqsave(&kbdev->hwaccess_lock, flags);
					ctx_count_changed = kbase_js_ctx_list_add_pullable_nolock(
							kctx->kbdev, kctx, js);
					spin_unlock_irqrestore(&kbdev->hwaccess_lock, flags);
					rt_mutex_unlock(&kctx->jctx.sched_info.ctx.jsctx_mutex);
					if (ctx_count_changed)
						kbase_backend_ctx_count_changed(kctx->kbdev);
					if (!first_deferred_ctx)
						first_deferred_ctx = kctx;
					continue;
				}

				if (kbase_pm_context_active_handle_suspend(
									kbdev,
				      KBASE_PM_SUSPEND_HANDLER_DONT_INCREASE)) {
					dev_dbg(kbdev->dev, "Suspend pending (s:%u)\n", js);
					/* Suspend pending - return context to
					 * queue and stop scheduling
					 */
					rt_mutex_lock(
					&kctx->jctx.sched_info.ctx.jsctx_mutex);
					if (kbase_js_ctx_list_add_pullable_head(
						kctx->kbdev, kctx, js))
						kbase_js_sync_timers(kbdev);
					rt_mutex_unlock(
					&kctx->jctx.sched_info.ctx.jsctx_mutex);
					rt_mutex_unlock(&js_devdata->queue_mutex);
					up(&js_devdata->schedule_sem);
					KBASE_TLSTREAM_TL_JS_SCHED_END(kbdev,
									  0);
					return;
				}
				dev_dbg(kbdev->dev,
					"Activated kctx %pK for JS%d\n",
					(void *)kctx, js);
				kbase_ctx_flag_set(kctx, KCTX_ACTIVE);
			}

			if (!kbase_js_use_ctx(kbdev, kctx, js)) {
				rt_mutex_lock(
					&kctx->jctx.sched_info.ctx.jsctx_mutex);

				dev_dbg(kbdev->dev,
					"kctx %pK cannot be used at this time\n",
					kctx);

				spin_lock_irqsave(&kbdev->hwaccess_lock, flags);
				if (kbase_js_ctx_pullable(kctx, js, false)
				    || kbase_ctx_flag(kctx, KCTX_PRIVILEGED))
					timer_sync |=
					kbase_js_ctx_list_add_pullable_head_nolock(
							kctx->kbdev, kctx, js);
				else
					timer_sync |=
					kbase_js_ctx_list_add_unpullable_nolock(
							kctx->kbdev, kctx, js);
				spin_unlock_irqrestore(&kbdev->hwaccess_lock,
						flags);
				rt_mutex_unlock(
					&kctx->jctx.sched_info.ctx.jsctx_mutex);
				if (context_idle) {
					WARN_ON(!kbase_ctx_flag(kctx, KCTX_ACTIVE));
					kbase_ctx_flag_clear(kctx, KCTX_ACTIVE);
					kbase_pm_context_idle(kbdev);
				}

				/* No more jobs can be submitted on this slot */
				js_mask &= ~(1 << js);
				break;
			}
			rt_mutex_lock(&kctx->jctx.sched_info.ctx.jsctx_mutex);
			spin_lock_irqsave(&kbdev->hwaccess_lock, flags);

			kbase_ctx_flag_clear(kctx, KCTX_PULLED);

			if (!kbase_jm_kick(kbdev, 1 << js)) {
				dev_dbg(kbdev->dev, "No more jobs can be submitted (s:%u)\n", js);
				js_mask &= ~(1 << js);
			}
			if (!kbase_ctx_flag(kctx, KCTX_PULLED)) {
				bool pullable;

				dev_dbg(kbdev->dev, "No atoms pulled from kctx %pK (s:%u)\n",
					(void *)kctx, js);

				pullable = kbase_js_ctx_pullable(kctx, js,
						true);

				/* Failed to pull jobs - push to head of list.
				 * Unless this context is already 'active', in
				 * which case it's effectively already scheduled
				 * so push it to the back of the list.
				 */
				if (pullable && kctx == last_active[js] &&
						kbase_ctx_flag(kctx,
						(KCTX_PULLED_SINCE_ACTIVE_JS0 <<
						js)))
					timer_sync |=
					kbase_js_ctx_list_add_pullable_nolock(
							kctx->kbdev,
							kctx, js);
				else if (pullable)
					timer_sync |=
					kbase_js_ctx_list_add_pullable_head_nolock(
							kctx->kbdev,
							kctx, js);
				else
					timer_sync |=
					kbase_js_ctx_list_add_unpullable_nolock(
								kctx->kbdev,
								kctx, js);

				/* If this context is not the active context,
				 * but the active context is pullable on this
				 * slot, then we need to remove the active
				 * marker to prevent it from submitting atoms in
				 * the IRQ handler, which would prevent this
				 * context from making progress.
				 */
				if (last_active[js] && kctx != last_active[js]
						&& kbase_js_ctx_pullable(
						last_active[js], js, true))
					ctx_waiting[js] = true;

				if (context_idle) {
					kbase_jm_idle_ctx(kbdev, kctx);
					spin_unlock_irqrestore(
							&kbdev->hwaccess_lock,
							flags);
					WARN_ON(!kbase_ctx_flag(kctx, KCTX_ACTIVE));
					kbase_ctx_flag_clear(kctx, KCTX_ACTIVE);
					kbase_pm_context_idle(kbdev);
				} else {
					spin_unlock_irqrestore(
							&kbdev->hwaccess_lock,
							flags);
				}
				rt_mutex_unlock(
					&kctx->jctx.sched_info.ctx.jsctx_mutex);

				js_mask &= ~(1 << js);
				break; /* Could not run atoms on this slot */
			}

			dev_dbg(kbdev->dev, "Push kctx %pK to back of list\n",
				(void *)kctx);
			if (kbase_js_ctx_pullable(kctx, js, true))
				timer_sync |=
					kbase_js_ctx_list_add_pullable_nolock(
							kctx->kbdev, kctx, js);
			else
				timer_sync |=
					kbase_js_ctx_list_add_unpullable_nolock(
							kctx->kbdev, kctx, js);

			spin_unlock_irqrestore(&kbdev->hwaccess_lock, flags);
			rt_mutex_unlock(&kctx->jctx.sched_info.ctx.jsctx_mutex);
		}
	}

	if (timer_sync)
		kbase_js_sync_timers(kbdev);

	for (js = 0; js < BASE_JM_MAX_NR_SLOTS; js++) {
		if (kbdev->hwaccess.active_kctx[js] == last_active[js] &&
				ctx_waiting[js]) {
			dev_dbg(kbdev->dev, "Marking kctx %pK as inactive (s:%u)\n",
				(void *)last_active[js], js);
			kbdev->hwaccess.active_kctx[js] = NULL;
		}
	}

	rt_mutex_unlock(&js_devdata->queue_mutex);
	up(&js_devdata->schedule_sem);
	KBASE_TLSTREAM_TL_JS_SCHED_END(kbdev, 0);
}

void kbase_js_zap_context(struct kbase_context *kctx)
{
	struct kbase_device *kbdev = kctx->kbdev;
	struct kbasep_js_device_data *js_devdata = &kbdev->js_data;
	struct kbasep_js_kctx_info *js_kctx_info = &kctx->jctx.sched_info;

	/*
	 * Critical assumption: No more submission is possible outside of the
	 * workqueue. This is because the OS *must* prevent U/K calls (IOCTLs)
	 * whilst the struct kbase_context is terminating.
	 */

	/* First, atomically do the following:
	 * - mark the context as dying
	 * - try to evict it from the queue
	 */
	rt_mutex_lock(&kctx->jctx.lock);
	rt_mutex_lock(&js_devdata->queue_mutex);
	rt_mutex_lock(&js_kctx_info->ctx.jsctx_mutex);
	kbase_ctx_flag_set(kctx, KCTX_DYING);

	dev_dbg(kbdev->dev, "Zap: Try Evict Ctx %pK", kctx);

	/*
	 * At this point we know:
	 * - If eviction succeeded, it was in the queue, but now no
	 *   longer is
	 *  - We must cancel the jobs here. No Power Manager active reference to
	 *    release.
	 *  - This happens asynchronously - kbase_jd_zap_context() will wait for
	 *    those jobs to be killed.
	 * - If eviction failed, then it wasn't in the queue. It is one
	 *   of the following:
	 *  - a. it didn't have any jobs, and so is not in the Queue or
	 *       the Run Pool (not scheduled)
	 *   - Hence, no more work required to cancel jobs. No Power Manager
	 *     active reference to release.
	 *  - b. it was in the middle of a scheduling transaction (and thus must
	 *       have at least 1 job). This can happen from a syscall or a
	 *       kernel thread. We still hold the jsctx_mutex, and so the thread
	 *       must be waiting inside kbasep_js_try_schedule_head_ctx(),
	 *       before checking whether the runpool is full. That thread will
	 *       continue after we drop the mutex, and will notice the context
	 *       is dying. It will rollback the transaction, killing all jobs at
	 *       the same time. kbase_jd_zap_context() will wait for those jobs
	 *       to be killed.
	 *   - Hence, no more work required to cancel jobs, or to release the
	 *     Power Manager active reference.
	 *  - c. it is scheduled, and may or may not be running jobs
	 * - We must cause it to leave the runpool by stopping it from
	 * submitting any more jobs. When it finally does leave,
	 * kbasep_js_runpool_requeue_or_kill_ctx() will kill all remaining jobs
	 * (because it is dying), release the Power Manager active reference,
	 * and will not requeue the context in the queue.
	 * kbase_jd_zap_context() will wait for those jobs to be killed.
	 *  - Hence, work required just to make it leave the runpool. Cancelling
	 *    jobs and releasing the Power manager active reference will be
	 *    handled when it leaves the runpool.
	 */
	if (!kbase_ctx_flag(kctx, KCTX_SCHEDULED)) {
		unsigned long flags;
		unsigned int js;

		spin_lock_irqsave(&kbdev->hwaccess_lock, flags);
		for (js = 0; js < kbdev->gpu_props.num_job_slots; js++) {
			if (!list_empty(
				&kctx->jctx.sched_info.ctx.ctx_list_entry[js]))
				list_del_init(
				&kctx->jctx.sched_info.ctx.ctx_list_entry[js]);
		}
		spin_unlock_irqrestore(&kbdev->hwaccess_lock, flags);

		/* The following events require us to kill off remaining jobs
		 * and update PM book-keeping:
		 * - we evicted it correctly (it must have jobs to be in the
		 *   Queue)
		 *
		 * These events need no action, but take this path anyway:
		 * - Case a: it didn't have any jobs, and was never in the Queue
		 * - Case b: scheduling transaction will be partially rolled-
		 *           back (this already cancels the jobs)
		 */

		KBASE_KTRACE_ADD_JM(kbdev, JM_ZAP_NON_SCHEDULED, kctx, NULL, 0u, kbase_ctx_flag(kctx, KCTX_SCHEDULED));

		dev_dbg(kbdev->dev, "Zap: Ctx %pK scheduled=0", kctx);

		/* Only cancel jobs when we evicted from the
		 * queue. No Power Manager active reference was held.
		 *
		 * Having is_dying set ensures that this kills, and doesn't
		 * requeue
		 */
		kbasep_js_runpool_requeue_or_kill_ctx(kbdev, kctx, false);

		rt_mutex_unlock(&js_kctx_info->ctx.jsctx_mutex);
		rt_mutex_unlock(&js_devdata->queue_mutex);
		rt_mutex_unlock(&kctx->jctx.lock);
	} else {
		unsigned long flags;
		bool was_retained;
		CSTD_UNUSED(was_retained);

		/* Case c: didn't evict, but it is scheduled - it's in the Run
		 * Pool
		 */
		KBASE_KTRACE_ADD_JM(kbdev, JM_ZAP_SCHEDULED, kctx, NULL, 0u, kbase_ctx_flag(kctx, KCTX_SCHEDULED));
		dev_dbg(kbdev->dev, "Zap: Ctx %pK is in RunPool", kctx);

		/* Disable the ctx from submitting any more jobs */
		spin_lock_irqsave(&kbdev->hwaccess_lock, flags);

		kbasep_js_clear_submit_allowed(js_devdata, kctx);

		/* Retain and (later) release the context whilst it is now
		 * disallowed from submitting jobs - ensures that someone
		 * somewhere will be removing the context later on
		 */
		kbase_ctx_sched_inc_refcount_nolock(kctx);

		dev_dbg(kbdev->dev, "Zap: Ctx %pK Kill Any Running jobs", kctx);

		/* Cancel any remaining running jobs for this kctx - if any.
		 * Submit is disallowed which takes effect immediately, so no
		 * more new jobs will appear after we do this.
		 */
		kbase_backend_jm_kill_running_jobs_from_kctx(kctx);

		spin_unlock_irqrestore(&kbdev->hwaccess_lock, flags);
		rt_mutex_unlock(&js_kctx_info->ctx.jsctx_mutex);
		rt_mutex_unlock(&js_devdata->queue_mutex);
		rt_mutex_unlock(&kctx->jctx.lock);

		dev_dbg(kbdev->dev, "Zap: Ctx %pK Release (may or may not schedule out immediately)",
									kctx);

		kbasep_js_runpool_release_ctx(kbdev, kctx);
	}

	KBASE_KTRACE_ADD_JM(kbdev, JM_ZAP_DONE, kctx, NULL, 0u, 0u);

	/* After this, you must wait on both the
	 * kbase_jd_context::zero_jobs_wait and the
	 * kbasep_js_kctx_info::ctx::is_scheduled_waitq - to wait for the jobs
	 * to be destroyed, and the context to be de-scheduled (if it was on the
	 * runpool).
	 *
	 * kbase_jd_zap_context() will do this.
	 */
}

static inline int trace_get_refcnt(struct kbase_device *kbdev,
					struct kbase_context *kctx)
{
	return atomic_read(&kctx->refcount);
}

/**
 * kbase_js_foreach_ctx_job(): - Call a function on all jobs in context
 * @kctx:     Pointer to context.
 * @callback: Pointer to function to call for each job.
 *
 * Call a function on all jobs belonging to a non-queued, non-running
 * context, and detach the jobs from the context as it goes.
 *
 * Due to the locks that might be held at the time of the call, the callback
 * may need to defer work on a workqueue to complete its actions (e.g. when
 * cancelling jobs)
 *
 * Atoms will be removed from the queue, so this must only be called when
 * cancelling jobs (which occurs as part of context destruction).
 *
 * The locking conditions on the caller are as follows:
 * - it will be holding kbasep_js_kctx_info::ctx::jsctx_mutex.
 */
static void kbase_js_foreach_ctx_job(struct kbase_context *kctx,
				     kbasep_js_ctx_job_cb *callback)
{
	struct kbase_device *kbdev;
	unsigned long flags;
	unsigned int js;

	kbdev = kctx->kbdev;

	spin_lock_irqsave(&kbdev->hwaccess_lock, flags);

	KBASE_KTRACE_ADD_JM_REFCOUNT(kbdev, JS_POLICY_FOREACH_CTX_JOBS, kctx, NULL,
					0u, trace_get_refcnt(kbdev, kctx));

	/* Invoke callback on jobs on each slot in turn */
	for (js = 0; js < kbdev->gpu_props.num_job_slots; js++)
		jsctx_queue_foreach(kctx, js, callback);

	spin_unlock_irqrestore(&kbdev->hwaccess_lock, flags);
}

base_jd_prio kbase_js_priority_check(struct kbase_device *kbdev, base_jd_prio priority)
{
	struct priority_control_manager_device *pcm_device = kbdev->pcm_dev;
	int req_priority, out_priority;

	req_priority = kbasep_js_atom_prio_to_sched_prio(priority);
	out_priority = req_priority;
	/* Does not use pcm defined priority check if PCM not defined or if
	 * kbasep_js_atom_prio_to_sched_prio returns an error
	 * (KBASE_JS_ATOM_SCHED_PRIO_INVALID).
	 */
	if (pcm_device && (req_priority != KBASE_JS_ATOM_SCHED_PRIO_INVALID))
		out_priority = pcm_device->ops.pcm_scheduler_priority_check(pcm_device, current,
									    req_priority);
	return kbasep_js_sched_prio_to_atom_prio(kbdev, out_priority);
}<|MERGE_RESOLUTION|>--- conflicted
+++ resolved
@@ -614,11 +614,7 @@
 {
 	struct kbasep_js_device_data *js_devdata = &kbdev->js_data;
 	s8 zero_ctx_attr_ref_count[KBASEP_JS_CTX_ATTR_COUNT] = { 0, };
-<<<<<<< HEAD
-	struct kbasep_js_device_data *js_devdata = &kbdev->js_data;
-=======
 	CSTD_UNUSED(js_devdata);
->>>>>>> 850de7f6
 
 	KBASE_DEBUG_ASSERT(kbdev != NULL);
 
@@ -680,11 +676,7 @@
 {
 	struct kbase_device *kbdev;
 	struct kbasep_js_kctx_info *js_kctx_info;
-<<<<<<< HEAD
-	int js;
-=======
 	unsigned int js;
->>>>>>> 850de7f6
 	bool update_ctx_count = false;
 	unsigned long flags;
 	CSTD_UNUSED(js_kctx_info);
