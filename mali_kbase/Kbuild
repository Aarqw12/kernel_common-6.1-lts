--- conflicted
+++ resolved
@@ -72,11 +72,7 @@
 CONFIG_MALI_PLATFORM_NAME="pixel"
 
 # Driver version string which is returned to userspace via an ioctl
-<<<<<<< HEAD
-MALI_RELEASE_NAME ?= '"r44p1-00dev3"'
-=======
 MALI_RELEASE_NAME ?= '"r47p0-01eac0"'
->>>>>>> 049a5422
 # Set up defaults if not defined by build system
 ifeq ($(CONFIG_MALI_DEBUG), y)
     MALI_UNIT_TEST = 1
