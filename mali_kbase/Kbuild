# SPDX-License-Identifier: GPL-2.0 WITH Linux-syscall-note
#
# (C) COPYRIGHT 2012-2023 ARM Limited. All rights reserved.
#
# This program is free software and is provided to you under the terms of the
# GNU General Public License version 2 as published by the Free Software
# Foundation, and any use by you of this program is subject to the terms
# of such GNU license.
#
# This program is distributed in the hope that it will be useful,
# but WITHOUT ANY WARRANTY; without even the implied warranty of
# MERCHANTABILITY or FITNESS FOR A PARTICULAR PURPOSE. See the
# GNU General Public License for more details.
#
# You should have received a copy of the GNU General Public License
# along with this program; if not, you can access it online at
# http://www.gnu.org/licenses/gpl-2.0.html.
#
#

# make $(src) as absolute path if it is not already, by prefixing $(srctree)
# This is to prevent any build issue due to wrong path.
src:=$(if $(patsubst /%,,$(src)),$(srctree)/$(src),$(src))

#
# Prevent misuse when Kernel configurations are not present by default
# in out-of-tree builds
#
ifneq ($(CONFIG_ANDROID),n)
ifeq ($(CONFIG_GPU_TRACEPOINTS),n)
    $(error CONFIG_GPU_TRACEPOINTS must be set in Kernel configuration)
endif
endif

ifeq ($(CONFIG_DMA_SHARED_BUFFER),n)
    $(error CONFIG_DMA_SHARED_BUFFER must be set in Kernel configuration)
endif

ifeq ($(CONFIG_PM_DEVFREQ),n)
    $(error CONFIG_PM_DEVFREQ must be set in Kernel configuration)
endif

ifeq ($(CONFIG_DEVFREQ_THERMAL),n)
    $(error CONFIG_DEVFREQ_THERMAL must be set in Kernel configuration)
endif

ifeq ($(CONFIG_DEVFREQ_GOV_SIMPLE_ONDEMAND),n)
    $(error CONFIG_DEVFREQ_GOV_SIMPLE_ONDEMAND must be set in Kernel configuration)
endif

ifeq ($(CONFIG_FW_LOADER), n)
    $(error CONFIG_FW_LOADER must be set in Kernel configuration)
endif

ifeq ($(CONFIG_MALI_PRFCNT_SET_SELECT_VIA_DEBUG_FS), y)
    ifneq ($(CONFIG_DEBUG_FS), y)
        $(error CONFIG_MALI_PRFCNT_SET_SELECT_VIA_DEBUG_FS depends on CONFIG_DEBUG_FS to be set in Kernel configuration)
    endif
endif

ifeq ($(CONFIG_MALI_FENCE_DEBUG), y)
    ifneq ($(CONFIG_SYNC_FILE), y)
        $(error CONFIG_MALI_FENCE_DEBUG depends on CONFIG_SYNC_FILE to be set in Kernel configuration)
    endif
endif

#
# Configurations
#

<<<<<<< HEAD
# Driver version string which is returned to userspace via an ioctl
MALI_RELEASE_NAME ?= '"r43p0-01eac0"'

=======
>>>>>>> 16988dee
# We are building for Pixel
CONFIG_MALI_PLATFORM_NAME="pixel"

# Driver version string which is returned to userspace via an ioctl
MALI_RELEASE_NAME ?= '"r44p1-00dev3"'
# Set up defaults if not defined by build system
ifeq ($(CONFIG_MALI_DEBUG), y)
    MALI_UNIT_TEST = 1
    MALI_CUSTOMER_RELEASE ?= 0
else
    MALI_UNIT_TEST ?= 0
    MALI_CUSTOMER_RELEASE ?= 1
endif
MALI_COVERAGE ?= 0

# Kconfig passes in the name with quotes for in-tree builds - remove them.
MALI_PLATFORM_DIR := $(shell echo $(CONFIG_MALI_PLATFORM_NAME))

ifneq ($(CONFIG_SOC_GS101),y)
    CONFIG_MALI_CSF_SUPPORT ?= y
endif

ifeq ($(CONFIG_MALI_CSF_SUPPORT),y)
    MALI_JIT_PRESSURE_LIMIT_BASE = 0
    MALI_USE_CSF = 1
    ccflags-y += -DCONFIG_MALI_PIXEL_GPU_SSCD
ifeq ($(CONFIG_SOC_GS201),y)
ifeq ($(CONFIG_MALI_HOST_CONTROLS_SC_RAILS),y)
    ccflags-y += -DCONFIG_MALI_HOST_CONTROLS_SC_RAILS
endif
endif
ifeq ($(CONFIG_SOC_ZUMA),y)
    ccflags-y += -DCONFIG_MALI_PM_RUNTIME_S2MPU_CONTROL
    ccflags-y += -DCONFIG_MALI_PIXEL_GPU_SLEEP
# Flag to enable Fmax cap.
# Comment it to enable all possible OPPs in DVFS table
    ccflags-y += -DCONFIG_MALI_PIXEL_GPU_HARD_FMAX
#   ccflags-y += -DCONFIG_GOOGLE_BCL
endif
else
    MALI_JIT_PRESSURE_LIMIT_BASE ?= 1
    MALI_USE_CSF ?= 0
endif


ifneq ($(CONFIG_MALI_KUTF), n)
    MALI_KERNEL_TEST_API ?= 1
else
    MALI_KERNEL_TEST_API ?= 0
endif

# Experimental features (corresponding -D definition should be appended to
# ccflags-y below, e.g. for MALI_EXPERIMENTAL_FEATURE,
# -DMALI_EXPERIMENTAL_FEATURE=$(MALI_EXPERIMENTAL_FEATURE) should be appended)
#
# Experimental features must default to disabled, e.g.:
# MALI_EXPERIMENTAL_FEATURE ?= 0
MALI_INCREMENTAL_RENDERING_JM ?= 0

#
# ccflags
#
ccflags-y += \
    -DMALI_CUSTOMER_RELEASE=$(MALI_CUSTOMER_RELEASE) \
    -DMALI_USE_CSF=$(MALI_USE_CSF) \
    -DMALI_KERNEL_TEST_API=$(MALI_KERNEL_TEST_API) \
    -DMALI_UNIT_TEST=$(MALI_UNIT_TEST) \
    -DMALI_COVERAGE=$(MALI_COVERAGE) \
    -DMALI_RELEASE_NAME=$(MALI_RELEASE_NAME) \
    -DMALI_JIT_PRESSURE_LIMIT_BASE=$(MALI_JIT_PRESSURE_LIMIT_BASE) \
    -DMALI_INCREMENTAL_RENDERING_JM=$(MALI_INCREMENTAL_RENDERING_JM) \
    -DMALI_PLATFORM_DIR=$(MALI_PLATFORM_DIR)

subdir-ccflags-y += \
		-I$(KERNEL_SRC)/../private/google-modules/power/mitigation

ifeq ($(KBUILD_EXTMOD),)
# in-tree
    ccflags-y +=-DMALI_KBASE_PLATFORM_PATH=../../$(src)/platform/$(CONFIG_MALI_PLATFORM_NAME)
else
# out-of-tree
    ccflags-y +=-DMALI_KBASE_PLATFORM_PATH=$(src)/platform/$(CONFIG_MALI_PLATFORM_NAME)
endif

ccflags-y += \
    -I$(src) \
    -I$(src)/platform/$(MALI_PLATFORM_DIR) \
    -I$(src)/../../../base \
    -I$(src)/../../../../include \
    -I$(src)/tests/include

# Add include path for related GPU modules
ccflags-y += -I$(src)/../common/include

subdir-ccflags-y += $(ccflags-y)

#
# Kernel Modules
#
obj-$(CONFIG_MALI_MIDGARD) += mali_kbase.o
obj-$(CONFIG_MALI_ARBITRATION) += ../arbitration/
obj-$(CONFIG_MALI_KUTF)    += tests/

mali_kbase-y := \
    mali_kbase_cache_policy.o \
    mali_kbase_ccswe.o \
    mali_kbase_mem.o \
    mali_kbase_mem_migrate.o \
    mali_kbase_mem_pool_group.o \
    mali_kbase_native_mgm.o \
    mali_kbase_ctx_sched.o \
    mali_kbase_gpuprops.o \
    mali_kbase_pm.o \
    mali_kbase_config.o \
    mali_kbase_kinstr_prfcnt.o \
    mali_kbase_vinstr.o \
    mali_kbase_softjobs.o \
    mali_kbase_hw.o \
    mali_kbase_debug.o \
    mali_kbase_gpu_memory_debugfs.o \
    mali_kbase_mem_linux.o \
    mali_kbase_core_linux.o \
    mali_kbase_mem_profile_debugfs.o \
    mali_kbase_disjoint_events.o \
    mali_kbase_debug_mem_view.o \
    mali_kbase_debug_mem_zones.o \
    mali_kbase_debug_mem_allocs.o \
    mali_kbase_smc.o \
    mali_kbase_mem_pool.o \
    mali_kbase_mem_pool_debugfs.o \
    mali_kbase_debugfs_helper.o \
    mali_kbase_as_fault_debugfs.o \
    mali_kbase_regs_history_debugfs.o \
    mali_kbase_dvfs_debugfs.o \
    mali_power_gpu_frequency_trace.o \
    mali_kbase_trace_gpu_mem.o \
    mali_kbase_pbha.o

mali_kbase-$(CONFIG_DEBUG_FS) += mali_kbase_pbha_debugfs.o

mali_kbase-$(CONFIG_MALI_CINSTR_GWT) += mali_kbase_gwt.o

mali_kbase-$(CONFIG_SYNC_FILE) += \
    mali_kbase_fence_ops.o \
    mali_kbase_sync_file.o \
    mali_kbase_sync_common.o

<<<<<<< HEAD
=======
mali_kbase-$(CONFIG_MALI_TRACE_POWER_GPU_WORK_PERIOD) += \
        mali_power_gpu_work_period_trace.o \
        mali_kbase_gpu_metrics.o

>>>>>>> 16988dee
ifneq ($(CONFIG_MALI_CSF_SUPPORT),y)
    mali_kbase-y += \
        mali_kbase_jm.o \
        mali_kbase_dummy_job_wa.o \
        mali_kbase_debug_job_fault.o \
        mali_kbase_event.o \
        mali_kbase_jd.o \
        mali_kbase_jd_debugfs.o \
        mali_kbase_js.o \
        mali_kbase_js_ctx_attr.o \
        mali_kbase_kinstr_jm.o

    mali_kbase-$(CONFIG_SYNC_FILE) += \
        mali_kbase_fence_ops.o \
        mali_kbase_fence.o
endif


INCLUDE_SUBDIR = \
    $(src)/context/Kbuild \
    $(src)/debug/Kbuild \
    $(src)/device/Kbuild \
    $(src)/backend/gpu/Kbuild \
    $(src)/mmu/Kbuild \
    $(src)/tl/Kbuild \
    $(src)/hwcnt/Kbuild \
    $(src)/gpu/Kbuild \
    $(src)/thirdparty/Kbuild \
    $(src)/platform/$(MALI_PLATFORM_DIR)/Kbuild

ifeq ($(CONFIG_MALI_CSF_SUPPORT),y)
    INCLUDE_SUBDIR += $(src)/csf/Kbuild
endif

ifeq ($(CONFIG_MALI_ARBITER_SUPPORT),y)
    INCLUDE_SUBDIR += $(src)/arbiter/Kbuild
endif

ifeq ($(CONFIG_MALI_DEVFREQ),y)
    ifeq ($(CONFIG_DEVFREQ_THERMAL),y)
        INCLUDE_SUBDIR += $(src)/ipa/Kbuild
    endif
endif

ifeq ($(KBUILD_EXTMOD),)
# in-tree
    -include $(INCLUDE_SUBDIR)
else
# out-of-tree
    include $(INCLUDE_SUBDIR)
endif<|MERGE_RESOLUTION|>--- conflicted
+++ resolved
@@ -68,12 +68,6 @@
 # Configurations
 #
 
-<<<<<<< HEAD
-# Driver version string which is returned to userspace via an ioctl
-MALI_RELEASE_NAME ?= '"r43p0-01eac0"'
-
-=======
->>>>>>> 16988dee
 # We are building for Pixel
 CONFIG_MALI_PLATFORM_NAME="pixel"
 
@@ -111,7 +105,6 @@
 # Flag to enable Fmax cap.
 # Comment it to enable all possible OPPs in DVFS table
     ccflags-y += -DCONFIG_MALI_PIXEL_GPU_HARD_FMAX
-#   ccflags-y += -DCONFIG_GOOGLE_BCL
 endif
 else
     MALI_JIT_PRESSURE_LIMIT_BASE ?= 1
@@ -146,9 +139,6 @@
     -DMALI_JIT_PRESSURE_LIMIT_BASE=$(MALI_JIT_PRESSURE_LIMIT_BASE) \
     -DMALI_INCREMENTAL_RENDERING_JM=$(MALI_INCREMENTAL_RENDERING_JM) \
     -DMALI_PLATFORM_DIR=$(MALI_PLATFORM_DIR)
-
-subdir-ccflags-y += \
-		-I$(KERNEL_SRC)/../private/google-modules/power/mitigation
 
 ifeq ($(KBUILD_EXTMOD),)
 # in-tree
@@ -221,13 +211,10 @@
     mali_kbase_sync_file.o \
     mali_kbase_sync_common.o
 
-<<<<<<< HEAD
-=======
 mali_kbase-$(CONFIG_MALI_TRACE_POWER_GPU_WORK_PERIOD) += \
         mali_power_gpu_work_period_trace.o \
         mali_kbase_gpu_metrics.o
 
->>>>>>> 16988dee
 ifneq ($(CONFIG_MALI_CSF_SUPPORT),y)
     mali_kbase-y += \
         mali_kbase_jm.o \
