/* SPDX-License-Identifier: GPL-2.0 WITH Linux-syscall-note */
/*
 *
 * (C) COPYRIGHT 2014, 2018-2021, 2023 ARM Limited. All rights reserved.
 *
 * This program is free software and is provided to you under the terms of the
 * GNU General Public License version 2 as published by the Free Software
 * Foundation, and any use by you of this program is subject to the terms
 * of such GNU license.
 *
 * This program is distributed in the hope that it will be useful,
 * but WITHOUT ANY WARRANTY; without even the implied warranty of
 * MERCHANTABILITY or FITNESS FOR A PARTICULAR PURPOSE. See the
 * GNU General Public License for more details.
 *
 * You should have received a copy of the GNU General Public License
 * along with this program; if not, you can access it online at
 * http://www.gnu.org/licenses/gpl-2.0.html.
 *
 */

#ifndef _KBASE_BACKEND_TIME_H_
#define _KBASE_BACKEND_TIME_H_

#if MALI_USE_CSF
/**
 * struct kbase_backend_time - System timestamp attributes.
 *
 * @multiplier:		Numerator of the converter's fraction.
 * @divisor:		Denominator of the converter's fraction.
 * @offset:		Converter's offset term.
 *
 * According to Generic timer spec, system timer:
 * - Increments at a fixed frequency
 * - Starts operating from zero
 *
 * Hence CPU time is a linear function of System Time.
 *
 * CPU_ts = alpha * SYS_ts + beta
 *
 * Where
 * - alpha = 10^9/SYS_ts_freq
 * - beta is calculated by two timer samples taken at the same time:
 *   beta = CPU_ts_s - SYS_ts_s * alpha
 *
 * Since alpha is a rational number, we minimizing possible
 * rounding error by simplifying the ratio. Thus alpha is stored
 * as a simple `multiplier / divisor` ratio.
 *
 */
struct kbase_backend_time {
	u64 multiplier;
	u64 divisor;
	s64 offset;
};

/**
 * kbase_backend_time_convert_gpu_to_cpu() - Convert GPU timestamp to CPU timestamp.
 *
 * @kbdev:	Kbase device pointer
 * @gpu_ts:	System timestamp value to converter.
 *
 * Return: The CPU timestamp.
 */
u64 __maybe_unused kbase_backend_time_convert_gpu_to_cpu(struct kbase_device *kbdev, u64 gpu_ts);
#endif

/**
 * struct kbase_backend_time - System timestamp attributes.
 *
 * @multiplier:		Numerator of the converter's fraction.
 * @divisor:		Denominator of the converter's fraction.
 * @offset:		Converter's offset term.
 * @device_scaled_timeouts: Timeouts in milliseconds that were scaled to be
 *                          consistent with the minimum MCU frequency. This
 *                          array caches the results of all of the conversions
 *                          for ease of use later on.
 *
 * According to Generic timer spec, system timer:
 * - Increments at a fixed frequency
 * - Starts operating from zero
 *
 * Hence CPU time is a linear function of System Time.
 *
 * CPU_ts = alpha * SYS_ts + beta
 *
 * Where
 * - alpha = 10^9/SYS_ts_freq
 * - beta is calculated by two timer samples taken at the same time:
 *   beta = CPU_ts_s - SYS_ts_s * alpha
 *
 * Since alpha is a rational number, we minimizing possible
 * rounding error by simplifying the ratio. Thus alpha is stored
 * as a simple `multiplier / divisor` ratio.
 *
 */
struct kbase_backend_time {
#if MALI_USE_CSF
	u64 multiplier;
	u64 divisor;
	s64 offset;
#endif
	unsigned int device_scaled_timeouts[KBASE_TIMEOUT_SELECTOR_COUNT];
};

#if MALI_USE_CSF
/**
 * kbase_backend_time_convert_gpu_to_cpu() - Convert GPU timestamp to CPU timestamp.
 *
 * @kbdev:	Kbase device pointer
 * @gpu_ts:	System timestamp value to converter.
 *
 * Return: The CPU timestamp.
 */
u64 __maybe_unused kbase_backend_time_convert_gpu_to_cpu(struct kbase_device *kbdev, u64 gpu_ts);
#endif

/**
 * kbase_backend_get_gpu_time() - Get current GPU time
 * @kbdev:              Device pointer
 * @cycle_counter:      Pointer to u64 to store cycle counter in.
 * @system_time:        Pointer to u64 to store system time in
 * @ts:                 Pointer to struct timespec to store current monotonic
 *			time in
 */
void kbase_backend_get_gpu_time(struct kbase_device *kbdev, u64 *cycle_counter,
				u64 *system_time, struct timespec64 *ts);

/**
 * kbase_backend_get_gpu_time_norequest() - Get current GPU time without
 *                                          request/release cycle counter
 * @kbdev:		Device pointer
 * @cycle_counter:	Pointer to u64 to store cycle counter in
 * @system_time:	Pointer to u64 to store system time in
 * @ts:			Pointer to struct timespec to store current monotonic
 *			time in
 */
void kbase_backend_get_gpu_time_norequest(struct kbase_device *kbdev,
					  u64 *cycle_counter,
					  u64 *system_time,
					  struct timespec64 *ts);
<<<<<<< HEAD
=======

/**
 * kbase_device_set_timeout_ms - Set an unscaled device timeout in milliseconds,
 *                               subject to the maximum timeout constraint.
 *
 * @kbdev:            KBase device pointer.
 * @selector:         The specific timeout that should be scaled.
 * @timeout_ms:    The timeout in cycles which should be scaled.
 *
 * This function writes the absolute timeout in milliseconds to the table of
 * precomputed device timeouts, while estabilishing an upped bound on the individual
 * timeout of UINT_MAX milliseconds.
 */
void kbase_device_set_timeout_ms(struct kbase_device *kbdev, enum kbase_timeout_selector selector,
				 unsigned int timeout_ms);

/**
 * kbase_device_set_timeout - Calculate the given timeout using the provided
 *                            timeout cycles and multiplier.
 *
 * @kbdev:            KBase device pointer.
 * @selector:         The specific timeout that should be scaled.
 * @timeout_cycles:    The timeout in cycles which should be scaled.
 * @cycle_multiplier: A multiplier applied to the number of cycles, allowing
 *                    the callsite to scale the minimum timeout based on the
 *                    host device.
 *
 * This function writes the scaled timeout to the per-device table to avoid
 * having to recompute the timeouts every single time that the related methods
 * are called.
 */
void kbase_device_set_timeout(struct kbase_device *kbdev, enum kbase_timeout_selector selector,
			      u64 timeout_cycles, u32 cycle_multiplier);

>>>>>>> 16988dee
/**
 * kbase_get_timeout_ms - Choose a timeout value to get a timeout scaled
 *                        GPU frequency, using a choice from
 *                        kbase_timeout_selector.
 *
 * @kbdev:	KBase device pointer.
 * @selector:	Value from kbase_scaled_timeout_selector enum.
 *
 * Return:	Timeout in milliseconds, as an unsigned integer.
 */
unsigned int kbase_get_timeout_ms(struct kbase_device *kbdev,
				  enum kbase_timeout_selector selector);

/**
 * kbase_backend_get_cycle_cnt - Reads the GPU cycle counter
 *
 * @kbdev: Instance of a GPU platform device that implements a CSF interface.
 *
 * Return: Snapshot of the GPU cycle count register.
 */
u64 kbase_backend_get_cycle_cnt(struct kbase_device *kbdev);

/**
 * kbase_backend_time_init() - Initialize system timestamp converter.
 *
 * @kbdev:	Kbase device pointer
 *
 * This function should only be called after GPU is powered-up and
 * L2 cached power-up has been initiated.
 *
 * Return: Zero on success, error code otherwise.
 */
int kbase_backend_time_init(struct kbase_device *kbdev);

#endif /* _KBASE_BACKEND_TIME_H_ */<|MERGE_RESOLUTION|>--- conflicted
+++ resolved
@@ -21,49 +21,6 @@
 
 #ifndef _KBASE_BACKEND_TIME_H_
 #define _KBASE_BACKEND_TIME_H_
-
-#if MALI_USE_CSF
-/**
- * struct kbase_backend_time - System timestamp attributes.
- *
- * @multiplier:		Numerator of the converter's fraction.
- * @divisor:		Denominator of the converter's fraction.
- * @offset:		Converter's offset term.
- *
- * According to Generic timer spec, system timer:
- * - Increments at a fixed frequency
- * - Starts operating from zero
- *
- * Hence CPU time is a linear function of System Time.
- *
- * CPU_ts = alpha * SYS_ts + beta
- *
- * Where
- * - alpha = 10^9/SYS_ts_freq
- * - beta is calculated by two timer samples taken at the same time:
- *   beta = CPU_ts_s - SYS_ts_s * alpha
- *
- * Since alpha is a rational number, we minimizing possible
- * rounding error by simplifying the ratio. Thus alpha is stored
- * as a simple `multiplier / divisor` ratio.
- *
- */
-struct kbase_backend_time {
-	u64 multiplier;
-	u64 divisor;
-	s64 offset;
-};
-
-/**
- * kbase_backend_time_convert_gpu_to_cpu() - Convert GPU timestamp to CPU timestamp.
- *
- * @kbdev:	Kbase device pointer
- * @gpu_ts:	System timestamp value to converter.
- *
- * Return: The CPU timestamp.
- */
-u64 __maybe_unused kbase_backend_time_convert_gpu_to_cpu(struct kbase_device *kbdev, u64 gpu_ts);
-#endif
 
 /**
  * struct kbase_backend_time - System timestamp attributes.
@@ -139,8 +96,6 @@
 					  u64 *cycle_counter,
 					  u64 *system_time,
 					  struct timespec64 *ts);
-<<<<<<< HEAD
-=======
 
 /**
  * kbase_device_set_timeout_ms - Set an unscaled device timeout in milliseconds,
@@ -175,7 +130,6 @@
 void kbase_device_set_timeout(struct kbase_device *kbdev, enum kbase_timeout_selector selector,
 			      u64 timeout_cycles, u32 cycle_multiplier);
 
->>>>>>> 16988dee
 /**
  * kbase_get_timeout_ms - Choose a timeout value to get a timeout scaled
  *                        GPU frequency, using a choice from
