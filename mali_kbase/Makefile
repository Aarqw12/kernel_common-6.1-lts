# SPDX-License-Identifier: GPL-2.0 WITH Linux-syscall-note
#
# (C) COPYRIGHT 2010-2023 ARM Limited. All rights reserved.
#
# This program is free software and is provided to you under the terms of the
# GNU General Public License version 2 as published by the Free Software
# Foundation, and any use by you of this program is subject to the terms
# of such GNU license.
#
# This program is distributed in the hope that it will be useful,
# but WITHOUT ANY WARRANTY; without even the implied warranty of
# MERCHANTABILITY or FITNESS FOR A PARTICULAR PURPOSE. See the
# GNU General Public License for more details.
#
# You should have received a copy of the GNU General Public License
# along with this program; if not, you can access it online at
# http://www.gnu.org/licenses/gpl-2.0.html.
#
#

KERNEL_SRC ?= /lib/modules/$(shell uname -r)/build
KDIR ?= $(KERNEL_SRC)
M ?= $(shell pwd)

ifeq ($(KDIR),)
    $(error Must specify KDIR to point to the kernel to target))
endif


#
# Pixel integration configuration values
#

# Debug Ftrace configuration options
CONFIG_MALI_SYSTEM_TRACE=y

# Core kbase configuration options
CONFIG_MALI_EXPERT=y
CONFIG_MALI_MIDGARD_DVFS=y
CONFIG_MALI_TRACE_POWER_GPU_WORK_PERIOD = y

# Pixel integration specific configuration options
CONFIG_MALI_PLATFORM_NAME="pixel"
CONFIG_MALI_PIXEL_GPU_QOS ?= y
CONFIG_MALI_PIXEL_GPU_BTS ?= y
CONFIG_MALI_PIXEL_GPU_SECURE_RENDERING ?= y
CONFIG_MALI_PIXEL_GPU_THERMAL ?= y
CONFIG_MALI_PIXEL_GPU_PM ?= y
CONFIG_MALI_PIXEL_GPU_SLC ?= y

#
# Default configuration values
#
# Dependency resolution is done through statements as Kconfig
# is not supported for out-of-tree builds.
#
CONFIGS :=
ifeq ($(MALI_KCONFIG_EXT_PREFIX),)
    CONFIG_MALI_MIDGARD ?= m
    ifeq ($(CONFIG_MALI_MIDGARD),m)
        CONFIG_MALI_PLATFORM_NAME ?= "devicetree"
        CONFIG_MALI_TRACE_POWER_GPU_WORK_PERIOD ?= y
        CONFIG_MALI_GATOR_SUPPORT ?= y
        CONFIG_MALI_ARBITRATION ?= n
        CONFIG_MALI_PARTITION_MANAGER ?= n

        ifneq ($(CONFIG_MALI_NO_MALI),y)
            # Prevent misuse when CONFIG_MALI_NO_MALI=y
            CONFIG_MALI_REAL_HW ?= y
            CONFIG_MALI_CORESIGHT = n
        endif

        ifeq ($(CONFIG_MALI_MIDGARD_DVFS),y)
            # Prevent misuse when CONFIG_MALI_MIDGARD_DVFS=y
            CONFIG_MALI_DEVFREQ ?= n
        else
            CONFIG_MALI_DEVFREQ ?= y
        endif

        ifeq ($(CONFIG_MALI_DMA_BUF_MAP_ON_DEMAND), y)
            # Prevent misuse when CONFIG_MALI_DMA_BUF_MAP_ON_DEMAND=y
            CONFIG_MALI_DMA_BUF_LEGACY_COMPAT = n
        endif

        ifeq ($(CONFIG_MALI_CSF_SUPPORT), y)
            CONFIG_MALI_CORESIGHT ?= n
        endif

        #
        # Expert/Debug/Test released configurations
        #
        ifeq ($(CONFIG_MALI_EXPERT), y)
            ifeq ($(CONFIG_MALI_NO_MALI), y)
                CONFIG_MALI_REAL_HW = n
                CONFIG_MALI_NO_MALI_DEFAULT_GPU ?= "tMIx"

            else
                # Prevent misuse when CONFIG_MALI_NO_MALI=n
                CONFIG_MALI_REAL_HW = y
                CONFIG_MALI_ERROR_INJECT = n
            endif


            ifeq ($(CONFIG_MALI_HW_ERRATA_1485982_NOT_AFFECTED), y)
                # Prevent misuse when CONFIG_MALI_HW_ERRATA_1485982_NOT_AFFECTED=y
                CONFIG_MALI_HW_ERRATA_1485982_USE_CLOCK_ALTERNATIVE = n
            endif

            ifeq ($(CONFIG_MALI_DEBUG), y)
                CONFIG_MALI_MIDGARD_ENABLE_TRACE ?= y
                CONFIG_MALI_SYSTEM_TRACE ?= y

                ifeq ($(CONFIG_SYNC_FILE), y)
                    CONFIG_MALI_FENCE_DEBUG ?= y
                else
                    CONFIG_MALI_FENCE_DEBUG = n
                endif
            else
                # Prevent misuse when CONFIG_MALI_DEBUG=n
                CONFIG_MALI_MIDGARD_ENABLE_TRACE = n
                CONFIG_MALI_FENCE_DEBUG = n
            endif
        else
            # Prevent misuse when CONFIG_MALI_EXPERT=n
            CONFIG_MALI_CORESTACK = n
            CONFIG_LARGE_PAGE_ALLOC_OVERRIDE = n
            CONFIG_LARGE_PAGE_ALLOC = n
            CONFIG_MALI_PWRSOFT_765 = n
            CONFIG_MALI_MEMORY_FULLY_BACKED = n
            CONFIG_MALI_JOB_DUMP = n
            CONFIG_MALI_NO_MALI = n
            CONFIG_MALI_REAL_HW = y
            CONFIG_MALI_ERROR_INJECT = n
            CONFIG_MALI_HW_ERRATA_1485982_NOT_AFFECTED = n
            CONFIG_MALI_HW_ERRATA_1485982_USE_CLOCK_ALTERNATIVE = n
            CONFIG_MALI_HOST_CONTROLS_SC_RAILS = n
            CONFIG_MALI_PRFCNT_SET_SELECT_VIA_DEBUG_FS = n
            CONFIG_MALI_DEBUG = n
            CONFIG_MALI_MIDGARD_ENABLE_TRACE = n
            CONFIG_MALI_FENCE_DEBUG = n
        endif

        ifeq ($(CONFIG_MALI_DEBUG), y)
            CONFIG_MALI_KUTF ?= y
            ifeq ($(CONFIG_MALI_KUTF), y)
                CONFIG_MALI_KUTF_IRQ_TEST ?= y
                CONFIG_MALI_KUTF_CLK_RATE_TRACE ?= y
                CONFIG_MALI_KUTF_MGM_INTEGRATION_TEST ?= y
                ifeq ($(CONFIG_MALI_DEVFREQ), y)
                    ifeq ($(CONFIG_MALI_NO_MALI), y)
                        CONFIG_MALI_KUTF_IPA_UNIT_TEST ?= y
                    endif
                endif

            else
                # Prevent misuse when CONFIG_MALI_KUTF=n
                CONFIG_MALI_KUTF_IRQ_TEST = n
                CONFIG_MALI_KUTF_CLK_RATE_TRACE = n
                CONFIG_MALI_KUTF_MGM_INTEGRATION_TEST = n
            endif
        else
            # Prevent misuse when CONFIG_MALI_DEBUG=n
            CONFIG_MALI_KUTF = y
            CONFIG_MALI_KUTF_IRQ_TEST = n
            CONFIG_MALI_KUTF_CLK_RATE_TRACE = n
            CONFIG_MALI_KUTF_MGM_INTEGRATION_TEST = n
        endif
    else
        # Prevent misuse when CONFIG_MALI_MIDGARD=n
        CONFIG_MALI_ARBITRATION = n
        CONFIG_MALI_KUTF = n
        CONFIG_MALI_KUTF_IRQ_TEST = n
        CONFIG_MALI_KUTF_CLK_RATE_TRACE = y
        CONFIG_MALI_KUTF_MGM_INTEGRATION_TEST = n
    endif

<<<<<<< HEAD
# All Mali CONFIG should be listed here
CONFIGS := \
    CONFIG_MALI_MIDGARD \
    CONFIG_MALI_GATOR_SUPPORT \
    CONFIG_MALI_ARBITER_SUPPORT \
    CONFIG_MALI_ARBITRATION \
    CONFIG_MALI_PARTITION_MANAGER \
    CONFIG_MALI_REAL_HW \
    CONFIG_MALI_DEVFREQ \
    CONFIG_MALI_MIDGARD_DVFS \
    CONFIG_MALI_DMA_BUF_MAP_ON_DEMAND \
    CONFIG_MALI_DMA_BUF_LEGACY_COMPAT \
    CONFIG_MALI_EXPERT \
    CONFIG_MALI_CORESTACK \
    CONFIG_LARGE_PAGE_ALLOC_OVERRIDE \
    CONFIG_LARGE_PAGE_ALLOC \
    CONFIG_MALI_PWRSOFT_765 \
    CONFIG_MALI_MEMORY_FULLY_BACKED \
    CONFIG_MALI_JOB_DUMP \
    CONFIG_MALI_NO_MALI \
    CONFIG_MALI_ERROR_INJECT \
    CONFIG_MALI_HW_ERRATA_1485982_NOT_AFFECTED \
    CONFIG_MALI_HW_ERRATA_1485982_USE_CLOCK_ALTERNATIVE \
    CONFIG_MALI_HOST_CONTROLS_SC_RAILS \
    CONFIG_MALI_PRFCNT_SET_PRIMARY \
    CONFIG_MALI_PRFCNT_SET_SECONDARY \
    CONFIG_MALI_PRFCNT_SET_TERTIARY \
    CONFIG_MALI_PRFCNT_SET_SELECT_VIA_DEBUG_FS \
    CONFIG_MALI_DEBUG \
    CONFIG_MALI_MIDGARD_ENABLE_TRACE \
    CONFIG_MALI_SYSTEM_TRACE \
    CONFIG_MALI_FENCE_DEBUG \
    CONFIG_MALI_KUTF \
    CONFIG_MALI_KUTF_IRQ_TEST \
    CONFIG_MALI_KUTF_CLK_RATE_TRACE \
    CONFIG_MALI_KUTF_MGM_INTEGRATION_TEST \
    CONFIG_MALI_XEN \
    CONFIG_MALI_CORESIGHT

# Pixel integration CONFIG options
CONFIGS += \
    CONFIG_MALI_PIXEL_GPU_QOS \
    CONFIG_MALI_PIXEL_GPU_BTS \
    CONFIG_MALI_PIXEL_GPU_THERMAL \
    CONFIG_MALI_PIXEL_GPU_SECURE_RENDERING \
    CONFIG_MALI_HOST_CONTROLS_SC_RAILS \
    CONFIG_MALI_PIXEL_GPU_PM \
    CONFIG_MALI_PIXEL_GPU_SLC
=======
    # All Mali CONFIG should be listed here
    CONFIGS := \
        CONFIG_MALI_MIDGARD \
        CONFIG_MALI_GATOR_SUPPORT \
        CONFIG_MALI_ARBITER_SUPPORT \
        CONFIG_MALI_ARBITRATION \
        CONFIG_MALI_PARTITION_MANAGER \
        CONFIG_MALI_REAL_HW \
        CONFIG_MALI_DEVFREQ \
        CONFIG_MALI_MIDGARD_DVFS \
        CONFIG_MALI_DMA_BUF_MAP_ON_DEMAND \
        CONFIG_MALI_DMA_BUF_LEGACY_COMPAT \
        CONFIG_MALI_EXPERT \
        CONFIG_MALI_CORESTACK \
        CONFIG_LARGE_PAGE_ALLOC_OVERRIDE \
        CONFIG_LARGE_PAGE_ALLOC \
        CONFIG_MALI_PWRSOFT_765 \
        CONFIG_MALI_MEMORY_FULLY_BACKED \
        CONFIG_MALI_JOB_DUMP \
        CONFIG_MALI_NO_MALI \
        CONFIG_MALI_ERROR_INJECT \
        CONFIG_MALI_HW_ERRATA_1485982_NOT_AFFECTED \
        CONFIG_MALI_HW_ERRATA_1485982_USE_CLOCK_ALTERNATIVE \
        CONFIG_MALI_HOST_CONTROLS_SC_RAILS \
        CONFIG_MALI_PRFCNT_SET_PRIMARY \
        CONFIG_MALI_PRFCNT_SET_SECONDARY \
        CONFIG_MALI_PRFCNT_SET_TERTIARY \
        CONFIG_MALI_PRFCNT_SET_SELECT_VIA_DEBUG_FS \
        CONFIG_MALI_DEBUG \
        CONFIG_MALI_MIDGARD_ENABLE_TRACE \
        CONFIG_MALI_SYSTEM_TRACE \
        CONFIG_MALI_FENCE_DEBUG \
        CONFIG_MALI_KUTF \
        CONFIG_MALI_KUTF_IRQ_TEST \
        CONFIG_MALI_KUTF_CLK_RATE_TRACE \
        CONFIG_MALI_KUTF_MGM_INTEGRATION_TEST \
        CONFIG_MALI_XEN \
        CONFIG_MALI_CORESIGHT \
        CONFIG_MALI_TRACE_POWER_GPU_WORK_PERIOD

    # Pixel integration CONFIG options
    CONFIGS += \
        CONFIG_MALI_PIXEL_GPU_QOS \
        CONFIG_MALI_PIXEL_GPU_BTS \
        CONFIG_MALI_PIXEL_GPU_THERMAL \
        CONFIG_MALI_PIXEL_GPU_SECURE_RENDERING \
        CONFIG_MALI_PIXEL_GPU_SLC

endif
>>>>>>> 698c24a4

THIS_DIR := $(dir $(lastword $(MAKEFILE_LIST)))
-include $(THIS_DIR)/../arbitration/Makefile

# MAKE_ARGS to pass the custom CONFIGs on out-of-tree build
#
# Generate the list of CONFIGs and values.
# $(value config) is the name of the CONFIG option.
# $(value $(value config)) is its value (y, m).
# When the CONFIG is not set to y or m, it defaults to n.
MAKE_ARGS := $(foreach config,$(CONFIGS), \
                    $(if $(filter y m,$(value $(value config))), \
                        $(value config)=$(value $(value config)), \
                        $(value config)=n))

ifeq ($(MALI_KCONFIG_EXT_PREFIX),)
    MAKE_ARGS += CONFIG_MALI_PLATFORM_NAME=$(CONFIG_MALI_PLATFORM_NAME)
endif

#
# EXTRA_CFLAGS to define the custom CONFIGs on out-of-tree build
#
# Generate the list of CONFIGs defines with values from CONFIGS.
# $(value config) is the name of the CONFIG option.
# When set to y or m, the CONFIG gets defined to 1.
EXTRA_CFLAGS := $(foreach config,$(CONFIGS), \
                    $(if $(filter y m,$(value $(value config))), \
                        -D$(value config)=1))

ifeq ($(MALI_KCONFIG_EXT_PREFIX),)
    EXTRA_CFLAGS += -DCONFIG_MALI_PLATFORM_NAME='\"$(CONFIG_MALI_PLATFORM_NAME)\"'
    EXTRA_CFLAGS += -DCONFIG_MALI_NO_MALI_DEFAULT_GPU='\"$(CONFIG_MALI_NO_MALI_DEFAULT_GPU)\"'
endif

include $(KDIR)/../private/google-modules/soc/gs/Makefile.include

#
# KBUILD_EXTRA_SYMBOLS to prevent warnings about unknown functions
#
EXTRA_SYMBOLS += $(OUT_DIR)/../private/google-modules/gpu/mali_pixel/Module.symvers

CFLAGS_MODULE += -Wall -Werror

# The following were added to align with W=1 in scripts/Makefile.extrawarn
# from the Linux source tree (v5.18.14)
CFLAGS_MODULE += -Wextra -Wunused -Wno-unused-parameter
CFLAGS_MODULE += -Wmissing-declarations
CFLAGS_MODULE += -Wmissing-format-attribute
CFLAGS_MODULE += -Wmissing-prototypes
CFLAGS_MODULE += -Wold-style-definition
# The -Wmissing-include-dirs cannot be enabled as the path to some of the
# included directories change depending on whether it is an in-tree or
# out-of-tree build.
CFLAGS_MODULE += $(call cc-option, -Wunused-but-set-variable)
CFLAGS_MODULE += $(call cc-option, -Wunused-const-variable)
CFLAGS_MODULE += $(call cc-option, -Wpacked-not-aligned)
CFLAGS_MODULE += $(call cc-option, -Wstringop-truncation)
# The following turn off the warnings enabled by -Wextra
CFLAGS_MODULE += -Wno-sign-compare
CFLAGS_MODULE += -Wno-shift-negative-value
# This flag is needed to avoid build errors on older kernels
CFLAGS_MODULE += $(call cc-option, -Wno-cast-function-type)

KBUILD_CPPFLAGS += -DKBUILD_EXTRA_WARN1

# The following were added to align with W=2 in scripts/Makefile.extrawarn
# from the Linux source tree (v5.18.14)
CFLAGS_MODULE += -Wdisabled-optimization
# The -Wshadow flag cannot be enabled unless upstream kernels are
# patched to fix redefinitions of certain built-in functions and
# global variables.
CFLAGS_MODULE += $(call cc-option, -Wlogical-op)
CFLAGS_MODULE += -Wmissing-field-initializers
# -Wtype-limits must be disabled due to build failures on kernel 5.x
CFLAGS_MODULE += -Wno-type-limits
CFLAGS_MODULE += $(call cc-option, -Wmaybe-uninitialized)
CFLAGS_MODULE += $(call cc-option, -Wunused-macros)

KBUILD_CPPFLAGS += -DKBUILD_EXTRA_WARN2

# This warning is disabled to avoid build failures in some kernel versions
CFLAGS_MODULE += -Wno-ignored-qualifiers

ifeq ($(CONFIG_GCOV_KERNEL),y)
    CFLAGS_MODULE += $(call cc-option, -ftest-coverage)
    CFLAGS_MODULE += $(call cc-option, -fprofile-arcs)
    EXTRA_CFLAGS += -DGCOV_PROFILE=1
endif

ifeq ($(CONFIG_MALI_KCOV),y)
    CFLAGS_MODULE += $(call cc-option, -fsanitize-coverage=trace-cmp)
    EXTRA_CFLAGS += -DKCOV=1
    EXTRA_CFLAGS += -DKCOV_ENABLE_COMPARISONS=1
endif

all:
	$(MAKE) -C $(KDIR) M=$(M) W=1 $(MAKE_ARGS) EXTRA_CFLAGS="$(EXTRA_CFLAGS)" KBUILD_EXTRA_SYMBOLS="$(EXTRA_SYMBOLS)" modules

modules_install:
	$(MAKE) -C $(KDIR) M=$(M) W=1 $(MAKE_ARGS) modules_install

clean:
	$(MAKE) -C $(KDIR) M=$(M) W=1 $(MAKE_ARGS) clean<|MERGE_RESOLUTION|>--- conflicted
+++ resolved
@@ -162,7 +162,7 @@
             # Prevent misuse when CONFIG_MALI_DEBUG=n
             CONFIG_MALI_KUTF = y
             CONFIG_MALI_KUTF_IRQ_TEST = n
-            CONFIG_MALI_KUTF_CLK_RATE_TRACE = n
+            CONFIG_MALI_KUTF_CLK_RATE_TRACE = y
             CONFIG_MALI_KUTF_MGM_INTEGRATION_TEST = n
         endif
     else
@@ -174,56 +174,6 @@
         CONFIG_MALI_KUTF_MGM_INTEGRATION_TEST = n
     endif
 
-<<<<<<< HEAD
-# All Mali CONFIG should be listed here
-CONFIGS := \
-    CONFIG_MALI_MIDGARD \
-    CONFIG_MALI_GATOR_SUPPORT \
-    CONFIG_MALI_ARBITER_SUPPORT \
-    CONFIG_MALI_ARBITRATION \
-    CONFIG_MALI_PARTITION_MANAGER \
-    CONFIG_MALI_REAL_HW \
-    CONFIG_MALI_DEVFREQ \
-    CONFIG_MALI_MIDGARD_DVFS \
-    CONFIG_MALI_DMA_BUF_MAP_ON_DEMAND \
-    CONFIG_MALI_DMA_BUF_LEGACY_COMPAT \
-    CONFIG_MALI_EXPERT \
-    CONFIG_MALI_CORESTACK \
-    CONFIG_LARGE_PAGE_ALLOC_OVERRIDE \
-    CONFIG_LARGE_PAGE_ALLOC \
-    CONFIG_MALI_PWRSOFT_765 \
-    CONFIG_MALI_MEMORY_FULLY_BACKED \
-    CONFIG_MALI_JOB_DUMP \
-    CONFIG_MALI_NO_MALI \
-    CONFIG_MALI_ERROR_INJECT \
-    CONFIG_MALI_HW_ERRATA_1485982_NOT_AFFECTED \
-    CONFIG_MALI_HW_ERRATA_1485982_USE_CLOCK_ALTERNATIVE \
-    CONFIG_MALI_HOST_CONTROLS_SC_RAILS \
-    CONFIG_MALI_PRFCNT_SET_PRIMARY \
-    CONFIG_MALI_PRFCNT_SET_SECONDARY \
-    CONFIG_MALI_PRFCNT_SET_TERTIARY \
-    CONFIG_MALI_PRFCNT_SET_SELECT_VIA_DEBUG_FS \
-    CONFIG_MALI_DEBUG \
-    CONFIG_MALI_MIDGARD_ENABLE_TRACE \
-    CONFIG_MALI_SYSTEM_TRACE \
-    CONFIG_MALI_FENCE_DEBUG \
-    CONFIG_MALI_KUTF \
-    CONFIG_MALI_KUTF_IRQ_TEST \
-    CONFIG_MALI_KUTF_CLK_RATE_TRACE \
-    CONFIG_MALI_KUTF_MGM_INTEGRATION_TEST \
-    CONFIG_MALI_XEN \
-    CONFIG_MALI_CORESIGHT
-
-# Pixel integration CONFIG options
-CONFIGS += \
-    CONFIG_MALI_PIXEL_GPU_QOS \
-    CONFIG_MALI_PIXEL_GPU_BTS \
-    CONFIG_MALI_PIXEL_GPU_THERMAL \
-    CONFIG_MALI_PIXEL_GPU_SECURE_RENDERING \
-    CONFIG_MALI_HOST_CONTROLS_SC_RAILS \
-    CONFIG_MALI_PIXEL_GPU_PM \
-    CONFIG_MALI_PIXEL_GPU_SLC
-=======
     # All Mali CONFIG should be listed here
     CONFIGS := \
         CONFIG_MALI_MIDGARD \
@@ -270,10 +220,10 @@
         CONFIG_MALI_PIXEL_GPU_BTS \
         CONFIG_MALI_PIXEL_GPU_THERMAL \
         CONFIG_MALI_PIXEL_GPU_SECURE_RENDERING \
+        CONFIG_MALI_PIXEL_GPU_PM \
         CONFIG_MALI_PIXEL_GPU_SLC
 
 endif
->>>>>>> 698c24a4
 
 THIS_DIR := $(dir $(lastword $(MAKEFILE_LIST)))
 -include $(THIS_DIR)/../arbitration/Makefile
