# SPDX-License-Identifier: GPL-2.0 WITH Linux-syscall-note
#
# (C) COPYRIGHT 2010-2021 ARM Limited. All rights reserved.
#
# This program is free software and is provided to you under the terms of the
# GNU General Public License version 2 as published by the Free Software
# Foundation, and any use by you of this program is subject to the terms
# of such GNU license.
#
# This program is distributed in the hope that it will be useful,
# but WITHOUT ANY WARRANTY; without even the implied warranty of
# MERCHANTABILITY or FITNESS FOR A PARTICULAR PURPOSE. See the
# GNU General Public License for more details.
#
# You should have received a copy of the GNU General Public License
# along with this program; if not, you can access it online at
# http://www.gnu.org/licenses/gpl-2.0.html.
#
#

KERNEL_SRC ?= /lib/modules/$(shell uname -r)/build
KDIR ?= $(KERNEL_SRC)

# Ensure build intermediates are in OUT_DIR instead of alongside the source
M ?= $(shell pwd)

ifeq ($(KDIR),)
    $(error Must specify KDIR to point to the kernel to target))
endif


#
# Pixel integration configuration values
#

# Core kbase configuration options
CONFIG_MALI_EXPERT=y
CONFIG_MALI_MIDGARD_DVFS=y

# Pixel integration specific configuration options
CONFIG_MALI_PLATFORM_NAME="pixel"
CONFIG_MALI_PIXEL_GPU_QOS=y
CONFIG_MALI_PIXEL_GPU_BTS=y
CONFIG_MALI_PIXEL_GPU_THERMAL=y
CONFIG_MALI_PIXEL_GPU_SECURE_RENDERING=y


#
# Default configuration values
#
# Dependency resolution is done through statements as Kconfig
# is not supported for out-of-tree builds.
#

CONFIG_MALI_MIDGARD ?= m
ifeq ($(CONFIG_MALI_MIDGARD),m)
    CONFIG_MALI_PLATFORM_NAME ?= "devicetree"
    CONFIG_MALI_GATOR_SUPPORT ?= y
    CONFIG_MALI_ARBITRATION ?= n
    CONFIG_MALI_PARTITION_MANAGER ?= n

    ifeq ($(origin CONFIG_MALI_ABITER_MODULES), undefined)
        CONFIG_MALI_ARBITER_MODULES := $(CONFIG_MALI_ARBITRATION)
    endif

    ifeq ($(origin CONFIG_MALI_GPU_POWER_MODULES), undefined)
        CONFIG_MALI_GPU_POWER_MODULES := $(CONFIG_MALI_ARBITRATION)
    endif

    ifneq ($(CONFIG_MALI_NO_MALI),y)
        # Prevent misuse when CONFIG_MALI_NO_MALI=y
        CONFIG_MALI_REAL_HW ?= y
    endif

    ifeq ($(CONFIG_MALI_MIDGARD_DVFS),y)
        # Prevent misuse when CONFIG_MALI_MIDGARD_DVFS=y
        CONFIG_MALI_DEVFREQ ?= n
    else
        CONFIG_MALI_DEVFREQ ?= y
    endif

    ifeq ($(CONFIG_MALI_DMA_BUF_MAP_ON_DEMAND), y)
        # Prevent misuse when CONFIG_MALI_DMA_BUF_MAP_ON_DEMAND=y
        CONFIG_MALI_DMA_BUF_LEGACY_COMPAT = n
    endif

    ifeq ($(CONFIG_XEN),y)
        ifneq ($(CONFIG_MALI_ARBITRATION), n)
            CONFIG_MALI_XEN ?= m
        endif
    endif

    #
    # Expert/Debug/Test released configurations
    #
    ifeq ($(CONFIG_MALI_EXPERT), y)
        ifeq ($(CONFIG_MALI_NO_MALI), y)
            CONFIG_MALI_REAL_HW = n
        else
            # Prevent misuse when CONFIG_MALI_NO_MALI=n
            CONFIG_MALI_REAL_HW = y
            CONFIG_MALI_ERROR_INJECT = n
        endif

        ifeq ($(CONFIG_MALI_HW_ERRATA_1485982_NOT_AFFECTED), y)
            # Prevent misuse when CONFIG_MALI_HW_ERRATA_1485982_NOT_AFFECTED=y
            CONFIG_MALI_HW_ERRATA_1485982_USE_CLOCK_ALTERNATIVE = n
        endif

        ifeq ($(CONFIG_MALI_DEBUG), y)
            CONFIG_MALI_MIDGARD_ENABLE_TRACE ?= y
            CONFIG_MALI_SYSTEM_TRACE ?= y

            ifeq ($(CONFIG_SYNC), y)
                CONFIG_MALI_FENCE_DEBUG ?= y
            else
                ifeq ($(CONFIG_SYNC_FILE), y)
                    CONFIG_MALI_FENCE_DEBUG ?= y
                else
                    CONFIG_MALI_FENCE_DEBUG = n
                endif
            endif
        else
            # Prevent misuse when CONFIG_MALI_DEBUG=n
            CONFIG_MALI_MIDGARD_ENABLE_TRACE = n
            CONFIG_MALI_SYSTEM_TRACE = n
            CONFIG_MALI_FENCE_DEBUG = n
        endif
    else
        # Prevent misuse when CONFIG_MALI_EXPERT=n
        CONFIG_MALI_CORESTACK = n
        CONFIG_MALI_2MB_ALLOC = n
        CONFIG_MALI_PWRSOFT_765 = n
        CONFIG_MALI_MEMORY_FULLY_BACKED = n
        CONFIG_MALI_JOB_DUMP = n
        CONFIG_MALI_NO_MALI = n
        CONFIG_MALI_REAL_HW = y
        CONFIG_MALI_ERROR_INJECT = n
        CONFIG_MALI_HW_ERRATA_1485982_NOT_AFFECTED = n
        CONFIG_MALI_HW_ERRATA_1485982_USE_CLOCK_ALTERNATIVE = n
        CONFIG_MALI_PRFCNT_SET_SELECT_VIA_DEBUG_FS = n
        CONFIG_MALI_DEBUG = n
        CONFIG_MALI_MIDGARD_ENABLE_TRACE = n
        CONFIG_MALI_SYSTEM_TRACE = n
        CONFIG_MALI_FENCE_DEBUG = n
    endif

    ifeq ($(CONFIG_MALI_DEBUG), y)
        CONFIG_MALI_KUTF ?= y
        ifeq ($(CONFIG_MALI_KUTF), y)
            CONFIG_MALI_KUTF_IRQ_TEST ?= y
            CONFIG_MALI_KUTF_CLK_RATE_TRACE ?= y
        else
            # Prevent misuse when CONFIG_MALI_KUTF=n
            CONFIG_MALI_KUTF_IRQ_TEST = n
            CONFIG_MALI_KUTF_CLK_RATE_TRACE = n
        endif
    else
        # Prevent misuse when CONFIG_MALI_DEBUG=n
        CONFIG_MALI_KUTF = n
        CONFIG_MALI_KUTF_IRQ_TEST = n
        CONFIG_MALI_KUTF_CLK_RATE_TRACE = n
    endif
else
    # Prevent misuse when CONFIG_MALI_MIDGARD=n
    CONFIG_MALI_ARBITRATION = n
    CONFIG_MALI_ARBITER_MODULES = n
    CONFIG_MALI_GPU_POWER_MODULES = n
    CONFIG_MALI_KUTF = n
    CONFIG_MALI_KUTF_IRQ_TEST = n
    CONFIG_MALI_KUTF_CLK_RATE_TRACE = n
endif

# All Mali CONFIG should be listed here
CONFIGS := \
    CONFIG_MALI_MIDGARD \
    CONFIG_MALI_CSF_SUPPORT \
    CONFIG_MALI_GATOR_SUPPORT \
    CONFIG_MALI_DMA_FENCE \
    CONFIG_MALI_ARBITER_SUPPORT \
    CONFIG_MALI_ARBITRATION \
    CONFIG_MALI_ARBITER_MODULES \
    CONFIG_MALI_GPU_POWER_MODULES \
    CONFIG_MALI_PARTITION_MANAGER \
    CONFIG_MALI_REAL_HW \
    CONFIG_MALI_GEM5_BUILD \
    CONFIG_MALI_DEVFREQ \
    CONFIG_MALI_MIDGARD_DVFS \
    CONFIG_MALI_DMA_BUF_MAP_ON_DEMAND \
    CONFIG_MALI_DMA_BUF_LEGACY_COMPAT \
    CONFIG_MALI_EXPERT \
    CONFIG_MALI_CORESTACK \
    CONFIG_MALI_2MB_ALLOC \
    CONFIG_MALI_PWRSOFT_765 \
    CONFIG_MALI_MEMORY_FULLY_BACKED \
    CONFIG_MALI_JOB_DUMP \
    CONFIG_MALI_NO_MALI \
    CONFIG_MALI_ERROR_INJECT \
    CONFIG_MALI_HW_ERRATA_1485982_NOT_AFFECTED \
    CONFIG_MALI_HW_ERRATA_1485982_USE_CLOCK_ALTERNATIVE \
    CONFIG_MALI_PRFCNT_SET_PRIMARY \
    CONFIG_MALI_PRFCNT_SET_SECONDARY \
    CONFIG_MALI_PRFCNT_SET_TERTIARY \
    CONFIG_MALI_PRFCNT_SET_SELECT_VIA_DEBUG_FS \
    CONFIG_MALI_DEBUG \
    CONFIG_MALI_MIDGARD_ENABLE_TRACE \
    CONFIG_MALI_SYSTEM_TRACE \
    CONFIG_MALI_FENCE_DEBUG \
    CONFIG_MALI_KUTF \
    CONFIG_MALI_KUTF_IRQ_TEST \
    CONFIG_MALI_KUTF_CLK_RATE_TRACE \
    CONFIG_MALI_XEN

# Pixel integration CONFIG options
CONFIGS += \
    CONFIG_MALI_PIXEL_GPU_QOS \
    CONFIG_MALI_PIXEL_GPU_BTS \
    CONFIG_MALI_PIXEL_GPU_THERMAL \
    CONFIG_MALI_PIXEL_GPU_SECURE_RENDERING


#
# MAKE_ARGS to pass the custom CONFIGs on out-of-tree build
#
# Generate the list of CONFIGs and values.
# $(value config) is the name of the CONFIG option.
# $(value $(value config)) is its value (y, m).
# When the CONFIG is not set to y or m, it defaults to n.
MAKE_ARGS := $(foreach config,$(CONFIGS), \
                    $(if $(filter y m,$(value $(value config))), \
                        $(value config)=$(value $(value config)), \
                        $(value config)=n))

MAKE_ARGS += CONFIG_MALI_PLATFORM_NAME=$(CONFIG_MALI_PLATFORM_NAME)

#
# EXTRA_CFLAGS to define the custom CONFIGs on out-of-tree build
#
# Generate the list of CONFIGs defines with values from CONFIGS.
# $(value config) is the name of the CONFIG option.
# When set to y or m, the CONFIG gets defined to 1.
EXTRA_CFLAGS := $(foreach config,$(CONFIGS), \
                    $(if $(filter y m,$(value $(value config))), \
                        -D$(value config)=1))

<<<<<<< HEAD
EXTRA_CFLAGS += -DCONFIG_MALI_PLATFORM_NAME=$(CONFIG_MALI_PLATFORM_NAME)
=======
include $(KDIR)/../gs/google-modules/soc-modules/Makefile.include
>>>>>>> 04fb667d

#
# KBUILD_EXTRA_SYMBOLS to prevent warnings about unknown functions
#

modules modules_install clean:
	$(MAKE) -C $(KDIR) M=$(M) W=1 $(MAKE_ARGS) EXTRA_CFLAGS="$(EXTRA_CFLAGS)" KBUILD_EXTRA_SYMBOLS="$(EXTRA_SYMBOLS)" $(@)<|MERGE_RESOLUTION|>--- conflicted
+++ resolved
@@ -243,11 +243,9 @@
                     $(if $(filter y m,$(value $(value config))), \
                         -D$(value config)=1))
 
-<<<<<<< HEAD
 EXTRA_CFLAGS += -DCONFIG_MALI_PLATFORM_NAME=$(CONFIG_MALI_PLATFORM_NAME)
-=======
+
 include $(KDIR)/../gs/google-modules/soc-modules/Makefile.include
->>>>>>> 04fb667d
 
 #
 # KBUILD_EXTRA_SYMBOLS to prevent warnings about unknown functions
