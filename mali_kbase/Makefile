# SPDX-License-Identifier: GPL-2.0 WITH Linux-syscall-note
#
# (C) COPYRIGHT 2010-2023 ARM Limited. All rights reserved.
#
# This program is free software and is provided to you under the terms of the
# GNU General Public License version 2 as published by the Free Software
# Foundation, and any use by you of this program is subject to the terms
# of such GNU license.
#
# This program is distributed in the hope that it will be useful,
# but WITHOUT ANY WARRANTY; without even the implied warranty of
# MERCHANTABILITY or FITNESS FOR A PARTICULAR PURPOSE. See the
# GNU General Public License for more details.
#
# You should have received a copy of the GNU General Public License
# along with this program; if not, you can access it online at
# http://www.gnu.org/licenses/gpl-2.0.html.
#
#

KERNEL_SRC ?= /lib/modules/$(shell uname -r)/build
KDIR ?= $(KERNEL_SRC)

# Ensure build intermediates are in OUT_DIR instead of alongside the source
M ?= $(shell pwd)

ifeq ($(KDIR),)
    $(error Must specify KDIR to point to the kernel to target))
endif


#
# Pixel integration configuration values
#

# Debug Ftrace configuration options
CONFIG_MALI_SYSTEM_TRACE=y

# Core kbase configuration options
CONFIG_MALI_EXPERT=y
CONFIG_MALI_MIDGARD_DVFS=y

# Pixel integration specific configuration options
CONFIG_MALI_PLATFORM_NAME="pixel"
CONFIG_MALI_PIXEL_GPU_QOS ?= y
CONFIG_MALI_PIXEL_GPU_BTS ?= y
CONFIG_MALI_PIXEL_GPU_SECURE_RENDERING ?= y
CONFIG_MALI_PIXEL_GPU_THERMAL ?= y
CONFIG_MALI_PIXEL_GPU_SLC ?= y

#
# Default configuration values
#
# Dependency resolution is done through statements as Kconfig
# is not supported for out-of-tree builds.
#

CONFIG_MALI_MIDGARD ?= m
ifeq ($(CONFIG_MALI_MIDGARD),m)
    CONFIG_MALI_PLATFORM_NAME ?= "devicetree"
    CONFIG_MALI_GATOR_SUPPORT ?= y
    CONFIG_MALI_ARBITRATION ?= n
    CONFIG_MALI_PARTITION_MANAGER ?= n

    ifneq ($(CONFIG_MALI_NO_MALI),y)
        # Prevent misuse when CONFIG_MALI_NO_MALI=y
        CONFIG_MALI_REAL_HW ?= y
        CONFIG_MALI_CORESIGHT = n
    endif

    ifeq ($(CONFIG_MALI_MIDGARD_DVFS),y)
        # Prevent misuse when CONFIG_MALI_MIDGARD_DVFS=y
        CONFIG_MALI_DEVFREQ ?= n
    else
        CONFIG_MALI_DEVFREQ ?= y
    endif

    ifeq ($(CONFIG_MALI_DMA_BUF_MAP_ON_DEMAND), y)
        # Prevent misuse when CONFIG_MALI_DMA_BUF_MAP_ON_DEMAND=y
        CONFIG_MALI_DMA_BUF_LEGACY_COMPAT = n
    endif

    ifeq ($(CONFIG_MALI_CSF_SUPPORT), y)
        CONFIG_MALI_CORESIGHT ?= n
    endif

    #
    # Expert/Debug/Test released configurations
    #
    ifeq ($(CONFIG_MALI_EXPERT), y)
        ifeq ($(CONFIG_MALI_NO_MALI), y)
            CONFIG_MALI_REAL_HW = n

        else
            # Prevent misuse when CONFIG_MALI_NO_MALI=n
            CONFIG_MALI_REAL_HW = y
            CONFIG_MALI_ERROR_INJECT = n
        endif


        ifeq ($(CONFIG_MALI_HW_ERRATA_1485982_NOT_AFFECTED), y)
            # Prevent misuse when CONFIG_MALI_HW_ERRATA_1485982_NOT_AFFECTED=y
            CONFIG_MALI_HW_ERRATA_1485982_USE_CLOCK_ALTERNATIVE = n
        endif

        ifeq ($(CONFIG_MALI_DEBUG), y)
            CONFIG_MALI_MIDGARD_ENABLE_TRACE ?= y
            CONFIG_MALI_SYSTEM_TRACE ?= y

            ifeq ($(CONFIG_SYNC_FILE), y)
                CONFIG_MALI_FENCE_DEBUG ?= y
            else
                CONFIG_MALI_FENCE_DEBUG = n
            endif
        else
            # Prevent misuse when CONFIG_MALI_DEBUG=n
            CONFIG_MALI_MIDGARD_ENABLE_TRACE = n
            CONFIG_MALI_FENCE_DEBUG = n
        endif
    else
        # Prevent misuse when CONFIG_MALI_EXPERT=n
        CONFIG_MALI_CORESTACK = n
        CONFIG_LARGE_PAGE_ALLOC_OVERRIDE = n
        CONFIG_LARGE_PAGE_ALLOC = n
        CONFIG_MALI_PWRSOFT_765 = n
        CONFIG_MALI_MEMORY_FULLY_BACKED = n
        CONFIG_MALI_JOB_DUMP = n
        CONFIG_MALI_NO_MALI = n
        CONFIG_MALI_REAL_HW = y
        CONFIG_MALI_ERROR_INJECT = n
        CONFIG_MALI_HW_ERRATA_1485982_NOT_AFFECTED = n
        CONFIG_MALI_HW_ERRATA_1485982_USE_CLOCK_ALTERNATIVE = n
        CONFIG_MALI_HOST_CONTROLS_SC_RAILS = n
        CONFIG_MALI_PRFCNT_SET_SELECT_VIA_DEBUG_FS = n
        CONFIG_MALI_DEBUG = n
        CONFIG_MALI_MIDGARD_ENABLE_TRACE = n
        CONFIG_MALI_FENCE_DEBUG = n
    endif

    ifeq ($(CONFIG_MALI_DEBUG), y)
        CONFIG_MALI_KUTF ?= y
        ifeq ($(CONFIG_MALI_KUTF), y)
            CONFIG_MALI_KUTF_IRQ_TEST ?= y
            CONFIG_MALI_KUTF_CLK_RATE_TRACE ?= y
            CONFIG_MALI_KUTF_MGM_INTEGRATION_TEST ?= y
        else
            # Prevent misuse when CONFIG_MALI_KUTF=n
            CONFIG_MALI_KUTF_IRQ_TEST = n
            CONFIG_MALI_KUTF_CLK_RATE_TRACE = n
            CONFIG_MALI_KUTF_MGM_INTEGRATION_TEST = n
        endif
    else
        # Prevent misuse when CONFIG_MALI_DEBUG=n
        CONFIG_MALI_KUTF = y
        CONFIG_MALI_KUTF_IRQ_TEST = n
        CONFIG_MALI_KUTF_CLK_RATE_TRACE = y
        CONFIG_MALI_KUTF_MGM_INTEGRATION_TEST = n
    endif
else
    # Prevent misuse when CONFIG_MALI_MIDGARD=n
    CONFIG_MALI_ARBITRATION = n
    CONFIG_MALI_KUTF = n
    CONFIG_MALI_KUTF_IRQ_TEST = n
    CONFIG_MALI_KUTF_CLK_RATE_TRACE = n
    CONFIG_MALI_KUTF_MGM_INTEGRATION_TEST = n
endif

# All Mali CONFIG should be listed here
CONFIGS := \
    CONFIG_MALI_MIDGARD \
    CONFIG_MALI_GATOR_SUPPORT \
    CONFIG_MALI_ARBITER_SUPPORT \
    CONFIG_MALI_ARBITRATION \
    CONFIG_MALI_PARTITION_MANAGER \
    CONFIG_MALI_REAL_HW \
    CONFIG_MALI_DEVFREQ \
    CONFIG_MALI_MIDGARD_DVFS \
    CONFIG_MALI_DMA_BUF_MAP_ON_DEMAND \
    CONFIG_MALI_DMA_BUF_LEGACY_COMPAT \
    CONFIG_MALI_EXPERT \
    CONFIG_MALI_CORESTACK \
    CONFIG_LARGE_PAGE_ALLOC_OVERRIDE \
    CONFIG_LARGE_PAGE_ALLOC \
    CONFIG_MALI_PWRSOFT_765 \
    CONFIG_MALI_MEMORY_FULLY_BACKED \
    CONFIG_MALI_JOB_DUMP \
    CONFIG_MALI_NO_MALI \
    CONFIG_MALI_ERROR_INJECT \
    CONFIG_MALI_HW_ERRATA_1485982_NOT_AFFECTED \
    CONFIG_MALI_HW_ERRATA_1485982_USE_CLOCK_ALTERNATIVE \
    CONFIG_MALI_HOST_CONTROLS_SC_RAILS \
    CONFIG_MALI_PRFCNT_SET_PRIMARY \
    CONFIG_MALI_PRFCNT_SET_SECONDARY \
    CONFIG_MALI_PRFCNT_SET_TERTIARY \
    CONFIG_MALI_PRFCNT_SET_SELECT_VIA_DEBUG_FS \
    CONFIG_MALI_DEBUG \
    CONFIG_MALI_MIDGARD_ENABLE_TRACE \
    CONFIG_MALI_SYSTEM_TRACE \
    CONFIG_MALI_FENCE_DEBUG \
    CONFIG_MALI_KUTF \
    CONFIG_MALI_KUTF_IRQ_TEST \
    CONFIG_MALI_KUTF_CLK_RATE_TRACE \
    CONFIG_MALI_KUTF_MGM_INTEGRATION_TEST \
    CONFIG_MALI_XEN \
    CONFIG_MALI_CORESIGHT

# Pixel integration CONFIG options
CONFIGS += \
    CONFIG_MALI_PIXEL_GPU_QOS \
    CONFIG_MALI_PIXEL_GPU_BTS \
    CONFIG_MALI_PIXEL_GPU_THERMAL \
    CONFIG_MALI_PIXEL_GPU_SECURE_RENDERING \
    CONFIG_MALI_HOST_CONTROLS_SC_RAILS \
    CONFIG_MALI_PIXEL_GPU_SLC

THIS_DIR := $(dir $(lastword $(MAKEFILE_LIST)))
-include $(THIS_DIR)/../arbitration/Makefile

# MAKE_ARGS to pass the custom CONFIGs on out-of-tree build
#
# Generate the list of CONFIGs and values.
# $(value config) is the name of the CONFIG option.
# $(value $(value config)) is its value (y, m).
# When the CONFIG is not set to y or m, it defaults to n.
MAKE_ARGS := $(foreach config,$(CONFIGS), \
                    $(if $(filter y m,$(value $(value config))), \
                        $(value config)=$(value $(value config)), \
                        $(value config)=n))

MAKE_ARGS += CONFIG_MALI_PLATFORM_NAME=$(CONFIG_MALI_PLATFORM_NAME)

#
# EXTRA_CFLAGS to define the custom CONFIGs on out-of-tree build
#
# Generate the list of CONFIGs defines with values from CONFIGS.
# $(value config) is the name of the CONFIG option.
# When set to y or m, the CONFIG gets defined to 1.
EXTRA_CFLAGS := $(foreach config,$(CONFIGS), \
                    $(if $(filter y m,$(value $(value config))), \
                        -D$(value config)=1))

EXTRA_CFLAGS += -DCONFIG_MALI_PLATFORM_NAME=$(CONFIG_MALI_PLATFORM_NAME)

include $(KDIR)/../private/google-modules/soc/gs/Makefile.include

#
# KBUILD_EXTRA_SYMBOLS to prevent warnings about unknown functions
#
EXTRA_SYMBOLS += $(OUT_DIR)/../private/google-modules/gpu/mali_pixel/Module.symvers

KBUILD_CFLAGS += -Wall -Werror

# The following were added to align with W=1 in scripts/Makefile.extrawarn
# from the Linux source tree (v5.18.14)
KBUILD_CFLAGS += -Wextra -Wunused -Wno-unused-parameter
KBUILD_CFLAGS += -Wmissing-declarations
KBUILD_CFLAGS += -Wmissing-format-attribute
KBUILD_CFLAGS += -Wmissing-prototypes
KBUILD_CFLAGS += -Wold-style-definition
# The -Wmissing-include-dirs cannot be enabled as the path to some of the
# included directories change depending on whether it is an in-tree or
# out-of-tree build.
KBUILD_CFLAGS += $(call cc-option, -Wunused-but-set-variable)
KBUILD_CFLAGS += $(call cc-option, -Wunused-const-variable)
KBUILD_CFLAGS += $(call cc-option, -Wpacked-not-aligned)
KBUILD_CFLAGS += $(call cc-option, -Wstringop-truncation)
# The following turn off the warnings enabled by -Wextra
KBUILD_CFLAGS += -Wno-sign-compare
KBUILD_CFLAGS += -Wno-shift-negative-value
# This flag is needed to avoid build errors on older kernels
KBUILD_CFLAGS += $(call cc-option, -Wno-cast-function-type)

KBUILD_CPPFLAGS += -DKBUILD_EXTRA_WARN1

<<<<<<< HEAD
modules modules_install clean:
	$(MAKE) -C $(KDIR) M=$(M) W=1 $(MAKE_ARGS) EXTRA_CFLAGS="$(EXTRA_CFLAGS)" KBUILD_EXTRA_SYMBOLS="$(EXTRA_SYMBOLS)" $(@)
=======
# The following were added to align with W=2 in scripts/Makefile.extrawarn
# from the Linux source tree (v5.18.14)
KBUILD_CFLAGS += -Wdisabled-optimization
# The -Wshadow flag cannot be enabled unless upstream kernels are
# patched to fix redefinitions of certain built-in functions and
# global variables.
KBUILD_CFLAGS += $(call cc-option, -Wlogical-op)
KBUILD_CFLAGS += -Wmissing-field-initializers
# -Wtype-limits must be disabled due to build failures on kernel 5.x
KBUILD_CFLAGS += -Wno-type-limits
KBUILD_CFLAGS += $(call cc-option, -Wmaybe-uninitialized)
KBUILD_CFLAGS += $(call cc-option, -Wunused-macros)

KBUILD_CPPFLAGS += -DKBUILD_EXTRA_WARN2

# This warning is disabled to avoid build failures in some kernel versions
KBUILD_CFLAGS += -Wno-ignored-qualifiers

ifeq ($(CONFIG_GCOV_KERNEL),y)
    KBUILD_CFLAGS += $(call cc-option, -ftest-coverage)
    KBUILD_CFLAGS += $(call cc-option, -fprofile-arcs)
    EXTRA_CFLAGS += -DGCOV_PROFILE=1
endif

ifeq ($(CONFIG_MALI_KCOV),y)
    KBUILD_CFLAGS += $(call cc-option, -fsanitize-coverage=trace-cmp)
    EXTRA_CFLAGS += -DKCOV=1
    EXTRA_CFLAGS += -DKCOV_ENABLE_COMPARISONS=1
endif

all:
	$(MAKE) -C $(KDIR) M=$(M) W=1 $(MAKE_ARGS) EXTRA_CFLAGS="$(EXTRA_CFLAGS)" KBUILD_EXTRA_SYMBOLS="$(EXTRA_SYMBOLS)" modules

modules_install:
	$(MAKE) -C $(KDIR) M=$(M) W=1 $(MAKE_ARGS) modules_install

clean:
	$(MAKE) -C $(KDIR) M=$(M) W=1 $(MAKE_ARGS) clean
>>>>>>> 850de7f6
<|MERGE_RESOLUTION|>--- conflicted
+++ resolved
@@ -272,10 +272,6 @@
 
 KBUILD_CPPFLAGS += -DKBUILD_EXTRA_WARN1
 
-<<<<<<< HEAD
-modules modules_install clean:
-	$(MAKE) -C $(KDIR) M=$(M) W=1 $(MAKE_ARGS) EXTRA_CFLAGS="$(EXTRA_CFLAGS)" KBUILD_EXTRA_SYMBOLS="$(EXTRA_SYMBOLS)" $(@)
-=======
 # The following were added to align with W=2 in scripts/Makefile.extrawarn
 # from the Linux source tree (v5.18.14)
 KBUILD_CFLAGS += -Wdisabled-optimization
@@ -313,5 +309,4 @@
 	$(MAKE) -C $(KDIR) M=$(M) W=1 $(MAKE_ARGS) modules_install
 
 clean:
-	$(MAKE) -C $(KDIR) M=$(M) W=1 $(MAKE_ARGS) clean
->>>>>>> 850de7f6
+	$(MAKE) -C $(KDIR) M=$(M) W=1 $(MAKE_ARGS) clean