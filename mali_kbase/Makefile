# SPDX-License-Identifier: GPL-2.0
#
# (C) COPYRIGHT 2010-2021 ARM Limited. All rights reserved.
#
# This program is free software and is provided to you under the terms of the
# GNU General Public License version 2 as published by the Free Software
# Foundation, and any use by you of this program is subject to the terms
# of such GNU license.
#
# This program is distributed in the hope that it will be useful,
# but WITHOUT ANY WARRANTY; without even the implied warranty of
# MERCHANTABILITY or FITNESS FOR A PARTICULAR PURPOSE. See the
# GNU General Public License for more details.
#
# You should have received a copy of the GNU General Public License
# along with this program; if not, you can access it online at
# http://www.gnu.org/licenses/gpl-2.0.html.
#
#

# Handle Android Common Kernel source naming
KERNEL_SRC ?= /lib/modules/$(shell uname -r)/build
KDIR ?= $(KERNEL_SRC)

# Ensure build intermediates are in OUT_DIR instead of alongside the source
M ?= $(shell pwd)

# out-of-tree
ifeq ($(KBUILD_EXTMOD),)
export CONFIG_MALI_MIDGARD?=m

ifneq ($(CONFIG_MALI_MIDGARD),n)
export CONFIG_MALI_CSF_SUPPORT?=n
<<<<<<< HEAD
export CONFIG_MALI_KUTF?=n
=======
export CONFIG_MALI_KUTF?=m
>>>>>>> fca8613c
export CONFIG_MALI_REAL_HW?=y

# Handle default y/m in Kconfig
export CONFIG_MALI_GATOR_SUPPORT?=y
export CONFIG_MALI_DEVFREQ?=n
ifneq ($(CONFIG_PM_DEVFREQ),n)
export CONFIG_MALI_DEVFREQ?=y
endif

DEFINES += -DCONFIG_MALI_MIDGARD=$(CONFIG_MALI_MIDGARD) \
	-DCONFIG_MALI_CSF_SUPPORT=$(CONFIG_MALI_CSF_SUPPORT) \
	-DCONFIG_MALI_KUTF=$(CONFIG_MALI_KUTF) \
	-DCONFIG_MALI_REAL_HW=$(CONFIG_MALI_REAL_HW) \
	-DCONFIG_MALI_GATOR_SUPPORT=$(CONFIG_MALI_GATOR_SUPPORT) \
	-DCONFIG_MALI_DEVFREQ=$(CONFIG_MALI_DEVFREQ)

export DEFINES

# Pixel integration exports
export CONFIG_MALI_EXPERT=y
export CONFIG_MALI_MIDGARD_DVFS=y
export CONFIG_MALI_PLATFORM_NAME="pixel"
export CONFIG_MALI_PIXEL_GPU_QOS=y
export CONFIG_MALI_PIXEL_GPU_BTS=y
export CONFIG_MALI_PIXEL_GPU_THERMAL=y
export CONFIG_MALI_PIXEL_GPU_SECURE_RENDERING=y

endif
endif

<<<<<<< HEAD
BUSLOG_PATH_RELATIVE = $(M)/../../../..
KBASE_PATH_RELATIVE = $(M)
=======
KBASE_PATH_RELATIVE = $(CURDIR)
>>>>>>> fca8613c


# we get the symbols from modules using KBUILD_EXTRA_SYMBOLS to prevent warnings about unknown functions
modules:
	$(MAKE) -C $(KDIR) M=$(M) W=1 EXTRA_CFLAGS="-I$(M) -I$(M)/../common/include -I$(M)/../../../../tests/include $(SCONS_CFLAGS)" $(SCONS_CONFIGS) KBUILD_EXTRA_SYMBOLS="$(EXTRA_SYMBOLS)" modules $(@)

modules_install:
	$(MAKE) -C $(KDIR) M=$(M) modules_install

clean:
	$(MAKE) -C $(KDIR) M=$(M) clean<|MERGE_RESOLUTION|>--- conflicted
+++ resolved
@@ -31,11 +31,7 @@
 
 ifneq ($(CONFIG_MALI_MIDGARD),n)
 export CONFIG_MALI_CSF_SUPPORT?=n
-<<<<<<< HEAD
 export CONFIG_MALI_KUTF?=n
-=======
-export CONFIG_MALI_KUTF?=m
->>>>>>> fca8613c
 export CONFIG_MALI_REAL_HW?=y
 
 # Handle default y/m in Kconfig
@@ -66,13 +62,7 @@
 endif
 endif
 
-<<<<<<< HEAD
-BUSLOG_PATH_RELATIVE = $(M)/../../../..
 KBASE_PATH_RELATIVE = $(M)
-=======
-KBASE_PATH_RELATIVE = $(CURDIR)
->>>>>>> fca8613c
-
 
 # we get the symbols from modules using KBUILD_EXTRA_SYMBOLS to prevent warnings about unknown functions
 modules:
