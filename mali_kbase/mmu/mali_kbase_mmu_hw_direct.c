// SPDX-License-Identifier: GPL-2.0 WITH Linux-syscall-note
/*
 *
 * (C) COPYRIGHT 2014-2023 ARM Limited. All rights reserved.
 *
 * This program is free software and is provided to you under the terms of the
 * GNU General Public License version 2 as published by the Free Software
 * Foundation, and any use by you of this program is subject to the terms
 * of such GNU license.
 *
 * This program is distributed in the hope that it will be useful,
 * but WITHOUT ANY WARRANTY; without even the implied warranty of
 * MERCHANTABILITY or FITNESS FOR A PARTICULAR PURPOSE. See the
 * GNU General Public License for more details.
 *
 * You should have received a copy of the GNU General Public License
 * along with this program; if not, you can access it online at
 * http://www.gnu.org/licenses/gpl-2.0.html.
 *
 */

#include <device/mali_kbase_device.h>
#include <linux/bitops.h>
#include <mali_kbase.h>
#include <mali_kbase_ctx_sched.h>
#include <mali_kbase_mem.h>
#include <mali_kbase_reset_gpu.h>
#include <mmu/mali_kbase_mmu_hw.h>
#include <tl/mali_kbase_tracepoints.h>
#include <linux/delay.h>

#if MALI_USE_CSF
/**
 * mmu_has_flush_skip_pgd_levels() - Check if the GPU has the feature
 *                                   AS_LOCKADDR_FLUSH_SKIP_LEVELS
 *
 * @gpu_props:  GPU properties for the GPU instance.
 *
 * This function returns whether a cache flush can apply the skip flags of
 * AS_LOCKADDR_FLUSH_SKIP_LEVELS.
 *
 * Return: True if cache flush has the said feature.
 */
static bool mmu_has_flush_skip_pgd_levels(struct kbase_gpu_props const *gpu_props)
{
	u32 const signature =
		gpu_props->props.raw_props.gpu_id & (GPU_ID2_ARCH_MAJOR | GPU_ID2_ARCH_REV);

	return signature >= (u32)GPU_ID2_PRODUCT_MAKE(12, 0, 4, 0);
}
#endif

/**
 * lock_region() - Generate lockaddr to lock memory region in MMU
 *
 * @gpu_props: GPU properties for finding the MMU lock region size.
 * @lockaddr:  Address and size of memory region to lock.
 * @op_param:  Pointer to a struct containing the starting page frame number of
 *             the region to lock, the number of pages to lock and page table
 *             levels to skip when flushing (if supported).
 *
 * The lockaddr value is a combination of the starting address and
 * the size of the region that encompasses all the memory pages to lock.
 *
 * Bits 5:0 are used to represent the size, which must be a power of 2.
 * The smallest amount of memory to be locked corresponds to 32 kB,
 * i.e. 8 memory pages, because a MMU cache line is made of 64 bytes
 * and every page table entry is 8 bytes. Therefore it is not possible
 * to lock less than 8 memory pages at a time.
 *
 * The size is expressed as a logarithm minus one:
 * - A value of 14 is thus interpreted as log(32 kB) = 15, where 32 kB
 *   is the smallest possible size.
 * - Likewise, a value of 47 is interpreted as log(256 TB) = 48, where 256 TB
 *   is the largest possible size (implementation defined value according
 *   to the HW spec).
 *
 * Bits 11:6 are reserved.
 *
 * Bits 63:12 are used to represent the base address of the region to lock.
 * Only the upper bits of the address are used; lowest bits are cleared
 * to avoid confusion.
 *
 * The address is aligned to a multiple of the region size. This has profound
 * implications on the region size itself: often the MMU will lock a region
 * larger than the given number of pages, because the lock region cannot start
 * from any arbitrary address.
 *
 * Return: 0 if success, or an error code on failure.
 */
static int lock_region(struct kbase_gpu_props const *gpu_props, u64 *lockaddr,
		       const struct kbase_mmu_hw_op_param *op_param)
{
	const u64 lockaddr_base = op_param->vpfn << PAGE_SHIFT;
	const u64 lockaddr_end = ((op_param->vpfn + op_param->nr) << PAGE_SHIFT) - 1;
	u64 lockaddr_size_log2;

	if (op_param->nr == 0)
		return -EINVAL;

	/* The MMU lock region is a self-aligned region whose size
	 * is a power of 2 and that contains both start and end
	 * of the address range determined by pfn and num_pages.
	 * The size of the MMU lock region can be defined as the
	 * largest divisor that yields the same result when both
	 * start and end addresses are divided by it.
	 *
	 * For instance: pfn=0x4F000 num_pages=2 describe the
	 * address range between 0x4F000 and 0x50FFF. It is only
	 * 2 memory pages. However there isn't a single lock region
	 * of 8 kB that encompasses both addresses because 0x4F000
	 * would fall into the [0x4E000, 0x4FFFF] region while
	 * 0x50000 would fall into the [0x50000, 0x51FFF] region.
	 * The minimum lock region size that includes the entire
	 * address range is 128 kB, and the region would be
	 * [0x40000, 0x5FFFF].
	 *
	 * The region size can be found by comparing the desired
	 * start and end addresses and finding the highest bit
	 * that differs. The smallest naturally aligned region
	 * must include this bit change, hence the desired region
	 * starts with this bit (and subsequent bits) set to 0
	 * and ends with the bit (and subsequent bits) set to 1.
	 *
	 * In the example above: 0x4F000 ^ 0x50FFF = 0x1FFFF
	 * therefore the highest bit that differs is bit #16
	 * and the region size (as a logarithm) is 16 + 1 = 17, i.e. 128 kB.
	 */
	lockaddr_size_log2 = fls64(lockaddr_base ^ lockaddr_end);

	/* Cap the size against minimum and maximum values allowed. */
	if (lockaddr_size_log2 > KBASE_LOCK_REGION_MAX_SIZE_LOG2)
		return -EINVAL;

	lockaddr_size_log2 =
		MAX(lockaddr_size_log2, kbase_get_lock_region_min_size_log2(gpu_props));

	/* Represent the result in a way that is compatible with HW spec.
	 *
	 * Upper bits are used for the base address, whose lower bits
	 * are cleared to avoid confusion because they are going to be ignored
	 * by the MMU anyway, since lock regions shall be aligned with
	 * a multiple of their size and cannot start from any address.
	 *
	 * Lower bits are used for the size, which is represented as
	 * logarithm minus one of the actual size.
	 */
	*lockaddr = lockaddr_base & ~((1ull << lockaddr_size_log2) - 1);
	*lockaddr |= lockaddr_size_log2 - 1;

#if MALI_USE_CSF
	if (mmu_has_flush_skip_pgd_levels(gpu_props))
		*lockaddr =
			AS_LOCKADDR_FLUSH_SKIP_LEVELS_SET(*lockaddr, op_param->flush_skip_levels);
#endif

	return 0;
}

/**
 * wait_ready() - Wait for previously issued MMU command to complete.
 *
 * @kbdev:        Kbase device to wait for a MMU command to complete.
 * @as_nr:        Address space to wait for a MMU command to complete.
 *
 * Reset GPU if the wait for previously issued command fails.
 *
 * Return: 0 on successful completion. negative error on failure.
 */
static int wait_ready(struct kbase_device *kbdev, unsigned int as_nr)
{
	const ktime_t wait_loop_start = ktime_get_raw();
	const u32 mmu_as_inactive_wait_time_ms = kbdev->mmu_as_inactive_wait_time_ms;
	s64 diff;

	if (unlikely(kbdev->as[as_nr].is_unresponsive))
		return -EBUSY;

	do {
		unsigned int i;

		for (i = 0; i < 1000; i++) {
			/* Wait for the MMU status to indicate there is no active command */
			if (!(kbase_reg_read(kbdev, MMU_AS_REG(as_nr, AS_STATUS)) &
			      AS_STATUS_AS_ACTIVE))
				return 0;
		}

		diff = ktime_to_ms(ktime_sub(ktime_get_raw(), wait_loop_start));
	} while (diff < mmu_as_inactive_wait_time_ms);

	dev_err(kbdev->dev,
		"AS_ACTIVE bit stuck for as %u. Might be caused by unstable GPU clk/pwr or faulty system",
		as_nr);
	kbdev->as[as_nr].is_unresponsive = true;
	if (kbase_prepare_to_reset_gpu_locked(kbdev, RESET_FLAGS_HWC_UNRECOVERABLE_ERROR))
		kbase_reset_gpu_locked(kbdev);

	return -ETIMEDOUT;
}

static int write_cmd(struct kbase_device *kbdev, int as_nr, u32 cmd)
{
	/* write AS_COMMAND when MMU is ready to accept another command */
	const int status = wait_ready(kbdev, as_nr);

	if (likely(status == 0))
		kbase_reg_write(kbdev, MMU_AS_REG(as_nr, AS_COMMAND), cmd);
	else if (status == -EBUSY) {
		dev_dbg(kbdev->dev,
			"Skipped the wait for AS_ACTIVE bit for as %u, before sending MMU command %u",
			as_nr, cmd);
	} else {
		dev_err(kbdev->dev,
			"Wait for AS_ACTIVE bit failed for as %u, before sending MMU command %u",
			as_nr, cmd);
	}

	return status;
}

#if MALI_USE_CSF && !IS_ENABLED(CONFIG_MALI_NO_MALI)
static int wait_cores_power_trans_complete(struct kbase_device *kbdev)
{
#define WAIT_TIMEOUT 50000 /* 50ms timeout */
#define DELAY_TIME_IN_US 1
	const int max_iterations = WAIT_TIMEOUT;
	int loop;

	lockdep_assert_held(&kbdev->hwaccess_lock);

	for (loop = 0; loop < max_iterations; loop++) {
		u32 lo =
		    kbase_reg_read(kbdev, GPU_CONTROL_REG(SHADER_PWRTRANS_LO));
		u32 hi =
		    kbase_reg_read(kbdev, GPU_CONTROL_REG(SHADER_PWRTRANS_HI));

		if (!lo && !hi)
			break;

		udelay(DELAY_TIME_IN_US);
	}

	if (loop == max_iterations) {
		dev_warn(kbdev->dev, "SHADER_PWRTRANS %08x%08x set for too long",
			kbase_reg_read(kbdev, GPU_CONTROL_REG(SHADER_PWRTRANS_HI)),
			kbase_reg_read(kbdev, GPU_CONTROL_REG(SHADER_PWRTRANS_LO)));
		return -ETIMEDOUT;
	}

	return 0;
}

/**
 * apply_hw_issue_GPU2019_3901_wa - Apply WA for the HW issue GPU2019_3901
 *
 * @kbdev:             Kbase device to issue the MMU operation on.
 * @mmu_cmd:           Pointer to the variable contain the value of MMU command
 *                     that needs to be sent to flush the L2 cache and do an
 *                     implicit unlock.
 * @as_nr:             Address space number for which MMU command needs to be
 *                     sent.
 *
 * This function ensures that the flush of LSC is not missed for the pages that
 * were unmapped from the GPU, due to the power down transition of shader cores.
 *
 * Return: 0 if the WA was successfully applied, non-zero otherwise.
 */
static int apply_hw_issue_GPU2019_3901_wa(struct kbase_device *kbdev, u32 *mmu_cmd,
					  unsigned int as_nr)
{
	int ret = 0;

	lockdep_assert_held(&kbdev->hwaccess_lock);

	/* Check if L2 is OFF. The cores also must be OFF if L2 is not up, so
	 * the workaround can be safely skipped.
	 */
	if (kbdev->pm.backend.l2_state != KBASE_L2_OFF) {
<<<<<<< HEAD
		if (*mmu_cmd != AS_COMMAND_FLUSH_MEM) {
			dev_warn(kbdev->dev,
				 "Unexpected mmu command received");
			return -EINVAL;
=======
		if (unlikely(*mmu_cmd != AS_COMMAND_FLUSH_MEM)) {
			dev_warn(kbdev->dev, "Unexpected MMU command(%u) received", *mmu_cmd);
			ret = -EINVAL;
			goto unlock;
>>>>>>> 662a6ec4
		}

		/* Wait for the LOCK MMU command to complete, issued by the caller */
		ret = wait_ready(kbdev, as_nr);
		if (unlikely(ret))
			return ret;

		ret = kbase_gpu_cache_flush_and_busy_wait(kbdev,
				GPU_COMMAND_CACHE_CLN_INV_LSC);
		if (unlikely(ret))
			return ret;

		ret = wait_cores_power_trans_complete(kbdev);
		if (unlikely(ret)) {
			if (kbase_prepare_to_reset_gpu_locked(kbdev,
							      RESET_FLAGS_HWC_UNRECOVERABLE_ERROR))
				kbase_reset_gpu_locked(kbdev);
			return ret;
		}

		/* As LSC is guaranteed to have been flushed we can use FLUSH_PT
		 * MMU command to only flush the L2.
		 */
		*mmu_cmd = AS_COMMAND_FLUSH_PT;
	}

	return ret;
}
#endif

void kbase_mmu_hw_configure(struct kbase_device *kbdev, struct kbase_as *as)
{
	struct kbase_mmu_setup *current_setup = &as->current_setup;
	u64 transcfg = 0;

	lockdep_assert_held(&kbdev->hwaccess_lock);
	lockdep_assert_held(&kbdev->mmu_hw_mutex);

	transcfg = current_setup->transcfg;

	/* Set flag AS_TRANSCFG_PTW_MEMATTR_WRITE_BACK
	 * Clear PTW_MEMATTR bits
	 */
	transcfg &= ~AS_TRANSCFG_PTW_MEMATTR_MASK;
	/* Enable correct PTW_MEMATTR bits */
	transcfg |= AS_TRANSCFG_PTW_MEMATTR_WRITE_BACK;
	/* Ensure page-tables reads use read-allocate cache-policy in
	 * the L2
	 */
	transcfg |= AS_TRANSCFG_R_ALLOCATE;

	if (kbdev->system_coherency != COHERENCY_NONE) {
		/* Set flag AS_TRANSCFG_PTW_SH_OS (outer shareable)
		 * Clear PTW_SH bits
		 */
		transcfg = (transcfg & ~AS_TRANSCFG_PTW_SH_MASK);
		/* Enable correct PTW_SH bits */
		transcfg = (transcfg | AS_TRANSCFG_PTW_SH_OS);
	}

	kbase_reg_write(kbdev, MMU_AS_REG(as->number, AS_TRANSCFG_LO),
			transcfg);
	kbase_reg_write(kbdev, MMU_AS_REG(as->number, AS_TRANSCFG_HI),
			(transcfg >> 32) & 0xFFFFFFFFUL);

	kbase_reg_write(kbdev, MMU_AS_REG(as->number, AS_TRANSTAB_LO),
			current_setup->transtab & 0xFFFFFFFFUL);
	kbase_reg_write(kbdev, MMU_AS_REG(as->number, AS_TRANSTAB_HI),
			(current_setup->transtab >> 32) & 0xFFFFFFFFUL);

	kbase_reg_write(kbdev, MMU_AS_REG(as->number, AS_MEMATTR_LO),
			current_setup->memattr & 0xFFFFFFFFUL);
	kbase_reg_write(kbdev, MMU_AS_REG(as->number, AS_MEMATTR_HI),
			(current_setup->memattr >> 32) & 0xFFFFFFFFUL);

	KBASE_TLSTREAM_TL_ATTRIB_AS_CONFIG(kbdev, as,
			current_setup->transtab,
			current_setup->memattr,
			transcfg);

	write_cmd(kbdev, as->number, AS_COMMAND_UPDATE);
#if MALI_USE_CSF
	/* Wait for UPDATE command to complete */
	wait_ready(kbdev, as->number);
#endif
}

/**
 * mmu_command_instr - Record an MMU command for instrumentation purposes.
 *
 * @kbdev:          Kbase device used to issue MMU operation on.
 * @kctx_id:        Kernel context ID for MMU command tracepoint.
 * @cmd:            Command issued to the MMU.
 * @lock_addr:      Address of memory region locked for the operation.
 * @mmu_sync_info:  Indicates whether this call is synchronous wrt MMU ops.
 */
static void mmu_command_instr(struct kbase_device *kbdev, u32 kctx_id, u32 cmd, u64 lock_addr,
				    enum kbase_caller_mmu_sync_info mmu_sync_info)
{
	u64 lock_addr_base = AS_LOCKADDR_LOCKADDR_BASE_GET(lock_addr);
	u32 lock_addr_size = AS_LOCKADDR_LOCKADDR_SIZE_GET(lock_addr);

	bool is_mmu_synchronous = (mmu_sync_info == CALLER_MMU_SYNC);

	KBASE_TLSTREAM_AUX_MMU_COMMAND(kbdev, kctx_id, cmd, is_mmu_synchronous, lock_addr_base,
				       lock_addr_size);
}

/* Helper function to program the LOCKADDR register before LOCK/UNLOCK command
 * is issued.
 */
static int mmu_hw_set_lock_addr(struct kbase_device *kbdev, int as_nr, u64 *lock_addr,
				const struct kbase_mmu_hw_op_param *op_param)
{
	int ret;

	ret = lock_region(&kbdev->gpu_props, lock_addr, op_param);

	if (!ret) {
		/* Set the region that needs to be updated */
		kbase_reg_write(kbdev, MMU_AS_REG(as_nr, AS_LOCKADDR_LO),
				*lock_addr & 0xFFFFFFFFUL);
		kbase_reg_write(kbdev, MMU_AS_REG(as_nr, AS_LOCKADDR_HI),
				(*lock_addr >> 32) & 0xFFFFFFFFUL);
	}
	return ret;
}

/**
 * mmu_hw_do_lock_no_wait - Issue LOCK command to the MMU and return without
 *                          waiting for it's completion.
 *
 * @kbdev:      Kbase device to issue the MMU operation on.
 * @as:         Address space to issue the MMU operation on.
 * @lock_addr:  Address of memory region locked for this operation.
 * @op_param:   Pointer to a struct containing information about the MMU operation.
 *
 * Return: 0 if issuing the command was successful, otherwise an error code.
 */
static int mmu_hw_do_lock_no_wait(struct kbase_device *kbdev, struct kbase_as *as, u64 *lock_addr,
				  const struct kbase_mmu_hw_op_param *op_param)
{
	int ret;

	ret = mmu_hw_set_lock_addr(kbdev, as->number, lock_addr, op_param);

	if (likely(!ret))
		ret = write_cmd(kbdev, as->number, AS_COMMAND_LOCK);

	return ret;
}

/**
 * mmu_hw_do_lock - Issue LOCK command to the MMU and wait for its completion.
 *
 * @kbdev:      Kbase device to issue the MMU operation on.
 * @as:         Address space to issue the MMU operation on.
 * @op_param:   Pointer to a struct containing information about the MMU operation.
 *
 * Return: 0 if issuing the LOCK command was successful, otherwise an error code.
 */
static int mmu_hw_do_lock(struct kbase_device *kbdev, struct kbase_as *as,
			  const struct kbase_mmu_hw_op_param *op_param)
{
	int ret;
	u64 lock_addr = 0x0;

	if (WARN_ON(kbdev == NULL) || WARN_ON(as == NULL))
		return -EINVAL;

	ret = mmu_hw_do_lock_no_wait(kbdev, as, &lock_addr, op_param);

	if (!ret)
		ret = wait_ready(kbdev, as->number);

	if (!ret)
		mmu_command_instr(kbdev, op_param->kctx_id, AS_COMMAND_LOCK, lock_addr,
				  op_param->mmu_sync_info);
	else
		dev_err(kbdev->dev, "AS_ACTIVE bit stuck after sending UNLOCK command");

	return ret;
}

int kbase_mmu_hw_do_lock(struct kbase_device *kbdev, struct kbase_as *as,
			 const struct kbase_mmu_hw_op_param *op_param)
{
	lockdep_assert_held(&kbdev->hwaccess_lock);

	return mmu_hw_do_lock(kbdev, as, op_param);
}

int kbase_mmu_hw_do_unlock_no_addr(struct kbase_device *kbdev, struct kbase_as *as,
				   const struct kbase_mmu_hw_op_param *op_param)
{
	int ret = 0;

	if (WARN_ON(kbdev == NULL) || WARN_ON(as == NULL))
		return -EINVAL;

	ret = write_cmd(kbdev, as->number, AS_COMMAND_UNLOCK);

	/* Wait for UNLOCK command to complete */
	if (likely(!ret))
		ret = wait_ready(kbdev, as->number);

	if (likely(!ret)) {
		u64 lock_addr = 0x0;
		/* read MMU_AS_CONTROL.LOCKADDR register */
		lock_addr |= (u64)kbase_reg_read(kbdev, MMU_AS_REG(as->number, AS_LOCKADDR_HI))
			     << 32;
		lock_addr |= (u64)kbase_reg_read(kbdev, MMU_AS_REG(as->number, AS_LOCKADDR_LO));

		mmu_command_instr(kbdev, op_param->kctx_id, AS_COMMAND_UNLOCK,
				  lock_addr, op_param->mmu_sync_info);
	}

	return ret;
}

int kbase_mmu_hw_do_unlock(struct kbase_device *kbdev, struct kbase_as *as,
			   const struct kbase_mmu_hw_op_param *op_param)
{
	int ret = 0;
	u64 lock_addr = 0x0;

	if (WARN_ON(kbdev == NULL) || WARN_ON(as == NULL))
		return -EINVAL;

	ret = mmu_hw_set_lock_addr(kbdev, as->number, &lock_addr, op_param);

	if (!ret)
		ret = kbase_mmu_hw_do_unlock_no_addr(kbdev, as,
						     op_param);

	return ret;
}

/**
 * mmu_hw_do_flush - Flush MMU and wait for its completion.
 *
 * @kbdev:           Kbase device to issue the MMU operation on.
 * @as:              Address space to issue the MMU operation on.
 * @op_param:        Pointer to a struct containing information about the MMU operation.
 * @hwaccess_locked: Flag to indicate if the lock has been held.
 *
 * Return: 0 if flushing MMU was successful, otherwise an error code.
 */
static int mmu_hw_do_flush(struct kbase_device *kbdev, struct kbase_as *as,
	const struct kbase_mmu_hw_op_param *op_param, bool hwaccess_locked)
{
	int ret;
	u64 lock_addr = 0x0;
	u32 mmu_cmd = AS_COMMAND_FLUSH_MEM;

	if (WARN_ON(kbdev == NULL) || WARN_ON(as == NULL))
		return -EINVAL;

	/* MMU operations can be either FLUSH_PT or FLUSH_MEM, anything else at
	 * this point would be unexpected.
	 */
	if (op_param->op != KBASE_MMU_OP_FLUSH_PT &&
	    op_param->op != KBASE_MMU_OP_FLUSH_MEM) {
		dev_err(kbdev->dev, "Unexpected flush operation received");
		return -EINVAL;
	}

	lockdep_assert_held(&kbdev->mmu_hw_mutex);

	if (op_param->op == KBASE_MMU_OP_FLUSH_PT)
		mmu_cmd = AS_COMMAND_FLUSH_PT;

	/* Lock the region that needs to be updated */
	ret = mmu_hw_do_lock_no_wait(kbdev, as, &lock_addr, op_param);
	if (ret)
		return ret;

#if MALI_USE_CSF && !IS_ENABLED(CONFIG_MALI_NO_MALI)
<<<<<<< HEAD
	/* WA for the BASE_HW_ISSUE_GPU2019_3901. */
	if (kbase_hw_has_issue(kbdev, BASE_HW_ISSUE_GPU2019_3901) &&
	    mmu_cmd == AS_COMMAND_FLUSH_MEM) {
		if (!hwaccess_locked) {
			unsigned long flags = 0;

			spin_lock_irqsave(&kbdev->hwaccess_lock, flags);
			ret = apply_hw_issue_GPU2019_3901_wa(kbdev, &mmu_cmd, as->number);
			spin_unlock_irqrestore(&kbdev->hwaccess_lock, flags);
		} else {
			ret = apply_hw_issue_GPU2019_3901_wa(kbdev, &mmu_cmd, as->number);
		}

		if (ret)
			return ret;
=======
	/* WA for the BASE_HW_ISSUE_GPU2019_3901. No runtime check is used here
	 * as the WA is applicable to all CSF GPUs where FLUSH_MEM/PT command is
	 * supported, and this function doesn't gets called for the GPUs where
	 * FLUSH_MEM/PT command is deprecated.
	 */
	if (mmu_cmd == AS_COMMAND_FLUSH_MEM) {
		ret = apply_hw_issue_GPU2019_3901_wa(kbdev, &mmu_cmd,
						as->number, hwaccess_locked);
		if (ret) {
			dev_warn(kbdev->dev,
				 "Failed to apply WA for HW issue when doing MMU flush op on VA range %llx-%llx for AS %u",
				 op_param->vpfn << PAGE_SHIFT,
				 ((op_param->vpfn + op_param->nr) << PAGE_SHIFT) - 1,
				 as->number);
			/* Continue with the MMU flush operation */
		}
>>>>>>> 662a6ec4
	}
#endif

	ret = write_cmd(kbdev, as->number, mmu_cmd);

	/* Wait for the command to complete */
	if (likely(!ret))
		ret = wait_ready(kbdev, as->number);

	if (likely(!ret))
		mmu_command_instr(kbdev, op_param->kctx_id, mmu_cmd, lock_addr,
				  op_param->mmu_sync_info);

	return ret;
}

int kbase_mmu_hw_do_flush_locked(struct kbase_device *kbdev, struct kbase_as *as,
				 const struct kbase_mmu_hw_op_param *op_param)
{
	lockdep_assert_held(&kbdev->hwaccess_lock);

	return mmu_hw_do_flush(kbdev, as, op_param, true);
}

int kbase_mmu_hw_do_flush(struct kbase_device *kbdev, struct kbase_as *as,
			  const struct kbase_mmu_hw_op_param *op_param)
{
	return mmu_hw_do_flush(kbdev, as, op_param, false);
}

int kbase_mmu_hw_do_flush_on_gpu_ctrl(struct kbase_device *kbdev, struct kbase_as *as,
				      const struct kbase_mmu_hw_op_param *op_param)
{
	int ret, ret2;
	u32 gpu_cmd = GPU_COMMAND_CACHE_CLN_INV_L2_LSC;

	if (WARN_ON(kbdev == NULL) || WARN_ON(as == NULL))
		return -EINVAL;

	/* MMU operations can be either FLUSH_PT or FLUSH_MEM, anything else at
	 * this point would be unexpected.
	 */
	if (op_param->op != KBASE_MMU_OP_FLUSH_PT &&
	    op_param->op != KBASE_MMU_OP_FLUSH_MEM) {
		dev_err(kbdev->dev, "Unexpected flush operation received");
		return -EINVAL;
	}

	lockdep_assert_held(&kbdev->hwaccess_lock);
	lockdep_assert_held(&kbdev->mmu_hw_mutex);

	if (op_param->op == KBASE_MMU_OP_FLUSH_PT)
		gpu_cmd = GPU_COMMAND_CACHE_CLN_INV_L2;

	/* 1. Issue MMU_AS_CONTROL.COMMAND.LOCK operation. */
	ret = mmu_hw_do_lock(kbdev, as, op_param);
	if (ret)
		return ret;

	/* 2. Issue GPU_CONTROL.COMMAND.FLUSH_CACHES operation */
	ret = kbase_gpu_cache_flush_and_busy_wait(kbdev, gpu_cmd);

	/* 3. Issue MMU_AS_CONTROL.COMMAND.UNLOCK operation. */
	ret2 = kbase_mmu_hw_do_unlock_no_addr(kbdev, as, op_param);

	return ret ?: ret2;
}

void kbase_mmu_hw_clear_fault(struct kbase_device *kbdev, struct kbase_as *as,
		enum kbase_mmu_fault_type type)
{
	unsigned long flags;
	u32 pf_bf_mask;

	spin_lock_irqsave(&kbdev->mmu_mask_change, flags);

	/*
	 * A reset is in-flight and we're flushing the IRQ + bottom half
	 * so don't update anything as it could race with the reset code.
	 */
	if (kbdev->irq_reset_flush)
		goto unlock;

	/* Clear the page (and bus fault IRQ as well in case one occurred) */
	pf_bf_mask = MMU_PAGE_FAULT(as->number);
#if !MALI_USE_CSF
	if (type == KBASE_MMU_FAULT_TYPE_BUS ||
			type == KBASE_MMU_FAULT_TYPE_BUS_UNEXPECTED)
		pf_bf_mask |= MMU_BUS_ERROR(as->number);
#endif
	kbase_reg_write(kbdev, MMU_REG(MMU_IRQ_CLEAR), pf_bf_mask);

unlock:
	spin_unlock_irqrestore(&kbdev->mmu_mask_change, flags);
}

void kbase_mmu_hw_enable_fault(struct kbase_device *kbdev, struct kbase_as *as,
		enum kbase_mmu_fault_type type)
{
	unsigned long flags;
	u32 irq_mask;

	/* Enable the page fault IRQ
	 * (and bus fault IRQ as well in case one occurred)
	 */
	spin_lock_irqsave(&kbdev->mmu_mask_change, flags);

	/*
	 * A reset is in-flight and we're flushing the IRQ + bottom half
	 * so don't update anything as it could race with the reset code.
	 */
	if (kbdev->irq_reset_flush)
		goto unlock;

	irq_mask = kbase_reg_read(kbdev, MMU_REG(MMU_IRQ_MASK)) |
			MMU_PAGE_FAULT(as->number);

#if !MALI_USE_CSF
	if (type == KBASE_MMU_FAULT_TYPE_BUS ||
			type == KBASE_MMU_FAULT_TYPE_BUS_UNEXPECTED)
		irq_mask |= MMU_BUS_ERROR(as->number);
#endif
	kbase_reg_write(kbdev, MMU_REG(MMU_IRQ_MASK), irq_mask);

unlock:
	spin_unlock_irqrestore(&kbdev->mmu_mask_change, flags);
}<|MERGE_RESOLUTION|>--- conflicted
+++ resolved
@@ -277,17 +277,10 @@
 	 * the workaround can be safely skipped.
 	 */
 	if (kbdev->pm.backend.l2_state != KBASE_L2_OFF) {
-<<<<<<< HEAD
 		if (*mmu_cmd != AS_COMMAND_FLUSH_MEM) {
 			dev_warn(kbdev->dev,
 				 "Unexpected mmu command received");
 			return -EINVAL;
-=======
-		if (unlikely(*mmu_cmd != AS_COMMAND_FLUSH_MEM)) {
-			dev_warn(kbdev->dev, "Unexpected MMU command(%u) received", *mmu_cmd);
-			ret = -EINVAL;
-			goto unlock;
->>>>>>> 662a6ec4
 		}
 
 		/* Wait for the LOCK MMU command to complete, issued by the caller */
@@ -566,7 +559,6 @@
 		return ret;
 
 #if MALI_USE_CSF && !IS_ENABLED(CONFIG_MALI_NO_MALI)
-<<<<<<< HEAD
 	/* WA for the BASE_HW_ISSUE_GPU2019_3901. */
 	if (kbase_hw_has_issue(kbdev, BASE_HW_ISSUE_GPU2019_3901) &&
 	    mmu_cmd == AS_COMMAND_FLUSH_MEM) {
@@ -582,24 +574,6 @@
 
 		if (ret)
 			return ret;
-=======
-	/* WA for the BASE_HW_ISSUE_GPU2019_3901. No runtime check is used here
-	 * as the WA is applicable to all CSF GPUs where FLUSH_MEM/PT command is
-	 * supported, and this function doesn't gets called for the GPUs where
-	 * FLUSH_MEM/PT command is deprecated.
-	 */
-	if (mmu_cmd == AS_COMMAND_FLUSH_MEM) {
-		ret = apply_hw_issue_GPU2019_3901_wa(kbdev, &mmu_cmd,
-						as->number, hwaccess_locked);
-		if (ret) {
-			dev_warn(kbdev->dev,
-				 "Failed to apply WA for HW issue when doing MMU flush op on VA range %llx-%llx for AS %u",
-				 op_param->vpfn << PAGE_SHIFT,
-				 ((op_param->vpfn + op_param->nr) << PAGE_SHIFT) - 1,
-				 as->number);
-			/* Continue with the MMU flush operation */
-		}
->>>>>>> 662a6ec4
 	}
 #endif
 
