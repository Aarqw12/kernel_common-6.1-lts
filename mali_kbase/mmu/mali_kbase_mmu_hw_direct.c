--- conflicted
+++ resolved
@@ -217,48 +217,29 @@
 			      struct kbase_mmu_hw_op_param *op_param)
 {
 	int ret;
-<<<<<<< HEAD
 	unsigned long flags;
 
 	lockdep_assert_held(&kbdev->mmu_hw_mutex);
 
 	spin_lock_irqsave(&kbdev->hwaccess_lock, flags);
-	ret = kbase_mmu_hw_do_operation_locked(kbdev, as, vpfn, nr, op, handling_irq);
+	ret = kbase_mmu_hw_do_operation_locked(kbdev, as, op_param);
 	spin_unlock_irqrestore(&kbdev->hwaccess_lock, flags);
 
 	return ret;
 }
 
 int kbase_mmu_hw_do_operation_locked(struct kbase_device *kbdev, struct kbase_as *as,
-		u64 vpfn, u32 nr, u32 op,
-		unsigned int handling_irq)
+			      struct kbase_mmu_hw_op_param *op_param)
 {
 	int ret;
+	u64 lock_addr = 0x0;
 
 	lockdep_assert_held(&kbdev->mmu_hw_mutex);
 	lockdep_assert_held(&kbdev->hwaccess_lock);
-
-	if (op == AS_COMMAND_UNLOCK) {
-		/* Unlock doesn't require a lock first */
-		ret = write_cmd(kbdev, as->number, AS_COMMAND_UNLOCK);
-		if (ret)
-			return ret;
-		/* Wait for the unlock to complete */
-		ret = wait_ready(kbdev, as->number);
-		if (ret) {
-			dev_err(kbdev->dev, "AS_ACTIVE bit stuck after sending UNLOCK command");
-		}
-	} else {
-		u64 lock_addr;
-=======
-	u64 lock_addr = 0x0;
-
-	lockdep_assert_held(&kbdev->mmu_hw_mutex);
 
 	if (op_param->op == KBASE_MMU_OP_UNLOCK) {
 		/* Unlock doesn't require a lock first */
 		ret = write_cmd(kbdev, as->number, AS_COMMAND_UNLOCK);
->>>>>>> 15ef09a5
 
 		/* Wait for UNLOCK command to complete */
 		ret = wait_ready(kbdev, as->number);
@@ -270,6 +251,8 @@
 			lock_addr |= (u64)kbase_reg_read(kbdev,
 				MMU_AS_REG(as->number, AS_LOCKADDR_LO));
 		}
+		else
+			dev_err(kbdev->dev, "AS_ACTIVE bit stuck after sending UNLOCK command");
 	} else if (op_param->op >= KBASE_MMU_OP_FIRST &&
 		   op_param->op < KBASE_MMU_OP_COUNT) {
 		ret = lock_region(op_param->vpfn, op_param->nr, &lock_addr);
