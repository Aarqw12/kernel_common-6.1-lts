// SPDX-License-Identifier: GPL-2.0 WITH Linux-syscall-note
/*
 *
 * (C) COPYRIGHT 2010-2022 ARM Limited. All rights reserved.
 *
 * This program is free software and is provided to you under the terms of the
 * GNU General Public License version 2 as published by the Free Software
 * Foundation, and any use by you of this program is subject to the terms
 * of such GNU license.
 *
 * This program is distributed in the hope that it will be useful,
 * but WITHOUT ANY WARRANTY; without even the implied warranty of
 * MERCHANTABILITY or FITNESS FOR A PARTICULAR PURPOSE. See the
 * GNU General Public License for more details.
 *
 * You should have received a copy of the GNU General Public License
 * along with this program; if not, you can access it online at
 * http://www.gnu.org/licenses/gpl-2.0.html.
 *
 */

/**
 * DOC: Base kernel MMU management.
 */

#include <linux/kernel.h>
#include <linux/dma-mapping.h>
#include <mali_kbase.h>
#include <gpu/mali_kbase_gpu_fault.h>
#include <gpu/mali_kbase_gpu_regmap.h>
#include <tl/mali_kbase_tracepoints.h>
#include <backend/gpu/mali_kbase_instr_defs.h>
#include <mali_kbase_ctx_sched.h>
#include <mali_kbase_debug.h>
#include <mali_kbase_defs.h>
#include <mali_kbase_hw.h>
#include <mmu/mali_kbase_mmu_hw.h>
#include <mali_kbase_mem.h>
#include <mali_kbase_reset_gpu.h>
#include <mmu/mali_kbase_mmu.h>
#include <mmu/mali_kbase_mmu_internal.h>
#include <mali_kbase_cs_experimental.h>
#include <device/mali_kbase_device.h>
#include <uapi/gpu/arm/midgard/gpu/mali_kbase_gpu_id.h>
#if !MALI_USE_CSF
#include <mali_kbase_hwaccess_jm.h>
#endif

#include <mali_kbase_trace_gpu_mem.h>
#include <backend/gpu/mali_kbase_pm_internal.h>

static void mmu_hw_operation_begin(struct kbase_device *kbdev)
{
#if !IS_ENABLED(CONFIG_MALI_NO_MALI)
#if MALI_USE_CSF
	if (kbase_hw_has_issue(kbdev, BASE_HW_ISSUE_GPU2019_3878)) {
		unsigned long flags;

		lockdep_assert_held(&kbdev->mmu_hw_mutex);

		spin_lock_irqsave(&kbdev->hwaccess_lock, flags);
		WARN_ON_ONCE(kbdev->mmu_hw_operation_in_progress);
		kbdev->mmu_hw_operation_in_progress = true;
		spin_unlock_irqrestore(&kbdev->hwaccess_lock, flags);
	}
#endif /* MALI_USE_CSF */
#endif /* !CONFIG_MALI_NO_MALI */
}

static void mmu_hw_operation_end(struct kbase_device *kbdev)
{
#if !IS_ENABLED(CONFIG_MALI_NO_MALI)
#if MALI_USE_CSF
	if (kbase_hw_has_issue(kbdev, BASE_HW_ISSUE_GPU2019_3878)) {
		unsigned long flags;

		lockdep_assert_held(&kbdev->mmu_hw_mutex);

		spin_lock_irqsave(&kbdev->hwaccess_lock, flags);
		WARN_ON_ONCE(!kbdev->mmu_hw_operation_in_progress);
		kbdev->mmu_hw_operation_in_progress = false;
		/* Invoke the PM state machine, the L2 power off may have been
		 * skipped due to the MMU command.
		 */
		kbase_pm_update_state(kbdev);
		spin_unlock_irqrestore(&kbdev->hwaccess_lock, flags);
	}
#endif /* MALI_USE_CSF */
#endif /* !CONFIG_MALI_NO_MALI */
}

/**
 * mmu_flush_cache_on_gpu_ctrl() - Check if cache flush needs to be done
 * through GPU_CONTROL interface
 * @kbdev:         kbase device to check GPU model ID on.
 *
 * This function returns whether a cache flush for page table update should
 * run through GPU_CONTROL interface or MMU_AS_CONTROL interface.
 *
 * Return: True if cache flush should be done on GPU command.
 */
static bool mmu_flush_cache_on_gpu_ctrl(struct kbase_device *kbdev)
{
	uint32_t const arch_maj_cur = (kbdev->gpu_props.props.raw_props.gpu_id &
				       GPU_ID2_ARCH_MAJOR) >>
				      GPU_ID2_ARCH_MAJOR_SHIFT;

	return arch_maj_cur > 11;
}

/**
 * mmu_flush_invalidate_on_gpu_ctrl() - Flush and invalidate the GPU caches
 * through GPU_CONTROL interface.
 * @kbdev:         kbase device to issue the MMU operation on.
 * @as:            address space to issue the MMU operation on.
 * @op_param:      parameters for the operation.
 *
 * This wrapper function alternates AS_COMMAND_FLUSH_PT and AS_COMMAND_FLUSH_MEM
 * to equivalent GPU_CONTROL command FLUSH_CACHES.
 * The function first issue LOCK to MMU-AS with kbase_mmu_hw_do_operation().
 * And issues cache-flush with kbase_gpu_cache_flush_and_busy_wait() function
 * then issue UNLOCK to MMU-AS with kbase_mmu_hw_do_operation().
 *
 * Return: Zero if the operation was successful, non-zero otherwise.
 */
static int
mmu_flush_invalidate_on_gpu_ctrl(struct kbase_device *kbdev,
				 struct kbase_as *as,
				 struct kbase_mmu_hw_op_param *op_param)
{
	u32 flush_op;
	int ret, ret2;

	if (WARN_ON(kbdev == NULL) ||
	    WARN_ON(as == NULL) ||
	    WARN_ON(op_param == NULL))
		return -EINVAL;

	lockdep_assert_held(&kbdev->hwaccess_lock);
	lockdep_assert_held(&kbdev->mmu_hw_mutex);

	/* Translate operation to command */
	if (op_param->op == KBASE_MMU_OP_FLUSH_PT) {
		flush_op = GPU_COMMAND_CACHE_CLN_INV_L2;
	} else if (op_param->op == KBASE_MMU_OP_FLUSH_MEM) {
		flush_op = GPU_COMMAND_CACHE_CLN_INV_L2_LSC;
	} else {
		dev_warn(kbdev->dev, "Invalid flush request (op = %d)\n",
			 op_param->op);
		return -EINVAL;
	}

	/* 1. Issue MMU_AS_CONTROL.COMMAND.LOCK operation. */
	op_param->op = KBASE_MMU_OP_LOCK;
	ret = kbase_mmu_hw_do_operation(kbdev, as, op_param);
	if (ret)
		return ret;

	/* 2. Issue GPU_CONTROL.COMMAND.FLUSH_CACHES operation */
	ret = kbase_gpu_cache_flush_and_busy_wait(kbdev, flush_op);

	/* 3. Issue MMU_AS_CONTROL.COMMAND.UNLOCK operation. */
	op_param->op = KBASE_MMU_OP_UNLOCK;
	ret2 = kbase_mmu_hw_do_operation(kbdev, as, op_param);

	return ret ?: ret2;
}

/**
 * kbase_mmu_flush_invalidate() - Flush and invalidate the GPU caches.
 * @kctx: The KBase context.
 * @vpfn: The virtual page frame number to start the flush on.
 * @nr: The number of pages to flush.
 * @sync: Set if the operation should be synchronous or not.
 *
 * Issue a cache flush + invalidate to the GPU caches and invalidate the TLBs.
 *
 * If sync is not set then transactions still in flight when the flush is issued
 * may use the old page tables and the data they write will not be written out
 * to memory, this function returns after the flush has been issued but
 * before all accesses which might effect the flushed region have completed.
 *
 * If sync is set then accesses in the flushed region will be drained
 * before data is flush and invalidated through L1, L2 and into memory,
 * after which point this function will return.
 * @mmu_sync_info: Indicates whether this call is synchronous wrt MMU ops.
 */
static void
kbase_mmu_flush_invalidate(struct kbase_context *kctx, u64 vpfn, size_t nr,
			   bool sync,
			   enum kbase_caller_mmu_sync_info mmu_sync_info);

/**
 * kbase_mmu_flush_invalidate_no_ctx() - Flush and invalidate the GPU caches.
 * @kbdev: Device pointer.
 * @vpfn: The virtual page frame number to start the flush on.
 * @nr: The number of pages to flush.
 * @sync: Set if the operation should be synchronous or not.
 * @as_nr: GPU address space number for which flush + invalidate is required.
 * @mmu_sync_info: Indicates whether this call is synchronous wrt MMU ops.
 *
 * This is used for MMU tables which do not belong to a user space context.
 */
static void kbase_mmu_flush_invalidate_no_ctx(
	struct kbase_device *kbdev, u64 vpfn, size_t nr, bool sync, int as_nr,
	enum kbase_caller_mmu_sync_info mmu_sync_info);

/**
 * kbase_mmu_sync_pgd() - sync page directory to memory when needed.
 * @kbdev:	Device pointer.
 * @handle:	Address of DMA region.
 * @size:       Size of the region to sync.
 *
 * This should be called after each page directory update.
 */
static void kbase_mmu_sync_pgd(struct kbase_device *kbdev,
		dma_addr_t handle, size_t size)
{
	/* In non-coherent system, ensure the GPU can read
	 * the pages from memory
	 */
	if (kbdev->system_coherency == COHERENCY_NONE)
		dma_sync_single_for_device(kbdev->dev, handle, size,
				DMA_TO_DEVICE);
}

/*
 * Definitions:
 * - PGD: Page Directory.
 * - PTE: Page Table Entry. A 64bit value pointing to the next
 *        level of translation
 * - ATE: Address Translation Entry. A 64bit value pointing to
 *        a 4kB physical page.
 */

static int kbase_mmu_update_pages_no_flush(struct kbase_context *kctx, u64 vpfn,
					struct tagged_addr *phys, size_t nr,
					unsigned long flags, int group_id);

/**
 * kbase_mmu_update_and_free_parent_pgds() - Update number of valid entries and
 *                                           free memory of the page directories
 *
 * @kbdev:   Device pointer.
 * @mmut:    GPU MMU page table.
 * @pgds:    Physical addresses of page directories to be freed.
 * @vpfn:    The virtual page frame number.
 * @level:   The level of MMU page table.
 */
static void kbase_mmu_update_and_free_parent_pgds(struct kbase_device *kbdev,
						  struct kbase_mmu_table *mmut,
						  phys_addr_t *pgds, u64 vpfn,
						  int level);
/**
 * kbase_mmu_free_pgd() - Free memory of the page directory
 *
 * @kbdev:   Device pointer.
 * @mmut:    GPU MMU page table.
 * @pgd:     Physical address of page directory to be freed.
 * @dirty:   Flag to indicate whether the page may be dirty in the cache.
 */
static void kbase_mmu_free_pgd(struct kbase_device *kbdev,
			       struct kbase_mmu_table *mmut, phys_addr_t pgd,
			       bool dirty);
/**
 * reg_grow_calc_extra_pages() - Calculate the number of backed pages to add to
 *                               a region on a GPU page fault
 * @kbdev:         KBase device
 * @reg:           The region that will be backed with more pages
 * @fault_rel_pfn: PFN of the fault relative to the start of the region
 *
 * This calculates how much to increase the backing of a region by, based on
 * where a GPU page fault occurred and the flags in the region.
 *
 * This can be more than the minimum number of pages that would reach
 * @fault_rel_pfn, for example to reduce the overall rate of page fault
 * interrupts on a region, or to ensure that the end address is aligned.
 *
 * Return: the number of backed pages to increase by
 */
static size_t reg_grow_calc_extra_pages(struct kbase_device *kbdev,
		struct kbase_va_region *reg, size_t fault_rel_pfn)
{
	size_t multiple = reg->extension;
	size_t reg_current_size = kbase_reg_current_backed_size(reg);
	size_t minimum_extra = fault_rel_pfn - reg_current_size + 1;
	size_t remainder;

	if (!multiple) {
		dev_warn(
			kbdev->dev,
			"VA Region 0x%llx extension was 0, allocator needs to set this properly for KBASE_REG_PF_GROW\n",
			((unsigned long long)reg->start_pfn) << PAGE_SHIFT);
		return minimum_extra;
	}

	/* Calculate the remainder to subtract from minimum_extra to make it
	 * the desired (rounded down) multiple of the extension.
	 * Depending on reg's flags, the base used for calculating multiples is
	 * different
	 */

	/* multiple is based from the current backed size, even if the
	 * current backed size/pfn for end of committed memory are not
	 * themselves aligned to multiple
	 */
	remainder = minimum_extra % multiple;

#if !MALI_USE_CSF
	if (reg->flags & KBASE_REG_TILER_ALIGN_TOP) {
		/* multiple is based from the top of the initial commit, which
		 * has been allocated in such a way that (start_pfn +
		 * initial_commit) is already aligned to multiple. Hence the
		 * pfn for the end of committed memory will also be aligned to
		 * multiple
		 */
		size_t initial_commit = reg->initial_commit;

		if (fault_rel_pfn < initial_commit) {
			/* this case is just to catch in case it's been
			 * recommitted by userspace to be smaller than the
			 * initial commit
			 */
			minimum_extra = initial_commit - reg_current_size;
			remainder = 0;
		} else {
			/* same as calculating
			 * (fault_rel_pfn - initial_commit + 1)
			 */
			size_t pages_after_initial = minimum_extra +
				reg_current_size - initial_commit;

			remainder = pages_after_initial % multiple;
		}
	}
#endif /* !MALI_USE_CSF */

	if (remainder == 0)
		return minimum_extra;

	return minimum_extra + multiple - remainder;
}

#ifdef CONFIG_MALI_CINSTR_GWT
static void kbase_gpu_mmu_handle_write_faulting_as(struct kbase_device *kbdev,
						   struct kbase_as *faulting_as,
						   u64 start_pfn, size_t nr,
						   u32 kctx_id)
{
	/* Calls to this function are inherently synchronous, with respect to
	 * MMU operations.
	 */
	const enum kbase_caller_mmu_sync_info mmu_sync_info = CALLER_MMU_SYNC;
	struct kbase_mmu_hw_op_param op_param;

	mutex_lock(&kbdev->mmu_hw_mutex);

	kbase_mmu_hw_clear_fault(kbdev, faulting_as,
			KBASE_MMU_FAULT_TYPE_PAGE);

	/* flush L2 and unlock the VA (resumes the MMU) */
	op_param = (struct kbase_mmu_hw_op_param){
		.vpfn = start_pfn,
		.nr = nr,
		.op = KBASE_MMU_OP_FLUSH_PT,
		.kctx_id = kctx_id,
		.mmu_sync_info = mmu_sync_info,
	};
	if (mmu_flush_cache_on_gpu_ctrl(kbdev)) {
		unsigned long irq_flags;

		spin_lock_irqsave(&kbdev->hwaccess_lock, irq_flags);
		mmu_flush_invalidate_on_gpu_ctrl(kbdev, faulting_as, &op_param);
		spin_unlock_irqrestore(&kbdev->hwaccess_lock, irq_flags);
	} else {
		mmu_hw_operation_begin(kbdev);
		kbase_mmu_hw_do_operation(kbdev, faulting_as, &op_param);
		mmu_hw_operation_end(kbdev);
	}

	mutex_unlock(&kbdev->mmu_hw_mutex);

	kbase_mmu_hw_enable_fault(kbdev, faulting_as,
			KBASE_MMU_FAULT_TYPE_PAGE);
}

static void set_gwt_element_page_addr_and_size(
		struct kbasep_gwt_list_element *element,
		u64 fault_page_addr, struct tagged_addr fault_phys)
{
	u64 fault_pfn = fault_page_addr >> PAGE_SHIFT;
	unsigned int vindex = fault_pfn & (NUM_4K_PAGES_IN_2MB_PAGE - 1);

	/* If the fault address lies within a 2MB page, then consider
	 * the whole 2MB page for dumping to avoid incomplete dumps.
	 */
	if (is_huge(fault_phys) && (vindex == index_in_large_page(fault_phys))) {
		element->page_addr = fault_page_addr & ~(SZ_2M - 1);
		element->num_pages = NUM_4K_PAGES_IN_2MB_PAGE;
	} else {
		element->page_addr = fault_page_addr;
		element->num_pages = 1;
	}
}

static void kbase_gpu_mmu_handle_write_fault(struct kbase_context *kctx,
			struct kbase_as *faulting_as)
{
	struct kbasep_gwt_list_element *pos;
	struct kbase_va_region *region;
	struct kbase_device *kbdev;
	struct tagged_addr *fault_phys_addr;
	struct kbase_fault *fault;
	u64 fault_pfn, pfn_offset;
	int ret;
	int as_no;

	as_no = faulting_as->number;
	kbdev = container_of(faulting_as, struct kbase_device, as[as_no]);
	fault = &faulting_as->pf_data;
	fault_pfn = fault->addr >> PAGE_SHIFT;

	kbase_gpu_vm_lock(kctx);

	/* Find region and check if it should be writable. */
	region = kbase_region_tracker_find_region_enclosing_address(kctx,
			fault->addr);
	if (kbase_is_region_invalid_or_free(region)) {
		kbase_gpu_vm_unlock(kctx);
		kbase_mmu_report_fault_and_kill(kctx, faulting_as,
				"Memory is not mapped on the GPU",
				&faulting_as->pf_data);
		return;
	}

	if (!(region->flags & KBASE_REG_GPU_WR)) {
		kbase_gpu_vm_unlock(kctx);
		kbase_mmu_report_fault_and_kill(kctx, faulting_as,
				"Region does not have write permissions",
				&faulting_as->pf_data);
		return;
	}

	pfn_offset = fault_pfn - region->start_pfn;
	fault_phys_addr = &kbase_get_gpu_phy_pages(region)[pfn_offset];

	/* Capture addresses of faulting write location
	 * for job dumping if write tracking is enabled.
	 */
	if (kctx->gwt_enabled) {
		u64 fault_page_addr = fault->addr & PAGE_MASK;
		bool found = false;
		/* Check if this write was already handled. */
		list_for_each_entry(pos, &kctx->gwt_current_list, link) {
			if (fault_page_addr == pos->page_addr) {
				found = true;
				break;
			}
		}

		if (!found) {
			pos = kmalloc(sizeof(*pos), GFP_KERNEL);
			if (pos) {
				pos->region = region;
				set_gwt_element_page_addr_and_size(pos,
					fault_page_addr, *fault_phys_addr);
				list_add(&pos->link, &kctx->gwt_current_list);
			} else {
				dev_warn(kbdev->dev, "kmalloc failure");
			}
		}
	}

	/* Now make this faulting page writable to GPU. */
	ret = kbase_mmu_update_pages_no_flush(kctx, fault_pfn,
				fault_phys_addr,
				1, region->flags, region->gpu_alloc->group_id);

	kbase_gpu_mmu_handle_write_faulting_as(kbdev, faulting_as, fault_pfn, 1,
					       kctx->id);

	kbase_gpu_vm_unlock(kctx);
}

static void kbase_gpu_mmu_handle_permission_fault(struct kbase_context *kctx,
			struct kbase_as	*faulting_as)
{
	struct kbase_fault *fault = &faulting_as->pf_data;

	switch (AS_FAULTSTATUS_ACCESS_TYPE_GET(fault->status)) {
	case AS_FAULTSTATUS_ACCESS_TYPE_ATOMIC:
	case AS_FAULTSTATUS_ACCESS_TYPE_WRITE:
		kbase_gpu_mmu_handle_write_fault(kctx, faulting_as);
		break;
	case AS_FAULTSTATUS_ACCESS_TYPE_EX:
		kbase_mmu_report_fault_and_kill(kctx, faulting_as,
				"Execute Permission fault", fault);
		break;
	case AS_FAULTSTATUS_ACCESS_TYPE_READ:
		kbase_mmu_report_fault_and_kill(kctx, faulting_as,
				"Read Permission fault", fault);
		break;
	default:
		kbase_mmu_report_fault_and_kill(kctx, faulting_as,
				"Unknown Permission fault", fault);
		break;
	}
}
#endif

#define MAX_POOL_LEVEL 2

/**
 * page_fault_try_alloc - Try to allocate memory from a context pool
 * @kctx:          Context pointer
 * @region:        Region to grow
 * @new_pages:     Number of 4 kB pages to allocate
 * @pages_to_grow: Pointer to variable to store number of outstanding pages on
 *                 failure. This can be either 4 kB or 2 MB pages, depending on
 *                 the number of pages requested.
 * @grow_2mb_pool: Pointer to variable to store which pool needs to grow - true
 *                 for 2 MB, false for 4 kB.
 * @prealloc_sas:  Pointer to kbase_sub_alloc structures
 *
 * This function will try to allocate as many pages as possible from the context
 * pool, then if required will try to allocate the remaining pages from the
 * device pool.
 *
 * This function will not allocate any new memory beyond that is already
 * present in the context or device pools. This is because it is intended to be
 * called with the vm_lock held, which could cause recursive locking if the
 * allocation caused the out-of-memory killer to run.
 *
 * If 2 MB pages are enabled and new_pages is >= 2 MB then pages_to_grow will be
 * a count of 2 MB pages, otherwise it will be a count of 4 kB pages.
 *
 * Return: true if successful, false on failure
 */
static bool page_fault_try_alloc(struct kbase_context *kctx,
		struct kbase_va_region *region, size_t new_pages,
		int *pages_to_grow, bool *grow_2mb_pool,
		struct kbase_sub_alloc **prealloc_sas)
{
	struct tagged_addr *gpu_pages[MAX_POOL_LEVEL] = {NULL};
	struct tagged_addr *cpu_pages[MAX_POOL_LEVEL] = {NULL};
	size_t pages_alloced[MAX_POOL_LEVEL] = {0};
	struct kbase_mem_pool *pool, *root_pool;
	int pool_level = 0;
	bool alloc_failed = false;
	size_t pages_still_required;

	if (WARN_ON(region->gpu_alloc->group_id >=
		MEMORY_GROUP_MANAGER_NR_GROUPS)) {
		/* Do not try to grow the memory pool */
		*pages_to_grow = 0;
		return false;
	}

#ifdef CONFIG_MALI_2MB_ALLOC
	if (new_pages >= (SZ_2M / SZ_4K)) {
		root_pool = &kctx->mem_pools.large[region->gpu_alloc->group_id];
		*grow_2mb_pool = true;
	} else {
#endif
		root_pool = &kctx->mem_pools.small[region->gpu_alloc->group_id];
		*grow_2mb_pool = false;
#ifdef CONFIG_MALI_2MB_ALLOC
	}
#endif

	if (region->gpu_alloc != region->cpu_alloc)
		new_pages *= 2;

	pages_still_required = new_pages;

	/* Determine how many pages are in the pools before trying to allocate.
	 * Don't attempt to allocate & free if the allocation can't succeed.
	 */
	for (pool = root_pool; pool != NULL; pool = pool->next_pool) {
		size_t pool_size_4k;

		kbase_mem_pool_lock(pool);

		pool_size_4k = kbase_mem_pool_size(pool) << pool->order;
		if (pool_size_4k >= pages_still_required)
			pages_still_required = 0;
		else
			pages_still_required -= pool_size_4k;

		kbase_mem_pool_unlock(pool);

		if (!pages_still_required)
			break;
	}

	if (pages_still_required) {
		/* Insufficient pages in pools. Don't try to allocate - just
		 * request a grow.
		 */
		*pages_to_grow = pages_still_required;

		return false;
	}

	/* Since we've dropped the pool locks, the amount of memory in the pools
	 * may change between the above check and the actual allocation.
	 */
	pool = root_pool;
	for (pool_level = 0; pool_level < MAX_POOL_LEVEL; pool_level++) {
		size_t pool_size_4k;
		size_t pages_to_alloc_4k;
		size_t pages_to_alloc_4k_per_alloc;

		kbase_mem_pool_lock(pool);

		/* Allocate as much as possible from this pool*/
		pool_size_4k = kbase_mem_pool_size(pool) << pool->order;
		pages_to_alloc_4k = MIN(new_pages, pool_size_4k);
		if (region->gpu_alloc == region->cpu_alloc)
			pages_to_alloc_4k_per_alloc = pages_to_alloc_4k;
		else
			pages_to_alloc_4k_per_alloc = pages_to_alloc_4k >> 1;

		pages_alloced[pool_level] = pages_to_alloc_4k;
		if (pages_to_alloc_4k) {
			gpu_pages[pool_level] =
					kbase_alloc_phy_pages_helper_locked(
						region->gpu_alloc, pool,
						pages_to_alloc_4k_per_alloc,
						&prealloc_sas[0]);

			if (!gpu_pages[pool_level]) {
				alloc_failed = true;
			} else if (region->gpu_alloc != region->cpu_alloc) {
				cpu_pages[pool_level] =
					kbase_alloc_phy_pages_helper_locked(
						region->cpu_alloc, pool,
						pages_to_alloc_4k_per_alloc,
						&prealloc_sas[1]);

				if (!cpu_pages[pool_level])
					alloc_failed = true;
			}
		}

		kbase_mem_pool_unlock(pool);

		if (alloc_failed) {
			WARN_ON(!new_pages);
			WARN_ON(pages_to_alloc_4k >= new_pages);
			WARN_ON(pages_to_alloc_4k_per_alloc >= new_pages);
			break;
		}

		new_pages -= pages_to_alloc_4k;

		if (!new_pages)
			break;

		pool = pool->next_pool;
		if (!pool)
			break;
	}

	if (new_pages) {
		/* Allocation was unsuccessful */
		int max_pool_level = pool_level;

		pool = root_pool;

		/* Free memory allocated so far */
		for (pool_level = 0; pool_level <= max_pool_level;
				pool_level++) {
			kbase_mem_pool_lock(pool);

			if (region->gpu_alloc != region->cpu_alloc) {
				if (pages_alloced[pool_level] &&
						cpu_pages[pool_level])
					kbase_free_phy_pages_helper_locked(
						region->cpu_alloc,
						pool, cpu_pages[pool_level],
						pages_alloced[pool_level]);
			}

			if (pages_alloced[pool_level] && gpu_pages[pool_level])
				kbase_free_phy_pages_helper_locked(
						region->gpu_alloc,
						pool, gpu_pages[pool_level],
						pages_alloced[pool_level]);

			kbase_mem_pool_unlock(pool);

			pool = pool->next_pool;
		}

		/*
		 * If the allocation failed despite there being enough memory in
		 * the pool, then just fail. Otherwise, try to grow the memory
		 * pool.
		 */
		if (alloc_failed)
			*pages_to_grow = 0;
		else
			*pages_to_grow = new_pages;

		return false;
	}

	/* Allocation was successful. No pages to grow, return success. */
	*pages_to_grow = 0;

	return true;
}

/* Small wrapper function to factor out GPU-dependent context releasing */
static void release_ctx(struct kbase_device *kbdev,
		struct kbase_context *kctx)
{
#if MALI_USE_CSF
	CSTD_UNUSED(kbdev);
	kbase_ctx_sched_release_ctx_lock(kctx);
#else /* MALI_USE_CSF */
	kbasep_js_runpool_release_ctx(kbdev, kctx);
#endif /* MALI_USE_CSF */
}

void kbase_mmu_page_fault_worker(struct work_struct *data)
{
	u64 fault_pfn;
	u32 fault_status;
	size_t new_pages;
	size_t fault_rel_pfn;
	struct kbase_as *faulting_as;
	int as_no;
	struct kbase_context *kctx;
	struct kbase_device *kbdev;
	struct kbase_va_region *region;
	struct kbase_fault *fault;
	int err;
	bool grown = false;
	int pages_to_grow;
	bool grow_2mb_pool;
	struct kbase_sub_alloc *prealloc_sas[2] = { NULL, NULL };
	int i;
	size_t current_backed_size;
#if MALI_JIT_PRESSURE_LIMIT_BASE
	size_t pages_trimmed = 0;
#endif

	/* Calls to this function are inherently synchronous, with respect to
	 * MMU operations.
	 */
	const enum kbase_caller_mmu_sync_info mmu_sync_info = CALLER_MMU_SYNC;

	faulting_as = container_of(data, struct kbase_as, work_pagefault);
	fault = &faulting_as->pf_data;
	fault_pfn = fault->addr >> PAGE_SHIFT;
	as_no = faulting_as->number;

	kbdev = container_of(faulting_as, struct kbase_device, as[as_no]);
	dev_dbg(kbdev->dev,
		"Entering %s %pK, fault_pfn %lld, as_no %d\n",
		__func__, (void *)data, fault_pfn, as_no);

	/* Grab the context that was already refcounted in kbase_mmu_interrupt()
	 * Therefore, it cannot be scheduled out of this AS until we explicitly
	 * release it
	 */
	kctx = kbase_ctx_sched_as_to_ctx(kbdev, as_no);
	if (!kctx) {
		atomic_dec(&kbdev->faults_pending);
		return;
	}

	KBASE_DEBUG_ASSERT(kctx->kbdev == kbdev);

#if MALI_JIT_PRESSURE_LIMIT_BASE
#if !MALI_USE_CSF
	mutex_lock(&kctx->jctx.lock);
#endif
#endif

#ifdef CONFIG_MALI_ARBITER_SUPPORT
	/* check if we still have GPU */
	if (unlikely(kbase_is_gpu_removed(kbdev))) {
		dev_dbg(kbdev->dev,
				"%s: GPU has been removed\n", __func__);
		goto fault_done;
	}
#endif

	if (unlikely(fault->protected_mode)) {
		kbase_mmu_report_fault_and_kill(kctx, faulting_as,
				"Protected mode fault", fault);
		kbase_mmu_hw_clear_fault(kbdev, faulting_as,
				KBASE_MMU_FAULT_TYPE_PAGE);

		goto fault_done;
	}

	fault_status = fault->status;
	switch (fault_status & AS_FAULTSTATUS_EXCEPTION_CODE_MASK) {

	case AS_FAULTSTATUS_EXCEPTION_CODE_TRANSLATION_FAULT:
		/* need to check against the region to handle this one */
		break;

	case AS_FAULTSTATUS_EXCEPTION_CODE_PERMISSION_FAULT:
#ifdef CONFIG_MALI_CINSTR_GWT
		/* If GWT was ever enabled then we need to handle
		 * write fault pages even if the feature was disabled later.
		 */
		if (kctx->gwt_was_enabled) {
			kbase_gpu_mmu_handle_permission_fault(kctx,
							faulting_as);
			goto fault_done;
		}
#endif

		kbase_mmu_report_fault_and_kill(kctx, faulting_as,
				"Permission failure", fault);
		goto fault_done;

	case AS_FAULTSTATUS_EXCEPTION_CODE_TRANSTAB_BUS_FAULT:
		kbase_mmu_report_fault_and_kill(kctx, faulting_as,
				"Translation table bus fault", fault);
		goto fault_done;

	case AS_FAULTSTATUS_EXCEPTION_CODE_ACCESS_FLAG:
		/* nothing to do, but we don't expect this fault currently */
		dev_warn(kbdev->dev, "Access flag unexpectedly set");
		goto fault_done;

	case AS_FAULTSTATUS_EXCEPTION_CODE_ADDRESS_SIZE_FAULT:
		kbase_mmu_report_fault_and_kill(kctx, faulting_as,
				"Address size fault", fault);
		goto fault_done;

	case AS_FAULTSTATUS_EXCEPTION_CODE_MEMORY_ATTRIBUTES_FAULT:
		kbase_mmu_report_fault_and_kill(kctx, faulting_as,
				"Memory attributes fault", fault);
		goto fault_done;

	default:
		kbase_mmu_report_fault_and_kill(kctx, faulting_as,
				"Unknown fault code", fault);
		goto fault_done;
	}

#ifdef CONFIG_MALI_2MB_ALLOC
	/* Preallocate memory for the sub-allocation structs if necessary */
	for (i = 0; i != ARRAY_SIZE(prealloc_sas); ++i) {
		prealloc_sas[i] = kmalloc(sizeof(*prealloc_sas[i]), GFP_KERNEL);
		if (!prealloc_sas[i]) {
			kbase_mmu_report_fault_and_kill(kctx, faulting_as,
					"Failed pre-allocating memory for sub-allocations' metadata",
					fault);
			goto fault_done;
		}
	}
#endif /* CONFIG_MALI_2MB_ALLOC */

page_fault_retry:
	/* so we have a translation fault,
	 * let's see if it is for growable memory
	 */
	kbase_gpu_vm_lock(kctx);

	region = kbase_region_tracker_find_region_enclosing_address(kctx,
			fault->addr);
	if (kbase_is_region_invalid_or_free(region)) {
		kbase_gpu_vm_unlock(kctx);
		kbase_mmu_report_fault_and_kill(kctx, faulting_as,
				"Memory is not mapped on the GPU", fault);
		goto fault_done;
	}

	if (region->gpu_alloc->type == KBASE_MEM_TYPE_IMPORTED_UMM) {
		kbase_gpu_vm_unlock(kctx);
		kbase_mmu_report_fault_and_kill(kctx, faulting_as,
				"DMA-BUF is not mapped on the GPU", fault);
		goto fault_done;
	}

	if (region->gpu_alloc->group_id >= MEMORY_GROUP_MANAGER_NR_GROUPS) {
		kbase_gpu_vm_unlock(kctx);
		kbase_mmu_report_fault_and_kill(kctx, faulting_as,
				"Bad physical memory group ID", fault);
		goto fault_done;
	}

	if ((region->flags & GROWABLE_FLAGS_REQUIRED)
			!= GROWABLE_FLAGS_REQUIRED) {
		kbase_gpu_vm_unlock(kctx);
		kbase_mmu_report_fault_and_kill(kctx, faulting_as,
				"Memory is not growable", fault);
		goto fault_done;
	}

	if ((region->flags & KBASE_REG_DONT_NEED)) {
		kbase_gpu_vm_unlock(kctx);
		kbase_mmu_report_fault_and_kill(kctx, faulting_as,
				"Don't need memory can't be grown", fault);
		goto fault_done;
	}

	if (AS_FAULTSTATUS_ACCESS_TYPE_GET(fault_status) ==
		AS_FAULTSTATUS_ACCESS_TYPE_READ)
		dev_warn(kbdev->dev, "Grow on pagefault while reading");

	/* find the size we need to grow it by
	 * we know the result fit in a size_t due to
	 * kbase_region_tracker_find_region_enclosing_address
	 * validating the fault_address to be within a size_t from the start_pfn
	 */
	fault_rel_pfn = fault_pfn - region->start_pfn;

	current_backed_size = kbase_reg_current_backed_size(region);

	if (fault_rel_pfn < current_backed_size) {
		struct kbase_mmu_hw_op_param op_param;

		dev_dbg(kbdev->dev,
			"Page fault @ 0x%llx in allocated region 0x%llx-0x%llx of growable TMEM: Ignoring",
				fault->addr, region->start_pfn,
				region->start_pfn +
				current_backed_size);

		mutex_lock(&kbdev->mmu_hw_mutex);

		kbase_mmu_hw_clear_fault(kbdev, faulting_as,
				KBASE_MMU_FAULT_TYPE_PAGE);
		/* [1] in case another page fault occurred while we were
		 * handling the (duplicate) page fault we need to ensure we
		 * don't loose the other page fault as result of us clearing
		 * the MMU IRQ. Therefore, after we clear the MMU IRQ we send
		 * an UNLOCK command that will retry any stalled memory
		 * transaction (which should cause the other page fault to be
		 * raised again).
		 */
		op_param = (struct kbase_mmu_hw_op_param){
			.vpfn = 0,
			.nr = 0,
			.op = KBASE_MMU_OP_UNLOCK,
			.kctx_id = kctx->id,
			.mmu_sync_info = mmu_sync_info,
		};
		mmu_hw_operation_begin(kbdev);
		kbase_mmu_hw_do_operation(kbdev, faulting_as, &op_param);
		mmu_hw_operation_end(kbdev);

		mutex_unlock(&kbdev->mmu_hw_mutex);

		kbase_mmu_hw_enable_fault(kbdev, faulting_as,
				KBASE_MMU_FAULT_TYPE_PAGE);
		kbase_gpu_vm_unlock(kctx);

		goto fault_done;
	}

	new_pages = reg_grow_calc_extra_pages(kbdev, region, fault_rel_pfn);

	/* cap to max vsize */
	new_pages = min(new_pages, region->nr_pages - current_backed_size);
	dev_dbg(kctx->kbdev->dev, "Allocate %zu pages on page fault\n",
		new_pages);

	if (new_pages == 0) {
		struct kbase_mmu_hw_op_param op_param;

		mutex_lock(&kbdev->mmu_hw_mutex);

		/* Duplicate of a fault we've already handled, nothing to do */
		kbase_mmu_hw_clear_fault(kbdev, faulting_as,
				KBASE_MMU_FAULT_TYPE_PAGE);

		/* See comment [1] about UNLOCK usage */
		op_param = (struct kbase_mmu_hw_op_param){
			.vpfn = 0,
			.nr = 0,
			.op = KBASE_MMU_OP_UNLOCK,
			.kctx_id = kctx->id,
			.mmu_sync_info = mmu_sync_info,
		};
		mmu_hw_operation_begin(kbdev);
		kbase_mmu_hw_do_operation(kbdev, faulting_as, &op_param);
		mmu_hw_operation_end(kbdev);

		mutex_unlock(&kbdev->mmu_hw_mutex);

		kbase_mmu_hw_enable_fault(kbdev, faulting_as,
				KBASE_MMU_FAULT_TYPE_PAGE);
		kbase_gpu_vm_unlock(kctx);
		goto fault_done;
	}

	pages_to_grow = 0;

#if MALI_JIT_PRESSURE_LIMIT_BASE
	if ((region->flags & KBASE_REG_ACTIVE_JIT_ALLOC) && !pages_trimmed) {
		kbase_jit_request_phys_increase(kctx, new_pages);
		pages_trimmed = new_pages;
	}
#endif

	spin_lock(&kctx->mem_partials_lock);
	grown = page_fault_try_alloc(kctx, region, new_pages, &pages_to_grow,
			&grow_2mb_pool, prealloc_sas);
	spin_unlock(&kctx->mem_partials_lock);

	if (grown) {
		u64 pfn_offset;
		struct kbase_mmu_hw_op_param op_param;

		/* alloc success */
		WARN_ON(kbase_reg_current_backed_size(region) >
			region->nr_pages);

		/* set up the new pages */
		pfn_offset = kbase_reg_current_backed_size(region) - new_pages;
		/*
		 * Note:
		 * Issuing an MMU operation will unlock the MMU and cause the
		 * translation to be replayed. If the page insertion fails then
		 * rather then trying to continue the context should be killed
		 * so the no_flush version of insert_pages is used which allows
		 * us to unlock the MMU as we see fit.
		 */
		err = kbase_mmu_insert_pages_no_flush(kbdev, &kctx->mmu,
			region->start_pfn + pfn_offset,
			&kbase_get_gpu_phy_pages(region)[pfn_offset],
			new_pages, region->flags, region->gpu_alloc->group_id);
		if (err) {
			kbase_free_phy_pages_helper(region->gpu_alloc,
					new_pages);
			if (region->gpu_alloc != region->cpu_alloc)
				kbase_free_phy_pages_helper(region->cpu_alloc,
						new_pages);
			kbase_gpu_vm_unlock(kctx);
			/* The locked VA region will be unlocked and the cache
			 * invalidated in here
			 */
			kbase_mmu_report_fault_and_kill(kctx, faulting_as,
					"Page table update failure", fault);
			goto fault_done;
		}
		KBASE_TLSTREAM_AUX_PAGEFAULT(kbdev, kctx->id, as_no,
				(u64)new_pages);
		trace_mali_mmu_page_fault_grow(region, fault, new_pages);

#if MALI_INCREMENTAL_RENDERING
		/* Switch to incremental rendering if we have nearly run out of
		 * memory in a JIT memory allocation.
		 */
		if (region->threshold_pages &&
			kbase_reg_current_backed_size(region) >
				region->threshold_pages) {

			dev_dbg(kctx->kbdev->dev,
				"%zu pages exceeded IR threshold %zu\n",
				new_pages + current_backed_size,
				region->threshold_pages);

			if (kbase_mmu_switch_to_ir(kctx, region) >= 0) {
				dev_dbg(kctx->kbdev->dev,
					"Get region %pK for IR\n",
					(void *)region);
				kbase_va_region_alloc_get(kctx, region);
			}
		}
#endif

		/* AS transaction begin */
		mutex_lock(&kbdev->mmu_hw_mutex);

		/* clear MMU interrupt - this needs to be done after updating
		 * the page tables but before issuing a FLUSH command. The
		 * FLUSH cmd has a side effect that it restarts stalled memory
		 * transactions in other address spaces which may cause
		 * another fault to occur. If we didn't clear the interrupt at
		 * this stage a new IRQ might not be raised when the GPU finds
		 * a MMU IRQ is already pending.
		 */
		kbase_mmu_hw_clear_fault(kbdev, faulting_as,
					 KBASE_MMU_FAULT_TYPE_PAGE);

		/* flush L2 and unlock the VA (resumes the MMU) */
		op_param = (struct kbase_mmu_hw_op_param){
			.vpfn = fault->addr >> PAGE_SHIFT,
			.nr = new_pages,
			.op = KBASE_MMU_OP_FLUSH_PT,
			.kctx_id = kctx->id,
			.mmu_sync_info = mmu_sync_info,
		};
		if (mmu_flush_cache_on_gpu_ctrl(kbdev)) {
			unsigned long irq_flags;

			spin_lock_irqsave(&kbdev->hwaccess_lock, irq_flags);
			err = mmu_flush_invalidate_on_gpu_ctrl(kbdev, faulting_as,
							 &op_param);
			spin_unlock_irqrestore(&kbdev->hwaccess_lock, irq_flags);
		} else {
			mmu_hw_operation_begin(kbdev);
			err = kbase_mmu_hw_do_operation(kbdev, faulting_as,
						  &op_param);
			mmu_hw_operation_end(kbdev);
		}

		if (err) {
			dev_err(kbdev->dev,
				"Flush for GPU page table update did not complete on handling page fault @ 0x%llx",
				fault->addr);
		}

		mutex_unlock(&kbdev->mmu_hw_mutex);
		/* AS transaction end */

		/* reenable this in the mask */
		kbase_mmu_hw_enable_fault(kbdev, faulting_as,
					 KBASE_MMU_FAULT_TYPE_PAGE);

#ifdef CONFIG_MALI_CINSTR_GWT
		if (kctx->gwt_enabled) {
			/* GWT also tracks growable regions. */
			struct kbasep_gwt_list_element *pos;

			pos = kmalloc(sizeof(*pos), GFP_KERNEL);
			if (pos) {
				pos->region = region;
				pos->page_addr = (region->start_pfn +
							pfn_offset) <<
							 PAGE_SHIFT;
				pos->num_pages = new_pages;
				list_add(&pos->link,
					&kctx->gwt_current_list);
			} else {
				dev_warn(kbdev->dev, "kmalloc failure");
			}
		}
#endif

#if MALI_JIT_PRESSURE_LIMIT_BASE
		if (pages_trimmed) {
			kbase_jit_done_phys_increase(kctx, pages_trimmed);
			pages_trimmed = 0;
		}
#endif
		kbase_gpu_vm_unlock(kctx);
	} else {
		int ret = -ENOMEM;

		kbase_gpu_vm_unlock(kctx);

		/* If the memory pool was insufficient then grow it and retry.
		 * Otherwise fail the allocation.
		 */
		if (pages_to_grow > 0) {
#ifdef CONFIG_MALI_2MB_ALLOC
			if (grow_2mb_pool) {
				/* Round page requirement up to nearest 2 MB */
				struct kbase_mem_pool *const lp_mem_pool =
					&kctx->mem_pools.large[
					region->gpu_alloc->group_id];

				pages_to_grow = (pages_to_grow +
					((1 << lp_mem_pool->order) - 1))
						>> lp_mem_pool->order;

				ret = kbase_mem_pool_grow(lp_mem_pool,
					pages_to_grow);
			} else {
#endif
				struct kbase_mem_pool *const mem_pool =
					&kctx->mem_pools.small[
					region->gpu_alloc->group_id];

				ret = kbase_mem_pool_grow(mem_pool,
					pages_to_grow);
#ifdef CONFIG_MALI_2MB_ALLOC
			}
#endif
		}
		if (ret < 0) {
			/* failed to extend, handle as a normal PF */
			kbase_mmu_report_fault_and_kill(kctx, faulting_as,
					"Page allocation failure", fault);
		} else {
			dev_dbg(kbdev->dev, "Try again after pool_grow\n");
			goto page_fault_retry;
		}
	}

fault_done:
#if MALI_JIT_PRESSURE_LIMIT_BASE
	if (pages_trimmed) {
		kbase_gpu_vm_lock(kctx);
		kbase_jit_done_phys_increase(kctx, pages_trimmed);
		kbase_gpu_vm_unlock(kctx);
	}
#if !MALI_USE_CSF
	mutex_unlock(&kctx->jctx.lock);
#endif
#endif

	for (i = 0; i != ARRAY_SIZE(prealloc_sas); ++i)
		kfree(prealloc_sas[i]);

	/*
	 * By this point, the fault was handled in some way,
	 * so release the ctx refcount
	 */
	release_ctx(kbdev, kctx);

	atomic_dec(&kbdev->faults_pending);
	dev_dbg(kbdev->dev, "Leaving page_fault_worker %pK\n", (void *)data);
}

static phys_addr_t kbase_mmu_alloc_pgd(struct kbase_device *kbdev,
		struct kbase_mmu_table *mmut)
{
	u64 *page;
	int i;
	struct page *p;

	p = kbase_mem_pool_alloc(&kbdev->mem_pools.small[mmut->group_id]);
	if (!p)
		return 0;

	page = kmap(p);
	if (page == NULL)
		goto alloc_free;

	/* If the MMU tables belong to a context then account the memory usage
	 * to that context, otherwise the MMU tables are device wide and are
	 * only accounted to the device.
	 */
	if (mmut->kctx) {
		int new_page_count;

		new_page_count = atomic_add_return(1,
			&mmut->kctx->used_pages);
		KBASE_TLSTREAM_AUX_PAGESALLOC(
			kbdev,
			mmut->kctx->id,
			(u64)new_page_count);
		kbase_process_page_usage_inc(mmut->kctx, 1);
	}

	atomic_add(1, &kbdev->memdev.used_pages);

	kbase_trace_gpu_mem_usage_inc(kbdev, mmut->kctx, 1);

	for (i = 0; i < KBASE_MMU_PAGE_ENTRIES; i++)
		kbdev->mmu_mode->entry_invalidate(&page[i]);

	kbase_mmu_sync_pgd(kbdev, kbase_dma_addr(p), PAGE_SIZE);

	kunmap(p);
	return page_to_phys(p);

alloc_free:
	kbase_mem_pool_free(&kbdev->mem_pools.small[mmut->group_id], p, false);

	return 0;
}

/* Given PGD PFN for level N, return PGD PFN for level N+1, allocating the
 * new table from the pool if needed and possible
 */
static int mmu_get_next_pgd(struct kbase_device *kbdev,
		struct kbase_mmu_table *mmut,
		phys_addr_t *pgd, u64 vpfn, int level)
{
	u64 *page;
	phys_addr_t target_pgd;
	struct page *p;

	KBASE_DEBUG_ASSERT(*pgd);

	lockdep_assert_held(&mmut->mmu_lock);

	/*
	 * Architecture spec defines level-0 as being the top-most.
	 * This is a bit unfortunate here, but we keep the same convention.
	 */
	vpfn >>= (3 - level) * 9;
	vpfn &= 0x1FF;

	p = pfn_to_page(PFN_DOWN(*pgd));
	page = kmap(p);
	if (page == NULL) {
		dev_warn(kbdev->dev, "%s: kmap failure\n", __func__);
		return -EINVAL;
	}

	target_pgd = kbdev->mmu_mode->pte_to_phy_addr(page[vpfn]);

	if (!target_pgd) {
		target_pgd = kbase_mmu_alloc_pgd(kbdev, mmut);
		if (!target_pgd) {
			dev_dbg(kbdev->dev, "%s: kbase_mmu_alloc_pgd failure\n",
					__func__);
			kunmap(p);
			return -ENOMEM;
		}

		kbdev->mmu_mode->entry_set_pte(page, vpfn, target_pgd);

		kbase_mmu_sync_pgd(kbdev, kbase_dma_addr(p), PAGE_SIZE);
		/* Rely on the caller to update the address space flags. */
	}

	kunmap(p);
	*pgd = target_pgd;

	return 0;
}

/*
 * Returns the PGD for the specified level of translation
 */
static int mmu_get_pgd_at_level(struct kbase_device *kbdev,
					struct kbase_mmu_table *mmut,
					u64 vpfn,
					int level,
					phys_addr_t *out_pgd)
{
	phys_addr_t pgd;
	int l;

	lockdep_assert_held(&mmut->mmu_lock);
	pgd = mmut->pgd;

	for (l = MIDGARD_MMU_TOPLEVEL; l < level; l++) {
		int err = mmu_get_next_pgd(kbdev, mmut, &pgd, vpfn, l);
		/* Handle failure condition */
		if (err) {
			dev_dbg(kbdev->dev,
				 "%s: mmu_get_next_pgd failure at level %d\n",
				 __func__, l);
			return err;
		}
	}

	*out_pgd = pgd;

	return 0;
}

static int mmu_get_bottom_pgd(struct kbase_device *kbdev,
		struct kbase_mmu_table *mmut,
		u64 vpfn,
		phys_addr_t *out_pgd)
{
	return mmu_get_pgd_at_level(kbdev, mmut, vpfn, MIDGARD_MMU_BOTTOMLEVEL,
			out_pgd);
}

static void mmu_insert_pages_failure_recovery(struct kbase_device *kbdev,
		struct kbase_mmu_table *mmut,
		u64 from_vpfn, u64 to_vpfn)
{
	phys_addr_t pgd;
	u64 vpfn = from_vpfn;
	struct kbase_mmu_mode const *mmu_mode;

	/* 64-bit address range is the max */
	KBASE_DEBUG_ASSERT(vpfn <= (U64_MAX / PAGE_SIZE));
	KBASE_DEBUG_ASSERT(from_vpfn <= to_vpfn);

	lockdep_assert_held(&mmut->mmu_lock);

	mmu_mode = kbdev->mmu_mode;

	while (vpfn < to_vpfn) {
		unsigned int i;
		unsigned int idx = vpfn & 0x1FF;
		unsigned int count = KBASE_MMU_PAGE_ENTRIES - idx;
		unsigned int pcount = 0;
		unsigned int left = to_vpfn - vpfn;
		int level;
		u64 *page;
		phys_addr_t pgds[MIDGARD_MMU_BOTTOMLEVEL + 1];

		register unsigned int num_of_valid_entries;

		if (count > left)
			count = left;

		/* need to check if this is a 2MB page or a 4kB */
		pgd = mmut->pgd;

		for (level = MIDGARD_MMU_TOPLEVEL;
				level <= MIDGARD_MMU_BOTTOMLEVEL; level++) {
			idx = (vpfn >> ((3 - level) * 9)) & 0x1FF;
			pgds[level] = pgd;
			page = kmap(phys_to_page(pgd));
			if (mmu_mode->ate_is_valid(page[idx], level))
				break; /* keep the mapping */
			kunmap(phys_to_page(pgd));
			pgd = mmu_mode->pte_to_phy_addr(page[idx]);
		}

		switch (level) {
		case MIDGARD_MMU_LEVEL(2):
			/* remap to single entry to update */
			pcount = 1;
			break;
		case MIDGARD_MMU_BOTTOMLEVEL:
			/* page count is the same as the logical count */
			pcount = count;
			break;
		default:
			dev_warn(kbdev->dev, "%sNo support for ATEs at level %d\n",
			       __func__, level);
			goto next;
		}

		num_of_valid_entries = mmu_mode->get_num_valid_entries(page);
		if (WARN_ON_ONCE(num_of_valid_entries < pcount))
			num_of_valid_entries = 0;
		else
			num_of_valid_entries -= pcount;

		if (!num_of_valid_entries) {
			kunmap(phys_to_page(pgd));

			kbase_mmu_free_pgd(kbdev, mmut, pgd, true);

			kbase_mmu_update_and_free_parent_pgds(kbdev, mmut, pgds,
							      vpfn, level);
			vpfn += count;
			continue;
		}

		/* Invalidate the entries we added */
		for (i = 0; i < pcount; i++)
			mmu_mode->entry_invalidate(&page[idx + i]);

		mmu_mode->set_num_valid_entries(page, num_of_valid_entries);

		kbase_mmu_sync_pgd(kbdev,
				   kbase_dma_addr(phys_to_page(pgd)) + 8 * idx,
				   8 * pcount);
		kunmap(phys_to_page(pgd));
next:
		vpfn += count;
	}
}

/*
 * Map the single page 'phys' 'nr' of times, starting at GPU PFN 'vpfn'
 */
int kbase_mmu_insert_single_page(struct kbase_context *kctx, u64 vpfn,
				 struct tagged_addr phys, size_t nr,
				 unsigned long flags, int const group_id,
				 enum kbase_caller_mmu_sync_info mmu_sync_info)
{
	phys_addr_t pgd;
	u64 *pgd_page;
	/* In case the insert_single_page only partially completes
	 * we need to be able to recover
	 */
	bool recover_required = false;
	u64 start_vpfn = vpfn;
	size_t recover_count = 0;
	size_t remain = nr;
	int err;
	struct kbase_device *kbdev;

	if (WARN_ON(kctx == NULL))
		return -EINVAL;

	/* 64-bit address range is the max */
	KBASE_DEBUG_ASSERT(vpfn <= (U64_MAX / PAGE_SIZE));

	kbdev = kctx->kbdev;

	/* Early out if there is nothing to do */
	if (nr == 0)
		return 0;

	rt_mutex_lock(&kctx->mmu.mmu_lock);

	while (remain) {
		unsigned int i;
		unsigned int index = vpfn & 0x1FF;
		unsigned int count = KBASE_MMU_PAGE_ENTRIES - index;
		struct page *p;
		register unsigned int num_of_valid_entries;

		if (count > remain)
			count = remain;

		/*
		 * Repeatedly calling mmu_get_bottom_pgd() is clearly
		 * suboptimal. We don't have to re-parse the whole tree
		 * each time (just cache the l0-l2 sequence).
		 * On the other hand, it's only a gain when we map more than
		 * 256 pages at once (on average). Do we really care?
		 */
		do {
			err = mmu_get_bottom_pgd(kbdev, &kctx->mmu,
					vpfn, &pgd);
			if (err != -ENOMEM)
				break;
			/* Fill the memory pool with enough pages for
			 * the page walk to succeed
			 */
			rt_mutex_unlock(&kctx->mmu.mmu_lock);
			err = kbase_mem_pool_grow(
				&kbdev->mem_pools.small[
					kctx->mmu.group_id],
				MIDGARD_MMU_BOTTOMLEVEL);
			rt_mutex_lock(&kctx->mmu.mmu_lock);
		} while (!err);
		if (err) {
			dev_warn(kbdev->dev, "%s: mmu_get_bottom_pgd failure\n",
				 __func__);
			if (recover_required) {
				/* Invalidate the pages we have partially
				 * completed
				 */
				mmu_insert_pages_failure_recovery(kbdev,
						&kctx->mmu,
						start_vpfn,
						start_vpfn + recover_count);
			}
			goto fail_unlock;
		}

		p = pfn_to_page(PFN_DOWN(pgd));
		pgd_page = kmap(p);
		if (!pgd_page) {
			dev_warn(kbdev->dev, "%s: kmap failure\n", __func__);
			if (recover_required) {
				/* Invalidate the pages we have partially
				 * completed
				 */
				mmu_insert_pages_failure_recovery(kbdev,
						&kctx->mmu,
						start_vpfn,
						start_vpfn + recover_count);
			}
			err = -ENOMEM;
			goto fail_unlock;
		}

		num_of_valid_entries =
			kbdev->mmu_mode->get_num_valid_entries(pgd_page);

		for (i = 0; i < count; i++) {
			unsigned int ofs = index + i;

			/* Fail if the current page is a valid ATE entry */
			KBASE_DEBUG_ASSERT(0 == (pgd_page[ofs] & 1UL));

			pgd_page[ofs] = kbase_mmu_create_ate(kbdev,
				phys, flags, MIDGARD_MMU_BOTTOMLEVEL, group_id);
		}

		kbdev->mmu_mode->set_num_valid_entries(
			pgd_page, num_of_valid_entries + count);

		vpfn += count;
		remain -= count;

		kbase_mmu_sync_pgd(kbdev,
				kbase_dma_addr(p) + (index * sizeof(u64)),
				count * sizeof(u64));

		kunmap(p);
		/* We have started modifying the page table.
		 * If further pages need inserting and fail we need to undo what
		 * has already taken place
		 */
		recover_required = true;
		recover_count += count;
	}
	rt_mutex_unlock(&kctx->mmu.mmu_lock);
	kbase_mmu_flush_invalidate(kctx, start_vpfn, nr, false, mmu_sync_info);
	return 0;

fail_unlock:
	rt_mutex_unlock(&kctx->mmu.mmu_lock);
	kbase_mmu_flush_invalidate(kctx, start_vpfn, nr, false, mmu_sync_info);
	return err;
}

static void kbase_mmu_free_pgd(struct kbase_device *kbdev,
			       struct kbase_mmu_table *mmut, phys_addr_t pgd,
			       bool dirty)
{
	struct page *p;

	lockdep_assert_held(&mmut->mmu_lock);

	p = pfn_to_page(PFN_DOWN(pgd));

	kbase_mem_pool_free(&kbdev->mem_pools.small[mmut->group_id],
			    p, dirty);

	atomic_sub(1, &kbdev->memdev.used_pages);

	/* If MMU tables belong to a context then pages will have been accounted
	 * against it, so we must decrement the usage counts here.
	 */
	if (mmut->kctx) {
		kbase_process_page_usage_dec(mmut->kctx, 1);
		atomic_sub(1, &mmut->kctx->used_pages);
	}

	kbase_trace_gpu_mem_usage_dec(kbdev, mmut->kctx, 1);
}

u64 kbase_mmu_create_ate(struct kbase_device *const kbdev,
	struct tagged_addr const phy, unsigned long const flags,
	int const level, int const group_id)
{
	u64 entry;

	kbdev->mmu_mode->entry_set_ate(&entry, phy, flags, level);
	return kbdev->mgm_dev->ops.mgm_update_gpu_pte(kbdev->mgm_dev,
		group_id, level, entry);
}

int kbase_mmu_insert_pages_no_flush(struct kbase_device *kbdev,
				    struct kbase_mmu_table *mmut,
				    const u64 start_vpfn,
				    struct tagged_addr *phys, size_t nr,
				    unsigned long flags,
				    int const group_id)
{
	phys_addr_t pgd;
	u64 *pgd_page;
	u64 insert_vpfn = start_vpfn;
	size_t remain = nr;
	int err;
	struct kbase_mmu_mode const *mmu_mode;

	/* Note that 0 is a valid start_vpfn */
	/* 64-bit address range is the max */
	KBASE_DEBUG_ASSERT(start_vpfn <= (U64_MAX / PAGE_SIZE));

	mmu_mode = kbdev->mmu_mode;

	/* Early out if there is nothing to do */
	if (nr == 0)
		return 0;

	rt_mutex_lock(&mmut->mmu_lock);

	while (remain) {
		unsigned int i;
		unsigned int vindex = insert_vpfn & 0x1FF;
		unsigned int count = KBASE_MMU_PAGE_ENTRIES - vindex;
		struct page *p;
		int cur_level;
		register unsigned int num_of_valid_entries;

		if (count > remain)
			count = remain;

		if (!vindex && is_huge_head(*phys))
			cur_level = MIDGARD_MMU_LEVEL(2);
		else
			cur_level = MIDGARD_MMU_BOTTOMLEVEL;

		/*
		 * Repeatedly calling mmu_get_pgd_at_level() is clearly
		 * suboptimal. We don't have to re-parse the whole tree
		 * each time (just cache the l0-l2 sequence).
		 * On the other hand, it's only a gain when we map more than
		 * 256 pages at once (on average). Do we really care?
		 */
		do {
			err = mmu_get_pgd_at_level(kbdev, mmut, insert_vpfn,
						   cur_level, &pgd);
			if (err != -ENOMEM)
				break;
			/* Fill the memory pool with enough pages for
			 * the page walk to succeed
			 */
			rt_mutex_unlock(&mmut->mmu_lock);
			err = kbase_mem_pool_grow(
				&kbdev->mem_pools.small[mmut->group_id],
				cur_level);
			rt_mutex_lock(&mmut->mmu_lock);
		} while (!err);

		if (err) {
			dev_warn(kbdev->dev,
				 "%s: mmu_get_bottom_pgd failure\n", __func__);
			if (insert_vpfn != start_vpfn) {
				/* Invalidate the pages we have partially
				 * completed
				 */
				mmu_insert_pages_failure_recovery(kbdev,
						mmut, start_vpfn, insert_vpfn);
			}
			goto fail_unlock;
		}

		p = pfn_to_page(PFN_DOWN(pgd));
		pgd_page = kmap(p);
		if (!pgd_page) {
			dev_warn(kbdev->dev, "%s: kmap failure\n",
				 __func__);
			if (insert_vpfn != start_vpfn) {
				/* Invalidate the pages we have partially
				 * completed
				 */
				mmu_insert_pages_failure_recovery(kbdev,
						mmut, start_vpfn, insert_vpfn);
			}
			err = -ENOMEM;
			goto fail_unlock;
		}

		num_of_valid_entries =
			mmu_mode->get_num_valid_entries(pgd_page);

		if (cur_level == MIDGARD_MMU_LEVEL(2)) {
			int level_index = (insert_vpfn >> 9) & 0x1FF;
			u64 *target = &pgd_page[level_index];

			if (mmu_mode->pte_is_valid(*target, cur_level)) {
				kbase_mmu_free_pgd(
					kbdev, mmut,
					kbdev->mmu_mode->pte_to_phy_addr(
						*target),
					false);
				num_of_valid_entries--;
			}
			*target = kbase_mmu_create_ate(kbdev, *phys, flags,
				cur_level, group_id);

			num_of_valid_entries++;
		} else {
			for (i = 0; i < count; i++) {
				unsigned int ofs = vindex + i;
				u64 *target = &pgd_page[ofs];

				/* Warn if the current page is a valid ATE
				 * entry. The page table shouldn't have anything
				 * in the place where we are trying to put a
				 * new entry. Modification to page table entries
				 * should be performed with
				 * kbase_mmu_update_pages()
				 */
				WARN_ON((*target & 1UL) != 0);

				*target = kbase_mmu_create_ate(kbdev,
					phys[i], flags, cur_level, group_id);
			}
			num_of_valid_entries += count;
		}

		mmu_mode->set_num_valid_entries(pgd_page, num_of_valid_entries);

		phys += count;
		insert_vpfn += count;
		remain -= count;

		kbase_mmu_sync_pgd(kbdev,
				kbase_dma_addr(p) + (vindex * sizeof(u64)),
				count * sizeof(u64));

		kunmap(p);
	}

	err = 0;

fail_unlock:
	rt_mutex_unlock(&mmut->mmu_lock);
	return err;
}

/*
 * Map 'nr' pages pointed to by 'phys' at GPU PFN 'vpfn' for GPU address space
 * number 'as_nr'.
 */
int kbase_mmu_insert_pages(struct kbase_device *kbdev,
			   struct kbase_mmu_table *mmut, u64 vpfn,
			   struct tagged_addr *phys, size_t nr,
			   unsigned long flags, int as_nr, int const group_id,
			   enum kbase_caller_mmu_sync_info mmu_sync_info)
{
	int err;

	err = kbase_mmu_insert_pages_no_flush(kbdev, mmut, vpfn,
			phys, nr, flags, group_id);

	if (mmut->kctx)
		kbase_mmu_flush_invalidate(mmut->kctx, vpfn, nr, false,
					   mmu_sync_info);
	else
		kbase_mmu_flush_invalidate_no_ctx(kbdev, vpfn, nr, false, as_nr,
						  mmu_sync_info);

	return err;
}

KBASE_EXPORT_TEST_API(kbase_mmu_insert_pages);

/**
 * kbase_mmu_flush_invalidate_noretain() - Flush and invalidate the GPU caches
 * without retaining the kbase context.
 * @kctx: The KBase context.
 * @vpfn: The virtual page frame number to start the flush on.
 * @nr: The number of pages to flush.
 *
 * As per kbase_mmu_flush_invalidate but doesn't retain the kctx or do any
 * other locking.
 */
static void kbase_mmu_flush_invalidate_noretain(struct kbase_context *kctx,
						u64 vpfn, size_t nr)
{
	struct kbase_device *kbdev = kctx->kbdev;
	struct kbase_mmu_hw_op_param op_param;
	int err;

	/* Calls to this function are inherently asynchronous, with respect to
	 * MMU operations.
	 */
	const enum kbase_caller_mmu_sync_info mmu_sync_info = CALLER_MMU_ASYNC;

	lockdep_assert_held(&kctx->kbdev->hwaccess_lock);
	lockdep_assert_held(&kctx->kbdev->mmu_hw_mutex);

	/* Early out if there is nothing to do */
	if (nr == 0)
		return;

	/* flush L2 and unlock the VA (resumes the MMU) */
	op_param = (struct kbase_mmu_hw_op_param){
		.vpfn = vpfn,
		.nr = nr,
		.op = KBASE_MMU_OP_FLUSH_MEM,
		.kctx_id = kctx->id,
		.mmu_sync_info = mmu_sync_info,
	};

	if (mmu_flush_cache_on_gpu_ctrl(kbdev)) {
		err = mmu_flush_invalidate_on_gpu_ctrl(
			kbdev, &kbdev->as[kctx->as_nr], &op_param);
	} else {
		err = kbase_mmu_hw_do_operation(kbdev, &kbdev->as[kctx->as_nr],
						&op_param);
	}

	if (err) {
		/* Flush failed to complete, assume the
		 * GPU has hung and perform a reset to recover
		 */
		dev_err(kbdev->dev, "Flush for GPU page table update did not complete. Issuing GPU soft-reset to recover\n");

		if (kbase_prepare_to_reset_gpu_locked(kbdev, RESET_FLAGS_NONE))
			kbase_reset_gpu_locked(kbdev);
	}
}

/* Perform a flush/invalidate on a particular address space
 */
static void
kbase_mmu_flush_invalidate_as(struct kbase_device *kbdev, struct kbase_as *as,
			      u64 vpfn, size_t nr, bool sync, u32 kctx_id,
			      enum kbase_caller_mmu_sync_info mmu_sync_info)
{
	int err;
	bool gpu_powered;
	unsigned long flags;
	struct kbase_mmu_hw_op_param op_param;

	spin_lock_irqsave(&kbdev->hwaccess_lock, flags);
	gpu_powered = kbdev->pm.backend.gpu_powered;
	spin_unlock_irqrestore(&kbdev->hwaccess_lock, flags);

	/* GPU is off so there's no need to perform flush/invalidate.
	 * But even if GPU is not actually powered down, after gpu_powered flag
	 * was set to false, it is still safe to skip the flush/invalidate.
	 * The TLB invalidation will anyways be performed due to AS_COMMAND_UPDATE
	 * which is sent when address spaces are restored after gpu_powered flag
	 * is set to true. Flushing of L2 cache is certainly not required as L2
	 * cache is definitely off if gpu_powered is false.
	 */
	if (!gpu_powered)
		return;

	if (kbase_pm_context_active_handle_suspend(kbdev,
				KBASE_PM_SUSPEND_HANDLER_DONT_REACTIVATE)) {
		/* GPU has just been powered off due to system suspend.
		 * So again, no need to perform flush/invalidate.
		 */
		return;
	}

	/* AS transaction begin */
	mutex_lock(&kbdev->mmu_hw_mutex);

	op_param = (struct kbase_mmu_hw_op_param){
		.vpfn = vpfn,
		.nr = nr,
		.kctx_id = kctx_id,
		.mmu_sync_info = mmu_sync_info,
	};

	if (sync)
		op_param.op = KBASE_MMU_OP_FLUSH_MEM;
	else
		op_param.op = KBASE_MMU_OP_FLUSH_PT;

	if (mmu_flush_cache_on_gpu_ctrl(kbdev)) {
		spin_lock_irqsave(&kbdev->hwaccess_lock, flags);
		err = mmu_flush_invalidate_on_gpu_ctrl(kbdev, as, &op_param);
		spin_unlock_irqrestore(&kbdev->hwaccess_lock, flags);
	} else {
		mmu_hw_operation_begin(kbdev);
		err = kbase_mmu_hw_do_operation(kbdev, as, &op_param);
		mmu_hw_operation_end(kbdev);
	}

	if (err) {
		/* Flush failed to complete, assume the GPU has hung and
		 * perform a reset to recover
		 */
		dev_err(kbdev->dev, "Flush for GPU page table update did not complete. Issuing GPU soft-reset to recover\n");

		if (kbase_prepare_to_reset_gpu(
			    kbdev, RESET_FLAGS_HWC_UNRECOVERABLE_ERROR))
			kbase_reset_gpu(kbdev);
	}

	mutex_unlock(&kbdev->mmu_hw_mutex);
	/* AS transaction end */

	kbase_pm_context_idle(kbdev);
}

static void
kbase_mmu_flush_invalidate_no_ctx(struct kbase_device *kbdev, u64 vpfn,
				  size_t nr, bool sync, int as_nr,
				  enum kbase_caller_mmu_sync_info mmu_sync_info)
{
	/* Skip if there is nothing to do */
	if (nr) {
		kbase_mmu_flush_invalidate_as(kbdev, &kbdev->as[as_nr], vpfn,
					      nr, sync, 0xFFFFFFFF,
					      mmu_sync_info);
	}
}

static void
kbase_mmu_flush_invalidate(struct kbase_context *kctx, u64 vpfn, size_t nr,
			   bool sync,
			   enum kbase_caller_mmu_sync_info mmu_sync_info)
{
	struct kbase_device *kbdev;
	bool ctx_is_in_runpool;

	/* Early out if there is nothing to do */
	if (nr == 0)
		return;

	kbdev = kctx->kbdev;
#if !MALI_USE_CSF
	mutex_lock(&kbdev->js_data.queue_mutex);
	ctx_is_in_runpool = kbase_ctx_sched_inc_refcount(kctx);
	mutex_unlock(&kbdev->js_data.queue_mutex);
#else
	ctx_is_in_runpool = kbase_ctx_sched_inc_refcount_if_as_valid(kctx);
#endif /* !MALI_USE_CSF */

	if (ctx_is_in_runpool) {
		KBASE_DEBUG_ASSERT(kctx->as_nr != KBASEP_AS_NR_INVALID);

		kbase_mmu_flush_invalidate_as(kbdev, &kbdev->as[kctx->as_nr],
					      vpfn, nr, sync, kctx->id,
					      mmu_sync_info);

		release_ctx(kbdev, kctx);
	}
}

void kbase_mmu_update(struct kbase_device *kbdev,
		struct kbase_mmu_table *mmut,
		int as_nr)
{
	lockdep_assert_held(&kbdev->hwaccess_lock);
	lockdep_assert_held(&kbdev->mmu_hw_mutex);
	KBASE_DEBUG_ASSERT(as_nr != KBASEP_AS_NR_INVALID);

	kbdev->mmu_mode->update(kbdev, mmut, as_nr);
}
KBASE_EXPORT_TEST_API(kbase_mmu_update);

void kbase_mmu_disable_as(struct kbase_device *kbdev, int as_nr)
{
	lockdep_assert_held(&kbdev->hwaccess_lock);
	lockdep_assert_held(&kbdev->mmu_hw_mutex);

	kbdev->mmu_mode->disable_as(kbdev, as_nr);
}

void kbase_mmu_disable(struct kbase_context *kctx)
{
	/* ASSERT that the context has a valid as_nr, which is only the case
	 * when it's scheduled in.
	 *
	 * as_nr won't change because the caller has the hwaccess_lock
	 */
	KBASE_DEBUG_ASSERT(kctx->as_nr != KBASEP_AS_NR_INVALID);

	lockdep_assert_held(&kctx->kbdev->hwaccess_lock);
	lockdep_assert_held(&kctx->kbdev->mmu_hw_mutex);

	/*
	 * The address space is being disabled, drain all knowledge of it out
	 * from the caches as pages and page tables might be freed after this.
	 *
	 * The job scheduler code will already be holding the locks and context
	 * so just do the flush.
	 */
	kbase_mmu_flush_invalidate_noretain(kctx, 0, ~0);

	kctx->kbdev->mmu_mode->disable_as(kctx->kbdev, kctx->as_nr);
#if !MALI_USE_CSF
	/*
	 * JM GPUs has some L1 read only caches that need to be invalidated
	 * with START_FLUSH configuration. Purge the MMU disabled kctx from
	 * the slot_rb tracking field so such invalidation is performed when
	 * a new katom is executed on the affected slots.
	 */
	kbase_backend_slot_kctx_purge_locked(kctx->kbdev, kctx);
#endif
}
KBASE_EXPORT_TEST_API(kbase_mmu_disable);

static void kbase_mmu_update_and_free_parent_pgds(struct kbase_device *kbdev,
						  struct kbase_mmu_table *mmut,
						  phys_addr_t *pgds, u64 vpfn,
						  int level)
{
	int current_level;

	lockdep_assert_held(&mmut->mmu_lock);

	for (current_level = level - 1; current_level >= MIDGARD_MMU_LEVEL(0);
	     current_level--) {
		u64 *current_page = kmap(phys_to_page(pgds[current_level]));
		unsigned int current_valid_entries =
			kbdev->mmu_mode->get_num_valid_entries(current_page);

		if (current_valid_entries == 1 &&
		    current_level != MIDGARD_MMU_LEVEL(0)) {
			kunmap(phys_to_page(pgds[current_level]));

			kbase_mmu_free_pgd(kbdev, mmut, pgds[current_level],
					   true);
		} else {
			int index = (vpfn >> ((3 - current_level) * 9)) & 0x1FF;

			kbdev->mmu_mode->entry_invalidate(&current_page[index]);

			current_valid_entries--;

			kbdev->mmu_mode->set_num_valid_entries(
				current_page, current_valid_entries);

			kbase_mmu_sync_pgd(kbdev,
					   kbase_dma_addr(phys_to_page(
						   pgds[current_level])) +
						   8 * index,
					   8 * 1);

			kunmap(phys_to_page(pgds[current_level]));
			break;
		}
	}
}

/*
 * We actually discard the ATE and free the page table pages if no valid entries
 * exist in PGD.
 *
 * IMPORTANT: This uses kbasep_js_runpool_release_ctx() when the context is
 * currently scheduled into the runpool, and so potentially uses a lot of locks.
 * These locks must be taken in the correct order with respect to others
 * already held by the caller. Refer to kbasep_js_runpool_release_ctx() for more
 * information.
 */
int kbase_mmu_teardown_pages(struct kbase_device *kbdev,
	struct kbase_mmu_table *mmut, u64 vpfn, size_t nr, int as_nr)
{
	phys_addr_t pgd;
	u64 start_vpfn = vpfn;
	size_t requested_nr = nr;
	struct kbase_mmu_mode const *mmu_mode;
	int err = -EFAULT;

	/* Calls to this function are inherently asynchronous, with respect to
	 * MMU operations.
	 */
	const enum kbase_caller_mmu_sync_info mmu_sync_info = CALLER_MMU_ASYNC;

	if (nr == 0) {
		/* early out if nothing to do */
		return 0;
	}

	if (!rt_mutex_trylock(&mmut->mmu_lock)) {
		/*
		 * Sometimes, mmu_lock takes long time to be released.
		 * In that case, kswapd is stuck until it can hold
		 * the lock. Instead, just bail out here so kswapd
		 * could reclaim other pages.
		 */
		if (current_is_kswapd())
			return -EBUSY;
		rt_mutex_lock(&mmut->mmu_lock);
	}

	mmu_mode = kbdev->mmu_mode;

	while (nr) {
		unsigned int i;
		unsigned int index = vpfn & 0x1FF;
		unsigned int count = KBASE_MMU_PAGE_ENTRIES - index;
		unsigned int pcount;
		int level;
		u64 *page;
		phys_addr_t pgds[MIDGARD_MMU_BOTTOMLEVEL + 1];
		register unsigned int num_of_valid_entries;

		if (count > nr)
			count = nr;

		/* need to check if this is a 2MB or a 4kB page */
		pgd = mmut->pgd;

		for (level = MIDGARD_MMU_TOPLEVEL;
				level <= MIDGARD_MMU_BOTTOMLEVEL; level++) {
			phys_addr_t next_pgd;

			index = (vpfn >> ((3 - level) * 9)) & 0x1FF;
			page = kmap(phys_to_page(pgd));
			if (mmu_mode->ate_is_valid(page[index], level))
				break; /* keep the mapping */
			else if (!mmu_mode->pte_is_valid(page[index], level)) {
				/* nothing here, advance */
				switch (level) {
				case MIDGARD_MMU_LEVEL(0):
					count = 134217728;
					break;
				case MIDGARD_MMU_LEVEL(1):
					count = 262144;
					break;
				case MIDGARD_MMU_LEVEL(2):
					count = 512;
					break;
				case MIDGARD_MMU_LEVEL(3):
					count = 1;
					break;
				}
				if (count > nr)
					count = nr;
				goto next;
			}
			next_pgd = mmu_mode->pte_to_phy_addr(page[index]);
			pgds[level] = pgd;
			kunmap(phys_to_page(pgd));
			pgd = next_pgd;
		}

		switch (level) {
		case MIDGARD_MMU_LEVEL(0):
		case MIDGARD_MMU_LEVEL(1):
			dev_warn(kbdev->dev,
				 "%s: No support for ATEs at level %d\n",
				 __func__, level);
			kunmap(phys_to_page(pgd));
			goto out;
		case MIDGARD_MMU_LEVEL(2):
			/* can only teardown if count >= 512 */
			if (count >= 512) {
				pcount = 1;
			} else {
				dev_warn(kbdev->dev,
					 "%s: limiting teardown as it tries to do a partial 2MB teardown, need 512, but have %d to tear down\n",
					 __func__, count);
				pcount = 0;
			}
			break;
		case MIDGARD_MMU_BOTTOMLEVEL:
			/* page count is the same as the logical count */
			pcount = count;
			break;
		default:
			dev_err(kbdev->dev,
				"%s: found non-mapped memory, early out\n",
				__func__);
			vpfn += count;
			nr -= count;
			continue;
		}

		num_of_valid_entries = mmu_mode->get_num_valid_entries(page);
		if (WARN_ON_ONCE(num_of_valid_entries < pcount))
			num_of_valid_entries = 0;
		else
			num_of_valid_entries -= pcount;

		if (!num_of_valid_entries) {
			kunmap(phys_to_page(pgd));

			kbase_mmu_free_pgd(kbdev, mmut, pgd, true);

			kbase_mmu_update_and_free_parent_pgds(kbdev, mmut, pgds,
							      vpfn, level);

			vpfn += count;
			nr -= count;
			continue;
		}

		/* Invalidate the entries we added */
		for (i = 0; i < pcount; i++)
			mmu_mode->entry_invalidate(&page[index + i]);

		mmu_mode->set_num_valid_entries(page, num_of_valid_entries);

		kbase_mmu_sync_pgd(
			kbdev, kbase_dma_addr(phys_to_page(pgd)) + 8 * index,
			8 * pcount);
next:
		kunmap(phys_to_page(pgd));
		vpfn += count;
		nr -= count;
	}
	err = 0;
out:
	rt_mutex_unlock(&mmut->mmu_lock);

	if (mmut->kctx)
		kbase_mmu_flush_invalidate(mmut->kctx, start_vpfn, requested_nr,
					   true, mmu_sync_info);
	else
		kbase_mmu_flush_invalidate_no_ctx(kbdev, start_vpfn,
						  requested_nr, true, as_nr,
						  mmu_sync_info);

	return err;
}

KBASE_EXPORT_TEST_API(kbase_mmu_teardown_pages);

/**
 * kbase_mmu_update_pages_no_flush() - Update attributes data in GPU page table entries
 *
 * @kctx:  Kbase context
 * @vpfn:  Virtual PFN (Page Frame Number) of the first page to update
 * @phys:  Pointer to the array of tagged physical addresses of the physical
 *         pages that are pointed to by the page table entries (that need to
 *         be updated). The pointer should be within the reg->gpu_alloc->pages
 *         array.
 * @nr:    Number of pages to update
 * @flags: Flags
 * @group_id: The physical memory group in which the page was allocated.
 *            Valid range is 0..(MEMORY_GROUP_MANAGER_NR_GROUPS-1).
 *
 * This will update page table entries that already exist on the GPU based on
 * the new flags that are passed (the physical pages pointed to by the page
 * table entries remain unchanged). It is used as a response to the changes of
 * the memory attributes.
 *
 * The caller is responsible for validating the memory attributes.
 *
 * Return: 0 if the attributes data in page table entries were updated
 *         successfully, otherwise an error code.
 */
static int kbase_mmu_update_pages_no_flush(struct kbase_context *kctx, u64 vpfn,
					struct tagged_addr *phys, size_t nr,
					unsigned long flags, int const group_id)
{
	phys_addr_t pgd;
	u64 *pgd_page;
	int err;
	struct kbase_device *kbdev;

	if (WARN_ON(kctx == NULL))
		return -EINVAL;

	KBASE_DEBUG_ASSERT(vpfn <= (U64_MAX / PAGE_SIZE));

	/* Early out if there is nothing to do */
	if (nr == 0)
		return 0;

	rt_mutex_lock(&kctx->mmu.mmu_lock);

	kbdev = kctx->kbdev;

	while (nr) {
		unsigned int i;
		unsigned int index = vpfn & 0x1FF;
		size_t count = KBASE_MMU_PAGE_ENTRIES - index;
		struct page *p;
		register unsigned int num_of_valid_entries;
		int cur_level = MIDGARD_MMU_BOTTOMLEVEL;

		if (count > nr)
			count = nr;

<<<<<<< HEAD
		do {
			err = mmu_get_bottom_pgd(kbdev, &kctx->mmu,
					vpfn, &pgd);
			if (err != -ENOMEM)
				break;
			/* Fill the memory pool with enough pages for
			 * the page walk to succeed
			 */
			rt_mutex_unlock(&kctx->mmu.mmu_lock);
			err = kbase_mem_pool_grow(
#ifdef CONFIG_MALI_2MB_ALLOC
				&kbdev->mem_pools.large[
#else
				&kbdev->mem_pools.small[
#endif
					kctx->mmu.group_id],
				MIDGARD_MMU_BOTTOMLEVEL);
			rt_mutex_lock(&kctx->mmu.mmu_lock);
		} while (!err);
		if (err) {
			dev_warn(kbdev->dev,
				 "mmu_get_bottom_pgd failure\n");
=======
		if (is_huge(*phys) && (index == index_in_large_page(*phys)))
			cur_level = MIDGARD_MMU_LEVEL(2);

		err = mmu_get_pgd_at_level(kbdev, &kctx->mmu, vpfn, cur_level, &pgd);
		if (WARN_ON(err))
>>>>>>> 88d7d984
			goto fail_unlock;

		p = pfn_to_page(PFN_DOWN(pgd));
		pgd_page = kmap(p);
		if (!pgd_page) {
			dev_warn(kbdev->dev, "kmap failure on update_pages");
			err = -ENOMEM;
			goto fail_unlock;
		}

		num_of_valid_entries =
			kbdev->mmu_mode->get_num_valid_entries(pgd_page);

		if (cur_level == MIDGARD_MMU_LEVEL(2)) {
			int level_index = (vpfn >> 9) & 0x1FF;
			struct tagged_addr *target_phys =
				phys - index_in_large_page(*phys);

#ifdef CONFIG_MALI_DEBUG
			WARN_ON_ONCE(!kbdev->mmu_mode->ate_is_valid(
					pgd_page[level_index], MIDGARD_MMU_LEVEL(2)));
#endif
			pgd_page[level_index] = kbase_mmu_create_ate(kbdev,
					*target_phys, flags, MIDGARD_MMU_LEVEL(2),
					group_id);
			kbase_mmu_sync_pgd(kbdev,
				kbase_dma_addr(p) + (level_index * sizeof(u64)),
				sizeof(u64));
		} else {
			for (i = 0; i < count; i++) {
#ifdef CONFIG_MALI_DEBUG
				WARN_ON_ONCE(!kbdev->mmu_mode->ate_is_valid(
						pgd_page[index + i],
						MIDGARD_MMU_BOTTOMLEVEL));
#endif
				pgd_page[index + i] = kbase_mmu_create_ate(kbdev,
					phys[i], flags, MIDGARD_MMU_BOTTOMLEVEL,
					group_id);
			}
			kbase_mmu_sync_pgd(kbdev,
				kbase_dma_addr(p) + (index * sizeof(u64)),
				count * sizeof(u64));
		}

		kbdev->mmu_mode->set_num_valid_entries(pgd_page,
					num_of_valid_entries);

		phys += count;
		vpfn += count;
		nr -= count;

		kunmap(p);
	}

	rt_mutex_unlock(&kctx->mmu.mmu_lock);
	return 0;

fail_unlock:
	rt_mutex_unlock(&kctx->mmu.mmu_lock);
	return err;
}

int kbase_mmu_update_pages(struct kbase_context *kctx, u64 vpfn,
			   struct tagged_addr *phys, size_t nr,
			   unsigned long flags, int const group_id)
{
	int err;

	/* Calls to this function are inherently asynchronous, with respect to
	 * MMU operations.
	 */
	const enum kbase_caller_mmu_sync_info mmu_sync_info = CALLER_MMU_ASYNC;

	err = kbase_mmu_update_pages_no_flush(kctx, vpfn, phys, nr, flags,
		group_id);
	kbase_mmu_flush_invalidate(kctx, vpfn, nr, true, mmu_sync_info);
	return err;
}

static void mmu_teardown_level(struct kbase_device *kbdev,
		struct kbase_mmu_table *mmut, phys_addr_t pgd,
		int level)
{
	phys_addr_t target_pgd;
	u64 *pgd_page;
	int i;
	struct kbase_mmu_mode const *mmu_mode;
	u64 *pgd_page_buffer;

	lockdep_assert_held(&mmut->mmu_lock);

	/* Early-out. No need to kmap to check entries for L3 PGD. */
	if (level == MIDGARD_MMU_BOTTOMLEVEL) {
		kbase_mmu_free_pgd(kbdev, mmut, pgd, true);
		return;
	}

	pgd_page = kmap_atomic(pfn_to_page(PFN_DOWN(pgd)));
	/* kmap_atomic should NEVER fail. */
	if (WARN_ON(pgd_page == NULL))
		return;
	/* Copy the page to our preallocated buffer so that we can minimize
	 * kmap_atomic usage
	 */
	pgd_page_buffer = mmut->mmu_teardown_pages[level];
	memcpy(pgd_page_buffer, pgd_page, PAGE_SIZE);
	kunmap_atomic(pgd_page);
	pgd_page = pgd_page_buffer;

	mmu_mode = kbdev->mmu_mode;

	for (i = 0; i < KBASE_MMU_PAGE_ENTRIES; i++) {
		target_pgd = mmu_mode->pte_to_phy_addr(pgd_page[i]);

		if (target_pgd) {
			if (mmu_mode->pte_is_valid(pgd_page[i], level)) {
				mmu_teardown_level(kbdev, mmut,
						   target_pgd,
						   level + 1);
			}
		}
	}

	kbase_mmu_free_pgd(kbdev, mmut, pgd, true);
}

int kbase_mmu_init(struct kbase_device *const kbdev,
	struct kbase_mmu_table *const mmut, struct kbase_context *const kctx,
	int const group_id)
{
	int level;

	if (WARN_ON(group_id >= MEMORY_GROUP_MANAGER_NR_GROUPS) ||
	    WARN_ON(group_id < 0))
		return -EINVAL;

	mmut->group_id = group_id;
	rt_mutex_init(&mmut->mmu_lock);
	mmut->kctx = kctx;
	mmut->pgd = 0;

	/* Preallocate MMU depth of 3 pages for mmu_teardown_level to use */
	for (level = MIDGARD_MMU_TOPLEVEL;
			level < MIDGARD_MMU_BOTTOMLEVEL; level++) {
		mmut->mmu_teardown_pages[level] =
			kmalloc(PAGE_SIZE, GFP_KERNEL);

		if (!mmut->mmu_teardown_pages[level]) {
			kbase_mmu_term(kbdev, mmut);
			return -ENOMEM;
		}
	}

	/* We allocate pages into the kbdev memory pool, then
	 * kbase_mmu_alloc_pgd will allocate out of that pool. This is done to
	 * avoid allocations from the kernel happening with the lock held.
	 */
	while (!mmut->pgd) {
		int err;

		err = kbase_mem_pool_grow(
			&kbdev->mem_pools.small[mmut->group_id],
			MIDGARD_MMU_BOTTOMLEVEL);
		if (err) {
			kbase_mmu_term(kbdev, mmut);
			return -ENOMEM;
		}

		rt_mutex_lock(&mmut->mmu_lock);
		mmut->pgd = kbase_mmu_alloc_pgd(kbdev, mmut);
		rt_mutex_unlock(&mmut->mmu_lock);
	}

	return 0;
}

void kbase_mmu_term(struct kbase_device *kbdev, struct kbase_mmu_table *mmut)
{
	int level;

	if (mmut->pgd) {
<<<<<<< HEAD
		rt_mutex_lock(&mmut->mmu_lock);
		mmu_teardown_level(kbdev, mmut, mmut->pgd, MIDGARD_MMU_TOPLEVEL,
				mmut->mmu_teardown_pages);
		rt_mutex_unlock(&mmut->mmu_lock);
=======
		mutex_lock(&mmut->mmu_lock);
		mmu_teardown_level(kbdev, mmut, mmut->pgd, MIDGARD_MMU_TOPLEVEL);
		mutex_unlock(&mmut->mmu_lock);
>>>>>>> 88d7d984

		if (mmut->kctx)
			KBASE_TLSTREAM_AUX_PAGESALLOC(kbdev, mmut->kctx->id, 0);
	}

<<<<<<< HEAD
	kfree(mmut->mmu_teardown_pages);
=======
	for (level = MIDGARD_MMU_TOPLEVEL;
			level < MIDGARD_MMU_BOTTOMLEVEL; level++) {
		if (!mmut->mmu_teardown_pages[level])
			break;
		kfree(mmut->mmu_teardown_pages[level]);
	}

	mutex_destroy(&mmut->mmu_lock);
>>>>>>> 88d7d984
}

void kbase_mmu_as_term(struct kbase_device *kbdev, int i)
{
	destroy_workqueue(kbdev->as[i].pf_wq);
}

static size_t kbasep_mmu_dump_level(struct kbase_context *kctx, phys_addr_t pgd,
		int level, char ** const buffer, size_t *size_left)
{
	phys_addr_t target_pgd;
	u64 *pgd_page;
	int i;
	size_t size = KBASE_MMU_PAGE_ENTRIES * sizeof(u64) + sizeof(u64);
	size_t dump_size;
	struct kbase_device *kbdev;
	struct kbase_mmu_mode const *mmu_mode;

	if (WARN_ON(kctx == NULL))
		return 0;
	lockdep_assert_held(&kctx->mmu.mmu_lock);

	kbdev = kctx->kbdev;
	mmu_mode = kbdev->mmu_mode;

	pgd_page = kmap(pfn_to_page(PFN_DOWN(pgd)));
	if (!pgd_page) {
		dev_warn(kbdev->dev, "%s: kmap failure\n", __func__);
		return 0;
	}

	if (*size_left >= size) {
		/* A modified physical address that contains
		 * the page table level
		 */
		u64 m_pgd = pgd | level;

		/* Put the modified physical address in the output buffer */
		memcpy(*buffer, &m_pgd, sizeof(m_pgd));
		*buffer += sizeof(m_pgd);

		/* Followed by the page table itself */
		memcpy(*buffer, pgd_page, sizeof(u64) * KBASE_MMU_PAGE_ENTRIES);
		*buffer += sizeof(u64) * KBASE_MMU_PAGE_ENTRIES;

		*size_left -= size;
	}

	if (level < MIDGARD_MMU_BOTTOMLEVEL) {
		for (i = 0; i < KBASE_MMU_PAGE_ENTRIES; i++) {
			if (mmu_mode->pte_is_valid(pgd_page[i], level)) {
				target_pgd = mmu_mode->pte_to_phy_addr(
						pgd_page[i]);

				dump_size = kbasep_mmu_dump_level(kctx,
						target_pgd, level + 1,
						buffer, size_left);
				if (!dump_size) {
					kunmap(pfn_to_page(PFN_DOWN(pgd)));
					return 0;
				}
				size += dump_size;
			}
		}
	}

	kunmap(pfn_to_page(PFN_DOWN(pgd)));

	return size;
}

void *kbase_mmu_dump(struct kbase_context *kctx, int nr_pages)
{
	void *kaddr;
	size_t size_left;

	KBASE_DEBUG_ASSERT(kctx);

	if (nr_pages == 0) {
		/* can't dump in a 0 sized buffer, early out */
		return NULL;
	}

	size_left = nr_pages * PAGE_SIZE;

	if (WARN_ON(size_left == 0))
		return NULL;
	kaddr = vmalloc_user(size_left);

	rt_mutex_lock(&kctx->mmu.mmu_lock);

	if (kaddr) {
		u64 end_marker = 0xFFULL;
		char *buffer;
		char *mmu_dump_buffer;
		u64 config[3];
		size_t dump_size, size = 0;
		struct kbase_mmu_setup as_setup;

		buffer = (char *)kaddr;
		mmu_dump_buffer = buffer;

		kctx->kbdev->mmu_mode->get_as_setup(&kctx->mmu,
				&as_setup);
		config[0] = as_setup.transtab;
		config[1] = as_setup.memattr;
		config[2] = as_setup.transcfg;
		memcpy(buffer, &config, sizeof(config));
		mmu_dump_buffer += sizeof(config);
		size_left -= sizeof(config);
		size += sizeof(config);

		dump_size = kbasep_mmu_dump_level(kctx,
				kctx->mmu.pgd,
				MIDGARD_MMU_TOPLEVEL,
				&mmu_dump_buffer,
				&size_left);

		if (!dump_size)
			goto fail_free;

		size += dump_size;

		/* Add on the size for the end marker */
		size += sizeof(u64);

		if (size > (nr_pages * PAGE_SIZE)) {
			/* The buffer isn't big enough - free the memory and
			 * return failure
			 */
			goto fail_free;
		}

		/* Add the end marker */
		memcpy(mmu_dump_buffer, &end_marker, sizeof(u64));
	}

	rt_mutex_unlock(&kctx->mmu.mmu_lock);
	return kaddr;

fail_free:
	vfree(kaddr);
	rt_mutex_unlock(&kctx->mmu.mmu_lock);
	return NULL;
}
KBASE_EXPORT_TEST_API(kbase_mmu_dump);

void kbase_mmu_bus_fault_worker(struct work_struct *data)
{
	struct kbase_as *faulting_as;
	int as_no;
	struct kbase_context *kctx;
	struct kbase_device *kbdev;
	struct kbase_fault *fault;

	faulting_as = container_of(data, struct kbase_as, work_busfault);
	fault = &faulting_as->bf_data;

	/* Ensure that any pending page fault worker has completed */
	flush_work(&faulting_as->work_pagefault);

	as_no = faulting_as->number;

	kbdev = container_of(faulting_as, struct kbase_device, as[as_no]);

	/* Grab the context, already refcounted in kbase_mmu_interrupt() on
	 * flagging of the bus-fault. Therefore, it cannot be scheduled out of
	 * this AS until we explicitly release it
	 */
	kctx = kbase_ctx_sched_as_to_ctx(kbdev, as_no);
	if (!kctx) {
		atomic_dec(&kbdev->faults_pending);
		return;
	}

#ifdef CONFIG_MALI_ARBITER_SUPPORT
	/* check if we still have GPU */
	if (unlikely(kbase_is_gpu_removed(kbdev))) {
		dev_dbg(kbdev->dev,
				"%s: GPU has been removed\n", __func__);
		release_ctx(kbdev, kctx);
		atomic_dec(&kbdev->faults_pending);
		return;
	}
#endif

	if (unlikely(fault->protected_mode)) {
		kbase_mmu_report_fault_and_kill(kctx, faulting_as,
				"Permission failure", fault);
		kbase_mmu_hw_clear_fault(kbdev, faulting_as,
				KBASE_MMU_FAULT_TYPE_BUS_UNEXPECTED);
		release_ctx(kbdev, kctx);
		atomic_dec(&kbdev->faults_pending);
		return;

	}

#if MALI_USE_CSF
	/* Before the GPU power off, wait is done for the completion of
	 * in-flight MMU fault work items. So GPU is expected to remain
	 * powered up whilst the bus fault handling is being done.
	 */
	kbase_gpu_report_bus_fault_and_kill(kctx, faulting_as, fault);
#else
	/* NOTE: If GPU already powered off for suspend,
	 * we don't need to switch to unmapped
	 */
	if (!kbase_pm_context_active_handle_suspend(kbdev,
				KBASE_PM_SUSPEND_HANDLER_DONT_REACTIVATE)) {
		kbase_gpu_report_bus_fault_and_kill(kctx, faulting_as, fault);
		kbase_pm_context_idle(kbdev);
	}
#endif

	release_ctx(kbdev, kctx);

	atomic_dec(&kbdev->faults_pending);
}

void kbase_flush_mmu_wqs(struct kbase_device *kbdev)
{
	int i;

	for (i = 0; i < kbdev->nr_hw_address_spaces; i++) {
		struct kbase_as *as = &kbdev->as[i];

		flush_workqueue(as->pf_wq);
	}
}<|MERGE_RESOLUTION|>--- conflicted
+++ resolved
@@ -2311,36 +2311,11 @@
 		if (count > nr)
 			count = nr;
 
-<<<<<<< HEAD
-		do {
-			err = mmu_get_bottom_pgd(kbdev, &kctx->mmu,
-					vpfn, &pgd);
-			if (err != -ENOMEM)
-				break;
-			/* Fill the memory pool with enough pages for
-			 * the page walk to succeed
-			 */
-			rt_mutex_unlock(&kctx->mmu.mmu_lock);
-			err = kbase_mem_pool_grow(
-#ifdef CONFIG_MALI_2MB_ALLOC
-				&kbdev->mem_pools.large[
-#else
-				&kbdev->mem_pools.small[
-#endif
-					kctx->mmu.group_id],
-				MIDGARD_MMU_BOTTOMLEVEL);
-			rt_mutex_lock(&kctx->mmu.mmu_lock);
-		} while (!err);
-		if (err) {
-			dev_warn(kbdev->dev,
-				 "mmu_get_bottom_pgd failure\n");
-=======
 		if (is_huge(*phys) && (index == index_in_large_page(*phys)))
 			cur_level = MIDGARD_MMU_LEVEL(2);
 
 		err = mmu_get_pgd_at_level(kbdev, &kctx->mmu, vpfn, cur_level, &pgd);
 		if (WARN_ON(err))
->>>>>>> 88d7d984
 			goto fail_unlock;
 
 		p = pfn_to_page(PFN_DOWN(pgd));
@@ -2522,24 +2497,14 @@
 	int level;
 
 	if (mmut->pgd) {
-<<<<<<< HEAD
 		rt_mutex_lock(&mmut->mmu_lock);
-		mmu_teardown_level(kbdev, mmut, mmut->pgd, MIDGARD_MMU_TOPLEVEL,
-				mmut->mmu_teardown_pages);
+		mmu_teardown_level(kbdev, mmut, mmut->pgd, MIDGARD_MMU_TOPLEVEL);
 		rt_mutex_unlock(&mmut->mmu_lock);
-=======
-		mutex_lock(&mmut->mmu_lock);
-		mmu_teardown_level(kbdev, mmut, mmut->pgd, MIDGARD_MMU_TOPLEVEL);
-		mutex_unlock(&mmut->mmu_lock);
->>>>>>> 88d7d984
 
 		if (mmut->kctx)
 			KBASE_TLSTREAM_AUX_PAGESALLOC(kbdev, mmut->kctx->id, 0);
 	}
 
-<<<<<<< HEAD
-	kfree(mmut->mmu_teardown_pages);
-=======
 	for (level = MIDGARD_MMU_TOPLEVEL;
 			level < MIDGARD_MMU_BOTTOMLEVEL; level++) {
 		if (!mmut->mmu_teardown_pages[level])
@@ -2547,8 +2512,7 @@
 		kfree(mmut->mmu_teardown_pages[level]);
 	}
 
-	mutex_destroy(&mmut->mmu_lock);
->>>>>>> 88d7d984
+	rt_mutex_destroy(&mmut->mmu_lock);
 }
 
 void kbase_mmu_as_term(struct kbase_device *kbdev, int i)
