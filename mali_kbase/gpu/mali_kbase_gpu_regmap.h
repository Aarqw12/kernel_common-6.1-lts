/* SPDX-License-Identifier: GPL-2.0 WITH Linux-syscall-note */
/*
 *
 * (C) COPYRIGHT 2010-2023 ARM Limited. All rights reserved.
 *
 * This program is free software and is provided to you under the terms of the
 * GNU General Public License version 2 as published by the Free Software
 * Foundation, and any use by you of this program is subject to the terms
 * of such GNU license.
 *
 * This program is distributed in the hope that it will be useful,
 * but WITHOUT ANY WARRANTY; without even the implied warranty of
 * MERCHANTABILITY or FITNESS FOR A PARTICULAR PURPOSE. See the
 * GNU General Public License for more details.
 *
 * You should have received a copy of the GNU General Public License
 * along with this program; if not, you can access it online at
 * http://www.gnu.org/licenses/gpl-2.0.html.
 *
 */

#ifndef _KBASE_GPU_REGMAP_H_
#define _KBASE_GPU_REGMAP_H_

#include <uapi/gpu/arm/midgard/gpu/mali_kbase_gpu_regmap.h>
#include <uapi/gpu/arm/midgard/gpu/mali_kbase_gpu_coherency.h>
#include <uapi/gpu/arm/midgard/gpu/mali_kbase_gpu_id.h>

#if MALI_USE_CSF
#include "backend/mali_kbase_gpu_regmap_csf.h"
#else
#include "backend/mali_kbase_gpu_regmap_jm.h"
#endif

/* GPU_U definition */
#ifdef __ASSEMBLER__
#define GPU_U(x) x
#define GPU_UL(x) x
#define GPU_ULL(x) x
#else
#define GPU_U(x) x##u
#define GPU_UL(x) x##ul
#define GPU_ULL(x) x##ull
#endif /* __ASSEMBLER__ */


/* Begin Register Offsets */
/* GPU control registers */

<<<<<<< HEAD
=======
#define GPU_CONTROL_BASE        0x0000
#define GPU_CONTROL_REG(r)      (GPU_CONTROL_BASE + (r))

#define GPU_ID                  0x000   /* (RO) GPU and revision identifier */
>>>>>>> 16988dee
#define L2_FEATURES             0x004   /* (RO) Level 2 cache features */
#define TILER_FEATURES          0x00C   /* (RO) Tiler Features */
#define MEM_FEATURES            0x010   /* (RO) Memory system features */
#define MMU_FEATURES            0x014   /* (RO) MMU features */
#define AS_PRESENT              0x018   /* (RO) Address space slots present */
#define GPU_IRQ_RAWSTAT         0x020   /* (RW) */
#define GPU_IRQ_MASK            0x028   /* (RW) */
<<<<<<< HEAD

=======
#define GPU_IRQ_STATUS          0x02C   /* (RO) */
>>>>>>> 16988dee
#define GPU_COMMAND             0x030   /* (WO) */

#define GPU_STATUS              0x034   /* (RO) */
#define GPU_STATUS_PRFCNT_ACTIVE            (1 << 2)    /* Set if the performance counters are active. */
#define GPU_STATUS_CYCLE_COUNT_ACTIVE       (1 << 6)    /* Set if the cycle counter is active. */
#define GPU_STATUS_PROTECTED_MODE_ACTIVE    (1 << 7)    /* Set if protected mode is active */

#define GPU_DBGEN               (1 << 8)    /* DBGEN wire status */

#define GPU_FAULTSTATUS         0x03C   /* (RO) GPU exception type and fault status */
#define GPU_FAULTADDRESS_LO     0x040   /* (RO) GPU exception fault address, low word */
#define GPU_FAULTADDRESS_HI     0x044   /* (RO) GPU exception fault address, high word */

#define L2_CONFIG               0x048   /* (RW) Level 2 cache configuration */

/* Cores groups are l2 coherent */
#define MEM_FEATURES_COHERENT_CORE_GROUP_SHIFT GPU_U(0)
#define MEM_FEATURES_COHERENT_CORE_GROUP_MASK (GPU_U(0x1) << MEM_FEATURES_COHERENT_CORE_GROUP_SHIFT)

#define PWR_KEY                 0x050   /* (WO) Power manager key register */
#define PWR_OVERRIDE0           0x054   /* (RW) Power manager override settings */
#define PWR_OVERRIDE1           0x058   /* (RW) Power manager override settings */
#define GPU_FEATURES_LO         0x060   /* (RO) GPU features, low word */
#define GPU_FEATURES_HI         0x064   /* (RO) GPU features, high word */
#define PRFCNT_FEATURES         0x068   /* (RO) Performance counter features */
#define TIMESTAMP_OFFSET_LO     0x088   /* (RW) Global time stamp offset, low word */
#define TIMESTAMP_OFFSET_HI     0x08C   /* (RW) Global time stamp offset, high word */
#define CYCLE_COUNT_LO          0x090   /* (RO) Cycle counter, low word */
#define CYCLE_COUNT_HI          0x094   /* (RO) Cycle counter, high word */
#define TIMESTAMP_LO            0x098   /* (RO) Global time stamp counter, low word */
#define TIMESTAMP_HI            0x09C   /* (RO) Global time stamp counter, high word */

#define THREAD_MAX_THREADS      0x0A0   /* (RO) Maximum number of threads per core */
#define THREAD_MAX_WORKGROUP_SIZE 0x0A4 /* (RO) Maximum workgroup size */
#define THREAD_MAX_BARRIER_SIZE 0x0A8   /* (RO) Maximum threads waiting at a barrier */
#define THREAD_FEATURES         0x0AC   /* (RO) Thread features */
#define THREAD_TLS_ALLOC        0x310   /* (RO) Number of threads per core that TLS must be allocated for */

#define TEXTURE_FEATURES_0      0x0B0   /* (RO) Support flags for indexed texture formats 0..31 */
#define TEXTURE_FEATURES_1      0x0B4   /* (RO) Support flags for indexed texture formats 32..63 */
#define TEXTURE_FEATURES_2      0x0B8   /* (RO) Support flags for indexed texture formats 64..95 */
#define TEXTURE_FEATURES_3      0x0BC   /* (RO) Support flags for texture order */

#define TEXTURE_FEATURES_REG(n) GPU_CONTROL_REG(TEXTURE_FEATURES_0 + ((n) << 2))

<<<<<<< HEAD
#define GPU_COMMAND_ARG0_LO 0x0D0 /* (RW) Additional parameter 0 for GPU commands, low word */
#define GPU_COMMAND_ARG0_HI 0x0D4 /* (RW) Additional parameter 0 for GPU commands, high word */
#define GPU_COMMAND_ARG1_LO 0x0D8 /* (RW) Additional parameter 1 for GPU commands, low word */
#define GPU_COMMAND_ARG1_HI 0x0DC /* (RW) Additional parameter 1 for GPU commands, high word */
=======
#define GPU_COMMAND_ARG0_LO     0x0D0 /* (RW) Additional parameter 0 for GPU commands, low word */
#define GPU_COMMAND_ARG0_HI     0x0D4 /* (RW) Additional parameter 0 for GPU commands, high word */
#define GPU_COMMAND_ARG1_LO     0x0D8 /* (RW) Additional parameter 1 for GPU commands, low word */
#define GPU_COMMAND_ARG1_HI     0x0DC /* (RW) Additional parameter 1 for GPU commands, high word */
>>>>>>> 16988dee

#define SHADER_PRESENT_LO       0x100   /* (RO) Shader core present bitmap, low word */
#define SHADER_PRESENT_HI       0x104   /* (RO) Shader core present bitmap, high word */

#define TILER_PRESENT_LO        0x110   /* (RO) Tiler core present bitmap, low word */
#define TILER_PRESENT_HI        0x114   /* (RO) Tiler core present bitmap, high word */

#define L2_PRESENT_LO           0x120   /* (RO) Level 2 cache present bitmap, low word */
#define L2_PRESENT_HI           0x124   /* (RO) Level 2 cache present bitmap, high word */

<<<<<<< HEAD
#define STACK_PRESENT_LO        0xE00   /* (RO) Core stack present bitmap, low word */
#define STACK_PRESENT_HI        0xE04   /* (RO) Core stack present bitmap, high word */

#define STACK_READY_LO          0xE10   /* (RO) Core stack ready bitmap, low word */
#define STACK_READY_HI          0xE14   /* (RO) Core stack ready bitmap, high word */

#define SHADER_PWRFEATURES      0x188   /* (RW) Shader core power features */
=======
#define SHADER_READY_LO         0x140   /* (RO) Shader core ready bitmap, low word */
#define SHADER_READY_HI         0x144   /* (RO) Shader core ready bitmap, high word */

#define TILER_READY_LO          0x150   /* (RO) Tiler core ready bitmap, low word */
#define TILER_READY_HI          0x154   /* (RO) Tiler core ready bitmap, high word */

#define L2_READY_LO             0x160   /* (RO) Level 2 cache ready bitmap, low word */
#define L2_READY_HI             0x164   /* (RO) Level 2 cache ready bitmap, high word */

#define SHADER_PWRON_LO         0x180   /* (WO) Shader core power on bitmap, low word */
#define SHADER_PWRON_HI         0x184   /* (WO) Shader core power on bitmap, high word */

#define SHADER_PWRFEATURES      0x188   /* (RW) Shader core power features */

#define TILER_PWRON_LO          0x190   /* (WO) Tiler core power on bitmap, low word */
#define TILER_PWRON_HI          0x194   /* (WO) Tiler core power on bitmap, high word */

#define L2_PWRON_LO             0x1A0   /* (WO) Level 2 cache power on bitmap, low word */
#define L2_PWRON_HI             0x1A4   /* (WO) Level 2 cache power on bitmap, high word */
>>>>>>> 16988dee

#define STACK_PRESENT_LO        0xE00   /* (RO) Core stack present bitmap, low word */
#define STACK_PRESENT_HI        0xE04   /* (RO) Core stack present bitmap, high word */

#define STACK_READY_LO          0xE10   /* (RO) Core stack ready bitmap, low word */
#define STACK_READY_HI          0xE14   /* (RO) Core stack ready bitmap, high word */

#define STACK_PWRON_LO          0xE20   /* (RO) Core stack power on bitmap, low word */
#define STACK_PWRON_HI          0xE24   /* (RO) Core stack power on bitmap, high word */

#define SHADER_PWROFF_LO        0x1C0   /* (WO) Shader core power off bitmap, low word */
#define SHADER_PWROFF_HI        0x1C4   /* (WO) Shader core power off bitmap, high word */

#define TILER_PWROFF_LO         0x1D0   /* (WO) Tiler core power off bitmap, low word */
#define TILER_PWROFF_HI         0x1D4   /* (WO) Tiler core power off bitmap, high word */

#define L2_PWROFF_LO            0x1E0   /* (WO) Level 2 cache power off bitmap, low word */
#define L2_PWROFF_HI            0x1E4   /* (WO) Level 2 cache power off bitmap, high word */

#define STACK_PWROFF_LO         0xE30   /* (RO) Core stack power off bitmap, low word */
#define STACK_PWROFF_HI         0xE34   /* (RO) Core stack power off bitmap, high word */

#define SHADER_PWRTRANS_LO      0x200   /* (RO) Shader core power transition bitmap, low word */
#define SHADER_PWRTRANS_HI      0x204   /* (RO) Shader core power transition bitmap, high word */

#define TILER_PWRTRANS_LO       0x210   /* (RO) Tiler core power transition bitmap, low word */
#define TILER_PWRTRANS_HI       0x214   /* (RO) Tiler core power transition bitmap, high word */

#define L2_PWRTRANS_LO          0x220   /* (RO) Level 2 cache power transition bitmap, low word */
#define L2_PWRTRANS_HI          0x224   /* (RO) Level 2 cache power transition bitmap, high word */

#define ASN_HASH_0              0x02C0 /* (RW) ASN hash function argument 0 */
#define ASN_HASH(n)             (ASN_HASH_0 + (n)*4)
#define ASN_HASH_COUNT          3

#define SYSC_ALLOC0             0x0340 /* (RW) System cache allocation hint from source ID */
#define SYSC_ALLOC(n) (SYSC_ALLOC0 + (n)*4)
#define SYSC_ALLOC_COUNT 8

#define STACK_PWRTRANS_LO       0xE40   /* (RO) Core stack power transition bitmap, low word */
#define STACK_PWRTRANS_HI       0xE44   /* (RO) Core stack power transition bitmap, high word */

#define SHADER_PWRACTIVE_LO     0x240   /* (RO) Shader core active bitmap, low word */
#define SHADER_PWRACTIVE_HI     0x244   /* (RO) Shader core active bitmap, high word */

#define TILER_PWRACTIVE_LO      0x250   /* (RO) Tiler core active bitmap, low word */
#define TILER_PWRACTIVE_HI      0x254   /* (RO) Tiler core active bitmap, high word */

#define L2_PWRACTIVE_LO         0x260   /* (RO) Level 2 cache active bitmap, low word */
#define L2_PWRACTIVE_HI         0x264   /* (RO) Level 2 cache active bitmap, high word */

#define COHERENCY_FEATURES      0x300   /* (RO) Coherency features present */
#define COHERENCY_ENABLE        0x304   /* (RW) Coherency enable */

#define AMBA_FEATURES           0x300   /* (RO) AMBA bus supported features */
#define AMBA_ENABLE             0x304   /* (RW) AMBA features enable */

#define SHADER_CONFIG           0xF04   /* (RW) Shader core configuration (implementation-specific) */
#define TILER_CONFIG            0xF08   /* (RW) Tiler core configuration (implementation-specific) */
#define L2_MMU_CONFIG           0xF0C   /* (RW) L2 cache and MMU configuration (implementation-specific) */

/* Job control registers */

<<<<<<< HEAD
=======
#define JOB_CONTROL_BASE        0x1000
#define JOB_CONTROL_REG(r)      (JOB_CONTROL_BASE + (r))

>>>>>>> 16988dee
#define JOB_IRQ_RAWSTAT         0x000   /* Raw interrupt status register */

/* MMU control registers */

<<<<<<< HEAD
=======
#define MMU_CONTROL_BASE        0x2000
#define MMU_CONTROL_REG(r)      (MMU_CONTROL_BASE + (r))

#define MMU_IRQ_RAWSTAT         0x000   /* (RW) Raw interrupt status register */
#define MMU_IRQ_CLEAR           0x004   /* (WO) Interrupt clear register */
#define MMU_IRQ_MASK            0x008   /* (RW) Interrupt mask register */
#define MMU_IRQ_STATUS          0x00C   /* (RO) Interrupt status register */

#define MMU_AS0                 0x400   /* Configuration registers for address space 0 */
>>>>>>> 16988dee
#define MMU_AS1                 0x440   /* Configuration registers for address space 1 */
#define MMU_AS2                 0x480   /* Configuration registers for address space 2 */
#define MMU_AS3                 0x4C0   /* Configuration registers for address space 3 */
#define MMU_AS4                 0x500   /* Configuration registers for address space 4 */
#define MMU_AS5                 0x540   /* Configuration registers for address space 5 */
#define MMU_AS6                 0x580   /* Configuration registers for address space 6 */
#define MMU_AS7                 0x5C0   /* Configuration registers for address space 7 */
#define MMU_AS8                 0x600   /* Configuration registers for address space 8 */
#define MMU_AS9                 0x640   /* Configuration registers for address space 9 */
#define MMU_AS10                0x680   /* Configuration registers for address space 10 */
#define MMU_AS11                0x6C0   /* Configuration registers for address space 11 */
#define MMU_AS12                0x700   /* Configuration registers for address space 12 */
#define MMU_AS13                0x740   /* Configuration registers for address space 13 */
#define MMU_AS14                0x780   /* Configuration registers for address space 14 */
#define MMU_AS15                0x7C0   /* Configuration registers for address space 15 */

/* MMU address space control registers */
<<<<<<< HEAD
#define AS_LOCKADDR_LO         0x10	/* (RW) Lock region address for address space n, low word */
#define AS_LOCKADDR_HI         0x14	/* (RW) Lock region address for address space n, high word */
#define AS_FAULTSTATUS         0x1C	/* (RO) MMU fault status register for address space n */
#define AS_FAULTADDRESS_LO     0x20	/* (RO) Fault Address for address space n, low word */
#define AS_FAULTADDRESS_HI     0x24	/* (RO) Fault Address for address space n, high word */
#define AS_STATUS              0x28	/* (RO) Status flags for address space n */

/* (RO) Secondary fault address for address space n, low word */
#define AS_FAULTEXTRA_LO       0x38
/* (RO) Secondary fault address for address space n, high word */
#define AS_FAULTEXTRA_HI       0x3C
=======

#define MMU_STAGE1 0x2000 /* () MMU control registers */
#define MMU_STAGE1_REG(r) (MMU_STAGE1 + (r))

#define MMU_AS_REG(n, r)        (MMU_AS0 + ((n) << 6) + (r))

#define AS_TRANSTAB_LO          0x00	/* (RW) Translation Table Base Address for address space n, low word */
#define AS_TRANSTAB_HI          0x04	/* (RW) Translation Table Base Address for address space n, high word */
#define AS_MEMATTR_LO           0x08	/* (RW) Memory attributes for address space n, low word. */
#define AS_MEMATTR_HI           0x0C	/* (RW) Memory attributes for address space n, high word. */
#define AS_LOCKADDR_LO          0x10    /* (RW) Lock region address for address space n, low word */
#define AS_LOCKADDR_HI          0x14    /* (RW) Lock region address for address space n, high word */
#define AS_COMMAND              0x18	/* (WO) MMU command register for address space n */
#define AS_FAULTSTATUS          0x1C    /* (RO) MMU fault status register for address space n */
#define AS_FAULTADDRESS_LO      0x20    /* (RO) Fault Address for address space n, low word */
#define AS_FAULTADDRESS_HI      0x24    /* (RO) Fault Address for address space n, high word */
#define AS_STATUS               0x28    /* (RO) Status flags for address space n */
#define AS_TRANSCFG_LO          0x30    /* (RW) Translation table configuration for address space n, low word */
#define AS_TRANSCFG_HI          0x34    /* (RW) Translation table configuration for address space n, high word */
#define AS_FAULTEXTRA_LO        0x38    /* (RO) Secondary fault address for address space n, low word */
#define AS_FAULTEXTRA_HI        0x3C    /* (RO) Secondary fault address for address space n, high word */
>>>>>>> 16988dee

/* End Register Offsets */

#define GPU_IRQ_REG_ALL (GPU_IRQ_REG_COMMON)

/*
 * MMU_IRQ_RAWSTAT register values. Values are valid also for
 * MMU_IRQ_CLEAR, MMU_IRQ_MASK, MMU_IRQ_STATUS registers.
 */

#define MMU_PAGE_FAULT_FLAGS    16

/* Macros returning a bitmask to retrieve page fault or bus error flags from
 * MMU registers
 */
#define MMU_PAGE_FAULT(n)       (1UL << (n))
#define MMU_BUS_ERROR(n)        (1UL << ((n) + MMU_PAGE_FAULT_FLAGS))

/*
 * Begin AARCH64 MMU TRANSTAB register values
 */
#define MMU_HW_OUTA_BITS 40
#define AS_TRANSTAB_BASE_MASK ((1ULL << MMU_HW_OUTA_BITS) - (1ULL << 4))

/*
 * Begin MMU STATUS register values
 */
#define AS_STATUS_AS_ACTIVE 0x01

#define AS_FAULTSTATUS_EXCEPTION_CODE_MASK                      (0x7<<3)
#define AS_FAULTSTATUS_EXCEPTION_CODE_TRANSLATION_FAULT         (0x0<<3)
#define AS_FAULTSTATUS_EXCEPTION_CODE_PERMISSION_FAULT          (0x1<<3)
#define AS_FAULTSTATUS_EXCEPTION_CODE_TRANSTAB_BUS_FAULT        (0x2<<3)
#define AS_FAULTSTATUS_EXCEPTION_CODE_ACCESS_FLAG               (0x3<<3)
#define AS_FAULTSTATUS_EXCEPTION_CODE_ADDRESS_SIZE_FAULT        (0x4<<3)
#define AS_FAULTSTATUS_EXCEPTION_CODE_MEMORY_ATTRIBUTES_FAULT   (0x5<<3)

#define AS_FAULTSTATUS_EXCEPTION_TYPE_SHIFT 0
#define AS_FAULTSTATUS_EXCEPTION_TYPE_MASK (0xFF << AS_FAULTSTATUS_EXCEPTION_TYPE_SHIFT)
#define AS_FAULTSTATUS_EXCEPTION_TYPE_GET(reg_val) \
	(((reg_val)&AS_FAULTSTATUS_EXCEPTION_TYPE_MASK) >> AS_FAULTSTATUS_EXCEPTION_TYPE_SHIFT)
#define AS_FAULTSTATUS_EXCEPTION_TYPE_TRANSLATION_FAULT_0 0xC0

#define AS_FAULTSTATUS_ACCESS_TYPE_SHIFT 8
#define AS_FAULTSTATUS_ACCESS_TYPE_MASK (0x3 << AS_FAULTSTATUS_ACCESS_TYPE_SHIFT)
#define AS_FAULTSTATUS_ACCESS_TYPE_GET(reg_val) \
	(((reg_val)&AS_FAULTSTATUS_ACCESS_TYPE_MASK) >> AS_FAULTSTATUS_ACCESS_TYPE_SHIFT)

#define AS_FAULTSTATUS_ACCESS_TYPE_ATOMIC       (0x0)
#define AS_FAULTSTATUS_ACCESS_TYPE_EXECUTE      (0x1)
#define AS_FAULTSTATUS_ACCESS_TYPE_READ         (0x2)
#define AS_FAULTSTATUS_ACCESS_TYPE_WRITE        (0x3)

#define AS_FAULTSTATUS_SOURCE_ID_SHIFT 16
#define AS_FAULTSTATUS_SOURCE_ID_MASK (0xFFFF << AS_FAULTSTATUS_SOURCE_ID_SHIFT)
#define AS_FAULTSTATUS_SOURCE_ID_GET(reg_val) \
	(((reg_val)&AS_FAULTSTATUS_SOURCE_ID_MASK) >> AS_FAULTSTATUS_SOURCE_ID_SHIFT)

#define PRFCNT_FEATURES_COUNTER_BLOCK_SIZE_SHIFT (0)
#define PRFCNT_FEATURES_COUNTER_BLOCK_SIZE_MASK                                \
	((0xFF) << PRFCNT_FEATURES_COUNTER_BLOCK_SIZE_SHIFT)
#define PRFCNT_FEATURES_COUNTER_BLOCK_SIZE_GET(reg_val)                        \
	(((reg_val)&PRFCNT_FEATURES_COUNTER_BLOCK_SIZE_MASK) >>                \
	 PRFCNT_FEATURES_COUNTER_BLOCK_SIZE_SHIFT)

/*
 * Begin MMU TRANSCFG register values
 */
#define AS_TRANSCFG_ADRMODE_LEGACY      0
#define AS_TRANSCFG_ADRMODE_UNMAPPED    1
#define AS_TRANSCFG_ADRMODE_IDENTITY    2
#define AS_TRANSCFG_ADRMODE_AARCH64_4K  6
#define AS_TRANSCFG_ADRMODE_AARCH64_64K 8

#define AS_TRANSCFG_ADRMODE_MASK        0xF

/*
 * Begin TRANSCFG register values
 */
#define AS_TRANSCFG_PTW_MEMATTR_MASK (3ull << 24)
#define AS_TRANSCFG_PTW_MEMATTR_NON_CACHEABLE (1ull << 24)
#define AS_TRANSCFG_PTW_MEMATTR_WRITE_BACK (2ull << 24)

#define AS_TRANSCFG_PTW_SH_MASK ((3ull << 28))
#define AS_TRANSCFG_PTW_SH_OS (2ull << 28)
#define AS_TRANSCFG_PTW_SH_IS (3ull << 28)
#define AS_TRANSCFG_R_ALLOCATE (1ull << 30)

/*
 * Begin Command Values
 */

/* AS_COMMAND register commands */
#define AS_COMMAND_NOP         0x00	/* NOP Operation */
#define AS_COMMAND_UPDATE      0x01	/* Broadcasts the values in AS_TRANSTAB and ASn_MEMATTR to all MMUs */
#define AS_COMMAND_LOCK        0x02	/* Issue a lock region command to all MMUs */
#define AS_COMMAND_UNLOCK      0x03	/* Issue a flush region command to all MMUs */
/* Flush all L2 caches then issue a flush region command to all MMUs */
#define AS_COMMAND_FLUSH_PT 0x04
/* Wait for memory accesses to complete, flush all the L1s cache then flush all
 * L2 caches then issue a flush region command to all MMUs
 */
#define AS_COMMAND_FLUSH_MEM 0x05

/* AS_LOCKADDR register */
#define AS_LOCKADDR_LOCKADDR_SIZE_SHIFT GPU_U(0)
#define AS_LOCKADDR_LOCKADDR_SIZE_MASK                                         \
	(GPU_U(0x3F) << AS_LOCKADDR_LOCKADDR_SIZE_SHIFT)
#define AS_LOCKADDR_LOCKADDR_SIZE_GET(reg_val)                                 \
	(((reg_val)&AS_LOCKADDR_LOCKADDR_SIZE_MASK) >>                               \
	 AS_LOCKADDR_LOCKADDR_SIZE_SHIFT)
#define AS_LOCKADDR_LOCKADDR_SIZE_SET(reg_val, value)                          \
	(((reg_val) & ~AS_LOCKADDR_LOCKADDR_SIZE_MASK) |                             \
	 (((value) << AS_LOCKADDR_LOCKADDR_SIZE_SHIFT) &                             \
	 AS_LOCKADDR_LOCKADDR_SIZE_MASK))
#define AS_LOCKADDR_LOCKADDR_BASE_SHIFT GPU_U(12)
#define AS_LOCKADDR_LOCKADDR_BASE_MASK                                                             \
	(GPU_ULL(0xFFFFFFFFFFFFF) << AS_LOCKADDR_LOCKADDR_BASE_SHIFT)
#define AS_LOCKADDR_LOCKADDR_BASE_GET(reg_val)                                 \
	(((reg_val)&AS_LOCKADDR_LOCKADDR_BASE_MASK) >>                               \
	 AS_LOCKADDR_LOCKADDR_BASE_SHIFT)
#define AS_LOCKADDR_LOCKADDR_BASE_SET(reg_val, value)                          \
	(((reg_val) & ~AS_LOCKADDR_LOCKADDR_BASE_MASK) |                             \
	 (((value) << AS_LOCKADDR_LOCKADDR_BASE_SHIFT) &                             \
	 AS_LOCKADDR_LOCKADDR_BASE_MASK))
#define AS_LOCKADDR_FLUSH_SKIP_LEVELS_SHIFT (6)
#define AS_LOCKADDR_FLUSH_SKIP_LEVELS_MASK ((0xF) << AS_LOCKADDR_FLUSH_SKIP_LEVELS_SHIFT)
#define AS_LOCKADDR_FLUSH_SKIP_LEVELS_SET(reg_val, value)                                          \
	(((reg_val) & ~AS_LOCKADDR_FLUSH_SKIP_LEVELS_MASK) |                                       \
	 ((value << AS_LOCKADDR_FLUSH_SKIP_LEVELS_SHIFT) & AS_LOCKADDR_FLUSH_SKIP_LEVELS_MASK))

/* PRFCNT_CONFIG register values */
#define PRFCNT_CONFIG_MODE_SHIFT        0 /* Counter mode position. */
#define PRFCNT_CONFIG_AS_SHIFT          4 /* Address space bitmap position. */
#define PRFCNT_CONFIG_SETSELECT_SHIFT   8 /* Set select position. */

/* The performance counters are disabled. */
#define PRFCNT_CONFIG_MODE_OFF          0
/* The performance counters are enabled, but are only written out when a
 * PRFCNT_SAMPLE command is issued using the GPU_COMMAND register.
 */
#define PRFCNT_CONFIG_MODE_MANUAL       1
/* The performance counters are enabled, and are written out each time a tile
 * finishes rendering.
 */
#define PRFCNT_CONFIG_MODE_TILE         2

/* AS<n>_MEMATTR values from MMU_MEMATTR_STAGE1: */
/* Use GPU implementation-defined caching policy. */
#define AS_MEMATTR_IMPL_DEF_CACHE_POLICY 0x88ull
/* The attribute set to force all resources to be cached. */
#define AS_MEMATTR_FORCE_TO_CACHE_ALL    0x8Full
/* Inner write-alloc cache setup, no outer caching */
#define AS_MEMATTR_WRITE_ALLOC           0x8Dull

/* Use GPU implementation-defined  caching policy. */
#define AS_MEMATTR_LPAE_IMPL_DEF_CACHE_POLICY 0x48ull
/* The attribute set to force all resources to be cached. */
#define AS_MEMATTR_LPAE_FORCE_TO_CACHE_ALL    0x4Full
/* Inner write-alloc cache setup, no outer caching */
#define AS_MEMATTR_LPAE_WRITE_ALLOC           0x4Dull
/* Set to implementation defined, outer caching */
#define AS_MEMATTR_LPAE_OUTER_IMPL_DEF        0x88ull
/* Set to write back memory, outer caching */
#define AS_MEMATTR_LPAE_OUTER_WA              0x8Dull
/* There is no LPAE support for non-cacheable, since the memory type is always
 * write-back.
 * Marking this setting as reserved for LPAE
 */
#define AS_MEMATTR_LPAE_NON_CACHEABLE_RESERVED

/* L2_MMU_CONFIG register */
#define L2_MMU_CONFIG_ALLOW_SNOOP_DISPARITY_SHIFT       (23)
#define L2_MMU_CONFIG_ALLOW_SNOOP_DISPARITY             (0x1 << L2_MMU_CONFIG_ALLOW_SNOOP_DISPARITY_SHIFT)

/* End L2_MMU_CONFIG register */

/* THREAD_* registers */

/* THREAD_FEATURES IMPLEMENTATION_TECHNOLOGY values */
#define IMPLEMENTATION_UNSPECIFIED  0
#define IMPLEMENTATION_SILICON      1
#define IMPLEMENTATION_FPGA         2
#define IMPLEMENTATION_MODEL        3

/* Default values when registers are not supported by the implemented hardware */
#define THREAD_MT_DEFAULT     256
#define THREAD_MWS_DEFAULT    256
#define THREAD_MBS_DEFAULT    256
#define THREAD_MR_DEFAULT     1024
#define THREAD_MTQ_DEFAULT    4
#define THREAD_MTGS_DEFAULT   10

/* End THREAD_* registers */

/* SHADER_CONFIG register */
#define SC_LS_ALLOW_ATTR_TYPES      (1ul << 16)
#define SC_TLS_HASH_ENABLE          (1ul << 17)
#define SC_LS_ATTR_CHECK_DISABLE    (1ul << 18)
#define SC_VAR_ALGORITHM            (1ul << 29)
/* End SHADER_CONFIG register */

/* TILER_CONFIG register */
#define TC_CLOCK_GATE_OVERRIDE      (1ul << 0)
/* End TILER_CONFIG register */

/* L2_CONFIG register */
#define L2_CONFIG_SIZE_SHIFT        16
#define L2_CONFIG_SIZE_MASK         (0xFFul << L2_CONFIG_SIZE_SHIFT)
#define L2_CONFIG_HASH_SHIFT        24
#define L2_CONFIG_HASH_MASK         (0xFFul << L2_CONFIG_HASH_SHIFT)
#define L2_CONFIG_ASN_HASH_ENABLE_SHIFT        24
#define L2_CONFIG_ASN_HASH_ENABLE_MASK         (1ul << L2_CONFIG_ASN_HASH_ENABLE_SHIFT)
/* End L2_CONFIG register */

/* AMBA_FEATURES register */
#define AMBA_FEATURES_ACE_LITE_SHIFT GPU_U(0)
#define AMBA_FEATURES_ACE_LITE_MASK (GPU_U(0x1) << AMBA_FEATURES_ACE_LITE_SHIFT)
#define AMBA_FEATURES_ACE_LITE_GET(reg_val)                                    \
	(((reg_val)&AMBA_FEATURES_ACE_LITE_MASK) >>                            \
	 AMBA_FEATURES_ACE_LITE_SHIFT)
#define AMBA_FEATURES_ACE_LITE_SET(reg_val, value)                             \
	(((reg_val) & ~AMBA_FEATURES_ACE_LITE_MASK) |                          \
	 (((value) << AMBA_FEATURES_ACE_LITE_SHIFT) &                          \
	  AMBA_FEATURES_ACE_LITE_MASK))
#define AMBA_FEATURES_ACE_SHIFT GPU_U(1)
#define AMBA_FEATURES_ACE_MASK (GPU_U(0x1) << AMBA_FEATURES_ACE_SHIFT)
#define AMBA_FEATURES_ACE_GET(reg_val)                                         \
	(((reg_val)&AMBA_FEATURES_ACE_MASK) >> AMBA_FEATURES_ACE_SHIFT)
#define AMBA_FEATURES_ACE_SET(reg_val, value)                                  \
	(((reg_val) & ~AMBA_FEATURES_ACE_MASK) |                               \
	 (((value) << AMBA_FEATURES_ACE_SHIFT) & AMBA_FEATURES_ACE_MASK))
#define AMBA_FEATURES_MEMORY_CACHE_SUPPORT_SHIFT GPU_U(5)
#define AMBA_FEATURES_MEMORY_CACHE_SUPPORT_MASK                                \
	(GPU_U(0x1) << AMBA_FEATURES_MEMORY_CACHE_SUPPORT_SHIFT)
#define AMBA_FEATURES_MEMORY_CACHE_SUPPORT_GET(reg_val)                        \
	(((reg_val)&AMBA_FEATURES_MEMORY_CACHE_SUPPORT_MASK) >>                \
	 AMBA_FEATURES_MEMORY_CACHE_SUPPORT_SHIFT)
#define AMBA_FEATURES_MEMORY_CACHE_SUPPORT_SET(reg_val, value)                 \
	(((reg_val) & ~AMBA_FEATURES_MEMORY_CACHE_SUPPORT_MASK) |              \
	 (((value) << AMBA_FEATURES_MEMORY_CACHE_SUPPORT_SHIFT) &              \
	  AMBA_FEATURES_MEMORY_CACHE_SUPPORT_MASK))
<<<<<<< HEAD
#define AMBA_FEATURES_INVALIDATE_HINT_SHIFT GPU_U(6)
#define AMBA_FEATURES_INVALIDATE_HINT_MASK                                     \
	(GPU_U(0x1) << AMBA_FEATURES_INVALIDATE_HINT_SHIFT)
#define AMBA_FEATURES_INVALIDATE_HINT_GET(reg_val)                             \
	(((reg_val)&AMBA_FEATURES_INVALIDATE_HINT_MASK) >>                     \
	 AMBA_FEATURES_INVALIDATE_HINT_SHIFT)
#define AMBA_FEATURES_INVALIDATE_HINT_SET(reg_val, value)                      \
	(((reg_val) & ~AMBA_FEATURES_INVALIDATE_HINT_MASK) |                   \
	 (((value) << AMBA_FEATURES_INVALIDATE_HINT_SHIFT) &                   \
	  AMBA_FEATURES_INVALIDATE_HINT_MASK))
=======
>>>>>>> 16988dee

/* AMBA_ENABLE register */
#define AMBA_ENABLE_COHERENCY_PROTOCOL_SHIFT GPU_U(0)
#define AMBA_ENABLE_COHERENCY_PROTOCOL_MASK                                    \
	(GPU_U(0x1F) << AMBA_ENABLE_COHERENCY_PROTOCOL_SHIFT)
#define AMBA_ENABLE_COHERENCY_PROTOCOL_GET(reg_val)                            \
	(((reg_val)&AMBA_ENABLE_COHERENCY_PROTOCOL_MASK) >>                    \
	 AMBA_ENABLE_COHERENCY_PROTOCOL_SHIFT)
#define AMBA_ENABLE_COHERENCY_PROTOCOL_SET(reg_val, value)                     \
	(((reg_val) & ~AMBA_ENABLE_COHERENCY_PROTOCOL_MASK) |                  \
	 (((value) << AMBA_ENABLE_COHERENCY_PROTOCOL_SHIFT) &                  \
	  AMBA_ENABLE_COHERENCY_PROTOCOL_MASK))
/* AMBA_ENABLE_coherency_protocol values */
#define AMBA_ENABLE_COHERENCY_PROTOCOL_ACE_LITE 0x0
#define AMBA_ENABLE_COHERENCY_PROTOCOL_ACE 0x1
#define AMBA_ENABLE_COHERENCY_PROTOCOL_NO_COHERENCY 0x1F
/* End of AMBA_ENABLE_coherency_protocol values */
#define AMBA_ENABLE_MEMORY_CACHE_SUPPORT_SHIFT GPU_U(5)
#define AMBA_ENABLE_MEMORY_CACHE_SUPPORT_MASK                                  \
	(GPU_U(0x1) << AMBA_ENABLE_MEMORY_CACHE_SUPPORT_SHIFT)
#define AMBA_ENABLE_MEMORY_CACHE_SUPPORT_GET(reg_val)                          \
	(((reg_val)&AMBA_ENABLE_MEMORY_CACHE_SUPPORT_MASK) >>                  \
	 AMBA_ENABLE_MEMORY_CACHE_SUPPORT_SHIFT)
#define AMBA_ENABLE_MEMORY_CACHE_SUPPORT_SET(reg_val, value)                   \
	(((reg_val) & ~AMBA_ENABLE_MEMORY_CACHE_SUPPORT_MASK) |                \
	 (((value) << AMBA_ENABLE_MEMORY_CACHE_SUPPORT_SHIFT) &                \
	  AMBA_ENABLE_MEMORY_CACHE_SUPPORT_MASK))
<<<<<<< HEAD
#define AMBA_ENABLE_INVALIDATE_HINT_SHIFT GPU_U(6)
#define AMBA_ENABLE_INVALIDATE_HINT_MASK                                       \
	(GPU_U(0x1) << AMBA_ENABLE_INVALIDATE_HINT_SHIFT)
#define AMBA_ENABLE_INVALIDATE_HINT_GET(reg_val)                               \
	(((reg_val)&AMBA_ENABLE_INVALIDATE_HINT_MASK) >>                       \
	 AMBA_ENABLE_INVALIDATE_HINT_SHIFT)
#define AMBA_ENABLE_INVALIDATE_HINT_SET(reg_val, value)                        \
	(((reg_val) & ~AMBA_ENABLE_INVALIDATE_HINT_MASK) |                     \
	 (((value) << AMBA_ENABLE_INVALIDATE_HINT_SHIFT) &                     \
	  AMBA_ENABLE_INVALIDATE_HINT_MASK))
=======
>>>>>>> 16988dee

/* IDVS_GROUP register */
#define IDVS_GROUP_SIZE_SHIFT (16)
#define IDVS_GROUP_MAX_SIZE (0x3F)

/* SYSC_ALLOC read IDs */
#define SYSC_ALLOC_ID_R_OTHER       0x00
#define SYSC_ALLOC_ID_R_CSF         0x02
#define SYSC_ALLOC_ID_R_MMU         0x04
#define SYSC_ALLOC_ID_R_TILER_VERT  0x08
#define SYSC_ALLOC_ID_R_TILER_PTR   0x09
#define SYSC_ALLOC_ID_R_TILER_INDEX 0x0A
#define SYSC_ALLOC_ID_R_TILER_OTHER 0x0B
#define SYSC_ALLOC_ID_R_IC          0x10
#define SYSC_ALLOC_ID_R_ATTR        0x11
#define SYSC_ALLOC_ID_R_SCM         0x12
#define SYSC_ALLOC_ID_R_FSDC        0x13
#define SYSC_ALLOC_ID_R_VL          0x14
#define SYSC_ALLOC_ID_R_PLR         0x15
#define SYSC_ALLOC_ID_R_TEX         0x18
#define SYSC_ALLOC_ID_R_LSC         0x1c

/* SYSC_ALLOC write IDs */
#define SYSC_ALLOC_ID_W_OTHER            0x00
#define SYSC_ALLOC_ID_W_CSF              0x02
#define SYSC_ALLOC_ID_W_PCB              0x07
#define SYSC_ALLOC_ID_W_TILER_PTR        0x09
#define SYSC_ALLOC_ID_W_TILER_VERT_PLIST 0x0A
#define SYSC_ALLOC_ID_W_TILER_OTHER      0x0B
#define SYSC_ALLOC_ID_W_L2_EVICT         0x0C
#define SYSC_ALLOC_ID_W_L2_FLUSH         0x0D
#define SYSC_ALLOC_ID_W_TIB_COLOR        0x10
#define SYSC_ALLOC_ID_W_TIB_COLOR_AFBCH  0x11
#define SYSC_ALLOC_ID_W_TIB_COLOR_AFBCB  0x12
#define SYSC_ALLOC_ID_W_TIB_CRC          0x13
#define SYSC_ALLOC_ID_W_TIB_DS           0x14
#define SYSC_ALLOC_ID_W_TIB_DS_AFBCH     0x15
#define SYSC_ALLOC_ID_W_TIB_DS_AFBCB     0x16
#define SYSC_ALLOC_ID_W_LSC              0x1C

/* SYSC_ALLOC values */
#define SYSC_ALLOC_L2_ALLOC 0x0
#define SYSC_ALLOC_NEVER_ALLOC 0x2
#define SYSC_ALLOC_ALWAYS_ALLOC 0x3
#define SYSC_ALLOC_PTL_ALLOC 0x4
#define SYSC_ALLOC_L2_PTL_ALLOC 0x5

/* SYSC_ALLOC register */
#define SYSC_ALLOC_R_SYSC_ALLOC0_SHIFT (0)
#define SYSC_ALLOC_R_SYSC_ALLOC0_MASK ((0xF) << SYSC_ALLOC_R_SYSC_ALLOC0_SHIFT)
#define SYSC_ALLOC_R_SYSC_ALLOC0_GET(reg_val)                                  \
	(((reg_val)&SYSC_ALLOC_R_SYSC_ALLOC0_MASK) >>                          \
	 SYSC_ALLOC_R_SYSC_ALLOC0_SHIFT)
#define SYSC_ALLOC_R_SYSC_ALLOC0_SET(reg_val, value)                           \
	(((reg_val) & ~SYSC_ALLOC_R_SYSC_ALLOC0_MASK) |                        \
	 (((value) << SYSC_ALLOC_R_SYSC_ALLOC0_SHIFT) &                        \
	  SYSC_ALLOC_R_SYSC_ALLOC0_MASK))
/* End of SYSC_ALLOC_R_SYSC_ALLOC0 values */
#define SYSC_ALLOC_W_SYSC_ALLOC0_SHIFT (4)
#define SYSC_ALLOC_W_SYSC_ALLOC0_MASK ((0xF) << SYSC_ALLOC_W_SYSC_ALLOC0_SHIFT)
#define SYSC_ALLOC_W_SYSC_ALLOC0_GET(reg_val)                                  \
	(((reg_val)&SYSC_ALLOC_W_SYSC_ALLOC0_MASK) >>                          \
	 SYSC_ALLOC_W_SYSC_ALLOC0_SHIFT)
#define SYSC_ALLOC_W_SYSC_ALLOC0_SET(reg_val, value)                           \
	(((reg_val) & ~SYSC_ALLOC_W_SYSC_ALLOC0_MASK) |                        \
	 (((value) << SYSC_ALLOC_W_SYSC_ALLOC0_SHIFT) &                        \
	  SYSC_ALLOC_W_SYSC_ALLOC0_MASK))
/* End of SYSC_ALLOC_W_SYSC_ALLOC0 values */
#define SYSC_ALLOC_R_SYSC_ALLOC1_SHIFT (8)
#define SYSC_ALLOC_R_SYSC_ALLOC1_MASK ((0xF) << SYSC_ALLOC_R_SYSC_ALLOC1_SHIFT)
#define SYSC_ALLOC_R_SYSC_ALLOC1_GET(reg_val)                                  \
	(((reg_val)&SYSC_ALLOC_R_SYSC_ALLOC1_MASK) >>                          \
	 SYSC_ALLOC_R_SYSC_ALLOC1_SHIFT)
#define SYSC_ALLOC_R_SYSC_ALLOC1_SET(reg_val, value)                           \
	(((reg_val) & ~SYSC_ALLOC_R_SYSC_ALLOC1_MASK) |                        \
	 (((value) << SYSC_ALLOC_R_SYSC_ALLOC1_SHIFT) &                        \
	  SYSC_ALLOC_R_SYSC_ALLOC1_MASK))
/* End of SYSC_ALLOC_R_SYSC_ALLOC1 values */
#define SYSC_ALLOC_W_SYSC_ALLOC1_SHIFT (12)
#define SYSC_ALLOC_W_SYSC_ALLOC1_MASK ((0xF) << SYSC_ALLOC_W_SYSC_ALLOC1_SHIFT)
#define SYSC_ALLOC_W_SYSC_ALLOC1_GET(reg_val)                                  \
	(((reg_val)&SYSC_ALLOC_W_SYSC_ALLOC1_MASK) >>                          \
	 SYSC_ALLOC_W_SYSC_ALLOC1_SHIFT)
#define SYSC_ALLOC_W_SYSC_ALLOC1_SET(reg_val, value)                           \
	(((reg_val) & ~SYSC_ALLOC_W_SYSC_ALLOC1_MASK) |                        \
	 (((value) << SYSC_ALLOC_W_SYSC_ALLOC1_SHIFT) &                        \
	  SYSC_ALLOC_W_SYSC_ALLOC1_MASK))
/* End of SYSC_ALLOC_W_SYSC_ALLOC1 values */
#define SYSC_ALLOC_R_SYSC_ALLOC2_SHIFT (16)
#define SYSC_ALLOC_R_SYSC_ALLOC2_MASK ((0xF) << SYSC_ALLOC_R_SYSC_ALLOC2_SHIFT)
#define SYSC_ALLOC_R_SYSC_ALLOC2_GET(reg_val)                                  \
	(((reg_val)&SYSC_ALLOC_R_SYSC_ALLOC2_MASK) >>                          \
	 SYSC_ALLOC_R_SYSC_ALLOC2_SHIFT)
#define SYSC_ALLOC_R_SYSC_ALLOC2_SET(reg_val, value)                           \
	(((reg_val) & ~SYSC_ALLOC_R_SYSC_ALLOC2_MASK) |                        \
	 (((value) << SYSC_ALLOC_R_SYSC_ALLOC2_SHIFT) &                        \
	  SYSC_ALLOC_R_SYSC_ALLOC2_MASK))
/* End of SYSC_ALLOC_R_SYSC_ALLOC2 values */
#define SYSC_ALLOC_W_SYSC_ALLOC2_SHIFT (20)
#define SYSC_ALLOC_W_SYSC_ALLOC2_MASK ((0xF) << SYSC_ALLOC_W_SYSC_ALLOC2_SHIFT)
#define SYSC_ALLOC_W_SYSC_ALLOC2_GET(reg_val)                                  \
	(((reg_val)&SYSC_ALLOC_W_SYSC_ALLOC2_MASK) >>                          \
	 SYSC_ALLOC_W_SYSC_ALLOC2_SHIFT)
#define SYSC_ALLOC_W_SYSC_ALLOC2_SET(reg_val, value)                           \
	(((reg_val) & ~SYSC_ALLOC_W_SYSC_ALLOC2_MASK) |                        \
	 (((value) << SYSC_ALLOC_W_SYSC_ALLOC2_SHIFT) &                        \
	  SYSC_ALLOC_W_SYSC_ALLOC2_MASK))
/* End of SYSC_ALLOC_W_SYSC_ALLOC2 values */
#define SYSC_ALLOC_R_SYSC_ALLOC3_SHIFT (24)
#define SYSC_ALLOC_R_SYSC_ALLOC3_MASK ((0xF) << SYSC_ALLOC_R_SYSC_ALLOC3_SHIFT)
#define SYSC_ALLOC_R_SYSC_ALLOC3_GET(reg_val)                                  \
	(((reg_val)&SYSC_ALLOC_R_SYSC_ALLOC3_MASK) >>                          \
	 SYSC_ALLOC_R_SYSC_ALLOC3_SHIFT)
#define SYSC_ALLOC_R_SYSC_ALLOC3_SET(reg_val, value)                           \
	(((reg_val) & ~SYSC_ALLOC_R_SYSC_ALLOC3_MASK) |                        \
	 (((value) << SYSC_ALLOC_R_SYSC_ALLOC3_SHIFT) &                        \
	  SYSC_ALLOC_R_SYSC_ALLOC3_MASK))
/* End of SYSC_ALLOC_R_SYSC_ALLOC3 values */
#define SYSC_ALLOC_W_SYSC_ALLOC3_SHIFT (28)
#define SYSC_ALLOC_W_SYSC_ALLOC3_MASK ((0xF) << SYSC_ALLOC_W_SYSC_ALLOC3_SHIFT)
#define SYSC_ALLOC_W_SYSC_ALLOC3_GET(reg_val)                                  \
	(((reg_val)&SYSC_ALLOC_W_SYSC_ALLOC3_MASK) >>                          \
	 SYSC_ALLOC_W_SYSC_ALLOC3_SHIFT)
#define SYSC_ALLOC_W_SYSC_ALLOC3_SET(reg_val, value)                           \
	(((reg_val) & ~SYSC_ALLOC_W_SYSC_ALLOC3_MASK) |                        \
	 (((value) << SYSC_ALLOC_W_SYSC_ALLOC3_SHIFT) &                        \
	  SYSC_ALLOC_W_SYSC_ALLOC3_MASK))
/* End of SYSC_ALLOC_W_SYSC_ALLOC3 values */

/* Include POWER_CHANGED_SINGLE in debug builds for use in irq latency test. */
#ifdef CONFIG_MALI_DEBUG
#undef GPU_IRQ_REG_ALL
#define GPU_IRQ_REG_ALL (GPU_IRQ_REG_COMMON | POWER_CHANGED_SINGLE)
#endif /* CONFIG_MALI_DEBUG */

#endif /* _KBASE_GPU_REGMAP_H_ */<|MERGE_RESOLUTION|>--- conflicted
+++ resolved
@@ -47,25 +47,19 @@
 /* Begin Register Offsets */
 /* GPU control registers */
 
-<<<<<<< HEAD
-=======
 #define GPU_CONTROL_BASE        0x0000
 #define GPU_CONTROL_REG(r)      (GPU_CONTROL_BASE + (r))
 
 #define GPU_ID                  0x000   /* (RO) GPU and revision identifier */
->>>>>>> 16988dee
 #define L2_FEATURES             0x004   /* (RO) Level 2 cache features */
 #define TILER_FEATURES          0x00C   /* (RO) Tiler Features */
 #define MEM_FEATURES            0x010   /* (RO) Memory system features */
 #define MMU_FEATURES            0x014   /* (RO) MMU features */
 #define AS_PRESENT              0x018   /* (RO) Address space slots present */
 #define GPU_IRQ_RAWSTAT         0x020   /* (RW) */
+#define GPU_IRQ_CLEAR           0x024   /* (WO) */
 #define GPU_IRQ_MASK            0x028   /* (RW) */
-<<<<<<< HEAD
-
-=======
 #define GPU_IRQ_STATUS          0x02C   /* (RO) */
->>>>>>> 16988dee
 #define GPU_COMMAND             0x030   /* (WO) */
 
 #define GPU_STATUS              0x034   /* (RO) */
@@ -111,17 +105,10 @@
 
 #define TEXTURE_FEATURES_REG(n) GPU_CONTROL_REG(TEXTURE_FEATURES_0 + ((n) << 2))
 
-<<<<<<< HEAD
-#define GPU_COMMAND_ARG0_LO 0x0D0 /* (RW) Additional parameter 0 for GPU commands, low word */
-#define GPU_COMMAND_ARG0_HI 0x0D4 /* (RW) Additional parameter 0 for GPU commands, high word */
-#define GPU_COMMAND_ARG1_LO 0x0D8 /* (RW) Additional parameter 1 for GPU commands, low word */
-#define GPU_COMMAND_ARG1_HI 0x0DC /* (RW) Additional parameter 1 for GPU commands, high word */
-=======
 #define GPU_COMMAND_ARG0_LO     0x0D0 /* (RW) Additional parameter 0 for GPU commands, low word */
 #define GPU_COMMAND_ARG0_HI     0x0D4 /* (RW) Additional parameter 0 for GPU commands, high word */
 #define GPU_COMMAND_ARG1_LO     0x0D8 /* (RW) Additional parameter 1 for GPU commands, low word */
 #define GPU_COMMAND_ARG1_HI     0x0DC /* (RW) Additional parameter 1 for GPU commands, high word */
->>>>>>> 16988dee
 
 #define SHADER_PRESENT_LO       0x100   /* (RO) Shader core present bitmap, low word */
 #define SHADER_PRESENT_HI       0x104   /* (RO) Shader core present bitmap, high word */
@@ -132,15 +119,6 @@
 #define L2_PRESENT_LO           0x120   /* (RO) Level 2 cache present bitmap, low word */
 #define L2_PRESENT_HI           0x124   /* (RO) Level 2 cache present bitmap, high word */
 
-<<<<<<< HEAD
-#define STACK_PRESENT_LO        0xE00   /* (RO) Core stack present bitmap, low word */
-#define STACK_PRESENT_HI        0xE04   /* (RO) Core stack present bitmap, high word */
-
-#define STACK_READY_LO          0xE10   /* (RO) Core stack ready bitmap, low word */
-#define STACK_READY_HI          0xE14   /* (RO) Core stack ready bitmap, high word */
-
-#define SHADER_PWRFEATURES      0x188   /* (RW) Shader core power features */
-=======
 #define SHADER_READY_LO         0x140   /* (RO) Shader core ready bitmap, low word */
 #define SHADER_READY_HI         0x144   /* (RO) Shader core ready bitmap, high word */
 
@@ -160,7 +138,6 @@
 
 #define L2_PWRON_LO             0x1A0   /* (WO) Level 2 cache power on bitmap, low word */
 #define L2_PWRON_HI             0x1A4   /* (WO) Level 2 cache power on bitmap, high word */
->>>>>>> 16988dee
 
 #define STACK_PRESENT_LO        0xE00   /* (RO) Core stack present bitmap, low word */
 #define STACK_PRESENT_HI        0xE04   /* (RO) Core stack present bitmap, high word */
@@ -224,18 +201,16 @@
 
 /* Job control registers */
 
-<<<<<<< HEAD
-=======
 #define JOB_CONTROL_BASE        0x1000
 #define JOB_CONTROL_REG(r)      (JOB_CONTROL_BASE + (r))
 
->>>>>>> 16988dee
 #define JOB_IRQ_RAWSTAT         0x000   /* Raw interrupt status register */
+#define JOB_IRQ_CLEAR           0x004   /* Interrupt clear register */
+#define JOB_IRQ_MASK            0x008   /* Interrupt mask register */
+#define JOB_IRQ_STATUS          0x00C   /* Interrupt status register */
 
 /* MMU control registers */
 
-<<<<<<< HEAD
-=======
 #define MMU_CONTROL_BASE        0x2000
 #define MMU_CONTROL_REG(r)      (MMU_CONTROL_BASE + (r))
 
@@ -245,7 +220,6 @@
 #define MMU_IRQ_STATUS          0x00C   /* (RO) Interrupt status register */
 
 #define MMU_AS0                 0x400   /* Configuration registers for address space 0 */
->>>>>>> 16988dee
 #define MMU_AS1                 0x440   /* Configuration registers for address space 1 */
 #define MMU_AS2                 0x480   /* Configuration registers for address space 2 */
 #define MMU_AS3                 0x4C0   /* Configuration registers for address space 3 */
@@ -263,19 +237,6 @@
 #define MMU_AS15                0x7C0   /* Configuration registers for address space 15 */
 
 /* MMU address space control registers */
-<<<<<<< HEAD
-#define AS_LOCKADDR_LO         0x10	/* (RW) Lock region address for address space n, low word */
-#define AS_LOCKADDR_HI         0x14	/* (RW) Lock region address for address space n, high word */
-#define AS_FAULTSTATUS         0x1C	/* (RO) MMU fault status register for address space n */
-#define AS_FAULTADDRESS_LO     0x20	/* (RO) Fault Address for address space n, low word */
-#define AS_FAULTADDRESS_HI     0x24	/* (RO) Fault Address for address space n, high word */
-#define AS_STATUS              0x28	/* (RO) Status flags for address space n */
-
-/* (RO) Secondary fault address for address space n, low word */
-#define AS_FAULTEXTRA_LO       0x38
-/* (RO) Secondary fault address for address space n, high word */
-#define AS_FAULTEXTRA_HI       0x3C
-=======
 
 #define MMU_STAGE1 0x2000 /* () MMU control registers */
 #define MMU_STAGE1_REG(r) (MMU_STAGE1 + (r))
@@ -297,7 +258,6 @@
 #define AS_TRANSCFG_HI          0x34    /* (RW) Translation table configuration for address space n, high word */
 #define AS_FAULTEXTRA_LO        0x38    /* (RO) Secondary fault address for address space n, low word */
 #define AS_FAULTEXTRA_HI        0x3C    /* (RO) Secondary fault address for address space n, high word */
->>>>>>> 16988dee
 
 /* End Register Offsets */
 
@@ -540,19 +500,6 @@
 	(((reg_val) & ~AMBA_FEATURES_MEMORY_CACHE_SUPPORT_MASK) |              \
 	 (((value) << AMBA_FEATURES_MEMORY_CACHE_SUPPORT_SHIFT) &              \
 	  AMBA_FEATURES_MEMORY_CACHE_SUPPORT_MASK))
-<<<<<<< HEAD
-#define AMBA_FEATURES_INVALIDATE_HINT_SHIFT GPU_U(6)
-#define AMBA_FEATURES_INVALIDATE_HINT_MASK                                     \
-	(GPU_U(0x1) << AMBA_FEATURES_INVALIDATE_HINT_SHIFT)
-#define AMBA_FEATURES_INVALIDATE_HINT_GET(reg_val)                             \
-	(((reg_val)&AMBA_FEATURES_INVALIDATE_HINT_MASK) >>                     \
-	 AMBA_FEATURES_INVALIDATE_HINT_SHIFT)
-#define AMBA_FEATURES_INVALIDATE_HINT_SET(reg_val, value)                      \
-	(((reg_val) & ~AMBA_FEATURES_INVALIDATE_HINT_MASK) |                   \
-	 (((value) << AMBA_FEATURES_INVALIDATE_HINT_SHIFT) &                   \
-	  AMBA_FEATURES_INVALIDATE_HINT_MASK))
-=======
->>>>>>> 16988dee
 
 /* AMBA_ENABLE register */
 #define AMBA_ENABLE_COHERENCY_PROTOCOL_SHIFT GPU_U(0)
@@ -580,19 +527,6 @@
 	(((reg_val) & ~AMBA_ENABLE_MEMORY_CACHE_SUPPORT_MASK) |                \
 	 (((value) << AMBA_ENABLE_MEMORY_CACHE_SUPPORT_SHIFT) &                \
 	  AMBA_ENABLE_MEMORY_CACHE_SUPPORT_MASK))
-<<<<<<< HEAD
-#define AMBA_ENABLE_INVALIDATE_HINT_SHIFT GPU_U(6)
-#define AMBA_ENABLE_INVALIDATE_HINT_MASK                                       \
-	(GPU_U(0x1) << AMBA_ENABLE_INVALIDATE_HINT_SHIFT)
-#define AMBA_ENABLE_INVALIDATE_HINT_GET(reg_val)                               \
-	(((reg_val)&AMBA_ENABLE_INVALIDATE_HINT_MASK) >>                       \
-	 AMBA_ENABLE_INVALIDATE_HINT_SHIFT)
-#define AMBA_ENABLE_INVALIDATE_HINT_SET(reg_val, value)                        \
-	(((reg_val) & ~AMBA_ENABLE_INVALIDATE_HINT_MASK) |                     \
-	 (((value) << AMBA_ENABLE_INVALIDATE_HINT_SHIFT) &                     \
-	  AMBA_ENABLE_INVALIDATE_HINT_MASK))
-=======
->>>>>>> 16988dee
 
 /* IDVS_GROUP register */
 #define IDVS_GROUP_SIZE_SHIFT (16)
