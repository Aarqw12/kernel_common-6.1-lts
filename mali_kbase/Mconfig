--- conflicted
+++ resolved
@@ -196,8 +196,6 @@
 
 	  If unsure, say N.
 
-<<<<<<< HEAD
-=======
 config PAGE_MIGRATION_SUPPORT
 	bool "Compile with page migration support"
 	depends on BACKEND_KERNEL
@@ -210,7 +208,6 @@
 	  support is explicitly compiled in. This has no effect when
 	  PAGE_MIGRATION_OVERRIDE is disabled.
 
->>>>>>> 16988dee
 choice
 	prompt "Error injection level"
 	depends on MALI_MIDGARD && MALI_EXPERT
@@ -367,8 +364,6 @@
 	  Adapter) inside the GPU to handshake with SoC PMU to control the
 	  power of cores.
 
-<<<<<<< HEAD
-=======
 config MALI_TRACE_POWER_GPU_WORK_PERIOD
 	bool "Enable per-application GPU metrics tracepoints"
 	depends on MALI_MIDGARD
@@ -409,6 +404,5 @@
 
 endchoice
 
->>>>>>> 16988dee
 source "kernel/drivers/gpu/arm/arbitration/Mconfig"
 source "kernel/drivers/gpu/arm/midgard/tests/Mconfig"