--- conflicted
+++ resolved
@@ -1016,17 +1016,8 @@
 		}
 	}
 
-<<<<<<< HEAD
 	jd_mark_simple_gfx_frame_atoms(katom);
 
-#if IS_ENABLED(CONFIG_GPU_TRACEPOINTS)
-	katom->work_id = atomic_inc_return(&jctx->work_id);
-	trace_gpu_job_enqueue(kctx->id, katom->work_id,
-			      kbasep_map_core_reqs_to_string(katom->core_req));
-#endif
-
-=======
->>>>>>> bef7ba43
 	if (queued && !IS_GPU_ATOM(katom))
 		return false;
 
