--- conflicted
+++ resolved
@@ -102,11 +102,7 @@
 	return true;
 }
 
-<<<<<<< HEAD
-#if (KERNEL_VERSION(6, 1, 0) > LINUX_VERSION_CODE)
-=======
 #if (KERNEL_VERSION(6, 1, 0) > LINUX_VERSION_CODE) || !defined(__ANDROID_COMMON_KERNEL__)
->>>>>>> bef7ba43
 /**
  * align_and_check() - Align the specified pointer to the provided alignment and
  *                     check that it is still in range. For Kernel versions below
@@ -274,12 +270,8 @@
 			}
 		}
 	}
-<<<<<<< HEAD
-#else
-=======
 #else /* KERNEL_VERSION(6, 1, 0) > LINUX_VERSION_CODE */
 #ifdef __ANDROID_COMMON_KERNEL__
->>>>>>> bef7ba43
 	struct vm_unmapped_area_info tmp_info = *info;
 	unsigned long length;
 
@@ -288,8 +280,6 @@
 		return vm_unmapped_area(&tmp_info);
 
 	length = info->length + info->align_mask;
-<<<<<<< HEAD
-=======
 
 	/* Due to additional alignment requirement, shader_code or same_4gb_page
 	 * needs iterations for alignment search and confirmation check.
@@ -357,7 +347,9 @@
 #else /* __ANDROID_COMMON_KERNEL__ */
 	unsigned long length, high_limit;
 
-	MA_STATE(mas, &current->mm->mm_mt, 0, 0);
+	tmp_info.flags |= VM_UNMAPPED_AREA_TOPDOWN;
+	if (!(is_shader_code || is_same_4gb_page))
+		return vm_unmapped_area(&tmp_info);
 
 	/* Adjust search length to account for worst case alignment overhead */
 	length = info->length + info->align_mask;
@@ -367,16 +359,8 @@
 	high_limit = info->high_limit;
 	if ((high_limit - info->low_limit) < length)
 		return -ENOMEM;
->>>>>>> bef7ba43
-
-	/* Due to additional alignment requirement, shader_code or same_4gb_page
-	 * needs iterations for alignment search and confirmation check.
-	 */
+
 	while (true) {
-<<<<<<< HEAD
-		unsigned long saved_high_lmt = tmp_info.high_limit;
-		unsigned long gap_end, start, rev_high_limit;
-=======
 		unsigned long gap_start, gap_end;
 		unsigned long saved_high_lmt = high_limit;
 
@@ -385,65 +369,11 @@
 
 		gap_end = mas.last + 1;
 		gap_start = mas.index;
->>>>>>> bef7ba43
 
 		gap_end = vm_unmapped_area(&tmp_info);
 		if (IS_ERR_VALUE(gap_end))
 			return gap_end;
 
-<<<<<<< HEAD
-		start = gap_end;
-		if (is_shader_code) {
-			bool shader_code_aligned;
-			unsigned long align_cmp_ref;
-
-			while (true) {
-				/* Save the start value for progress check. the loop needs
-				 * to end if the alignment can't progress any further.
-				 * In summary, the loop ends condition here is either:
-				 *  1. shader_code_aligned is true; or
-				 *  2. align_cmp_ref == gap_end.
-				 */
-				align_cmp_ref = gap_end;
-
-				shader_code_aligned =
-					shader_code_align_and_check(&gap_end, &tmp_info);
-				if (shader_code_aligned || (align_cmp_ref == gap_end))
-					break;
-			}
-
-			if (shader_code_aligned) {
-				if (start == gap_end)
-					return gap_end;
-
-				rev_high_limit = gap_end + length;
-			} else
-				break;
-		} else {
-			/* must be same_4gb_page case */
-			if (likely(align_4gb_no_straddle(&gap_end, &tmp_info))) {
-				if (start == gap_end)
-					return gap_end;
-
-				rev_high_limit = gap_end + length;
-			} else
-				break;
-		}
-
-		if (rev_high_limit < info->low_limit)
-			break;
-
-		if (WARN_ONCE(rev_high_limit >= saved_high_lmt,
-			      "Unexpected recurring high_limit in search, %lx => %lx\n"
-			      "\tinfo-input: limit=[%lx, %lx], mask=%lx, len=%lx\n",
-			      saved_high_lmt, rev_high_limit, info->low_limit, info->high_limit,
-			      info->align_mask, info->length))
-			rev_high_limit = saved_high_lmt -
-					 (info->align_offset ? info->align_offset : info->length);
-
-		/* Repeat the search with a decreasing rev_high_limit */
-		tmp_info.high_limit = rev_high_limit;
-=======
 		if (gap_end < info->low_limit)
 			return -ENOMEM;
 
@@ -459,7 +389,6 @@
 			high_limit = saved_high_lmt -
 				     (info->align_offset ? info->align_offset : info->length);
 		mas_reset(&mas);
->>>>>>> bef7ba43
 	}
 #endif /* __ANDROID_COMMON_KERNEL__ */
 #endif /* KERNEL_VERSION(6, 1, 0) > LINUX_VERSION_CODE */
