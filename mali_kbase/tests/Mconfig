--- conflicted
+++ resolved
@@ -63,10 +63,7 @@
 
 	  Modules:
 	  - mali_kutf_mgm_integration_test.ko
-<<<<<<< HEAD
-=======
 
->>>>>>> 16988dee
 
 
 # Enable MALI_DEBUG for KUTF modules support
