--- conflicted
+++ resolved
@@ -5,15 +5,20 @@
  * Copyright (c) 2019 Google, LLC
  */
 
-#define pr_fmt(fmt) KBUILD_MODNAME "-transact: " fmt
-
 #include "lwis_transaction.h"
 
+#include <linux/dma-fence.h>
+#include <linux/err.h>
+#include <linux/list.h>
+#include <linux/err.h>
+#include <linux/sync_file.h>
 #include <linux/delay.h>
 #include <linux/dma-buf.h>
 #include <linux/mm.h>
 #include <linux/preempt.h>
 #include <linux/slab.h>
+#include <linux/dma-fence.h>
+#include <linux/err.h>
 
 #include "lwis_allocator.h"
 #include "lwis_commands.h"
@@ -23,7 +28,6 @@
 #include "lwis_bus_manager.h"
 #include "lwis_io_buffer.h"
 #include "lwis_io_entry.h"
-#include "lwis_ioreg.h"
 #include "lwis_util.h"
 
 #define CREATE_TRACE_POINTS
@@ -113,6 +117,7 @@
 	int i;
 	struct lwis_fence_pending_signal *pending_fence;
 	struct list_head *it_fence, *it_fence_tmp;
+	struct lwis_pending_transaction_id *pend_id, *pend_id_tmp;
 	struct lwis_transaction *transaction = *lwis_tx;
 
 	if (transaction->is_weak_transaction) {
@@ -126,23 +131,17 @@
 			pending_fence =
 				list_entry(it_fence, struct lwis_fence_pending_signal, node);
 			list_del(&pending_fence->node);
-			fput(pending_fence->fp);
+			dma_fence_put(pending_fence->fence);
 			kfree(pending_fence);
 		}
 	}
 
-<<<<<<< HEAD
-	for (i = 0; i < transaction->num_trigger_fences; i++) {
-		fput(transaction->trigger_fence_fps[i]);
-		transaction->trigger_fence_fps[i] = NULL;
-=======
 	list_for_each_entry_safe(pend_id, pend_id_tmp, &transaction->trigger_fences, node) {
 		list_del(&pend_id->node);
 		if (!pend_id->triggered)
 			dma_fence_remove_callback(pend_id->fence, &pend_id->fence_cb);
 		dma_fence_put(pend_id->fence);
 		kfree(pend_id);
->>>>>>> aca9e3f4
 	}
 
 	for (i = 0; i < transaction->info.num_io_entries; ++i) {
@@ -183,7 +182,6 @@
 {
 	int i;
 	int ret = 0;
-	int pending_status;
 	struct lwis_io_entry *entry = NULL;
 	struct lwis_device *lwis_dev = client->lwis_dev;
 	struct lwis_transaction *transaction = *lwis_tx;
@@ -462,9 +460,8 @@
 	transaction->remaining_entries_to_process = remaining_entries;
 
 	if (pending_fences) {
-		/* Convert -ECANCELED error code to userspace Cancellation error code. */
-		pending_status = resp->error_code == -ECANCELED ? 1 : resp->error_code;
-		lwis_pending_fences_move_all(lwis_dev, transaction, pending_fences, pending_status);
+		lwis_pending_fences_move_all(lwis_dev, transaction, pending_fences,
+					     resp->error_code);
 	}
 	save_transaction_to_history(client, info, process_timestamp, process_duration_ns);
 
@@ -501,11 +498,11 @@
 	return ret;
 }
 
-static void cancel_transaction(struct lwis_device *lwis_dev, struct lwis_transaction **lwis_tx,
+static void cancel_transaction(struct lwis_client *client, struct lwis_transaction **lwis_tx,
 			       int error_code, struct list_head *pending_events,
 			       struct list_head *pending_fences, bool delete_pending_map_node)
 {
-	int pending_status;
+	struct lwis_device *lwis_dev = client->lwis_dev;
 	struct lwis_transaction *transaction = *lwis_tx;
 	struct lwis_transaction_info *info = &transaction->info;
 	struct lwis_transaction_response_header resp;
@@ -528,18 +525,8 @@
 						sizeof(resp));
 		}
 	}
-<<<<<<< HEAD
-	if (pending_fences) {
-		/*
-		 * Convert -ECANCELED error code to userspace Cancellation error code.
-		 */
-		pending_status = error_code == -ECANCELED ? 1 : error_code;
-		lwis_pending_fences_move_all(lwis_dev, transaction, pending_fences, pending_status);
-	}
-=======
 	if (pending_fences)
 		lwis_pending_fences_move_all(lwis_dev, transaction, pending_fences, error_code);
->>>>>>> aca9e3f4
 
 	if (delete_pending_map_node)
 		hash_del(&transaction->pending_map_node);
@@ -590,9 +577,8 @@
 				dev_info(dev, "Client: FLUSHING, abort remaining transaction");
 
 			list_del(&transaction->process_queue_node);
-			cancel_transaction(client->lwis_dev, &transaction,
-					   transaction->resp->error_code, pending_events,
-					   pending_fences, false);
+			cancel_transaction(client, &transaction, transaction->resp->error_code,
+					   pending_events, pending_fences, false);
 		}
 		spin_unlock_irqrestore(&client->flush_lock, flush_flags);
 		return true;
@@ -650,9 +636,8 @@
 
 		if (transaction->resp->error_code) {
 			list_del(&transaction->process_queue_node);
-			cancel_transaction(client->lwis_dev, &transaction,
-					   transaction->resp->error_code, &pending_events,
-					   &pending_fences, false);
+			cancel_transaction(client, &transaction, transaction->resp->error_code,
+					   &pending_events, &pending_fences, false);
 		} else {
 			spin_unlock_irqrestore(&client->transaction_lock, flags);
 			process_transaction(client, &transaction, &pending_events, &pending_fences,
@@ -727,8 +712,7 @@
 			transaction =
 				list_entry(it_tran, struct lwis_transaction, process_queue_node);
 			list_del(&transaction->process_queue_node);
-			cancel_transaction(client->lwis_dev, &transaction, -ECANCELED, NULL, NULL,
-					   false);
+			cancel_transaction(client, &transaction, -ECANCELED, NULL, NULL, false);
 		}
 	}
 }
@@ -756,19 +740,13 @@
 		list_for_each_safe(it_tran, it_tran_tmp, &it_evt_list->list) {
 			transaction = list_entry(it_tran, struct lwis_transaction, event_list_node);
 			list_del(&transaction->event_list_node);
-			cancel_transaction(client->lwis_dev, &transaction, -ECANCELED, NULL, NULL,
-					   false);
+			cancel_transaction(client, &transaction, -ECANCELED, NULL, NULL, false);
 		}
 		hash_del(&it_evt_list->node);
 		kfree(it_evt_list);
 	}
-<<<<<<< HEAD
-	hash_for_each_safe (client->pending_transactions, i, tmp, transaction, pending_map_node) {
-		cancel_transaction(client->lwis_dev, &transaction, -ECANCELED, NULL, NULL, true);
-=======
 	hash_for_each_safe(client->pending_transactions, i, tmp, transaction, pending_map_node) {
 		cancel_transaction(client, &transaction, -ECANCELED, NULL, NULL, true);
->>>>>>> aca9e3f4
 	}
 	spin_unlock_irqrestore(&client->transaction_lock, flags);
 
@@ -819,8 +797,7 @@
 		}
 		list_del(&transaction->event_list_node);
 		if (transaction->resp->error_code || client->lwis_dev->enabled == 0) {
-			cancel_transaction(client->lwis_dev, &transaction, -ECANCELED, NULL, NULL,
-					   false);
+			cancel_transaction(client, &transaction, -ECANCELED, NULL, NULL, false);
 		} else {
 			spin_unlock_irqrestore(&client->transaction_lock, flags);
 			process_transaction(client, &transaction,
@@ -851,22 +828,16 @@
 
 	weak_transaction->is_weak_transaction = true;
 	weak_transaction->id = transaction_id;
+	weak_transaction->precondition_fence = NULL;
 	if (precondition_fence_fd >= 0) {
-<<<<<<< HEAD
-		weak_transaction->precondition_fence_fp =
-			lwis_fence_get(client, precondition_fence_fd);
-		if (weak_transaction->precondition_fence_fp == NULL) {
-=======
 		struct dma_fence *fence = lwis_dma_fence_get(precondition_fence_fd);
 
 		if (IS_ERR_OR_NULL(fence)) {
 			dev_err(client->lwis_dev->dev, "Unable to get fence with fd=%d",
 				precondition_fence_fd);
->>>>>>> aca9e3f4
 			return -EBADF;
 		}
-	} else {
-		weak_transaction->precondition_fence_fp = NULL;
+		weak_transaction->precondition_fence = fence;
 	}
 
 	event_list = event_list_find_or_create(client, event_id);
@@ -1010,15 +981,6 @@
 	/* Event response payload consists of header, and address and offset pairs. */
 	resp_size = sizeof(struct lwis_transaction_response_header) +
 		    read_entries * sizeof(struct lwis_io_result) + read_buf_size;
-
-	if (read_entries > INT_MAX / sizeof(struct lwis_io_result)) {
-		return -EOVERFLOW;
-	}
-
-	if (read_buf_size > INT_MAX - sizeof(struct lwis_transaction_response_header) -
-				    read_entries * sizeof(struct lwis_io_result)) {
-		return -EOVERFLOW;
-	}
 	/*
 	 * Revisit the use of GFP_ATOMIC here. Reason for this to be atomic is
 	 * because this function can be called by transaction_replace while
@@ -1138,6 +1100,7 @@
 
 	INIT_LIST_HEAD(&new_instance->event_list_node);
 	INIT_LIST_HEAD(&new_instance->process_queue_node);
+	INIT_LIST_HEAD(&new_instance->trigger_fences);
 	INIT_LIST_HEAD(&new_instance->completion_fence_list);
 
 	return new_instance;
@@ -1273,55 +1236,16 @@
 	return 0;
 }
 
-void lwis_transaction_fence_trigger(struct lwis_client *client, struct lwis_fence *fence,
-				    struct list_head *transaction_list)
+void lwis_transaction_fence_trigger(struct lwis_client *client, struct dma_fence *fence,
+				    int64_t transaction_id)
 {
 	unsigned long flags = 0;
-	struct lwis_pending_transaction_id *transaction_id;
 	struct lwis_transaction *transaction;
-	struct list_head *it_tran, *it_tran_tmp;
-	struct list_head pending_events;
-	struct list_head pending_fences;
 	int ret;
-
-	if (list_empty(transaction_list)) {
-		return;
-	}
-
-	INIT_LIST_HEAD(&pending_events);
-	INIT_LIST_HEAD(&pending_fences);
+	LIST_HEAD(pending_events);
+	LIST_HEAD(pending_fences);
 
 	spin_lock_irqsave(&client->transaction_lock, flags);
-<<<<<<< HEAD
-	list_for_each_safe (it_tran, it_tran_tmp, transaction_list) {
-		transaction_id = list_entry(it_tran, struct lwis_pending_transaction_id, list_node);
-		list_del(&transaction_id->list_node);
-		transaction = pending_transaction_peek(client, transaction_id->id);
-		if (transaction == NULL) {
-			/* It means the transaction is already executed or is canceled. */
-			lwis_debug_dev_info(
-				client->lwis_dev->dev,
-				"lwis_fence fd-%d did NOT triggered transaction id %llu, seems already triggered",
-				fence->fd, transaction_id->id);
-		} else {
-			if (lwis_fence_triggered_condition_ready(transaction, fence->status)) {
-				hash_del(&transaction->pending_map_node);
-				if (fence->status == 0) {
-					ret = add_transaction_to_queue_locked(client, transaction);
-					if (ret) {
-						spin_unlock_irqrestore(&client->transaction_lock,
-								       flags);
-						return;
-					}
-					lwis_debug_dev_info(
-						client->lwis_dev->dev,
-						"lwis_fence fd-%d triggered transaction id %llu",
-						fence->fd, transaction->info.id);
-				} else {
-					cancel_transaction(client->lwis_dev, &transaction,
-							   -ECANCELED, &pending_events,
-							   &pending_fences, false);
-=======
 	transaction = pending_transaction_peek(client, transaction_id);
 	if (transaction == NULL) {
 		/* It means the transaction is already executed or is canceled. */
@@ -1339,11 +1263,15 @@
 				if (ret) {
 					spin_unlock_irqrestore(&client->transaction_lock, flags);
 					return;
->>>>>>> aca9e3f4
 				}
-			}
-		}
-		kfree(transaction_id);
+				lwis_debug_dev_info(client->lwis_dev->dev,
+						    "dma_fence %p triggered transaction id %llu",
+						    fence, transaction->info.id);
+			} else {
+				cancel_transaction(client, &transaction, -ECANCELED,
+						   &pending_events, &pending_fences, false);
+			}
+		}
 	}
 	spin_unlock_irqrestore(&client->transaction_lock, flags);
 
