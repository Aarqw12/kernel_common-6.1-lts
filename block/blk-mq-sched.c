--- conflicted
+++ resolved
@@ -344,41 +344,6 @@
 	}
 }
 
-<<<<<<< HEAD
-bool blk_mq_sched_try_merge(struct request_queue *q, struct bio *bio,
-		unsigned int nr_segs, struct request **merged_request)
-{
-	struct request *rq;
-
-	switch (elv_merge(q, &rq, bio)) {
-	case ELEVATOR_BACK_MERGE:
-		if (!blk_mq_sched_allow_merge(q, rq, bio))
-			return false;
-		if (bio_attempt_back_merge(rq, bio, nr_segs) != BIO_MERGE_OK)
-			return false;
-		*merged_request = attempt_back_merge(q, rq);
-		if (!*merged_request)
-			elv_merged_request(q, rq, ELEVATOR_BACK_MERGE);
-		return true;
-	case ELEVATOR_FRONT_MERGE:
-		if (!blk_mq_sched_allow_merge(q, rq, bio))
-			return false;
-		if (bio_attempt_front_merge(rq, bio, nr_segs) != BIO_MERGE_OK)
-			return false;
-		*merged_request = attempt_front_merge(q, rq);
-		if (!*merged_request)
-			elv_merged_request(q, rq, ELEVATOR_FRONT_MERGE);
-		return true;
-	case ELEVATOR_DISCARD_MERGE:
-		return bio_attempt_discard_merge(q, rq, bio) == BIO_MERGE_OK;
-	default:
-		return false;
-	}
-}
-EXPORT_SYMBOL_GPL(blk_mq_sched_try_merge);
-
-=======
->>>>>>> 3ad11d7a
 bool __blk_mq_sched_bio_merge(struct request_queue *q, struct bio *bio,
 		unsigned int nr_segs)
 {
@@ -457,15 +422,6 @@
 	struct blk_mq_ctx *ctx = rq->mq_ctx;
 	struct blk_mq_hw_ctx *hctx = rq->mq_hctx;
 
-<<<<<<< HEAD
-	/* flush rq in flush machinery need to be dispatched directly */
-	if (!(rq->rq_flags & RQF_FLUSH_SEQ) && op_is_flush(rq->cmd_flags)) {
-		blk_insert_flush(rq);
-		goto run;
-	}
-
-=======
->>>>>>> 3ad11d7a
 	WARN_ON(e && (rq->tag != BLK_MQ_NO_TAG));
 
 	if (blk_mq_sched_bypass_insert(hctx, !!e, rq)) {
