--- conflicted
+++ resolved
@@ -541,11 +541,7 @@
 	if (e->uses_mq && e->type->ops.mq.requests_merged)
 		e->type->ops.mq.requests_merged(q, rq, next);
 	else if (e->type->ops.sq.elevator_merge_req_fn) {
-<<<<<<< HEAD
-		next_sorted = next->rq_flags & RQF_SORTED;
-=======
 		next_sorted = (__force bool)(next->rq_flags & RQF_SORTED);
->>>>>>> 468cea42
 		if (next_sorted)
 			e->type->ops.sq.elevator_merge_req_fn(q, rq, next);
 	}
@@ -969,7 +965,6 @@
 	 */
 	if (old) {
 		old_registered = old->registered;
-<<<<<<< HEAD
 
 		if (old->uses_mq)
 			blk_mq_sched_teardown(q);
@@ -981,19 +976,6 @@
 		if (old_registered)
 			elv_unregister_queue(q);
 
-=======
-
-		if (old->uses_mq)
-			blk_mq_sched_teardown(q);
-
-		if (!q->mq_ops)
-			blk_queue_bypass_start(q);
-
-		/* unregister and clear all auxiliary data of the old elevator */
-		if (old_registered)
-			elv_unregister_queue(q);
-
->>>>>>> 468cea42
 		spin_lock_irq(q->queue_lock);
 		ioc_clear_queue(q);
 		spin_unlock_irq(q->queue_lock);
