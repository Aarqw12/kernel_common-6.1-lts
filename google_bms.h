/*
 * Google Battery Management System
 *
 * Copyright (C) 2018 Google Inc.
 *
 * This program is free software; you can redistribute it and/or modify
 * it under the terms of the GNU General Public License as published by
 * the Free Software Foundation; either version 2 of the License, or
 * (at your option) any later version.
 *
 * This program is distributed in the hope that it will be useful,
 * but WITHOUT ANY WARRANTY; without even the implied warranty of
 * MERCHANTABILITY or FITNESS FOR A PARTICULAR PURPOSE.  See the
 * GNU General Public License for more details.
 */

#ifndef __GOOGLE_BMS_H_
#define __GOOGLE_BMS_H_

#include <linux/minmax.h>
#include <linux/types.h>
#include <linux/usb/pd.h>
#include <misc/logbuffer.h>
#include "gbms_power_supply.h"
#include "qmath.h"
#include "gbms_storage.h"

struct device_node;

#define GBMS_CHG_TEMP_NB_LIMITS_MAX 10
#define GBMS_CHG_VOLT_NB_LIMITS_MAX 5
#define GBMS_CHG_ALG_BUF 500
#define GBMS_CHG_TOPOFF_NB_LIMITS_MAX 6
#define GBMS_AACR_DATA_MAX 10

struct gbms_chg_profile {
	const char *owner_name;

	int temp_nb_limits;
	s32 temp_limits[GBMS_CHG_TEMP_NB_LIMITS_MAX];
	int volt_nb_limits;
	s32 volt_limits[GBMS_CHG_VOLT_NB_LIMITS_MAX];
	int topoff_nb_limits;
	s32 topoff_limits[GBMS_CHG_TOPOFF_NB_LIMITS_MAX];
	/* Array of constant current limits */
	u32 *cccm_limits;
	/* used to fill table  */
	u32 capacity_ma;

	/* behavior */
	u32 fv_uv_margin_dpct;
	u32 cv_range_accuracy;
	u32 cv_debounce_cnt;
	u32 cv_update_interval;
	u32 cv_tier_ov_cnt;
	u32 cv_tier_switch_cnt;
	/* taper step */
	u32 fv_uv_resolution;
	/* experimental */
	u32 cv_otv_margin;

	/* AACR feature */
	u32 reference_cycles[GBMS_AACR_DATA_MAX];
	u32 reference_fade10[GBMS_AACR_DATA_MAX];
	u32 aacr_nb_limits;
};

#define WLC_BPP_THRESHOLD_UV	700000
#define WLC_EPP_THRESHOLD_UV	1100000

#define FOREACH_CHG_EV_ADAPTER(S)		\
	S(UNKNOWN), 	\
	S(USB),		\
	S(USB_SDP),	\
	S(USB_DCP),	\
	S(USB_CDP),	\
	S(USB_ACA),	\
	S(USB_C),	\
	S(USB_PD),	\
	S(USB_PD_DRP),	\
	S(USB_PD_PPS),	\
	S(USB_BRICKID),	\
	S(USB_HVDCP),	\
	S(USB_HVDCP3),	\
	S(WLC),		\
	S(WLC_EPP),	\
	S(WLC_SPP),	\
	S(POGO),	\

#define CHG_EV_ADAPTER_STRING(s)	#s
#define _CHG_EV_ADAPTER_PRIMITIVE_CAT(a, ...) a ## __VA_ARGS__

#define BATTERY_DEBUG_ATTRIBUTE(name, fn_read, fn_write) \
static const struct file_operations name = {	\
	.open	= simple_open,			\
	.llseek	= no_llseek,			\
	.read	= fn_read,			\
	.write	= fn_write,			\
}

/* Enums will start with CHG_EV_ADAPTER_TYPE_ */
#define CHG_EV_ADAPTER_ENUM(e)	\
			_CHG_EV_ADAPTER_PRIMITIVE_CAT(CHG_EV_ADAPTER_TYPE_,e)

enum chg_ev_adapter_type_t {
	FOREACH_CHG_EV_ADAPTER(CHG_EV_ADAPTER_ENUM)
};

enum gbms_msc_states_t {
	MSC_NONE = 0,
	MSC_SEED,
	MSC_DSG,
	MSC_LAST,
	MSC_VSWITCH,
	MSC_VOVER,
	MSC_PULLBACK,
	MSC_FAST,
	MSC_TYPE,
	MSC_DLY,	/* in taper */
	MSC_STEADY,	/* in taper */
	MSC_TIERCNTING, /* in taper */
	MSC_RAISE,	/* in taper */
	MSC_WAIT,	/* in taper */
	MSC_RSTC,	/* in taper */
	MSC_NEXT,	/* in taper */
	MSC_NYET,	/* in taper */
	MSC_HEALTH,
	MSC_HEALTH_PAUSE,
	MSC_HEALTH_ALWAYS_ON,
	MSC_STATES_COUNT,
};

union gbms_ce_adapter_details {
	uint32_t	v;
	struct {
		uint8_t		ad_type;
		uint8_t		pad;
		uint8_t 	ad_voltage;
		uint8_t 	ad_amperage;
	};
};

struct gbms_ce_stats {
	uint16_t 	voltage_in;
	uint16_t	ssoc_in;
	uint16_t	cc_in;
	uint16_t 	voltage_out;
	uint16_t 	ssoc_out;
	uint16_t	cc_out;
};

struct ttf_tier_stat {
	int16_t soc_in;
	int	cc_in;
	int	cc_total;
	ktime_t	avg_time;
};

struct gbms_ce_tier_stats {
	int8_t		temp_idx;
	int8_t		vtier_idx;

	int16_t		soc_in;		/* 8.8 */
	uint16_t	cc_in;
	uint16_t	cc_total;

	uint32_t	time_fast;
	uint32_t	time_taper;
	uint32_t	time_other;

	int16_t		temp_in;
	int16_t		temp_min;
	int16_t		temp_max;

	int16_t		ibatt_min;
	int16_t		ibatt_max;

	uint16_t	icl_min;
	uint16_t	icl_max;

	int64_t		icl_sum;
	int64_t		temp_sum;
	int64_t		ibatt_sum;
	uint32_t 	sample_count;

	uint16_t 	msc_cnt[MSC_STATES_COUNT];
	uint32_t 	msc_elap[MSC_STATES_COUNT];
};

#define GBMS_STATS_TIER_COUNT	3
#define GBMS_SOC_STATS_LEN	101

/* time to full */

/* collected in charging event */
struct ttf_soc_stats {
	int ti[GBMS_SOC_STATS_LEN];		/* charge tier at each soc */
	int cc[GBMS_SOC_STATS_LEN];		/* coulomb count at each soc */
	ktime_t elap[GBMS_SOC_STATS_LEN];	/* time spent at soc */
};

/* reference data for soc estimation  */
struct ttf_adapter_stats {
	u32 *soc_table;
	u32 *elap_table;
	int table_count;
};

/* updated when the device publish the charge stats
 * NOTE: soc_stats and tier_stats are only valid for the given chg_profile
 * since tier, coulumb count and elap time spent at each SOC depends on the
 * maximum amout of current that can be pushed to the battery.
 */
struct batt_ttf_stats {
	ktime_t ttf_fake;

	struct ttf_soc_stats soc_ref;	/* gold: soc->elap,cc */
	int ref_temp_idx;
	int ref_watts;

	struct ttf_soc_stats soc_stats; /* rolling */
	struct ttf_tier_stat tier_stats[GBMS_STATS_TIER_COUNT];

	struct logbuffer *ttf_log;
};

/*
 * health based charging can be enabled from userspace with a deadline
 *
 * initial state:
 * 	deadline = 0, rest_state = CHG_HEALTH_INACTIVE
 *
 * deadline = -1 from userspace
 *	CHG_HEALTH_* -> CHG_HEALTH_USER_DISABLED (settings disabled)
 * on deadline = 0 from userspace
 *	CHG_HEALTH_* -> CHG_HEALTH_USER_DISABLED (alarm, plug or misc. disabled)
 * on deadline > 0 from userspace
 * 	CHG_HEALTH_* -> CHG_HEALTH_ENABLED
 *
 *  from CHG_HEALTH_ENABLED, msc_logic_health() can change the state to
 * 	CHG_HEALTH_ENABLED  <-> CHG_HEALTH_ACTIVE
 * 	CHG_HEALTH_ENABLED  -> CHG_HEALTH_DISABLED
 *
 * from CHG_HEALTH_ACTIVE, msc_logic_health() can change the state to
 * 	CHG_HEALTH_ACTIVE   <-> CHG_HEALTH_ENABLED
 * 	CHG_HEALTH_ACTIVE   -> CHG_HEALTH_DISABLED
 * 	CHG_HEALTH_ACTIVE   -> CHG_HEALTH_DONE
 */
enum chg_health_state {
	CHG_HEALTH_CCLVL_DISABLED = -6,
	CHG_HEALTH_BD_DISABLED = -5,
	CHG_HEALTH_USER_DISABLED = -3,
	CHG_HEALTH_DISABLED = -2,
	CHG_HEALTH_DONE = -1,
	CHG_HEALTH_INACTIVE = 0,
	CHG_HEALTH_ENABLED,
	CHG_HEALTH_ACTIVE,
	CHG_HEALTH_PAUSE,
};

/* tier index used to log the session */
enum gbms_stats_tier_idx_t {
	GBMS_STATS_AC_TI_DISABLE_DIALOG = -6,
	GBMS_STATS_AC_TI_DEFENDER = -5,
	GBMS_STATS_AC_TI_DISABLE_SETTING_STOP = -4,
	GBMS_STATS_AC_TI_DISABLE_MISC = -3,
	GBMS_STATS_AC_TI_DISABLE_SETTING = -2,
	GBMS_STATS_AC_TI_INVALID = -1,

	/* Regular charge tiers 0 -> 9 */
	GBMS_STATS_AC_TI_VALID = 10,
	GBMS_STATS_AC_TI_DISABLED = 11,
	GBMS_STATS_AC_TI_ENABLED = 12,
	GBMS_STATS_AC_TI_ACTIVE = 13,
	GBMS_STATS_AC_TI_ENABLED_AON = 14,
	GBMS_STATS_AC_TI_ACTIVE_AON = 15,
	GBMS_STATS_AC_TI_PAUSE = 16,
	GBMS_STATS_AC_TI_PAUSE_AON = 17,
	GBMS_STATS_AC_TI_V2_PREDICT = 18,
	GBMS_STATS_AC_TI_V2_PREDICT_SUCCESS = 19,
	GBMS_STATS_AC_TI_DONE_AON = 20,

	/* Thermal stats, reported from google_charger */
	GBMS_STATS_TH_LVL0 = 50,
	GBMS_STATS_TH_LVL1 = 51,
	GBMS_STATS_TH_LVL2 = 52,
	GBMS_STATS_TH_LVL3 = 53,

	/* TODO: rename, these are not really related to AC */
	GBMS_STATS_AC_TI_FULL_CHARGE = 100,
	GBMS_STATS_AC_TI_HIGH_SOC = 101,

	/* Defender TEMP or DWELL */
	GBMS_STATS_BD_TI_OVERHEAT_TEMP = 110,
	GBMS_STATS_BD_TI_CUSTOM_LEVELS = 111,
	GBMS_STATS_BD_TI_TRICKLE = 112,

	GBMS_STATS_BD_TI_TRICKLE_CLEARED = 122,
};

/* health state */
struct batt_chg_health {
	int rest_soc;		/* entry criteria */
	int rest_voltage;	/* entry criteria */
	int always_on_soc;	/* entry criteria */

	ktime_t rest_deadline;	/* full by this in seconds */
	ktime_t dry_run_deadline; /* full by this in seconds (prediction) */
	int rest_rate;		/* centirate once enter */

	enum chg_health_state rest_state;
	int rest_cc_max;
	int rest_fv_uv;
	ktime_t active_time;
};

#define CHG_HEALTH_REST_IS_ACTIVE(rest) \
	((rest)->rest_state == CHG_HEALTH_ACTIVE)

#define CHG_HEALTH_REST_IS_PAUSE(rest) \
	((rest)->rest_state == CHG_HEALTH_PAUSE)

#define CHG_HEALTH_REST_IS_AON(rest, ssoc) \
	(((rest)->rest_state == CHG_HEALTH_ACTIVE) ? \
	(((rest)->always_on_soc != -1) ? \
	(ssoc >= (rest)->always_on_soc) : 0) : 0)

#define CHG_HEALTH_REST_SOC(rest) (((rest)->always_on_soc != -1) ? \
			(rest)->always_on_soc : (rest)->rest_soc)

/* reset on every charge session */
struct gbms_charging_event {
	union gbms_ce_adapter_details	adapter_details;

	/* profile used for this charge event */
	const struct gbms_chg_profile *chg_profile;
	/* charge event and tier tracking */
	struct gbms_ce_stats		charging_stats;
	struct gbms_ce_tier_stats	tier_stats[GBMS_STATS_TIER_COUNT];

	/* soc tracking for time to full */
	struct ttf_soc_stats soc_stats;
	int last_soc;

	ktime_t first_update;
	ktime_t last_update;
	bool bd_clear_trickle;

	/* health based charging */
	struct batt_chg_health		ce_health;	/* updated on close */
	struct gbms_ce_tier_stats	health_stats;	/* updated in HC */
	struct gbms_ce_tier_stats	health_pause_stats;	/* updated in HCP */
	/* updated on sysfs write */
	struct gbms_ce_tier_stats health_dryrun_stats;

	/* other stats */
	struct gbms_ce_tier_stats full_charge_stats;
	struct gbms_ce_tier_stats high_soc_stats;

	struct gbms_ce_tier_stats overheat_stats;
	struct gbms_ce_tier_stats cc_lvl_stats;
	struct gbms_ce_tier_stats trickle_stats;
};

#define GBMS_CCCM_LIMITS_SET(profile, ti, vi) \
	profile->cccm_limits[((ti) * profile->volt_nb_limits) + (vi)]

#define GBMS_CCCM_LIMITS(profile, ti, vi) \
	(((ti) >= 0 && (vi) >= 0) ? profile->cccm_limits[((ti) * profile->volt_nb_limits) + (vi)] : 0)

/* newgen charging */
#define GBMS_CS_FLAG_BUCK_EN	BIT(0)
#define GBMS_CS_FLAG_DONE	BIT(1)
#define GBMS_CS_FLAG_CC		BIT(2)
#define GBMS_CS_FLAG_CV		BIT(3)
#define GBMS_CS_FLAG_ILIM	BIT(4)
#define GBMS_CS_FLAG_CCLVL	BIT(5)
#define GBMS_CS_FLAG_NOCOMP     BIT(6)

union gbms_charger_state {
	uint64_t v;
	struct {
		uint8_t flags;
		uint8_t pad;
		uint8_t chg_status;
		uint8_t chg_type;
		uint16_t vchrg;
		uint16_t icl;
	} f;
};

int gbms_init_chg_profile_internal(struct gbms_chg_profile *profile,
			  struct device_node *node, const char *owner_name);
#define gbms_init_chg_profile(p, n) \
	gbms_init_chg_profile_internal(p, n, KBUILD_MODNAME)

void gbms_init_chg_table(struct gbms_chg_profile *profile,
			 struct device_node *node, u32 capacity);

void gbms_free_chg_profile(struct gbms_chg_profile *profile);

void gbms_dump_raw_profile(char *buff, size_t len, const struct gbms_chg_profile *profile, int scale);
#define gbms_dump_chg_profile(buff, len, profile) gbms_dump_raw_profile(buff, len, profile, 1000)

/* newgen charging: charge profile */
int gbms_msc_temp_idx(const struct gbms_chg_profile *profile, int temp);
int gbms_msc_voltage_idx(const struct gbms_chg_profile *profile, int vbatt);
int gbms_msc_round_fv_uv(const struct gbms_chg_profile *profile,
			   int vtier, int fv_uv);

/* newgen charging: charger flags  */
uint8_t gbms_gen_chg_flags(int chg_status, int chg_type);
/* newgen charging: read/gen charger state  */
int gbms_read_charger_state(union gbms_charger_state *chg_state,
			    struct power_supply *chg_psy);
/* calculate aacr reference capacity */
int gbms_aacr_fade10(const struct gbms_chg_profile *profile, int cycles);

/* logbuffer and syslog */
__printf(5,6)
void gbms_logbuffer_prlog(struct logbuffer *log, int level, int debug_no_logbuffer,
			  int debug_printk_prlog, const char *f, ...);

/* debug/print */
const char *gbms_chg_type_s(int chg_type);
const char *gbms_chg_status_s(int chg_status);
const char *gbms_chg_ev_adapter_s(int adapter);

/* Votables */
#define VOTABLE_MSC_CHG_DISABLE	"MSC_CHG_DISABLE"
#define VOTABLE_MSC_PWR_DISABLE	"MSC_PWR_DISABLE"
#define VOTABLE_MSC_INTERVAL	"MSC_INTERVAL"
#define VOTABLE_MSC_FCC		"MSC_FCC"
#define VOTABLE_MSC_FV		"MSC_FV"
#define VOTABLE_FAN_LEVEL	"FAN_LEVEL"
#define VOTABLE_DEAD_BATTERY	"DEAD_BATTERY"
#define VOTABLE_TEMP_DRYRUN	"MSC_TEMP_DRYRUN"

#define VOTABLE_CSI_STATUS	"CSI_STATUS"
#define VOTABLE_CSI_TYPE	"CSI_TYPE"

#define FAN_LVL_UNKNOWN		-1
#define FAN_LVL_NOT_CARE	0
#define FAN_LVL_LOW		1
#define FAN_LVL_MED		2
#define FAN_LVL_HIGH		3
#define FAN_LVL_ALARM		4

/* Binned cycle count */
#define GBMS_CCBIN_CSTR_SIZE	(GBMS_CCBIN_BUCKET_COUNT * 6 + 2)

int gbms_cycle_count_sscan_bc(u16 *ccount, int bcnt, const char *buff);
int gbms_cycle_count_cstr_bc(char *buff, size_t size,
					const u16 *ccount, int bcnt);

#define gbms_cycle_count_sscan(cc, buff) \
	gbms_cycle_count_sscan_bc(cc, GBMS_CCBIN_BUCKET_COUNT, buff)

#define gbms_cycle_count_cstr(buff, size, cc)	\
	gbms_cycle_count_cstr_bc(buff, size, cc, GBMS_CCBIN_BUCKET_COUNT)


/* Time to full */
int ttf_soc_cstr(char *buff, int size, const struct ttf_soc_stats *soc_stats,
		 int start, int end);

int ttf_soc_estimate(ktime_t *res,
		     const struct batt_ttf_stats *stats,
		     const struct gbms_charging_event *ce_data,
		     qnum_t soc, qnum_t last);

void ttf_soc_init(struct ttf_soc_stats *dst);

int ttf_tier_cstr(char *buff, int size, const struct ttf_tier_stat *t_stat);

int ttf_tier_estimate(ktime_t *res,
		      const struct batt_ttf_stats *ttf_stats,
		      int temp_idx, int vbatt_idx,
		      int capacity, int full_capacity);

int ttf_stats_init(struct batt_ttf_stats *stats,
		   struct device *device,
		   int capacity_ma);

void ttf_stats_update(struct batt_ttf_stats *stats,
	 	      struct gbms_charging_event *ce_data,
		      bool force);

int ttf_stats_cstr(char *buff, int size, const struct batt_ttf_stats *stats,
		   bool verbose);

int ttf_stats_sscan(struct batt_ttf_stats *stats,
		    const char *buff, size_t size);

struct batt_ttf_stats *ttf_stats_dup(struct batt_ttf_stats *dst,
				     const struct batt_ttf_stats *src);

void ttf_log(const struct batt_ttf_stats *stats, const char *fmt, ...);

ssize_t ttf_dump_details(char *buf, int max_size,
			 const struct batt_ttf_stats *ttf_stats,
			 int last_soc);

int ttf_pwr_vtier_idx(const struct batt_ttf_stats *stats, int soc);

int ttf_ref_cc(const struct batt_ttf_stats *stats, int soc);

int ttf_pwr_ibatt(const struct gbms_ce_tier_stats *ts);

void ttf_tier_reset(struct batt_ttf_stats *stats);

int gbms_read_aacr_limits(struct gbms_chg_profile *profile,
			  struct device_node *node);

bool chg_state_is_disconnected(const union gbms_charger_state *chg_state);

/*
 * Charger modes
 *
 */

enum gbms_charger_modes {
	GBMS_CHGR_MODE_CHGR_DC	= 0x20,

	GBMS_USB_BUCK_ON	= 0x30,
	GBMS_USB_OTG_ON 	= 0x31,
	GBMS_USB_OTG_FRS_ON	= 0x32,

	GBMS_CHGR_MODE_WLC_TX	= 0x40,

	GBMS_CHGR_MODE_VOUT	= 0x50,
};

#define GBMS_MODE_VOTABLE "CHARGER_MODE"

/* Battery Health */
enum bhi_algo {
	BHI_ALGO_DISABLED = 0,

	BHI_ALGO_CYCLE_COUNT	= 1, /* bare, just use cycle count */
	BHI_ALGO_ACHI		= 2, /* cap avg from history, no resistance */
	BHI_ALGO_ACHI_B		= 3, /* same as ACHI + bounds check */
	BHI_ALGO_ACHI_RAVG	= 4, /* same as ACHI and google_resistance */
	BHI_ALGO_ACHI_RAVG_B	= 5, /* same as ACHI_RAVG + bounds check */

	/* TODO:
	 * BHI_ALGO_ACHI_QRES	 = 4,  cap avg from history, qual resistance
	 * BHI_ALGO_ACHI_QRES_B	= 21,  same ACHI_QRES + bounds check
	 * BHI_ALGO_GCAP_RAVG	= 40,  google_capacity, google_resistance
	 * BHI_ALGO_GCAP_RAVG_B	= 41,  same as GCAP_RAVG + bounds check
	 */

	BHI_ALGO_MIX_N_MATCH 	= 6,
	BHI_ALGO_MAX,
};

enum bhi_status {
	BH_UNKNOWN = -1,
	BH_NOMINAL,
	BH_MARGINAL,
	BH_NEEDS_REPLACEMENT,
	BH_FAILED,
};

/* Charging Speed */
enum csi_type {
	CSI_TYPE_UNKNOWN = -1,

	CSI_TYPE_None = 0,		// Disconnected
	CSI_TYPE_Fault = 1,		// Internal Failures
	CSI_TYPE_JEITA = 2,		// HW limits (will have HOT or COLD)
	CSI_TYPE_LongLife = 3, 		// DefenderConditions
	CSI_TYPE_Adaptive = 4,		// AdaptiveCharging
	CSI_TYPE_Normal = 5,		// All Good
};

enum csi_status {
	CSI_STATUS_UNKNOWN = -1,

	CSI_STATUS_Health_Cold = 10,	// battery temperature not nominal
	CSI_STATUS_Health_Hot = 11,	// battery temperature not nominal
	CSI_STATUS_System_Thermals = 20,// Thermal engine
	CSI_STATUS_System_Load = 21,	// Load might eventually become thermals
	CSI_STATUS_Adapter_Auth = 30,	// During authentication
	CSI_STATUS_Adapter_Power = 31,	// Low power adapter
	CSI_STATUS_Adapter_Quality = 32,// Adapter or cable (low input voltage)
	CSI_STATUS_Defender_Temp = 40,	// TEMP Defend
	CSI_STATUS_Defender_Dwell = 41,	// DWELL Defend
	CSI_STATUS_Defender_Trickle = 42,
	CSI_STATUS_Defender_Dock = 43,	// Dock Defend
	CSI_STATUS_NotCharging = 100,	// There will be a more specific reason
	CSI_STATUS_Charging = 200,	// All good
};

<<<<<<< HEAD
=======
#define to_cooling_device(_dev)	\
	container_of(_dev, struct thermal_cooling_device, device)

#define DEBUG_ATTRIBUTE_WO(name) \
static const struct file_operations name ## _fops = {	\
	.open	= simple_open,			\
	.llseek	= no_llseek,			\
	.write	= name ## _store,			\
}


>>>>>>> 5dc0e1b2
#endif  /* __GOOGLE_BMS_H_ */<|MERGE_RESOLUTION|>--- conflicted
+++ resolved
@@ -592,8 +592,6 @@
 	CSI_STATUS_Charging = 200,	// All good
 };
 
-<<<<<<< HEAD
-=======
 #define to_cooling_device(_dev)	\
 	container_of(_dev, struct thermal_cooling_device, device)
 
@@ -605,5 +603,4 @@
 }
 
 
->>>>>>> 5dc0e1b2
 #endif  /* __GOOGLE_BMS_H_ */