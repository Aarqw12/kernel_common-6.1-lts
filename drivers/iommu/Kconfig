# IOMMU_API always gets selected by whoever wants it.
config IOMMU_API
	bool

menuconfig IOMMU_SUPPORT
	bool "IOMMU Hardware Support"
	depends on MMU
	default y
	---help---
	  Say Y here if you want to compile device drivers for IO Memory
	  Management Units into the kernel. These devices usually allow to
	  remap DMA requests and/or remap interrupts from other devices on the
	  system.

if IOMMU_SUPPORT

menu "Generic IOMMU Pagetable Support"

# Selected by the actual pagetable implementations
config IOMMU_IO_PGTABLE
	bool

config IOMMU_IO_PGTABLE_LPAE
	bool "ARMv7/v8 Long Descriptor Format"
	select IOMMU_IO_PGTABLE
<<<<<<< HEAD
=======
	depends on ARM || ARM64 || COMPILE_TEST
>>>>>>> d525211f
	help
	  Enable support for the ARM long descriptor pagetable format.
	  This allocator supports 4K/2M/1G, 16K/32M and 64K/512M page
	  sizes at both stage-1 and stage-2, as well as address spaces
	  up to 48-bits in size.

config IOMMU_IO_PGTABLE_LPAE_SELFTEST
	bool "LPAE selftests"
	depends on IOMMU_IO_PGTABLE_LPAE
	help
	  Enable self-tests for LPAE page table allocator. This performs
	  a series of page-table consistency checks during boot.

	  If unsure, say N here.

endmenu

config IOMMU_IOVA
	bool

config OF_IOMMU
       def_bool y
       depends on OF && IOMMU_API

config FSL_PAMU
	bool "Freescale IOMMU support"
	depends on PPC32
	depends on PPC_E500MC || COMPILE_TEST
	select IOMMU_API
	select GENERIC_ALLOCATOR
	help
	  Freescale PAMU support. PAMU is the IOMMU present on Freescale QorIQ platforms.
	  PAMU can authorize memory access, remap the memory address, and remap I/O
	  transaction types.

# MSM IOMMU support
config MSM_IOMMU
	bool "MSM IOMMU Support"
	depends on ARM
	depends on ARCH_MSM8X60 || ARCH_MSM8960 || COMPILE_TEST
<<<<<<< HEAD
=======
	depends on BROKEN
>>>>>>> d525211f
	select IOMMU_API
	help
	  Support for the IOMMUs found on certain Qualcomm SOCs.
	  These IOMMUs allow virtualization of the address space used by most
	  cores within the multimedia subsystem.

	  If unsure, say N here.

config IOMMU_PGTABLES_L2
	def_bool y
	depends on MSM_IOMMU && MMU && SMP && CPU_DCACHE_DISABLE=n

# AMD IOMMU support
config AMD_IOMMU
	bool "AMD IOMMU support"
	select SWIOTLB
	select PCI_MSI
	select PCI_ATS
	select PCI_PRI
	select PCI_PASID
	select IOMMU_API
	depends on X86_64 && PCI && ACPI
	---help---
	  With this option you can enable support for AMD IOMMU hardware in
	  your system. An IOMMU is a hardware component which provides
	  remapping of DMA memory accesses from devices. With an AMD IOMMU you
	  can isolate the DMA memory of different devices and protect the
	  system from misbehaving device drivers or hardware.

	  You can find out if your system has an AMD IOMMU if you look into
	  your BIOS for an option to enable it or if you have an IVRS ACPI
	  table.

config AMD_IOMMU_STATS
	bool "Export AMD IOMMU statistics to debugfs"
	depends on AMD_IOMMU
	select DEBUG_FS
	---help---
	  This option enables code in the AMD IOMMU driver to collect various
	  statistics about whats happening in the driver and exports that
	  information to userspace via debugfs.
	  If unsure, say N.

config AMD_IOMMU_V2
	tristate "AMD IOMMU Version 2 driver"
	depends on AMD_IOMMU
	select MMU_NOTIFIER
	---help---
	  This option enables support for the AMD IOMMUv2 features of the IOMMU
	  hardware. Select this option if you want to use devices that support
	  the PCI PRI and PASID interface.

# Intel IOMMU support
config DMAR_TABLE
	bool

config INTEL_IOMMU
	bool "Support for Intel IOMMU using DMA Remapping Devices"
	depends on PCI_MSI && ACPI && (X86 || IA64_GENERIC)
	select IOMMU_API
	select IOMMU_IOVA
	select DMAR_TABLE
	help
	  DMA remapping (DMAR) devices support enables independent address
	  translations for Direct Memory Access (DMA) from devices.
	  These DMA remapping devices are reported via ACPI tables
	  and include PCI device scope covered by these DMA
	  remapping devices.

config INTEL_IOMMU_DEFAULT_ON
	def_bool y
	prompt "Enable Intel DMA Remapping Devices by default"
	depends on INTEL_IOMMU
	help
	  Selecting this option will enable a DMAR device at boot time if
	  one is found. If this option is not selected, DMAR support can
	  be enabled by passing intel_iommu=on to the kernel.

config INTEL_IOMMU_BROKEN_GFX_WA
	bool "Workaround broken graphics drivers (going away soon)"
	depends on INTEL_IOMMU && BROKEN && X86
	---help---
	  Current Graphics drivers tend to use physical address
	  for DMA and avoid using DMA APIs. Setting this config
	  option permits the IOMMU driver to set a unity map for
	  all the OS-visible memory. Hence the driver can continue
	  to use physical addresses for DMA, at least until this
	  option is removed in the 2.6.32 kernel.

config INTEL_IOMMU_FLOPPY_WA
	def_bool y
	depends on INTEL_IOMMU && X86
	---help---
	  Floppy disk drivers are known to bypass DMA API calls
	  thereby failing to work when IOMMU is enabled. This
	  workaround will setup a 1:1 mapping for the first
	  16MiB to make floppy (an ISA device) work.

config IRQ_REMAP
	bool "Support for Interrupt Remapping"
	depends on X86_64 && X86_IO_APIC && PCI_MSI && ACPI
	select DMAR_TABLE
	---help---
	  Supports Interrupt remapping for IO-APIC and MSI devices.
	  To use x2apic mode in the CPU's which support x2APIC enhancements or
	  to support platforms with CPU's having > 8 bit APIC ID, say Y.

# OMAP IOMMU support
config OMAP_IOMMU
	bool "OMAP IOMMU Support"
	depends on ARM && MMU
	depends on ARCH_OMAP2PLUS || COMPILE_TEST
	select IOMMU_API

config OMAP_IOMMU_DEBUG
	bool "Export OMAP IOMMU internals in DebugFS"
	depends on OMAP_IOMMU && DEBUG_FS
	---help---
	  Select this to see extensive information about
	  the internal state of OMAP IOMMU in debugfs.

	  Say N unless you know you need this.

config ROCKCHIP_IOMMU
	bool "Rockchip IOMMU Support"
	depends on ARM
	depends on ARCH_ROCKCHIP || COMPILE_TEST
	select IOMMU_API
	select ARM_DMA_USE_IOMMU
	help
	  Support for IOMMUs found on Rockchip rk32xx SOCs.
	  These IOMMUs allow virtualization of the address space used by most
	  cores within the multimedia subsystem.
	  Say Y here if you are using a Rockchip SoC that includes an IOMMU
	  device.

config TEGRA_IOMMU_GART
	bool "Tegra GART IOMMU Support"
	depends on ARCH_TEGRA_2x_SOC
	select IOMMU_API
	help
	  Enables support for remapping discontiguous physical memory
	  shared with the operating system into contiguous I/O virtual
	  space through the GART (Graphics Address Relocation Table)
	  hardware included on Tegra SoCs.

config TEGRA_IOMMU_SMMU
	bool "NVIDIA Tegra SMMU Support"
	depends on ARCH_TEGRA
	depends on TEGRA_AHB
	depends on TEGRA_MC
	select IOMMU_API
	help
	  This driver supports the IOMMU hardware (SMMU) found on NVIDIA Tegra
	  SoCs (Tegra30 up to Tegra124).

config EXYNOS_IOMMU
	bool "Exynos IOMMU Support"
	depends on ARCH_EXYNOS && ARM && MMU
	select IOMMU_API
	select ARM_DMA_USE_IOMMU
	help
	  Support for the IOMMU (System MMU) of Samsung Exynos application
	  processor family. This enables H/W multimedia accelerators to see
	  non-linear physical memory chunks as linear memory in their
	  address space.

	  If unsure, say N here.

config EXYNOS_IOMMU_DEBUG
	bool "Debugging log for Exynos IOMMU"
	depends on EXYNOS_IOMMU
	help
	  Select this to see the detailed log message that shows what
	  happens in the IOMMU driver.

	  Say N unless you need kernel log message for IOMMU debugging.

config SHMOBILE_IPMMU
	bool

config SHMOBILE_IPMMU_TLB
	bool

config SHMOBILE_IOMMU
	bool "IOMMU for Renesas IPMMU/IPMMUI"
	default n
	depends on ARM && MMU
	depends on ARCH_SHMOBILE || COMPILE_TEST
	select IOMMU_API
	select ARM_DMA_USE_IOMMU
	select SHMOBILE_IPMMU
	select SHMOBILE_IPMMU_TLB
	help
	  Support for Renesas IPMMU/IPMMUI. This option enables
	  remapping of DMA memory accesses from all of the IP blocks
	  on the ICB.

	  Warning: Drivers (including userspace drivers of UIO
	  devices) of the IP blocks on the ICB *must* use addresses
	  allocated from the IPMMU (iova) for DMA with this option
	  enabled.

	  If unsure, say N.

choice
	prompt "IPMMU/IPMMUI address space size"
	default SHMOBILE_IOMMU_ADDRSIZE_2048MB
	depends on SHMOBILE_IOMMU
	help
	  This option sets IPMMU/IPMMUI address space size by
	  adjusting the 1st level page table size. The page table size
	  is calculated as follows:

	      page table size = number of page table entries * 4 bytes
	      number of page table entries = address space size / 1 MiB

	  For example, when the address space size is 2048 MiB, the
	  1st level page table size is 8192 bytes.

	config SHMOBILE_IOMMU_ADDRSIZE_2048MB
		bool "2 GiB"

	config SHMOBILE_IOMMU_ADDRSIZE_1024MB
		bool "1 GiB"

	config SHMOBILE_IOMMU_ADDRSIZE_512MB
		bool "512 MiB"

	config SHMOBILE_IOMMU_ADDRSIZE_256MB
		bool "256 MiB"

	config SHMOBILE_IOMMU_ADDRSIZE_128MB
		bool "128 MiB"

	config SHMOBILE_IOMMU_ADDRSIZE_64MB
		bool "64 MiB"

	config SHMOBILE_IOMMU_ADDRSIZE_32MB
		bool "32 MiB"

endchoice

config SHMOBILE_IOMMU_L1SIZE
	int
	default 8192 if SHMOBILE_IOMMU_ADDRSIZE_2048MB
	default 4096 if SHMOBILE_IOMMU_ADDRSIZE_1024MB
	default 2048 if SHMOBILE_IOMMU_ADDRSIZE_512MB
	default 1024 if SHMOBILE_IOMMU_ADDRSIZE_256MB
	default 512 if SHMOBILE_IOMMU_ADDRSIZE_128MB
	default 256 if SHMOBILE_IOMMU_ADDRSIZE_64MB
	default 128 if SHMOBILE_IOMMU_ADDRSIZE_32MB

config IPMMU_VMSA
	bool "Renesas VMSA-compatible IPMMU"
	depends on ARM_LPAE
	depends on ARCH_SHMOBILE || COMPILE_TEST
	select IOMMU_API
	select IOMMU_IO_PGTABLE_LPAE
	select ARM_DMA_USE_IOMMU
	help
	  Support for the Renesas VMSA-compatible IPMMU Renesas found in the
	  R-Mobile APE6 and R-Car H2/M2 SoCs.

	  If unsure, say N.

config SPAPR_TCE_IOMMU
	bool "sPAPR TCE IOMMU Support"
	depends on PPC_POWERNV || PPC_PSERIES
	select IOMMU_API
	help
	  Enables bits of IOMMU API required by VFIO. The iommu_ops
	  is not implemented as it is not necessary for VFIO.

config ARM_SMMU
	bool "ARM Ltd. System MMU (SMMU) Support"
	depends on (ARM64 || ARM) && MMU
	select IOMMU_API
	select IOMMU_IO_PGTABLE_LPAE
	select ARM_DMA_USE_IOMMU if ARM
	help
	  Support for implementations of the ARM System MMU architecture
	  versions 1 and 2.

	  Say Y here if your SoC includes an IOMMU device implementing
	  the ARM SMMU architecture.

endif # IOMMU_SUPPORT<|MERGE_RESOLUTION|>--- conflicted
+++ resolved
@@ -23,10 +23,7 @@
 config IOMMU_IO_PGTABLE_LPAE
 	bool "ARMv7/v8 Long Descriptor Format"
 	select IOMMU_IO_PGTABLE
-<<<<<<< HEAD
-=======
 	depends on ARM || ARM64 || COMPILE_TEST
->>>>>>> d525211f
 	help
 	  Enable support for the ARM long descriptor pagetable format.
 	  This allocator supports 4K/2M/1G, 16K/32M and 64K/512M page
@@ -67,10 +64,7 @@
 	bool "MSM IOMMU Support"
 	depends on ARM
 	depends on ARCH_MSM8X60 || ARCH_MSM8960 || COMPILE_TEST
-<<<<<<< HEAD
-=======
 	depends on BROKEN
->>>>>>> d525211f
 	select IOMMU_API
 	help
 	  Support for the IOMMUs found on certain Qualcomm SOCs.
