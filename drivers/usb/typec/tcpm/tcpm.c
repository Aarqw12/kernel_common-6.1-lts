// SPDX-License-Identifier: GPL-2.0+
/*
 * Copyright 2015-2017 Google, Inc
 *
 * USB Power Delivery protocol stack.
 */

#include <linux/completion.h>
#include <linux/debugfs.h>
#include <linux/device.h>
#include <linux/hrtimer.h>
#include <linux/jiffies.h>
#include <linux/kernel.h>
#include <linux/kthread.h>
#include <linux/module.h>
#include <linux/mutex.h>
#include <linux/power_supply.h>
#include <linux/proc_fs.h>
#include <linux/property.h>
#include <linux/sched/clock.h>
#include <linux/seq_file.h>
#include <linux/slab.h>
#include <linux/spinlock.h>
#include <linux/usb.h>
#include <linux/usb/pd.h>
#include <linux/usb/pd_ado.h>
#include <linux/usb/pd_bdo.h>
#include <linux/usb/pd_ext_sdb.h>
#include <linux/usb/pd_vdo.h>
#include <linux/usb/role.h>
#include <linux/usb/tcpm.h>
#include <linux/usb/typec_altmode.h>

#include <trace/hooks/typec.h>
#include <uapi/linux/sched/types.h>

#define FOREACH_STATE(S)			\
	S(INVALID_STATE),			\
	S(TOGGLING),			\
	S(SRC_UNATTACHED),			\
	S(SRC_ATTACH_WAIT),			\
	S(SRC_ATTACHED),			\
	S(SRC_STARTUP),				\
	S(SRC_SEND_CAPABILITIES),		\
	S(SRC_SEND_CAPABILITIES_TIMEOUT),	\
	S(SRC_NEGOTIATE_CAPABILITIES),		\
	S(SRC_TRANSITION_SUPPLY),		\
	S(SRC_READY),				\
	S(SRC_WAIT_NEW_CAPABILITIES),		\
						\
	S(SNK_UNATTACHED),			\
	S(SNK_ATTACH_WAIT),			\
	S(SNK_DEBOUNCED),			\
	S(SNK_ATTACHED),			\
	S(SNK_STARTUP),				\
	S(SNK_DISCOVERY),			\
	S(SNK_DISCOVERY_DEBOUNCE),		\
	S(SNK_DISCOVERY_DEBOUNCE_DONE),		\
	S(SNK_WAIT_CAPABILITIES),		\
	S(SNK_NEGOTIATE_CAPABILITIES),		\
	S(SNK_NEGOTIATE_PPS_CAPABILITIES),	\
	S(SNK_TRANSITION_SINK),			\
	S(SNK_TRANSITION_SINK_VBUS),		\
	S(SNK_READY),				\
						\
	S(ACC_UNATTACHED),			\
	S(DEBUG_ACC_ATTACHED),			\
	S(AUDIO_ACC_ATTACHED),			\
	S(AUDIO_ACC_DEBOUNCE),			\
						\
	S(HARD_RESET_SEND),			\
	S(HARD_RESET_START),			\
	S(SRC_HARD_RESET_VBUS_OFF),		\
	S(SRC_HARD_RESET_VBUS_ON),		\
	S(SNK_HARD_RESET_SINK_OFF),		\
	S(SNK_HARD_RESET_WAIT_VBUS),		\
	S(SNK_HARD_RESET_SINK_ON),		\
						\
	S(SOFT_RESET),				\
	S(SRC_SOFT_RESET_WAIT_SNK_TX),		\
	S(SNK_SOFT_RESET),			\
	S(SOFT_RESET_SEND),			\
						\
	S(DR_SWAP_ACCEPT),			\
	S(DR_SWAP_SEND),			\
	S(DR_SWAP_SEND_TIMEOUT),		\
	S(DR_SWAP_CANCEL),			\
	S(DR_SWAP_CHANGE_DR),			\
						\
	S(PR_SWAP_ACCEPT),			\
	S(PR_SWAP_SEND),			\
	S(PR_SWAP_SEND_TIMEOUT),		\
	S(PR_SWAP_CANCEL),			\
	S(PR_SWAP_START),			\
	S(PR_SWAP_SRC_SNK_TRANSITION_OFF),	\
	S(PR_SWAP_SRC_SNK_SOURCE_OFF),		\
	S(PR_SWAP_SRC_SNK_SOURCE_OFF_CC_DEBOUNCED), \
	S(PR_SWAP_SRC_SNK_SINK_ON),		\
	S(PR_SWAP_SNK_SRC_SINK_OFF),		\
	S(PR_SWAP_SNK_SRC_SOURCE_ON),		\
	S(PR_SWAP_SNK_SRC_SOURCE_ON_VBUS_RAMPED_UP),    \
						\
	S(VCONN_SWAP_ACCEPT),			\
	S(VCONN_SWAP_SEND),			\
	S(VCONN_SWAP_SEND_TIMEOUT),		\
	S(VCONN_SWAP_CANCEL),			\
	S(VCONN_SWAP_START),			\
	S(VCONN_SWAP_WAIT_FOR_VCONN),		\
	S(VCONN_SWAP_TURN_ON_VCONN),		\
	S(VCONN_SWAP_TURN_OFF_VCONN),		\
						\
	S(FR_SWAP_SEND),			\
	S(FR_SWAP_SEND_TIMEOUT),		\
	S(FR_SWAP_SNK_SRC_TRANSITION_TO_OFF),			\
	S(FR_SWAP_SNK_SRC_NEW_SINK_READY),		\
	S(FR_SWAP_SNK_SRC_SOURCE_VBUS_APPLIED),	\
	S(FR_SWAP_CANCEL),			\
						\
	S(SNK_TRY),				\
	S(SNK_TRY_WAIT),			\
	S(SNK_TRY_WAIT_DEBOUNCE),               \
	S(SNK_TRY_WAIT_DEBOUNCE_CHECK_VBUS),    \
	S(SRC_TRYWAIT),				\
	S(SRC_TRYWAIT_DEBOUNCE),		\
	S(SRC_TRYWAIT_UNATTACHED),		\
						\
	S(SRC_TRY),				\
	S(SRC_TRY_WAIT),                        \
	S(SRC_TRY_DEBOUNCE),			\
	S(SNK_TRYWAIT),				\
	S(SNK_TRYWAIT_DEBOUNCE),		\
	S(SNK_TRYWAIT_VBUS),			\
	S(BIST_RX),				\
						\
	S(GET_STATUS_SEND),			\
	S(GET_STATUS_SEND_TIMEOUT),		\
	S(GET_PPS_STATUS_SEND),			\
	S(GET_PPS_STATUS_SEND_TIMEOUT),		\
						\
	S(GET_SINK_CAP),			\
	S(GET_SINK_CAP_TIMEOUT),		\
						\
	S(ERROR_RECOVERY),			\
	S(PORT_RESET),				\
	S(PORT_RESET_WAIT_OFF),			\
						\
	S(AMS_START),				\
	S(CHUNK_NOT_SUPP)

#define FOREACH_AMS(S)				\
	S(NONE_AMS),				\
	S(POWER_NEGOTIATION),			\
	S(GOTOMIN),				\
	S(SOFT_RESET_AMS),			\
	S(HARD_RESET),				\
	S(CABLE_RESET),				\
	S(GET_SOURCE_CAPABILITIES),		\
	S(GET_SINK_CAPABILITIES),		\
	S(POWER_ROLE_SWAP),			\
	S(FAST_ROLE_SWAP),			\
	S(DATA_ROLE_SWAP),			\
	S(VCONN_SWAP),				\
	S(SOURCE_ALERT),			\
	S(GETTING_SOURCE_EXTENDED_CAPABILITIES),\
	S(GETTING_SOURCE_SINK_STATUS),		\
	S(GETTING_BATTERY_CAPABILITIES),	\
	S(GETTING_BATTERY_STATUS),		\
	S(GETTING_MANUFACTURER_INFORMATION),	\
	S(SECURITY),				\
	S(FIRMWARE_UPDATE),			\
	S(DISCOVER_IDENTITY),			\
	S(SOURCE_STARTUP_CABLE_PLUG_DISCOVER_IDENTITY),	\
	S(DISCOVER_SVIDS),			\
	S(DISCOVER_MODES),			\
	S(DFP_TO_UFP_ENTER_MODE),		\
	S(DFP_TO_UFP_EXIT_MODE),		\
	S(DFP_TO_CABLE_PLUG_ENTER_MODE),	\
	S(DFP_TO_CABLE_PLUG_EXIT_MODE),		\
	S(ATTENTION),				\
	S(BIST),				\
	S(UNSTRUCTURED_VDMS),			\
	S(STRUCTURED_VDMS),			\
	S(COUNTRY_INFO),			\
	S(COUNTRY_CODES)

#define GENERATE_ENUM(e)	e
#define GENERATE_STRING(s)	#s

enum tcpm_state {
	FOREACH_STATE(GENERATE_ENUM)
};

static const char * const tcpm_states[] = {
	FOREACH_STATE(GENERATE_STRING)
};

enum tcpm_ams {
	FOREACH_AMS(GENERATE_ENUM)
};

static const char * const tcpm_ams_str[] = {
	FOREACH_AMS(GENERATE_STRING)
};

enum vdm_states {
	VDM_STATE_ERR_BUSY = -3,
	VDM_STATE_ERR_SEND = -2,
	VDM_STATE_ERR_TMOUT = -1,
	VDM_STATE_DONE = 0,
	/* Anything >0 represents an active state */
	VDM_STATE_READY = 1,
	VDM_STATE_BUSY = 2,
	VDM_STATE_WAIT_RSP_BUSY = 3,
	VDM_STATE_SEND_MESSAGE = 4,
};

enum pd_msg_request {
	PD_MSG_NONE = 0,
	PD_MSG_CTRL_REJECT,
	PD_MSG_CTRL_WAIT,
	PD_MSG_CTRL_NOT_SUPP,
	PD_MSG_DATA_SINK_CAP,
	PD_MSG_DATA_SOURCE_CAP,
};

enum adev_actions {
	ADEV_NONE = 0,
	ADEV_NOTIFY_USB_AND_QUEUE_VDM,
	ADEV_QUEUE_VDM,
	ADEV_QUEUE_VDM_SEND_EXIT_MODE_ON_FAIL,
	ADEV_ATTENTION,
};

/*
 * Initial current capability of the new source when vSafe5V is applied during PD3.0 Fast Role Swap.
 * Based on "Table 6-14 Fixed Supply PDO - Sink" of "USB Power Delivery Specification Revision 3.0,
 * Version 1.2"
 */
enum frs_typec_current {
	FRS_NOT_SUPPORTED,
	FRS_DEFAULT_POWER,
	FRS_5V_1P5A,
	FRS_5V_3A,
};

/* Events from low level driver */

#define TCPM_CC_EVENT		BIT(0)
#define TCPM_VBUS_EVENT		BIT(1)
#define TCPM_RESET_EVENT	BIT(2)
#define TCPM_FRS_EVENT		BIT(3)
#define TCPM_SOURCING_VBUS	BIT(4)

#define LOG_BUFFER_ENTRIES	1024
#define LOG_BUFFER_ENTRY_SIZE	128

/* Alternate mode support */

#define SVID_DISCOVERY_MAX	16
#define ALTMODE_DISCOVERY_MAX	(SVID_DISCOVERY_MAX * MODE_DISCOVERY_MAX)

#define GET_SINK_CAP_RETRY_MS	100

struct pd_mode_data {
	int svid_index;		/* current SVID index		*/
	int nsvids;
	u16 svids[SVID_DISCOVERY_MAX];
	int altmodes;		/* number of alternate modes	*/
	struct typec_altmode_desc altmode_desc[ALTMODE_DISCOVERY_MAX];
};

/*
 * @min_volt: Actual min voltage at the local port
 * @req_min_volt: Requested min voltage to the port partner
 * @max_volt: Actual max voltage at the local port
 * @req_max_volt: Requested max voltage to the port partner
 * @max_curr: Actual max current at the local port
 * @req_max_curr: Requested max current of the port partner
 * @req_out_volt: Requested output voltage to the port partner
 * @req_op_curr: Requested operating current to the port partner
 * @supported: Parter has atleast one APDO hence supports PPS
 * @active: PPS mode is active
 */
struct pd_pps_data {
	u32 min_volt;
	u32 req_min_volt;
	u32 max_volt;
	u32 req_max_volt;
	u32 max_curr;
	u32 req_max_curr;
	u32 req_out_volt;
	u32 req_op_curr;
	bool supported;
	bool active;
};

struct tcpm_port {
	struct device *dev;

	struct mutex lock;		/* tcpm state machine lock */
	struct kthread_worker *wq;

	struct typec_capability typec_caps;
	struct typec_port *typec_port;

	struct tcpc_dev	*tcpc;
	struct usb_role_switch *role_sw;

	enum typec_role vconn_role;
	enum typec_role pwr_role;
	enum typec_data_role data_role;
	enum typec_pwr_opmode pwr_opmode;

	struct usb_pd_identity partner_ident;
	struct typec_partner_desc partner_desc;
	struct typec_partner *partner;

	enum typec_cc_status cc_req;

	enum typec_cc_status cc1;
	enum typec_cc_status cc2;
	enum typec_cc_polarity polarity;

	bool attached;
	bool connected;
	enum typec_port_type port_type;

	/*
	 * Set to true when vbus is greater than VSAFE5V min.
	 * Set to false when vbus falls below vSinkDisconnect max threshold.
	 */
	bool vbus_present;

	/*
	 * Set to true when vbus is less than VSAFE0V max.
	 * Set to false when vbus is greater than VSAFE0V max.
	 */
	bool vbus_vsafe0v;

	bool vbus_never_low;
	bool vbus_source;
	bool vbus_charge;

	bool send_discover;
	bool op_vsafe5v;

	int try_role;
	int try_snk_count;
	int try_src_count;

	enum pd_msg_request queued_message;

	enum tcpm_state enter_state;
	enum tcpm_state prev_state;
	enum tcpm_state state;
	enum tcpm_state delayed_state;
	ktime_t delayed_runtime;
	unsigned long delay_ms;

	spinlock_t pd_event_lock;
	u32 pd_events;

	struct kthread_work event_work;
	struct hrtimer state_machine_timer;
	struct kthread_work state_machine;
	struct hrtimer vdm_state_machine_timer;
	struct kthread_work vdm_state_machine;
	struct hrtimer enable_frs_timer;
	struct kthread_work enable_frs;
	bool state_machine_running;
	bool vdm_sm_running;

	struct completion tx_complete;
	enum tcpm_transmit_status tx_status;

	struct mutex swap_lock;		/* swap command lock */
	bool swap_pending;
	bool non_pd_role_swap;
	struct completion swap_complete;
	int swap_status;

	unsigned int negotiated_rev;
	unsigned int message_id;
	unsigned int caps_count;
	unsigned int hard_reset_count;
	bool pd_capable;
	bool explicit_contract;
	unsigned int rx_msgid;

	/* Partner capabilities/requests */
	u32 sink_request;
	u32 source_caps[PDO_MAX_OBJECTS];
	unsigned int nr_source_caps;
	u32 sink_caps[PDO_MAX_OBJECTS];
	unsigned int nr_sink_caps;

	/* Local capabilities */
	u32 src_pdo[PDO_MAX_OBJECTS];
	unsigned int nr_src_pdo;
	u32 snk_pdo[PDO_MAX_OBJECTS];
	unsigned int nr_snk_pdo;
	u32 snk_vdo[VDO_MAX_OBJECTS];
	unsigned int nr_snk_vdo;

	unsigned int operating_snk_mw;
	bool update_sink_caps;

	/* Requested current / voltage to the port partner */
	u32 req_current_limit;
	u32 req_supply_voltage;
	/* Actual current / voltage limit of the local port */
	u32 current_limit;
	u32 supply_voltage;

	/* Used to export TA voltage and current */
	struct power_supply *psy;
	struct power_supply_desc psy_desc;
	enum power_supply_usb_type usb_type;

	u32 bist_request;

	/* PD state for Vendor Defined Messages */
	enum vdm_states vdm_state;
	u32 vdm_retries;
	/* next Vendor Defined Message to send */
	u32 vdo_data[VDO_MAX_SIZE];
	u8 vdo_count;
	/* VDO to retry if UFP responder replied busy */
	u32 vdo_retry;

	/* PPS */
	struct pd_pps_data pps_data;
	struct completion pps_complete;
	bool pps_pending;
	int pps_status;

	/* Alternate mode data */
	struct pd_mode_data mode_data;
	struct typec_altmode *partner_altmode[ALTMODE_DISCOVERY_MAX];
	struct typec_altmode *port_altmode[ALTMODE_DISCOVERY_MAX];

	/* Deadline in jiffies to exit src_try_wait state */
	unsigned long max_wait;

	/* port belongs to a self powered device */
	bool self_powered;

	/* Sink FRS */
	enum frs_typec_current new_source_frs_current;

	/* Sink caps have been queried */
	bool sink_cap_done;

	/* Port is still in tCCDebounce */
	bool debouncing;

	/* Collision Avoidance and Atomic Message Sequence */
	enum tcpm_state upcoming_state;
	enum tcpm_ams ams;
	enum tcpm_ams next_ams;
	bool in_ams;

	/* Auto vbus discharge status */
	bool auto_vbus_discharge_enabled;

	/*
	 * When set, port requests PD_P_SNK_STDBY_MW upon entering SNK_DISCOVERY and
	 * the actual currrent limit after RX of PD_CTRL_PSRDY for PD link,
	 * SNK_READY for non-pd link.
	 */
	bool slow_charger_loop;
#ifdef CONFIG_DEBUG_FS
	struct dentry *dentry;
	struct mutex logbuffer_lock;	/* log buffer access lock */
	int logbuffer_head;
	int logbuffer_tail;
	u8 *logbuffer[LOG_BUFFER_ENTRIES];
#endif
};

struct pd_rx_event {
	struct kthread_work work;
	struct tcpm_port *port;
	struct pd_message msg;
};

static const char * const pd_rev[] = {
	[PD_REV10]		= "rev1",
	[PD_REV20]		= "rev2",
	[PD_REV30]		= "rev3",
};

#define tcpm_cc_is_sink(cc) \
	((cc) == TYPEC_CC_RP_DEF || (cc) == TYPEC_CC_RP_1_5 || \
	 (cc) == TYPEC_CC_RP_3_0)

#define tcpm_port_is_sink(port) \
	((tcpm_cc_is_sink((port)->cc1) && !tcpm_cc_is_sink((port)->cc2)) || \
	 (tcpm_cc_is_sink((port)->cc2) && !tcpm_cc_is_sink((port)->cc1)))

#define tcpm_cc_is_source(cc) ((cc) == TYPEC_CC_RD)
#define tcpm_cc_is_audio(cc) ((cc) == TYPEC_CC_RA)
#define tcpm_cc_is_open(cc) ((cc) == TYPEC_CC_OPEN)

#define tcpm_port_is_source(port) \
	((tcpm_cc_is_source((port)->cc1) && \
	 !tcpm_cc_is_source((port)->cc2)) || \
	 (tcpm_cc_is_source((port)->cc2) && \
	  !tcpm_cc_is_source((port)->cc1)))

#define tcpm_port_is_debug(port) \
	(tcpm_cc_is_source((port)->cc1) && tcpm_cc_is_source((port)->cc2))

#define tcpm_port_is_audio(port) \
	(tcpm_cc_is_audio((port)->cc1) && tcpm_cc_is_audio((port)->cc2))

#define tcpm_port_is_audio_detached(port) \
	((tcpm_cc_is_audio((port)->cc1) && tcpm_cc_is_open((port)->cc2)) || \
	 (tcpm_cc_is_audio((port)->cc2) && tcpm_cc_is_open((port)->cc1)))

#define tcpm_try_snk(port) \
	((port)->try_snk_count == 0 && (port)->try_role == TYPEC_SINK && \
	(port)->port_type == TYPEC_PORT_DRP)

#define tcpm_try_src(port) \
	((port)->try_src_count == 0 && (port)->try_role == TYPEC_SOURCE && \
	(port)->port_type == TYPEC_PORT_DRP)

#define tcpm_data_role_for_source(port) \
	((port)->typec_caps.data == TYPEC_PORT_UFP ? \
	TYPEC_DEVICE : TYPEC_HOST)

#define tcpm_data_role_for_sink(port) \
	((port)->typec_caps.data == TYPEC_PORT_DFP ? \
	TYPEC_HOST : TYPEC_DEVICE)

#define tcpm_sink_tx_ok(port) \
	(tcpm_port_is_sink(port) && \
	((port)->cc1 == TYPEC_CC_RP_3_0 || (port)->cc2 == TYPEC_CC_RP_3_0))

#define tcpm_wait_for_discharge(port) \
	(((port)->auto_vbus_discharge_enabled && !(port)->vbus_vsafe0v) ? PD_T_SAFE_0V : 0)

static enum tcpm_state tcpm_default_state(struct tcpm_port *port)
{
	if (port->port_type == TYPEC_PORT_DRP) {
		if (port->try_role == TYPEC_SINK)
			return SNK_UNATTACHED;
		else if (port->try_role == TYPEC_SOURCE)
			return SRC_UNATTACHED;
		/* Fall through to return SRC_UNATTACHED */
	} else if (port->port_type == TYPEC_PORT_SNK) {
		return SNK_UNATTACHED;
	}
	return SRC_UNATTACHED;
}

static bool tcpm_port_is_disconnected(struct tcpm_port *port)
{
	return (!port->attached && port->cc1 == TYPEC_CC_OPEN &&
		port->cc2 == TYPEC_CC_OPEN) ||
	       (port->attached && ((port->polarity == TYPEC_POLARITY_CC1 &&
				    port->cc1 == TYPEC_CC_OPEN) ||
				   (port->polarity == TYPEC_POLARITY_CC2 &&
				    port->cc2 == TYPEC_CC_OPEN)));
}

/*
 * Logging
 */

#ifdef CONFIG_DEBUG_FS

static bool tcpm_log_full(struct tcpm_port *port)
{
	return port->logbuffer_tail ==
		(port->logbuffer_head + 1) % LOG_BUFFER_ENTRIES;
}

__printf(2, 0)
static void _tcpm_log(struct tcpm_port *port, const char *fmt, va_list args)
{
	char tmpbuffer[LOG_BUFFER_ENTRY_SIZE];
	u64 ts_nsec = local_clock();
	unsigned long rem_nsec;

	mutex_lock(&port->logbuffer_lock);
	if (!port->logbuffer[port->logbuffer_head]) {
		port->logbuffer[port->logbuffer_head] =
				kzalloc(LOG_BUFFER_ENTRY_SIZE, GFP_KERNEL);
		if (!port->logbuffer[port->logbuffer_head]) {
			mutex_unlock(&port->logbuffer_lock);
			return;
		}
	}

	vsnprintf(tmpbuffer, sizeof(tmpbuffer), fmt, args);

	if (tcpm_log_full(port)) {
		port->logbuffer_head = max(port->logbuffer_head - 1, 0);
		strcpy(tmpbuffer, "overflow");
	}

	if (port->logbuffer_head < 0 ||
	    port->logbuffer_head >= LOG_BUFFER_ENTRIES) {
		dev_warn(port->dev,
			 "Bad log buffer index %d\n", port->logbuffer_head);
		goto abort;
	}

	if (!port->logbuffer[port->logbuffer_head]) {
		dev_warn(port->dev,
			 "Log buffer index %d is NULL\n", port->logbuffer_head);
		goto abort;
	}

	rem_nsec = do_div(ts_nsec, 1000000000);
	scnprintf(port->logbuffer[port->logbuffer_head],
		  LOG_BUFFER_ENTRY_SIZE, "[%5lu.%06lu] %s",
		  (unsigned long)ts_nsec, rem_nsec / 1000,
		  tmpbuffer);
	port->logbuffer_head = (port->logbuffer_head + 1) % LOG_BUFFER_ENTRIES;
	if (port->logbuffer_head == port->logbuffer_tail)
		port->logbuffer_tail =
			(port->logbuffer_tail + 1) % LOG_BUFFER_ENTRIES;

abort:
	mutex_unlock(&port->logbuffer_lock);
}

__printf(2, 3)
static void tcpm_log(struct tcpm_port *port, const char *fmt, ...)
{
	va_list args;

	/* Do not log while disconnected and unattached */
	if (tcpm_port_is_disconnected(port) &&
	    (port->state == SRC_UNATTACHED || port->state == SNK_UNATTACHED ||
	     port->state == TOGGLING))
		return;

	va_start(args, fmt);
	_tcpm_log(port, fmt, args);
	va_end(args);
}

__printf(2, 3)
static void tcpm_log_force(struct tcpm_port *port, const char *fmt, ...)
{
	va_list args;

	va_start(args, fmt);
	_tcpm_log(port, fmt, args);
	va_end(args);
}

static void tcpm_log_source_caps(struct tcpm_port *port)
{
	int i;

	for (i = 0; i < port->nr_source_caps; i++) {
		u32 pdo = port->source_caps[i];
		enum pd_pdo_type type = pdo_type(pdo);
		char msg[64];

		switch (type) {
		case PDO_TYPE_FIXED:
			scnprintf(msg, sizeof(msg),
				  "%u mV, %u mA [%s%s%s%s%s%s]",
				  pdo_fixed_voltage(pdo),
				  pdo_max_current(pdo),
				  (pdo & PDO_FIXED_DUAL_ROLE) ?
							"R" : "",
				  (pdo & PDO_FIXED_SUSPEND) ?
							"S" : "",
				  (pdo & PDO_FIXED_HIGHER_CAP) ?
							"H" : "",
				  (pdo & PDO_FIXED_USB_COMM) ?
							"U" : "",
				  (pdo & PDO_FIXED_DATA_SWAP) ?
							"D" : "",
				  (pdo & PDO_FIXED_EXTPOWER) ?
							"E" : "");
			break;
		case PDO_TYPE_VAR:
			scnprintf(msg, sizeof(msg),
				  "%u-%u mV, %u mA",
				  pdo_min_voltage(pdo),
				  pdo_max_voltage(pdo),
				  pdo_max_current(pdo));
			break;
		case PDO_TYPE_BATT:
			scnprintf(msg, sizeof(msg),
				  "%u-%u mV, %u mW",
				  pdo_min_voltage(pdo),
				  pdo_max_voltage(pdo),
				  pdo_max_power(pdo));
			break;
		case PDO_TYPE_APDO:
			if (pdo_apdo_type(pdo) == APDO_TYPE_PPS)
				scnprintf(msg, sizeof(msg),
					  "%u-%u mV, %u mA",
					  pdo_pps_apdo_min_voltage(pdo),
					  pdo_pps_apdo_max_voltage(pdo),
					  pdo_pps_apdo_max_current(pdo));
			else
				strcpy(msg, "undefined APDO");
			break;
		default:
			strcpy(msg, "undefined");
			break;
		}
		tcpm_log(port, " PDO %d: type %d, %s",
			 i, type, msg);
	}
}

static int tcpm_debug_show(struct seq_file *s, void *v)
{
	struct tcpm_port *port = (struct tcpm_port *)s->private;
	int tail;

	mutex_lock(&port->logbuffer_lock);
	tail = port->logbuffer_tail;
	while (tail != port->logbuffer_head) {
		seq_printf(s, "%s\n", port->logbuffer[tail]);
		tail = (tail + 1) % LOG_BUFFER_ENTRIES;
	}
	if (!seq_has_overflowed(s))
		port->logbuffer_tail = tail;
	mutex_unlock(&port->logbuffer_lock);

	return 0;
}
DEFINE_SHOW_ATTRIBUTE(tcpm_debug);

static void tcpm_debugfs_init(struct tcpm_port *port)
{
	char name[NAME_MAX];

	mutex_init(&port->logbuffer_lock);
	snprintf(name, NAME_MAX, "tcpm-%s", dev_name(port->dev));
	port->dentry = debugfs_create_file(name, S_IFREG | 0444, usb_debug_root,
					   port, &tcpm_debug_fops);
}

static void tcpm_debugfs_exit(struct tcpm_port *port)
{
	int i;

	mutex_lock(&port->logbuffer_lock);
	for (i = 0; i < LOG_BUFFER_ENTRIES; i++) {
		kfree(port->logbuffer[i]);
		port->logbuffer[i] = NULL;
	}
	mutex_unlock(&port->logbuffer_lock);

	debugfs_remove(port->dentry);
}

#else

__printf(2, 3)
static void tcpm_log(const struct tcpm_port *port, const char *fmt, ...) { }
__printf(2, 3)
static void tcpm_log_force(struct tcpm_port *port, const char *fmt, ...) { }
static void tcpm_log_source_caps(struct tcpm_port *port) { }
static void tcpm_debugfs_init(const struct tcpm_port *port) { }
static void tcpm_debugfs_exit(const struct tcpm_port *port) { }

#endif

static void tcpm_set_cc(struct tcpm_port *port, enum typec_cc_status cc)
{
	tcpm_log(port, "cc:=%d", cc);
	port->cc_req = cc;
	port->tcpc->set_cc(port->tcpc, cc);
}

/*
 * Determine RP value to set based on maximum current supported
 * by a port if configured as source.
 * Returns CC value to report to link partner.
 */
static enum typec_cc_status tcpm_rp_cc(struct tcpm_port *port)
{
	const u32 *src_pdo = port->src_pdo;
	int nr_pdo = port->nr_src_pdo;
	int i;

	/*
	 * Search for first entry with matching voltage.
	 * It should report the maximum supported current.
	 */
	for (i = 0; i < nr_pdo; i++) {
		const u32 pdo = src_pdo[i];

		if (pdo_type(pdo) == PDO_TYPE_FIXED &&
		    pdo_fixed_voltage(pdo) == 5000) {
			unsigned int curr = pdo_max_current(pdo);

			if (curr >= 3000)
				return TYPEC_CC_RP_3_0;
			else if (curr >= 1500)
				return TYPEC_CC_RP_1_5;
			return TYPEC_CC_RP_DEF;
		}
	}

	return TYPEC_CC_RP_DEF;
}

static void tcpm_ams_finish(struct tcpm_port *port)
{
	tcpm_log(port, "AMS %s finished", tcpm_ams_str[port->ams]);

	if (port->pd_capable && port->pwr_role == TYPEC_SOURCE) {
		if (port->negotiated_rev >= PD_REV30)
			tcpm_set_cc(port, SINK_TX_OK);
		else
			tcpm_set_cc(port, SINK_TX_NG);
	} else if (port->pwr_role == TYPEC_SOURCE) {
		tcpm_set_cc(port, tcpm_rp_cc(port));
	}

	port->in_ams = false;
	port->ams = NONE_AMS;
}

static int tcpm_pd_transmit(struct tcpm_port *port,
			    enum tcpm_transmit_type type,
			    const struct pd_message *msg)
{
	unsigned long timeout;
	int ret;

	if (msg)
		tcpm_log(port, "PD TX, header: %#x", le16_to_cpu(msg->header));
	else
		tcpm_log(port, "PD TX, type: %#x", type);

	reinit_completion(&port->tx_complete);
	ret = port->tcpc->pd_transmit(port->tcpc, type, msg, port->negotiated_rev);
	if (ret < 0)
		return ret;

	mutex_unlock(&port->lock);
	timeout = wait_for_completion_timeout(&port->tx_complete,
				msecs_to_jiffies(PD_T_TCPC_TX_TIMEOUT));
	mutex_lock(&port->lock);
	if (!timeout)
		return -ETIMEDOUT;

	switch (port->tx_status) {
	case TCPC_TX_SUCCESS:
		port->message_id = (port->message_id + 1) & PD_HEADER_ID_MASK;
		/*
		 * USB PD rev 2.0, 8.3.2.2.1:
		 * USB PD rev 3.0, 8.3.2.1.3:
		 * "... Note that every AMS is Interruptible until the first
		 * Message in the sequence has been successfully sent (GoodCRC
		 * Message received)."
		 */
		if (port->ams != NONE_AMS)
			port->in_ams = true;
		break;
	case TCPC_TX_DISCARDED:
		ret = -EAGAIN;
		break;
	case TCPC_TX_FAILED:
	default:
		ret = -EIO;
		break;
	}

	/* Some AMS don't expect responses. Finish them here. */
	if (port->ams == ATTENTION || port->ams == SOURCE_ALERT)
		tcpm_ams_finish(port);

	return ret;
}

void tcpm_pd_transmit_complete(struct tcpm_port *port,
			       enum tcpm_transmit_status status)
{
	tcpm_log(port, "PD TX complete, status: %u", status);
	port->tx_status = status;
	complete(&port->tx_complete);
}
EXPORT_SYMBOL_GPL(tcpm_pd_transmit_complete);

static int tcpm_mux_set(struct tcpm_port *port, int state,
			enum usb_role usb_role,
			enum typec_orientation orientation)
{
	int ret;

	tcpm_log(port, "Requesting mux state %d, usb-role %d, orientation %d",
		 state, usb_role, orientation);

	ret = typec_set_orientation(port->typec_port, orientation);
	if (ret)
		return ret;

	if (port->role_sw) {
		ret = usb_role_switch_set_role(port->role_sw, usb_role);
		if (ret)
			return ret;
	}

	return typec_set_mode(port->typec_port, state);
}

static int tcpm_set_polarity(struct tcpm_port *port,
			     enum typec_cc_polarity polarity)
{
	int ret;

	tcpm_log(port, "polarity %d", polarity);

	ret = port->tcpc->set_polarity(port->tcpc, polarity);
	if (ret < 0)
		return ret;

	port->polarity = polarity;

	return 0;
}

static int tcpm_set_vconn(struct tcpm_port *port, bool enable)
{
	int ret;

	tcpm_log(port, "vconn:=%d", enable);

	ret = port->tcpc->set_vconn(port->tcpc, enable);
	if (!ret) {
		port->vconn_role = enable ? TYPEC_SOURCE : TYPEC_SINK;
		typec_set_vconn_role(port->typec_port, port->vconn_role);
	}

	return ret;
}

bool tcpm_is_debouncing(struct tcpm_port *port)
{
	bool debounce;

	if (!port)
		return false;

	mutex_lock(&port->lock);
	debounce = port->debouncing;
	mutex_unlock(&port->lock);

	return debounce;
}
EXPORT_SYMBOL_GPL(tcpm_is_debouncing);

static u32 tcpm_get_current_limit(struct tcpm_port *port)
{
	enum typec_cc_status cc;
	u32 limit;

	cc = port->polarity ? port->cc2 : port->cc1;
	switch (cc) {
	case TYPEC_CC_RP_1_5:
		limit = 1500;
		break;
	case TYPEC_CC_RP_3_0:
		limit = 3000;
		break;
	case TYPEC_CC_RP_DEF:
	default:
		if (port->tcpc->get_current_limit)
			limit = port->tcpc->get_current_limit(port->tcpc);
		else
			limit = 0;
		break;
	}

	return limit;
}

static int tcpm_set_current_limit(struct tcpm_port *port, u32 max_ma, u32 mv)
{
	int ret = -EOPNOTSUPP;

	tcpm_log(port, "Setting voltage/current limit %u mV %u mA", mv, max_ma);

	port->supply_voltage = mv;
	port->current_limit = max_ma;
	power_supply_changed(port->psy);

	if (port->tcpc->set_current_limit)
		ret = port->tcpc->set_current_limit(port->tcpc, max_ma, mv);

	return ret;
}

static int tcpm_set_attached_state(struct tcpm_port *port, bool attached)
{
	return port->tcpc->set_roles(port->tcpc, attached, port->pwr_role,
				     port->data_role);
}

static int tcpm_set_roles(struct tcpm_port *port, bool attached,
			  enum typec_role role, enum typec_data_role data)
{
	enum typec_orientation orientation;
	enum usb_role usb_role;
	int ret;

	if (port->polarity == TYPEC_POLARITY_CC1)
		orientation = TYPEC_ORIENTATION_NORMAL;
	else
		orientation = TYPEC_ORIENTATION_REVERSE;

	if (port->typec_caps.data == TYPEC_PORT_DRD) {
		if (data == TYPEC_HOST)
			usb_role = USB_ROLE_HOST;
		else
			usb_role = USB_ROLE_DEVICE;
	} else if (port->typec_caps.data == TYPEC_PORT_DFP) {
		if (data == TYPEC_HOST) {
			if (role == TYPEC_SOURCE)
				usb_role = USB_ROLE_HOST;
			else
				usb_role = USB_ROLE_NONE;
		} else {
			return -ENOTSUPP;
		}
	} else {
		if (data == TYPEC_DEVICE) {
			if (role == TYPEC_SINK)
				usb_role = USB_ROLE_DEVICE;
			else
				usb_role = USB_ROLE_NONE;
		} else {
			return -ENOTSUPP;
		}
	}

	ret = tcpm_mux_set(port, TYPEC_STATE_USB, usb_role, orientation);
	if (ret < 0)
		return ret;

	ret = port->tcpc->set_roles(port->tcpc, attached, role, data);
	if (ret < 0)
		return ret;

	port->pwr_role = role;
	port->data_role = data;
	typec_set_data_role(port->typec_port, data);
	typec_set_pwr_role(port->typec_port, role);

	return 0;
}

static int tcpm_set_pwr_role(struct tcpm_port *port, enum typec_role role)
{
	int ret;

	ret = port->tcpc->set_roles(port->tcpc, true, role,
				    port->data_role);
	if (ret < 0)
		return ret;

	port->pwr_role = role;
	typec_set_pwr_role(port->typec_port, role);

	return 0;
}

/*
 * Transform the PDO to be compliant to PD rev2.0.
 * Return 0 if the PDO type is not defined in PD rev2.0.
 * Otherwise, return the converted PDO.
 */
static u32 tcpm_forge_legacy_pdo(struct tcpm_port *port, u32 pdo, enum typec_role role)
{
	switch (pdo_type(pdo)) {
	case PDO_TYPE_FIXED:
		if (role == TYPEC_SINK)
			return pdo & ~PDO_FIXED_FRS_CURR_MASK;
		else
			return pdo & ~PDO_FIXED_UNCHUNK_EXT;
	case PDO_TYPE_VAR:
	case PDO_TYPE_BATT:
		return pdo;
	case PDO_TYPE_APDO:
	default:
		return 0;
	}
}

static int tcpm_pd_send_source_caps(struct tcpm_port *port)
{
	struct pd_message msg;
	u32 pdo;
	unsigned int i, nr_pdo = 0;

	memset(&msg, 0, sizeof(msg));

	for (i = 0; i < port->nr_src_pdo; i++) {
		if (port->negotiated_rev >= PD_REV30) {
			msg.payload[nr_pdo++] =	cpu_to_le32(port->src_pdo[i]);
		} else {
			pdo = tcpm_forge_legacy_pdo(port, port->src_pdo[i], TYPEC_SOURCE);
			if (pdo)
				msg.payload[nr_pdo++] = cpu_to_le32(pdo);
		}
	}

	if (!nr_pdo) {
		/* No source capabilities defined, sink only */
		msg.header = PD_HEADER_LE(PD_CTRL_REJECT,
					  port->pwr_role,
					  port->data_role,
					  port->negotiated_rev,
					  port->message_id, 0);
	} else {
		msg.header = PD_HEADER_LE(PD_DATA_SOURCE_CAP,
					  port->pwr_role,
					  port->data_role,
					  port->negotiated_rev,
					  port->message_id,
					  nr_pdo);
	}

	return tcpm_pd_transmit(port, TCPC_TX_SOP, &msg);
}

static int tcpm_pd_send_sink_caps(struct tcpm_port *port)
{
	struct pd_message msg;
	u32 pdo;
	unsigned int i, nr_pdo = 0;

	memset(&msg, 0, sizeof(msg));

	for (i = 0; i < port->nr_snk_pdo; i++) {
		if (port->negotiated_rev >= PD_REV30) {
			msg.payload[nr_pdo++] =	cpu_to_le32(port->snk_pdo[i]);
		} else {
			pdo = tcpm_forge_legacy_pdo(port, port->snk_pdo[i], TYPEC_SINK);
			if (pdo)
				msg.payload[nr_pdo++] = cpu_to_le32(pdo);
		}
	}

	if (!nr_pdo) {
		/* No sink capabilities defined, source only */
		msg.header = PD_HEADER_LE(PD_CTRL_REJECT,
					  port->pwr_role,
					  port->data_role,
					  port->negotiated_rev,
					  port->message_id, 0);
	} else {
		msg.header = PD_HEADER_LE(PD_DATA_SINK_CAP,
					  port->pwr_role,
					  port->data_role,
					  port->negotiated_rev,
					  port->message_id,
					  nr_pdo);
	}

	return tcpm_pd_transmit(port, TCPC_TX_SOP, &msg);
}

static void mod_tcpm_delayed_work(struct tcpm_port *port, unsigned int delay_ms)
{
	if (delay_ms) {
		hrtimer_start(&port->state_machine_timer, ms_to_ktime(delay_ms), HRTIMER_MODE_REL);
	} else {
		hrtimer_cancel(&port->state_machine_timer);
		kthread_queue_work(port->wq, &port->state_machine);
	}
}

static void mod_vdm_delayed_work(struct tcpm_port *port, unsigned int delay_ms)
{
	if (delay_ms) {
		hrtimer_start(&port->vdm_state_machine_timer, ms_to_ktime(delay_ms),
			      HRTIMER_MODE_REL);
	} else {
		hrtimer_cancel(&port->vdm_state_machine_timer);
		kthread_queue_work(port->wq, &port->vdm_state_machine);
	}
}

static void mod_enable_frs_delayed_work(struct tcpm_port *port, unsigned int delay_ms)
{
	if (delay_ms) {
		hrtimer_start(&port->enable_frs_timer, ms_to_ktime(delay_ms), HRTIMER_MODE_REL);
	} else {
		hrtimer_cancel(&port->enable_frs_timer);
		kthread_queue_work(port->wq, &port->enable_frs);
	}
}

static void tcpm_set_state(struct tcpm_port *port, enum tcpm_state state,
			   unsigned int delay_ms)
{
	if (delay_ms) {
		tcpm_log(port, "pending state change %s -> %s @ %u ms [%s %s]",
			 tcpm_states[port->state], tcpm_states[state], delay_ms,
			 pd_rev[port->negotiated_rev], tcpm_ams_str[port->ams]);
		port->delayed_state = state;
		mod_tcpm_delayed_work(port, delay_ms);
		port->delayed_runtime = ktime_add(ktime_get(), ms_to_ktime(delay_ms));
		port->delay_ms = delay_ms;
	} else {
		tcpm_log(port, "state change %s -> %s [%s %s]",
			 tcpm_states[port->state], tcpm_states[state],
			 pd_rev[port->negotiated_rev], tcpm_ams_str[port->ams]);
		port->delayed_state = INVALID_STATE;
		port->prev_state = port->state;
		port->state = state;
		/*
		 * Don't re-queue the state machine work item if we're currently
		 * in the state machine and we're immediately changing states.
		 * tcpm_state_machine_work() will continue running the state
		 * machine.
		 */
		if (!port->state_machine_running)
			mod_tcpm_delayed_work(port, 0);
	}
}

static void tcpm_set_state_cond(struct tcpm_port *port, enum tcpm_state state,
				unsigned int delay_ms)
{
	if (port->enter_state == port->state)
		tcpm_set_state(port, state, delay_ms);
	else
		tcpm_log(port,
			 "skipped %sstate change %s -> %s [%u ms], context state %s [%s %s]",
			 delay_ms ? "delayed " : "",
			 tcpm_states[port->state], tcpm_states[state],
			 delay_ms, tcpm_states[port->enter_state],
			 pd_rev[port->negotiated_rev], tcpm_ams_str[port->ams]);
}

static void tcpm_queue_message(struct tcpm_port *port,
			       enum pd_msg_request message)
{
	port->queued_message = message;
	mod_tcpm_delayed_work(port, 0);
}

static bool tcpm_vdm_ams(struct tcpm_port *port)
{
	switch (port->ams) {
	case DISCOVER_IDENTITY:
	case SOURCE_STARTUP_CABLE_PLUG_DISCOVER_IDENTITY:
	case DISCOVER_SVIDS:
	case DISCOVER_MODES:
	case DFP_TO_UFP_ENTER_MODE:
	case DFP_TO_UFP_EXIT_MODE:
	case DFP_TO_CABLE_PLUG_ENTER_MODE:
	case DFP_TO_CABLE_PLUG_EXIT_MODE:
	case ATTENTION:
	case UNSTRUCTURED_VDMS:
	case STRUCTURED_VDMS:
		break;
	default:
		return false;
	}

	return true;
}

static bool tcpm_ams_interruptible(struct tcpm_port *port)
{
	switch (port->ams) {
	/* Interruptible AMS */
	case NONE_AMS:
	case SECURITY:
	case FIRMWARE_UPDATE:
	case DISCOVER_IDENTITY:
	case SOURCE_STARTUP_CABLE_PLUG_DISCOVER_IDENTITY:
	case DISCOVER_SVIDS:
	case DISCOVER_MODES:
	case DFP_TO_UFP_ENTER_MODE:
	case DFP_TO_UFP_EXIT_MODE:
	case DFP_TO_CABLE_PLUG_ENTER_MODE:
	case DFP_TO_CABLE_PLUG_EXIT_MODE:
	case UNSTRUCTURED_VDMS:
	case STRUCTURED_VDMS:
	case COUNTRY_INFO:
	case COUNTRY_CODES:
		break;
	/* Non-Interruptible AMS */
	default:
		if (port->in_ams)
			return false;
		break;
	}

	return true;
}

static int tcpm_ams_start(struct tcpm_port *port, enum tcpm_ams ams)
{
	int ret = 0;

	tcpm_log(port, "AMS %s start", tcpm_ams_str[ams]);

	if (!tcpm_ams_interruptible(port) &&
	    !(ams == HARD_RESET || ams == SOFT_RESET_AMS)) {
		port->upcoming_state = INVALID_STATE;
		tcpm_log(port, "AMS %s not interruptible, aborting",
			 tcpm_ams_str[port->ams]);
		return -EAGAIN;
	}

	if (port->pwr_role == TYPEC_SOURCE) {
		enum typec_cc_status cc_req;

		port->ams = ams;

		if (ams == HARD_RESET) {
			tcpm_set_cc(port, tcpm_rp_cc(port));
			tcpm_pd_transmit(port, TCPC_TX_HARD_RESET, NULL);
			tcpm_set_state(port, HARD_RESET_START, 0);
			return ret;
		} else if (ams == SOFT_RESET_AMS) {
			if (!port->explicit_contract)
				tcpm_set_cc(port, tcpm_rp_cc(port));
			tcpm_set_state(port, SOFT_RESET_SEND, 0);
			return ret;
		} else if (tcpm_vdm_ams(port)) {
			/* tSinkTx is enforced in vdm_run_state_machine */
			if (port->negotiated_rev >= PD_REV30)
				tcpm_set_cc(port, SINK_TX_NG);
			return ret;
		}

		if (port->negotiated_rev >= PD_REV30) {
			cc_req = port->cc_req;
			tcpm_set_cc(port, SINK_TX_NG);
		}

		switch (port->state) {
		case SRC_READY:
		case SRC_STARTUP:
		case SRC_SOFT_RESET_WAIT_SNK_TX:
		case SOFT_RESET:
		case SOFT_RESET_SEND:
			if (port->negotiated_rev >= PD_REV30)
				tcpm_set_state(port, AMS_START,
					       cc_req == SINK_TX_OK ?
					       PD_T_SINK_TX : 0);
			else
				tcpm_set_state(port, AMS_START, 0);
			break;
		default:
			if (port->negotiated_rev >= PD_REV30)
				tcpm_set_state(port, SRC_READY,
					       cc_req == SINK_TX_OK ?
					       PD_T_SINK_TX : 0);
			else
				tcpm_set_state(port, SRC_READY, 0);
			break;
		}
	} else {
		if (port->negotiated_rev >= PD_REV30 &&
		    !tcpm_sink_tx_ok(port) &&
		    ams != SOFT_RESET_AMS &&
		    ams != HARD_RESET) {
			port->upcoming_state = INVALID_STATE;
			tcpm_log(port, "Sink TX No Go");
			return -EAGAIN;
		}

		port->ams = ams;

		if (ams == HARD_RESET) {
			tcpm_pd_transmit(port, TCPC_TX_HARD_RESET, NULL);
			tcpm_set_state(port, HARD_RESET_START, 0);
			return ret;
		} else if (tcpm_vdm_ams(port)) {
			return ret;
		}

		if (port->state == SNK_READY ||
		    port->state == SNK_SOFT_RESET)
			tcpm_set_state(port, AMS_START, 0);
		else
			tcpm_set_state(port, SNK_READY, 0);
	}

	return ret;
}

/*
 * VDM/VDO handling functions
 */
static void tcpm_queue_vdm(struct tcpm_port *port, const u32 header,
			   const u32 *data, int cnt)
{
	WARN_ON(!mutex_is_locked(&port->lock));

	/* Make sure we are not still processing a previous VDM packet */
	WARN_ON(port->vdm_state > VDM_STATE_DONE);

	port->vdo_count = cnt + 1;
	port->vdo_data[0] = header;
	memcpy(&port->vdo_data[1], data, sizeof(u32) * cnt);
	/* Set ready, vdm state machine will actually send */
	port->vdm_retries = 0;
	port->vdm_state = VDM_STATE_READY;

	mod_vdm_delayed_work(port, 0);
}

static void tcpm_queue_vdm_unlocked(struct tcpm_port *port, const u32 header,
				    const u32 *data, int cnt)
{
	mutex_lock(&port->lock);
	tcpm_queue_vdm(port, header, data, cnt);
	mutex_unlock(&port->lock);
}

static void svdm_consume_identity(struct tcpm_port *port, const u32 *p, int cnt)
{
	u32 vdo = p[VDO_INDEX_IDH];
	u32 product = p[VDO_INDEX_PRODUCT];

	memset(&port->mode_data, 0, sizeof(port->mode_data));

	port->partner_ident.id_header = vdo;
	port->partner_ident.cert_stat = p[VDO_INDEX_CSTAT];
	port->partner_ident.product = product;

	typec_partner_set_identity(port->partner);

	tcpm_log(port, "Identity: %04x:%04x.%04x",
		 PD_IDH_VID(vdo),
		 PD_PRODUCT_PID(product), product & 0xffff);
}

static bool svdm_consume_svids(struct tcpm_port *port, const u32 *p, int cnt)
{
	struct pd_mode_data *pmdata = &port->mode_data;
	int i;

	for (i = 1; i < cnt; i++) {
		u16 svid;

		svid = (p[i] >> 16) & 0xffff;
		if (!svid)
			return false;

		if (pmdata->nsvids >= SVID_DISCOVERY_MAX)
			goto abort;

		pmdata->svids[pmdata->nsvids++] = svid;
		tcpm_log(port, "SVID %d: 0x%x", pmdata->nsvids, svid);

		svid = p[i] & 0xffff;
		if (!svid)
			return false;

		if (pmdata->nsvids >= SVID_DISCOVERY_MAX)
			goto abort;

		pmdata->svids[pmdata->nsvids++] = svid;
		tcpm_log(port, "SVID %d: 0x%x", pmdata->nsvids, svid);
	}
	return true;
abort:
	tcpm_log(port, "SVID_DISCOVERY_MAX(%d) too low!", SVID_DISCOVERY_MAX);
	return false;
}

static void svdm_consume_modes(struct tcpm_port *port, const u32 *p, int cnt)
{
	struct pd_mode_data *pmdata = &port->mode_data;
	struct typec_altmode_desc *paltmode;
	int i;

	if (pmdata->altmodes >= ARRAY_SIZE(port->partner_altmode)) {
		/* Already logged in svdm_consume_svids() */
		return;
	}

	for (i = 1; i < cnt; i++) {
		paltmode = &pmdata->altmode_desc[pmdata->altmodes];
		memset(paltmode, 0, sizeof(*paltmode));

		paltmode->svid = pmdata->svids[pmdata->svid_index];
		paltmode->mode = i;
		paltmode->vdo = p[i];

		tcpm_log(port, " Alternate mode %d: SVID 0x%04x, VDO %d: 0x%08x",
			 pmdata->altmodes, paltmode->svid,
			 paltmode->mode, paltmode->vdo);

		pmdata->altmodes++;
	}
}

static void tcpm_register_partner_altmodes(struct tcpm_port *port)
{
	struct pd_mode_data *modep = &port->mode_data;
	struct typec_altmode *altmode;
	int i;

	for (i = 0; i < modep->altmodes; i++) {
		altmode = typec_partner_register_altmode(port->partner,
						&modep->altmode_desc[i]);
		if (IS_ERR(altmode)) {
			tcpm_log(port, "Failed to register partner SVID 0x%04x",
				 modep->altmode_desc[i].svid);
			altmode = NULL;
		}
		port->partner_altmode[i] = altmode;
	}
}

#define supports_modal(port)	PD_IDH_MODAL_SUPP((port)->partner_ident.id_header)

static int tcpm_pd_svdm(struct tcpm_port *port, struct typec_altmode *adev,
			const u32 *p, int cnt, u32 *response,
			enum adev_actions *adev_action)
{
	struct typec_port *typec = port->typec_port;
	struct typec_altmode *pdev;
	struct pd_mode_data *modep;
	int svdm_version;
	int rlen = 0;
	int cmd_type;
	int cmd;
	int i;

	cmd_type = PD_VDO_CMDT(p[0]);
	cmd = PD_VDO_CMD(p[0]);

	tcpm_log(port, "Rx VDM cmd 0x%x type %d cmd %d len %d",
		 p[0], cmd_type, cmd, cnt);

	modep = &port->mode_data;

	pdev = typec_match_altmode(port->partner_altmode, ALTMODE_DISCOVERY_MAX,
				   PD_VDO_VID(p[0]), PD_VDO_OPOS(p[0]));

	svdm_version = typec_get_negotiated_svdm_version(typec);
	if (svdm_version < 0)
		return 0;

	switch (cmd_type) {
	case CMDT_INIT:
		switch (cmd) {
		case CMD_DISCOVER_IDENT:
			if (PD_VDO_VID(p[0]) != USB_SID_PD)
				break;

			if (PD_VDO_SVDM_VER(p[0]) < svdm_version)
				typec_partner_set_svdm_version(port->partner,
							       PD_VDO_SVDM_VER(p[0]));
			/* 6.4.4.3.1: Only respond as UFP (device) */
			if (port->data_role == TYPEC_DEVICE &&
			    port->nr_snk_vdo) {
				/*
				 * Product Type DFP and Connector Type are not defined in SVDM
				 * version 1.0 and shall be set to zero.
				 */
				if (typec_get_negotiated_svdm_version(typec) < SVDM_VER_2_0)
					response[1] = port->snk_vdo[0] & ~IDH_DFP_MASK
						      & ~IDH_CONN_MASK;
				else
					response[1] = port->snk_vdo[0];
				for (i = 1; i <  port->nr_snk_vdo; i++)
					response[i + 1] = port->snk_vdo[i];
				rlen = port->nr_snk_vdo + 1;
			}
			break;
		case CMD_DISCOVER_SVID:
			break;
		case CMD_DISCOVER_MODES:
			break;
		case CMD_ENTER_MODE:
			break;
		case CMD_EXIT_MODE:
			break;
		case CMD_ATTENTION:
			/* Attention command does not have response */
			*adev_action = ADEV_ATTENTION;
			return 0;
		default:
			break;
		}
		if (rlen >= 1) {
			response[0] = p[0] | VDO_CMDT(CMDT_RSP_ACK);
		} else if (rlen == 0) {
			response[0] = p[0] | VDO_CMDT(CMDT_RSP_NAK);
			rlen = 1;
		} else {
			response[0] = p[0] | VDO_CMDT(CMDT_RSP_BUSY);
			rlen = 1;
		}
		response[0] = (response[0] & ~VDO_SVDM_VERS_MASK) |
			      (VDO_SVDM_VERS(typec_get_negotiated_svdm_version(typec)));
		break;
	case CMDT_RSP_ACK:
		/* silently drop message if we are not connected */
		if (IS_ERR_OR_NULL(port->partner))
			break;

		tcpm_ams_finish(port);

		switch (cmd) {
		case CMD_DISCOVER_IDENT:
			if (PD_VDO_SVDM_VER(p[0]) < svdm_version)
				typec_partner_set_svdm_version(port->partner,
							       PD_VDO_SVDM_VER(p[0]));
			/* 6.4.4.3.1 */
			svdm_consume_identity(port, p, cnt);
			response[0] = VDO(USB_SID_PD, 1, typec_get_negotiated_svdm_version(typec),
					  CMD_DISCOVER_SVID);
			rlen = 1;
			break;
		case CMD_DISCOVER_SVID:
			/* 6.4.4.3.2 */
			if (svdm_consume_svids(port, p, cnt)) {
				response[0] = VDO(USB_SID_PD, 1, svdm_version, CMD_DISCOVER_SVID);
				rlen = 1;
			} else if (modep->nsvids && supports_modal(port)) {
				response[0] = VDO(modep->svids[0], 1, svdm_version,
						  CMD_DISCOVER_MODES);
				rlen = 1;
			}
			break;
		case CMD_DISCOVER_MODES:
			/* 6.4.4.3.3 */
			svdm_consume_modes(port, p, cnt);
			modep->svid_index++;
			if (modep->svid_index < modep->nsvids) {
				u16 svid = modep->svids[modep->svid_index];
				response[0] = VDO(svid, 1, svdm_version, CMD_DISCOVER_MODES);
				rlen = 1;
			} else {
				tcpm_register_partner_altmodes(port);
				port->vdm_sm_running = false;
			}
			break;
		case CMD_ENTER_MODE:
			if (adev && pdev) {
				typec_altmode_update_active(pdev, true);
				*adev_action = ADEV_QUEUE_VDM_SEND_EXIT_MODE_ON_FAIL;
			}
			return 0;
		case CMD_EXIT_MODE:
			if (adev && pdev) {
				typec_altmode_update_active(pdev, false);
				/* Back to USB Operation */
				*adev_action = ADEV_NOTIFY_USB_AND_QUEUE_VDM;
				return 0;
			}
			break;
		case VDO_CMD_VENDOR(0) ... VDO_CMD_VENDOR(15):
			break;
		default:
			/* Unrecognized SVDM */
			response[0] = p[0] | VDO_CMDT(CMDT_RSP_NAK);
			rlen = 1;
			response[0] = (response[0] & ~VDO_SVDM_VERS_MASK) |
				      (VDO_SVDM_VERS(svdm_version));
			break;
		}
		break;
	case CMDT_RSP_NAK:
		tcpm_ams_finish(port);
		switch (cmd) {
		case CMD_DISCOVER_IDENT:
		case CMD_DISCOVER_SVID:
		case CMD_DISCOVER_MODES:
		case VDO_CMD_VENDOR(0) ... VDO_CMD_VENDOR(15):
			break;
		case CMD_ENTER_MODE:
			/* Back to USB Operation */
			*adev_action = ADEV_NOTIFY_USB_AND_QUEUE_VDM;
			return 0;
		default:
			/* Unrecognized SVDM */
			response[0] = p[0] | VDO_CMDT(CMDT_RSP_NAK);
			rlen = 1;
			response[0] = (response[0] & ~VDO_SVDM_VERS_MASK) |
				      (VDO_SVDM_VERS(svdm_version));
			break;
		}
		port->vdm_sm_running = false;
		break;
	default:
		response[0] = p[0] | VDO_CMDT(CMDT_RSP_NAK);
		rlen = 1;
		response[0] = (response[0] & ~VDO_SVDM_VERS_MASK) |
			      (VDO_SVDM_VERS(svdm_version));
		port->vdm_sm_running = false;
		break;
	}

	/* Informing the alternate mode drivers about everything */
	*adev_action = ADEV_QUEUE_VDM;
	return rlen;
}

static void tcpm_handle_vdm_request(struct tcpm_port *port,
				    const __le32 *payload, int cnt)
{
	enum adev_actions adev_action = ADEV_NONE;
	struct typec_altmode *adev;
	u32 p[PD_MAX_PAYLOAD];
	u32 response[8] = { };
	int i, rlen = 0;

	for (i = 0; i < cnt; i++)
		p[i] = le32_to_cpu(payload[i]);

	adev = typec_match_altmode(port->port_altmode, ALTMODE_DISCOVERY_MAX,
				   PD_VDO_VID(p[0]), PD_VDO_OPOS(p[0]));

	if (port->vdm_state == VDM_STATE_BUSY) {
		/* If UFP responded busy retry after timeout */
		if (PD_VDO_CMDT(p[0]) == CMDT_RSP_BUSY) {
			port->vdm_state = VDM_STATE_WAIT_RSP_BUSY;
			port->vdo_retry = (p[0] & ~VDO_CMDT_MASK) |
				CMDT_INIT;
			mod_vdm_delayed_work(port, PD_T_VDM_BUSY);
			return;
		}
		port->vdm_state = VDM_STATE_DONE;
	}

	if (PD_VDO_SVDM(p[0])) {
		rlen = tcpm_pd_svdm(port, adev, p, cnt, response, &adev_action);
	} else {
		if (port->negotiated_rev >= PD_REV30)
			tcpm_queue_message(port, PD_MSG_CTRL_NOT_SUPP);
	}

	/*
	 * We are done with any state stored in the port struct now, except
	 * for any port struct changes done by the tcpm_queue_vdm() call
	 * below, which is a separate operation.
	 *
	 * So we can safely release the lock here; and we MUST release the
	 * lock here to avoid an AB BA lock inversion:
	 *
	 * If we keep the lock here then the lock ordering in this path is:
	 * 1. tcpm_pd_rx_handler take the tcpm port lock
	 * 2. One of the typec_altmode_* calls below takes the alt-mode's lock
	 *
	 * And we also have this ordering:
	 * 1. alt-mode driver takes the alt-mode's lock
	 * 2. alt-mode driver calls tcpm_altmode_enter which takes the
	 *    tcpm port lock
	 *
	 * Dropping our lock here avoids this.
	 */
	mutex_unlock(&port->lock);

	if (adev) {
		switch (adev_action) {
		case ADEV_NONE:
			break;
		case ADEV_NOTIFY_USB_AND_QUEUE_VDM:
			WARN_ON(typec_altmode_notify(adev, TYPEC_STATE_USB, NULL));
			typec_altmode_vdm(adev, p[0], &p[1], cnt);
			break;
		case ADEV_QUEUE_VDM:
			typec_altmode_vdm(adev, p[0], &p[1], cnt);
			break;
		case ADEV_QUEUE_VDM_SEND_EXIT_MODE_ON_FAIL:
			if (typec_altmode_vdm(adev, p[0], &p[1], cnt)) {
				int svdm_version = typec_get_negotiated_svdm_version(
									port->typec_port);
				if (svdm_version < 0)
					break;

				response[0] = VDO(adev->svid, 1, svdm_version,
						  CMD_EXIT_MODE);
				response[0] |= VDO_OPOS(adev->mode);
				rlen = 1;
			}
			break;
		case ADEV_ATTENTION:
			typec_altmode_attention(adev, p[1]);
			break;
		}
	}

	/*
	 * We must re-take the lock here to balance the unlock in
	 * tcpm_pd_rx_handler, note that no changes, other then the
	 * tcpm_queue_vdm call, are made while the lock is held again.
	 * All that is done after the call is unwinding the call stack until
	 * we return to tcpm_pd_rx_handler and do the unlock there.
	 */
	mutex_lock(&port->lock);

	if (rlen > 0)
		tcpm_queue_vdm(port, response[0], &response[1], rlen - 1);
}

static void tcpm_send_vdm(struct tcpm_port *port, u32 vid, int cmd,
			  const u32 *data, int count)
{
	int svdm_version = typec_get_negotiated_svdm_version(port->typec_port);
	u32 header;

	if (svdm_version < 0)
		return;

	if (WARN_ON(count > VDO_MAX_SIZE - 1))
		count = VDO_MAX_SIZE - 1;

	/* set VDM header with VID & CMD */
	header = VDO(vid, ((vid & USB_SID_PD) == USB_SID_PD) ?
			1 : (PD_VDO_CMD(cmd) <= CMD_ATTENTION),
			svdm_version, cmd);
	tcpm_queue_vdm(port, header, data, count);
}

static unsigned int vdm_ready_timeout(u32 vdm_hdr)
{
	unsigned int timeout;
	int cmd = PD_VDO_CMD(vdm_hdr);

	/* its not a structured VDM command */
	if (!PD_VDO_SVDM(vdm_hdr))
		return PD_T_VDM_UNSTRUCTURED;

	switch (PD_VDO_CMDT(vdm_hdr)) {
	case CMDT_INIT:
		if (cmd == CMD_ENTER_MODE || cmd == CMD_EXIT_MODE)
			timeout = PD_T_VDM_WAIT_MODE_E;
		else
			timeout = PD_T_VDM_SNDR_RSP;
		break;
	default:
		if (cmd == CMD_ENTER_MODE || cmd == CMD_EXIT_MODE)
			timeout = PD_T_VDM_E_MODE;
		else
			timeout = PD_T_VDM_RCVR_RSP;
		break;
	}
	return timeout;
}

static void vdm_run_state_machine(struct tcpm_port *port)
{
	struct pd_message msg;
	int i, res = 0;
	u32 vdo_hdr = port->vdo_data[0];

	switch (port->vdm_state) {
	case VDM_STATE_READY:
		/* Only transmit VDM if attached */
		if (!port->attached) {
			port->vdm_state = VDM_STATE_ERR_BUSY;
			break;
		}

		/*
		 * if there's traffic or we're not in PDO ready state don't send
		 * a VDM.
		 */
		if (port->state != SRC_READY && port->state != SNK_READY)
			break;

		/* TODO: AMS operation for Unstructured VDM */
		if (PD_VDO_SVDM(vdo_hdr) && PD_VDO_CMDT(vdo_hdr) == CMDT_INIT) {
			switch (PD_VDO_CMD(vdo_hdr)) {
			case CMD_DISCOVER_IDENT:
				res = tcpm_ams_start(port, DISCOVER_IDENTITY);
				if (res == 0)
					port->send_discover = false;
				break;
			case CMD_DISCOVER_SVID:
				res = tcpm_ams_start(port, DISCOVER_SVIDS);
				break;
			case CMD_DISCOVER_MODES:
				res = tcpm_ams_start(port, DISCOVER_MODES);
				break;
			case CMD_ENTER_MODE:
				res = tcpm_ams_start(port, DFP_TO_UFP_ENTER_MODE);
				break;
			case CMD_EXIT_MODE:
				res = tcpm_ams_start(port, DFP_TO_UFP_EXIT_MODE);
				break;
			case CMD_ATTENTION:
				res = tcpm_ams_start(port, ATTENTION);
				break;
			case VDO_CMD_VENDOR(0) ... VDO_CMD_VENDOR(15):
				res = tcpm_ams_start(port, STRUCTURED_VDMS);
				break;
			default:
				res = -EOPNOTSUPP;
				break;
			}

<<<<<<< HEAD
			/* Bail out if AMS cannot be started */
			if (res < 0) {
				port->vdm_sm_running = false;
=======
			if (res < 0)
>>>>>>> 78b96e1d
				return;
		}

		port->vdm_state = VDM_STATE_SEND_MESSAGE;
		mod_vdm_delayed_work(port, (port->negotiated_rev >= PD_REV30 &&
					    port->pwr_role == TYPEC_SOURCE &&
					    PD_VDO_SVDM(vdo_hdr) &&
					    PD_VDO_CMDT(vdo_hdr) == CMDT_INIT) ?
					   PD_T_SINK_TX : 0);
		break;
	case VDM_STATE_WAIT_RSP_BUSY:
		port->vdo_data[0] = port->vdo_retry;
		port->vdo_count = 1;
		port->vdm_state = VDM_STATE_READY;
		tcpm_ams_finish(port);
		break;
	case VDM_STATE_BUSY:
		port->vdm_state = VDM_STATE_ERR_TMOUT;
		if (port->ams != NONE_AMS)
			tcpm_ams_finish(port);
		break;
	case VDM_STATE_ERR_SEND:
		/*
		 * A partner which does not support USB PD will not reply,
		 * so this is not a fatal error. At the same time, some
		 * devices may not return GoodCRC under some circumstances,
		 * so we need to retry.
		 */
		if (port->vdm_retries < 3) {
			tcpm_log(port, "VDM Tx error, retry");
			port->vdm_retries++;
			port->vdm_state = VDM_STATE_READY;
			tcpm_ams_finish(port);
		}
		break;
	case VDM_STATE_SEND_MESSAGE:
		/* Prepare and send VDM */
		memset(&msg, 0, sizeof(msg));
		msg.header = PD_HEADER_LE(PD_DATA_VENDOR_DEF,
					  port->pwr_role,
					  port->data_role,
					  port->negotiated_rev,
					  port->message_id, port->vdo_count);
		for (i = 0; i < port->vdo_count; i++)
			msg.payload[i] = cpu_to_le32(port->vdo_data[i]);
		res = tcpm_pd_transmit(port, TCPC_TX_SOP, &msg);
		if (res < 0) {
			port->vdm_state = VDM_STATE_ERR_SEND;
		} else {
			unsigned long timeout;

			port->vdm_retries = 0;
			port->vdm_state = VDM_STATE_BUSY;
			timeout = vdm_ready_timeout(vdo_hdr);
			mod_vdm_delayed_work(port, timeout);
		}
		break;
	default:
		break;
	}
}

static void vdm_state_machine_work(struct kthread_work *work)
{
	struct tcpm_port *port = container_of(work, struct tcpm_port, vdm_state_machine);
	enum vdm_states prev_state;

	mutex_lock(&port->lock);

	/*
	 * Continue running as long as the port is not busy and there was
	 * a state change.
	 */
	do {
		prev_state = port->vdm_state;
		vdm_run_state_machine(port);
	} while (port->vdm_state != prev_state &&
		 port->vdm_state != VDM_STATE_BUSY &&
		 port->vdm_state != VDM_STATE_SEND_MESSAGE);

	if (port->vdm_state < VDM_STATE_READY)
		port->vdm_sm_running = false;

	mutex_unlock(&port->lock);
}

enum pdo_err {
	PDO_NO_ERR,
	PDO_ERR_NO_VSAFE5V,
	PDO_ERR_VSAFE5V_NOT_FIRST,
	PDO_ERR_PDO_TYPE_NOT_IN_ORDER,
	PDO_ERR_FIXED_NOT_SORTED,
	PDO_ERR_VARIABLE_BATT_NOT_SORTED,
	PDO_ERR_DUPE_PDO,
	PDO_ERR_PPS_APDO_NOT_SORTED,
	PDO_ERR_DUPE_PPS_APDO,
};

static const char * const pdo_err_msg[] = {
	[PDO_ERR_NO_VSAFE5V] =
	" err: source/sink caps should atleast have vSafe5V",
	[PDO_ERR_VSAFE5V_NOT_FIRST] =
	" err: vSafe5V Fixed Supply Object Shall always be the first object",
	[PDO_ERR_PDO_TYPE_NOT_IN_ORDER] =
	" err: PDOs should be in the following order: Fixed; Battery; Variable",
	[PDO_ERR_FIXED_NOT_SORTED] =
	" err: Fixed supply pdos should be in increasing order of their fixed voltage",
	[PDO_ERR_VARIABLE_BATT_NOT_SORTED] =
	" err: Variable/Battery supply pdos should be in increasing order of their minimum voltage",
	[PDO_ERR_DUPE_PDO] =
	" err: Variable/Batt supply pdos cannot have same min/max voltage",
	[PDO_ERR_PPS_APDO_NOT_SORTED] =
	" err: Programmable power supply apdos should be in increasing order of their maximum voltage",
	[PDO_ERR_DUPE_PPS_APDO] =
	" err: Programmable power supply apdos cannot have same min/max voltage and max current",
};

static enum pdo_err tcpm_caps_err(struct tcpm_port *port, const u32 *pdo,
				  unsigned int nr_pdo)
{
	unsigned int i;

	/* Should at least contain vSafe5v */
	if (nr_pdo < 1)
		return PDO_ERR_NO_VSAFE5V;

	/* The vSafe5V Fixed Supply Object Shall always be the first object */
	if (pdo_type(pdo[0]) != PDO_TYPE_FIXED ||
	    pdo_fixed_voltage(pdo[0]) != VSAFE5V)
		return PDO_ERR_VSAFE5V_NOT_FIRST;

	for (i = 1; i < nr_pdo; i++) {
		if (pdo_type(pdo[i]) < pdo_type(pdo[i - 1])) {
			return PDO_ERR_PDO_TYPE_NOT_IN_ORDER;
		} else if (pdo_type(pdo[i]) == pdo_type(pdo[i - 1])) {
			enum pd_pdo_type type = pdo_type(pdo[i]);

			switch (type) {
			/*
			 * The remaining Fixed Supply Objects, if
			 * present, shall be sent in voltage order;
			 * lowest to highest.
			 */
			case PDO_TYPE_FIXED:
				if (pdo_fixed_voltage(pdo[i]) <=
				    pdo_fixed_voltage(pdo[i - 1]))
					return PDO_ERR_FIXED_NOT_SORTED;
				break;
			/*
			 * The Battery Supply Objects and Variable
			 * supply, if present shall be sent in Minimum
			 * Voltage order; lowest to highest.
			 */
			case PDO_TYPE_VAR:
			case PDO_TYPE_BATT:
				if (pdo_min_voltage(pdo[i]) <
				    pdo_min_voltage(pdo[i - 1]))
					return PDO_ERR_VARIABLE_BATT_NOT_SORTED;
				else if ((pdo_min_voltage(pdo[i]) ==
					  pdo_min_voltage(pdo[i - 1])) &&
					 (pdo_max_voltage(pdo[i]) ==
					  pdo_max_voltage(pdo[i - 1])))
					return PDO_ERR_DUPE_PDO;
				break;
			/*
			 * The Programmable Power Supply APDOs, if present,
			 * shall be sent in Maximum Voltage order;
			 * lowest to highest.
			 */
			case PDO_TYPE_APDO:
				if (pdo_apdo_type(pdo[i]) != APDO_TYPE_PPS)
					break;

				if (pdo_pps_apdo_max_voltage(pdo[i]) <
				    pdo_pps_apdo_max_voltage(pdo[i - 1]))
					return PDO_ERR_PPS_APDO_NOT_SORTED;
				else if (pdo_pps_apdo_min_voltage(pdo[i]) ==
					  pdo_pps_apdo_min_voltage(pdo[i - 1]) &&
					 pdo_pps_apdo_max_voltage(pdo[i]) ==
					  pdo_pps_apdo_max_voltage(pdo[i - 1]) &&
					 pdo_pps_apdo_max_current(pdo[i]) ==
					  pdo_pps_apdo_max_current(pdo[i - 1]))
					return PDO_ERR_DUPE_PPS_APDO;
				break;
			default:
				tcpm_log_force(port, " Unknown pdo type");
			}
		}
	}

	return PDO_NO_ERR;
}

static int tcpm_validate_caps(struct tcpm_port *port, const u32 *pdo,
			      unsigned int nr_pdo)
{
	enum pdo_err err_index = tcpm_caps_err(port, pdo, nr_pdo);

	if (err_index != PDO_NO_ERR) {
		tcpm_log_force(port, " %s", pdo_err_msg[err_index]);
		return -EINVAL;
	}

	return 0;
}

static int tcpm_altmode_enter(struct typec_altmode *altmode, u32 *vdo)
{
	struct tcpm_port *port = typec_altmode_get_drvdata(altmode);
	int svdm_version;
	u32 header;

	svdm_version = typec_get_negotiated_svdm_version(port->typec_port);
	if (svdm_version < 0)
		return svdm_version;

	header = VDO(altmode->svid, vdo ? 2 : 1, svdm_version, CMD_ENTER_MODE);
	header |= VDO_OPOS(altmode->mode);

	tcpm_queue_vdm_unlocked(port, header, vdo, vdo ? 1 : 0);
	return 0;
}

static int tcpm_altmode_exit(struct typec_altmode *altmode)
{
	struct tcpm_port *port = typec_altmode_get_drvdata(altmode);
	int svdm_version;
	u32 header;

	svdm_version = typec_get_negotiated_svdm_version(port->typec_port);
	if (svdm_version < 0)
		return svdm_version;

	header = VDO(altmode->svid, 1, svdm_version, CMD_EXIT_MODE);
	header |= VDO_OPOS(altmode->mode);

	tcpm_queue_vdm_unlocked(port, header, NULL, 0);
	return 0;
}

static int tcpm_altmode_vdm(struct typec_altmode *altmode,
			    u32 header, const u32 *data, int count)
{
	struct tcpm_port *port = typec_altmode_get_drvdata(altmode);

	tcpm_queue_vdm_unlocked(port, header, data, count - 1);
	return 0;
}

static const struct typec_altmode_ops tcpm_altmode_ops = {
	.enter = tcpm_altmode_enter,
	.exit = tcpm_altmode_exit,
	.vdm = tcpm_altmode_vdm,
};

/*
 * PD (data, control) command handling functions
 */
static inline enum tcpm_state ready_state(struct tcpm_port *port)
{
	if (port->pwr_role == TYPEC_SOURCE)
		return SRC_READY;
	else
		return SNK_READY;
}

static int tcpm_pd_send_control(struct tcpm_port *port,
				enum pd_ctrl_msg_type type);

static void tcpm_handle_alert(struct tcpm_port *port, const __le32 *payload,
			      int cnt)
{
	u32 p0 = le32_to_cpu(payload[0]);
	unsigned int type = usb_pd_ado_type(p0);

	if (!type) {
		tcpm_log(port, "Alert message received with no type");
		return;
	}

	/* Just handling non-battery alerts for now */
	if (!(type & USB_PD_ADO_TYPE_BATT_STATUS_CHANGE)) {
		switch (port->state) {
		case SRC_READY:
		case SNK_READY:
			tcpm_set_state(port, GET_STATUS_SEND, 0);
			break;
		default:
			tcpm_queue_message(port, PD_MSG_CTRL_WAIT);
			break;
		}
	}
}

static int tcpm_set_auto_vbus_discharge_threshold(struct tcpm_port *port,
						  enum typec_pwr_opmode mode, bool pps_active,
						  u32 requested_vbus_voltage)
{
	int ret;

	if (!port->tcpc->set_auto_vbus_discharge_threshold)
		return 0;

	ret = port->tcpc->set_auto_vbus_discharge_threshold(port->tcpc, mode, pps_active,
							    requested_vbus_voltage);
	tcpm_log_force(port,
		       "set_auto_vbus_discharge_threshold mode:%d pps_active:%c vbus:%u ret:%d",
		       mode, pps_active ? 'y' : 'n', requested_vbus_voltage, ret);

	return ret;
}

static void tcpm_pd_handle_state(struct tcpm_port *port,
				 enum tcpm_state state,
				 enum tcpm_ams ams,
				 unsigned int delay_ms)
{
	switch (port->state) {
	case SRC_READY:
	case SNK_READY:
		port->ams = ams;
		tcpm_set_state(port, state, delay_ms);
		break;
	/* 8.3.3.4.1.1 and 6.8.1 power transitioning */
	case SNK_TRANSITION_SINK:
	case SNK_TRANSITION_SINK_VBUS:
	case SRC_TRANSITION_SUPPLY:
		tcpm_set_state(port, HARD_RESET_SEND, 0);
		break;
	default:
		if (!tcpm_ams_interruptible(port)) {
			tcpm_set_state(port, port->pwr_role == TYPEC_SOURCE ?
				       SRC_SOFT_RESET_WAIT_SNK_TX :
				       SNK_SOFT_RESET,
				       0);
		} else {
			/* process the Message 6.8.1 */
			port->upcoming_state = state;
			port->next_ams = ams;
			tcpm_set_state(port, ready_state(port), delay_ms);
		}
		break;
	}
}

static void tcpm_pd_handle_msg(struct tcpm_port *port,
			       enum pd_msg_request message,
			       enum tcpm_ams ams)
{
	switch (port->state) {
	case SRC_READY:
	case SNK_READY:
		port->ams = ams;
		tcpm_queue_message(port, message);
		break;
	/* PD 3.0 Spec 8.3.3.4.1.1 and 6.8.1 */
	case SNK_TRANSITION_SINK:
	case SNK_TRANSITION_SINK_VBUS:
	case SRC_TRANSITION_SUPPLY:
		tcpm_set_state(port, HARD_RESET_SEND, 0);
		break;
	default:
		if (!tcpm_ams_interruptible(port)) {
			tcpm_set_state(port, port->pwr_role == TYPEC_SOURCE ?
				       SRC_SOFT_RESET_WAIT_SNK_TX :
				       SNK_SOFT_RESET,
				       0);
		} else {
			port->next_ams = ams;
			tcpm_set_state(port, ready_state(port), 0);
			/* 6.8.1 process the Message */
			tcpm_queue_message(port, message);
		}
		break;
	}
}

static void tcpm_pd_data_request(struct tcpm_port *port,
				 const struct pd_message *msg)
{
	enum pd_data_msg_type type = pd_header_type_le(msg->header);
	unsigned int cnt = pd_header_cnt_le(msg->header);
	unsigned int rev = pd_header_rev_le(msg->header);
	unsigned int i;
	enum frs_typec_current partner_frs_current;
	bool frs_enable;
	int ret;

	switch (type) {
	case PD_DATA_SOURCE_CAP:
		for (i = 0; i < cnt; i++)
			port->source_caps[i] = le32_to_cpu(msg->payload[i]);

		port->nr_source_caps = cnt;

		tcpm_log_source_caps(port);

		tcpm_validate_caps(port, port->source_caps,
				   port->nr_source_caps);

		trace_android_vh_typec_store_partner_src_caps(port, &port->nr_source_caps,
							      &port->source_caps);

		/*
		 * Adjust revision in subsequent message headers, as required,
		 * to comply with 6.2.1.1.5 of the USB PD 3.0 spec. We don't
		 * support Rev 1.0 so just do nothing in that scenario.
		 */
		if (rev == PD_REV10) {
			if (port->ams == GET_SOURCE_CAPABILITIES)
				tcpm_ams_finish(port);
			break;
		}

		if (rev < PD_MAX_REV)
			port->negotiated_rev = rev;

		if (port->pwr_role == TYPEC_SOURCE) {
			if (port->ams == GET_SOURCE_CAPABILITIES)
				tcpm_pd_handle_state(port, SRC_READY, NONE_AMS, 0);
			/* Unexpected Source Capabilities */
			else
				tcpm_pd_handle_msg(port,
						   port->negotiated_rev < PD_REV30 ?
						   PD_MSG_CTRL_REJECT :
						   PD_MSG_CTRL_NOT_SUPP,
						   NONE_AMS);
		} else if (port->state == SNK_WAIT_CAPABILITIES) {
		/*
		 * This message may be received even if VBUS is not
		 * present. This is quite unexpected; see USB PD
		 * specification, sections 8.3.3.6.3.1 and 8.3.3.6.3.2.
		 * However, at the same time, we must be ready to
		 * receive this message and respond to it 15ms after
		 * receiving PS_RDY during power swap operations, no matter
		 * if VBUS is available or not (USB PD specification,
		 * section 6.5.9.2).
		 * So we need to accept the message either way,
		 * but be prepared to keep waiting for VBUS after it was
		 * handled.
		 */
			port->ams = POWER_NEGOTIATION;
			port->in_ams = true;
			tcpm_set_state(port, SNK_NEGOTIATE_CAPABILITIES, 0);
		} else {
			if (port->ams == GET_SOURCE_CAPABILITIES)
				tcpm_ams_finish(port);
			tcpm_pd_handle_state(port, SNK_NEGOTIATE_CAPABILITIES,
					     POWER_NEGOTIATION, 0);
		}
		break;
	case PD_DATA_REQUEST:
		/*
		 * Adjust revision in subsequent message headers, as required,
		 * to comply with 6.2.1.1.5 of the USB PD 3.0 spec. We don't
		 * support Rev 1.0 so just reject in that scenario.
		 */
		if (rev == PD_REV10) {
			tcpm_pd_handle_msg(port,
					   port->negotiated_rev < PD_REV30 ?
					   PD_MSG_CTRL_REJECT :
					   PD_MSG_CTRL_NOT_SUPP,
					   NONE_AMS);
			break;
		}

		if (rev < PD_MAX_REV)
			port->negotiated_rev = rev;

		if (port->pwr_role != TYPEC_SOURCE || cnt != 1) {
			tcpm_pd_handle_msg(port,
					   port->negotiated_rev < PD_REV30 ?
					   PD_MSG_CTRL_REJECT :
					   PD_MSG_CTRL_NOT_SUPP,
					   NONE_AMS);
			break;
		}

		port->sink_request = le32_to_cpu(msg->payload[0]);

		if (port->vdm_sm_running && port->explicit_contract) {
			tcpm_pd_handle_msg(port, PD_MSG_CTRL_WAIT, port->ams);
			break;
		}

		if (port->state == SRC_SEND_CAPABILITIES)
			tcpm_set_state(port, SRC_NEGOTIATE_CAPABILITIES, 0);
		else
			tcpm_pd_handle_state(port, SRC_NEGOTIATE_CAPABILITIES,
					     POWER_NEGOTIATION, 0);
		break;
	case PD_DATA_SINK_CAP:
		/* We don't do anything with this at the moment... */
		for (i = 0; i < cnt; i++)
			port->sink_caps[i] = le32_to_cpu(msg->payload[i]);

		partner_frs_current = (port->sink_caps[0] & PDO_FIXED_FRS_CURR_MASK) >>
			PDO_FIXED_FRS_CURR_SHIFT;
		frs_enable = partner_frs_current && (partner_frs_current <=
						     port->new_source_frs_current);
		tcpm_log(port,
			 "Port partner FRS capable partner_frs_current:%u port_frs_current:%u enable:%c",
			 partner_frs_current, port->new_source_frs_current, frs_enable ? 'y' : 'n');
		if (frs_enable) {
			ret  = port->tcpc->enable_frs(port->tcpc, true);
			tcpm_log(port, "Enable FRS %s, ret:%d\n", ret ? "fail" : "success", ret);
		}

		port->nr_sink_caps = cnt;
		port->sink_cap_done = true;
		if (port->ams == GET_SINK_CAPABILITIES)
			tcpm_set_state(port, ready_state(port), 0);
		/* Unexpected Sink Capabilities */
		else
			tcpm_pd_handle_msg(port,
					   port->negotiated_rev < PD_REV30 ?
					   PD_MSG_CTRL_REJECT :
					   PD_MSG_CTRL_NOT_SUPP,
					   NONE_AMS);
		break;
	case PD_DATA_VENDOR_DEF:
		tcpm_handle_vdm_request(port, msg->payload, cnt);
		break;
	case PD_DATA_BIST:
		port->bist_request = le32_to_cpu(msg->payload[0]);
		tcpm_pd_handle_state(port, BIST_RX, BIST, 0);
		break;
	case PD_DATA_ALERT:
		tcpm_handle_alert(port, msg->payload, cnt);
		break;
	case PD_DATA_BATT_STATUS:
	case PD_DATA_GET_COUNTRY_INFO:
		/* Currently unsupported */
		tcpm_pd_handle_msg(port, port->negotiated_rev < PD_REV30 ?
				   PD_MSG_CTRL_REJECT :
				   PD_MSG_CTRL_NOT_SUPP,
				   NONE_AMS);
		break;
	default:
		tcpm_pd_handle_msg(port, port->negotiated_rev < PD_REV30 ?
				   PD_MSG_CTRL_REJECT :
				   PD_MSG_CTRL_NOT_SUPP,
				   NONE_AMS);
		tcpm_log(port, "Unrecognized data message type %#x", type);
		break;
	}
}

static void tcpm_pps_complete(struct tcpm_port *port, int result)
{
	if (port->pps_pending) {
		port->pps_status = result;
		port->pps_pending = false;
		complete(&port->pps_complete);
	}
}

static void tcpm_pd_ctrl_request(struct tcpm_port *port,
				 const struct pd_message *msg)
{
	enum pd_ctrl_msg_type type = pd_header_type_le(msg->header);
	enum tcpm_state next_state;

	switch (type) {
	case PD_CTRL_GOOD_CRC:
	case PD_CTRL_PING:
		break;
	case PD_CTRL_GET_SOURCE_CAP:
		tcpm_pd_handle_msg(port, PD_MSG_DATA_SOURCE_CAP, GET_SOURCE_CAPABILITIES);
		break;
	case PD_CTRL_GET_SINK_CAP:
		tcpm_pd_handle_msg(port, PD_MSG_DATA_SINK_CAP, GET_SINK_CAPABILITIES);
		break;
	case PD_CTRL_GOTO_MIN:
		break;
	case PD_CTRL_PS_RDY:
		switch (port->state) {
		case SNK_TRANSITION_SINK:
			if (port->vbus_present) {
				tcpm_set_current_limit(port,
						       port->req_current_limit,
						       port->req_supply_voltage);
				port->explicit_contract = true;
				tcpm_set_auto_vbus_discharge_threshold(port,
								       TYPEC_PWR_MODE_PD,
								       port->pps_data.active,
								       port->supply_voltage);
				/* Set VDM running flag ASAP */
				if (port->data_role == TYPEC_HOST &&
				    port->send_discover)
					port->vdm_sm_running = true;
				tcpm_set_state(port, SNK_READY, 0);
			} else {
				/*
				 * Seen after power swap. Keep waiting for VBUS
				 * in a transitional state.
				 */
				tcpm_set_state(port,
					       SNK_TRANSITION_SINK_VBUS, 0);
			}
			break;
		case PR_SWAP_SRC_SNK_SOURCE_OFF_CC_DEBOUNCED:
			tcpm_set_state(port, PR_SWAP_SRC_SNK_SINK_ON, 0);
			break;
		case PR_SWAP_SNK_SRC_SINK_OFF:
			tcpm_set_state(port, PR_SWAP_SNK_SRC_SOURCE_ON, 0);
			break;
		case VCONN_SWAP_WAIT_FOR_VCONN:
			tcpm_set_state(port, VCONN_SWAP_TURN_OFF_VCONN, 0);
			break;
		case FR_SWAP_SNK_SRC_TRANSITION_TO_OFF:
			tcpm_set_state(port, FR_SWAP_SNK_SRC_NEW_SINK_READY, 0);
			break;
		default:
			tcpm_pd_handle_state(port,
					     port->pwr_role == TYPEC_SOURCE ?
					     SRC_SOFT_RESET_WAIT_SNK_TX :
					     SNK_SOFT_RESET,
					     NONE_AMS, 0);
			break;
		}
		break;
	case PD_CTRL_REJECT:
	case PD_CTRL_WAIT:
	case PD_CTRL_NOT_SUPP:
		switch (port->state) {
		case SNK_NEGOTIATE_CAPABILITIES:
			/* USB PD specification, Figure 8-43 */
			if (port->explicit_contract) {
				next_state = SNK_READY;
				if (port->data_role == TYPEC_HOST &&
				    port->send_discover)
					port->vdm_sm_running = true;
			} else {
				next_state = SNK_WAIT_CAPABILITIES;
			}
			tcpm_set_state(port, next_state, 0);
			break;
		case SNK_NEGOTIATE_PPS_CAPABILITIES:
			/* Revert data back from any requested PPS updates */
			port->pps_data.req_out_volt = port->supply_voltage;
			port->pps_data.req_op_curr = port->current_limit;
			port->pps_status = (type == PD_CTRL_WAIT ?
					    -EAGAIN : -EOPNOTSUPP);

			if (port->data_role == TYPEC_HOST &&
			    port->send_discover)
				port->vdm_sm_running = true;

			tcpm_set_state(port, SNK_READY, 0);
			break;
		case DR_SWAP_SEND:
			port->swap_status = (type == PD_CTRL_WAIT ?
					     -EAGAIN : -EOPNOTSUPP);
			tcpm_set_state(port, DR_SWAP_CANCEL, 0);
			break;
		case PR_SWAP_SEND:
			port->swap_status = (type == PD_CTRL_WAIT ?
					     -EAGAIN : -EOPNOTSUPP);
			tcpm_set_state(port, PR_SWAP_CANCEL, 0);
			break;
		case VCONN_SWAP_SEND:
			port->swap_status = (type == PD_CTRL_WAIT ?
					     -EAGAIN : -EOPNOTSUPP);
			tcpm_set_state(port, VCONN_SWAP_CANCEL, 0);
			break;
		case FR_SWAP_SEND:
			tcpm_set_state(port, FR_SWAP_CANCEL, 0);
			break;
		case GET_SINK_CAP:
			port->sink_cap_done = true;
			tcpm_set_state(port, ready_state(port), 0);
			break;
		case SRC_READY:
		case SNK_READY:
			if (port->vdm_state > VDM_STATE_READY) {
				port->vdm_state = VDM_STATE_DONE;
				if (tcpm_vdm_ams(port))
					tcpm_ams_finish(port);
				mod_vdm_delayed_work(port, 0);
				break;
			}
			fallthrough;
		default:
			tcpm_pd_handle_state(port,
					     port->pwr_role == TYPEC_SOURCE ?
					     SRC_SOFT_RESET_WAIT_SNK_TX :
					     SNK_SOFT_RESET,
					     NONE_AMS, 0);
			break;
		}
		break;
	case PD_CTRL_ACCEPT:
		switch (port->state) {
		case SNK_NEGOTIATE_CAPABILITIES:
			port->pps_data.active = false;
			tcpm_set_state(port, SNK_TRANSITION_SINK, 0);
			break;
		case SNK_NEGOTIATE_PPS_CAPABILITIES:
			port->pps_data.active = true;
			port->pps_data.min_volt = port->pps_data.req_min_volt;
			port->pps_data.max_volt = port->pps_data.req_max_volt;
			port->pps_data.max_curr = port->pps_data.req_max_curr;
			port->req_supply_voltage = port->pps_data.req_out_volt;
			port->req_current_limit = port->pps_data.req_op_curr;
			power_supply_changed(port->psy);
			tcpm_set_state(port, SNK_TRANSITION_SINK, 0);
			break;
		case SOFT_RESET_SEND:
			if (port->ams == SOFT_RESET_AMS)
				tcpm_ams_finish(port);
			if (port->pwr_role == TYPEC_SOURCE) {
				port->upcoming_state = SRC_SEND_CAPABILITIES;
				tcpm_ams_start(port, POWER_NEGOTIATION);
			} else {
				tcpm_set_state(port, SNK_WAIT_CAPABILITIES, 0);
			}
			break;
		case DR_SWAP_SEND:
			if (port->data_role == TYPEC_DEVICE &&
			    port->send_discover)
				port->vdm_sm_running = true;

			tcpm_set_state(port, DR_SWAP_CHANGE_DR, 0);
			break;
		case PR_SWAP_SEND:
			tcpm_set_state(port, PR_SWAP_START, 0);
			break;
		case VCONN_SWAP_SEND:
			tcpm_set_state(port, VCONN_SWAP_START, 0);
			break;
		case FR_SWAP_SEND:
			tcpm_set_state(port, FR_SWAP_SNK_SRC_TRANSITION_TO_OFF, 0);
			break;
		default:
			tcpm_pd_handle_state(port,
					     port->pwr_role == TYPEC_SOURCE ?
					     SRC_SOFT_RESET_WAIT_SNK_TX :
					     SNK_SOFT_RESET,
					     NONE_AMS, 0);
			break;
		}
		break;
	case PD_CTRL_SOFT_RESET:
		port->ams = SOFT_RESET_AMS;
		tcpm_set_state(port, SOFT_RESET, 0);
		break;
	case PD_CTRL_DR_SWAP:
		/*
		 * XXX
		 * 6.3.9: If an alternate mode is active, a request to swap
		 * alternate modes shall trigger a port reset.
		 */
		if (port->typec_caps.data != TYPEC_PORT_DRD) {
			tcpm_pd_handle_msg(port,
					   port->negotiated_rev < PD_REV30 ?
					   PD_MSG_CTRL_REJECT :
					   PD_MSG_CTRL_NOT_SUPP,
					   NONE_AMS);
		} else {
			if (port->vdm_sm_running) {
				tcpm_queue_message(port, PD_MSG_CTRL_WAIT);
				break;
			}

			tcpm_pd_handle_state(port, DR_SWAP_ACCEPT, DATA_ROLE_SWAP, 0);
		}
		break;
	case PD_CTRL_PR_SWAP:
		if (port->port_type != TYPEC_PORT_DRP) {
			tcpm_pd_handle_msg(port,
					   port->negotiated_rev < PD_REV30 ?
					   PD_MSG_CTRL_REJECT :
					   PD_MSG_CTRL_NOT_SUPP,
					   NONE_AMS);
		} else {
			if (port->vdm_sm_running) {
				tcpm_queue_message(port, PD_MSG_CTRL_WAIT);
				break;
			}

			tcpm_pd_handle_state(port, PR_SWAP_ACCEPT, POWER_ROLE_SWAP, 0);
		}
		break;
	case PD_CTRL_VCONN_SWAP:
		if (port->vdm_sm_running) {
			tcpm_queue_message(port, PD_MSG_CTRL_WAIT);
			break;
		}

		tcpm_pd_handle_state(port, VCONN_SWAP_ACCEPT, VCONN_SWAP, 0);
		break;
	case PD_CTRL_GET_SOURCE_CAP_EXT:
	case PD_CTRL_GET_STATUS:
	case PD_CTRL_FR_SWAP:
	case PD_CTRL_GET_PPS_STATUS:
	case PD_CTRL_GET_COUNTRY_CODES:
		/* Currently not supported */
		tcpm_pd_handle_msg(port,
				   port->negotiated_rev < PD_REV30 ?
				   PD_MSG_CTRL_REJECT :
				   PD_MSG_CTRL_NOT_SUPP,
				   NONE_AMS);
		break;
	default:
		tcpm_pd_handle_msg(port,
				   port->negotiated_rev < PD_REV30 ?
				   PD_MSG_CTRL_REJECT :
				   PD_MSG_CTRL_NOT_SUPP,
				   NONE_AMS);
		tcpm_log(port, "Unrecognized ctrl message type %#x", type);
		break;
	}
}

static void tcpm_pd_ext_msg_request(struct tcpm_port *port,
				    const struct pd_message *msg)
{
	enum pd_ext_msg_type type = pd_header_type_le(msg->header);
	unsigned int data_size = pd_ext_header_data_size_le(msg->ext_msg.header);

	if (!(msg->ext_msg.header & PD_EXT_HDR_CHUNKED)) {
		tcpm_pd_handle_msg(port, PD_MSG_CTRL_NOT_SUPP, NONE_AMS);
		tcpm_log(port, "Unchunked extended messages unsupported");
		return;
	}

	if (data_size > PD_EXT_MAX_CHUNK_DATA) {
		tcpm_pd_handle_state(port, CHUNK_NOT_SUPP, NONE_AMS, PD_T_CHUNK_NOT_SUPP);
		tcpm_log(port, "Chunk handling not yet supported");
		return;
	}

	switch (type) {
	case PD_EXT_STATUS:
		/*
		 * If PPS related events raised then get PPS status to clear
		 * (see USB PD 3.0 Spec, 6.5.2.4)
		 */
		if (msg->ext_msg.data[USB_PD_EXT_SDB_EVENT_FLAGS] &
		    USB_PD_EXT_SDB_PPS_EVENTS)
			tcpm_pd_handle_state(port, GET_PPS_STATUS_SEND,
					     GETTING_SOURCE_SINK_STATUS, 0);

		else
			tcpm_pd_handle_state(port, ready_state(port), NONE_AMS, 0);
		break;
	case PD_EXT_PPS_STATUS:
		/*
		 * For now the PPS status message is used to clear events
		 * and nothing more.
		 */
		tcpm_pd_handle_state(port, ready_state(port), NONE_AMS, 0);
		break;
	case PD_EXT_SOURCE_CAP_EXT:
	case PD_EXT_GET_BATT_CAP:
	case PD_EXT_GET_BATT_STATUS:
	case PD_EXT_BATT_CAP:
	case PD_EXT_GET_MANUFACTURER_INFO:
	case PD_EXT_MANUFACTURER_INFO:
	case PD_EXT_SECURITY_REQUEST:
	case PD_EXT_SECURITY_RESPONSE:
	case PD_EXT_FW_UPDATE_REQUEST:
	case PD_EXT_FW_UPDATE_RESPONSE:
	case PD_EXT_COUNTRY_INFO:
	case PD_EXT_COUNTRY_CODES:
		tcpm_pd_handle_msg(port, PD_MSG_CTRL_NOT_SUPP, NONE_AMS);
		break;
	default:
		tcpm_pd_handle_msg(port, PD_MSG_CTRL_NOT_SUPP, NONE_AMS);
		tcpm_log(port, "Unrecognized extended message type %#x", type);
		break;
	}
}

static void tcpm_pd_rx_handler(struct kthread_work *work)
{
	struct pd_rx_event *event = container_of(work,
						 struct pd_rx_event, work);
	const struct pd_message *msg = &event->msg;
	unsigned int cnt = pd_header_cnt_le(msg->header);
	struct tcpm_port *port = event->port;

	mutex_lock(&port->lock);

	tcpm_log(port, "PD RX, header: %#x [%d]", le16_to_cpu(msg->header),
		 port->attached);

	if (port->attached) {
		enum pd_ctrl_msg_type type = pd_header_type_le(msg->header);
		unsigned int msgid = pd_header_msgid_le(msg->header);

		/*
		 * USB PD standard, 6.6.1.2:
		 * "... if MessageID value in a received Message is the
		 * same as the stored value, the receiver shall return a
		 * GoodCRC Message with that MessageID value and drop
		 * the Message (this is a retry of an already received
		 * Message). Note: this shall not apply to the Soft_Reset
		 * Message which always has a MessageID value of zero."
		 */
		if (msgid == port->rx_msgid && type != PD_CTRL_SOFT_RESET)
			goto done;
		port->rx_msgid = msgid;

		/*
		 * If both ends believe to be DFP/host, we have a data role
		 * mismatch.
		 */
		if (!!(le16_to_cpu(msg->header) & PD_HEADER_DATA_ROLE) ==
		    (port->data_role == TYPEC_HOST)) {
			tcpm_log(port,
				 "Data role mismatch, initiating error recovery");
			tcpm_set_state(port, ERROR_RECOVERY, 0);
		} else {
			if (msg->header & PD_HEADER_EXT_HDR)
				tcpm_pd_ext_msg_request(port, msg);
			else if (cnt)
				tcpm_pd_data_request(port, msg);
			else
				tcpm_pd_ctrl_request(port, msg);
		}
	}

done:
	mutex_unlock(&port->lock);
	kfree(event);
}

void tcpm_pd_receive(struct tcpm_port *port, const struct pd_message *msg)
{
	struct pd_rx_event *event;

	event = kzalloc(sizeof(*event), GFP_ATOMIC);
	if (!event)
		return;

	kthread_init_work(&event->work, tcpm_pd_rx_handler);
	event->port = port;
	memcpy(&event->msg, msg, sizeof(*msg));
	kthread_queue_work(port->wq, &event->work);
}
EXPORT_SYMBOL_GPL(tcpm_pd_receive);

static int tcpm_pd_send_control(struct tcpm_port *port,
				enum pd_ctrl_msg_type type)
{
	struct pd_message msg;

	memset(&msg, 0, sizeof(msg));
	msg.header = PD_HEADER_LE(type, port->pwr_role,
				  port->data_role,
				  port->negotiated_rev,
				  port->message_id, 0);

	return tcpm_pd_transmit(port, TCPC_TX_SOP, &msg);
}

/*
 * Send queued message without affecting state.
 * Return true if state machine should go back to sleep,
 * false otherwise.
 */
static bool tcpm_send_queued_message(struct tcpm_port *port)
{
	enum pd_msg_request queued_message;
	int ret;

	do {
		queued_message = port->queued_message;
		port->queued_message = PD_MSG_NONE;

		switch (queued_message) {
		case PD_MSG_CTRL_WAIT:
			tcpm_pd_send_control(port, PD_CTRL_WAIT);
			break;
		case PD_MSG_CTRL_REJECT:
			tcpm_pd_send_control(port, PD_CTRL_REJECT);
			break;
		case PD_MSG_CTRL_NOT_SUPP:
			tcpm_pd_send_control(port, PD_CTRL_NOT_SUPP);
			break;
		case PD_MSG_DATA_SINK_CAP:
			ret = tcpm_pd_send_sink_caps(port);
			if (ret < 0) {
				tcpm_log(port, "Unable to send snk caps, ret=%d", ret);
				tcpm_set_state(port, SNK_SOFT_RESET, 0);
			}
			tcpm_ams_finish(port);
			break;
		case PD_MSG_DATA_SOURCE_CAP:
			ret = tcpm_pd_send_source_caps(port);
			if (ret < 0) {
				tcpm_log(port,
					 "Unable to send src caps, ret=%d",
					 ret);
				tcpm_set_state(port, SOFT_RESET_SEND, 0);
			} else if (port->pwr_role == TYPEC_SOURCE) {
				tcpm_ams_finish(port);
				tcpm_set_state(port, HARD_RESET_SEND,
					       PD_T_SENDER_RESPONSE);
			} else {
				tcpm_ams_finish(port);
			}
			break;
		default:
			break;
		}
	} while (port->queued_message != PD_MSG_NONE);

	if (port->delayed_state != INVALID_STATE) {
		if (ktime_after(port->delayed_runtime, ktime_get())) {
			mod_tcpm_delayed_work(port, ktime_to_ms(ktime_sub(port->delayed_runtime,
									  ktime_get())));
			return true;
		}
		port->delayed_state = INVALID_STATE;
	}
	return false;
}

static int tcpm_pd_check_request(struct tcpm_port *port)
{
	u32 pdo, rdo = port->sink_request;
	unsigned int max, op, pdo_max, index;
	enum pd_pdo_type type;

	index = rdo_index(rdo);
	if (!index || index > port->nr_src_pdo)
		return -EINVAL;

	pdo = port->src_pdo[index - 1];
	type = pdo_type(pdo);
	switch (type) {
	case PDO_TYPE_FIXED:
	case PDO_TYPE_VAR:
		max = rdo_max_current(rdo);
		op = rdo_op_current(rdo);
		pdo_max = pdo_max_current(pdo);

		if (op > pdo_max)
			return -EINVAL;
		if (max > pdo_max && !(rdo & RDO_CAP_MISMATCH))
			return -EINVAL;

		if (type == PDO_TYPE_FIXED)
			tcpm_log(port,
				 "Requested %u mV, %u mA for %u / %u mA",
				 pdo_fixed_voltage(pdo), pdo_max, op, max);
		else
			tcpm_log(port,
				 "Requested %u -> %u mV, %u mA for %u / %u mA",
				 pdo_min_voltage(pdo), pdo_max_voltage(pdo),
				 pdo_max, op, max);
		break;
	case PDO_TYPE_BATT:
		max = rdo_max_power(rdo);
		op = rdo_op_power(rdo);
		pdo_max = pdo_max_power(pdo);

		if (op > pdo_max)
			return -EINVAL;
		if (max > pdo_max && !(rdo & RDO_CAP_MISMATCH))
			return -EINVAL;
		tcpm_log(port,
			 "Requested %u -> %u mV, %u mW for %u / %u mW",
			 pdo_min_voltage(pdo), pdo_max_voltage(pdo),
			 pdo_max, op, max);
		break;
	default:
		return -EINVAL;
	}

	port->op_vsafe5v = index == 1;

	return 0;
}

#define min_power(x, y) min(pdo_max_power(x), pdo_max_power(y))
#define min_current(x, y) min(pdo_max_current(x), pdo_max_current(y))

static int tcpm_pd_select_pdo(struct tcpm_port *port, int *sink_pdo,
			      int *src_pdo)
{
	unsigned int i, j, max_src_mv = 0, min_src_mv = 0, max_mw = 0,
		     max_mv = 0, src_mw = 0, src_ma = 0, max_snk_mv = 0,
		     min_snk_mv = 0;
	int ret = -EINVAL;

	port->pps_data.supported = false;
	port->usb_type = POWER_SUPPLY_USB_TYPE_PD;
	power_supply_changed(port->psy);

	/*
	 * Select the source PDO providing the most power which has a
	 * matchig sink cap.
	 */
	for (i = 0; i < port->nr_source_caps; i++) {
		u32 pdo = port->source_caps[i];
		enum pd_pdo_type type = pdo_type(pdo);

		switch (type) {
		case PDO_TYPE_FIXED:
			max_src_mv = pdo_fixed_voltage(pdo);
			min_src_mv = max_src_mv;
			break;
		case PDO_TYPE_BATT:
		case PDO_TYPE_VAR:
			max_src_mv = pdo_max_voltage(pdo);
			min_src_mv = pdo_min_voltage(pdo);
			break;
		case PDO_TYPE_APDO:
			if (pdo_apdo_type(pdo) == APDO_TYPE_PPS) {
				port->pps_data.supported = true;
				port->usb_type =
					POWER_SUPPLY_USB_TYPE_PD_PPS;
				power_supply_changed(port->psy);
			}
			continue;
		default:
			tcpm_log(port, "Invalid source PDO type, ignoring");
			continue;
		}

		switch (type) {
		case PDO_TYPE_FIXED:
		case PDO_TYPE_VAR:
			src_ma = pdo_max_current(pdo);
			src_mw = src_ma * min_src_mv / 1000;
			break;
		case PDO_TYPE_BATT:
			src_mw = pdo_max_power(pdo);
			break;
		case PDO_TYPE_APDO:
			continue;
		default:
			tcpm_log(port, "Invalid source PDO type, ignoring");
			continue;
		}

		for (j = 0; j < port->nr_snk_pdo; j++) {
			pdo = port->snk_pdo[j];

			switch (pdo_type(pdo)) {
			case PDO_TYPE_FIXED:
				max_snk_mv = pdo_fixed_voltage(pdo);
				min_snk_mv = max_snk_mv;
				break;
			case PDO_TYPE_BATT:
			case PDO_TYPE_VAR:
				max_snk_mv = pdo_max_voltage(pdo);
				min_snk_mv = pdo_min_voltage(pdo);
				break;
			case PDO_TYPE_APDO:
				continue;
			default:
				tcpm_log(port, "Invalid sink PDO type, ignoring");
				continue;
			}

			if (max_src_mv <= max_snk_mv &&
				min_src_mv >= min_snk_mv) {
				/* Prefer higher voltages if available */
				if ((src_mw == max_mw && min_src_mv > max_mv) ||
							src_mw > max_mw) {
					*src_pdo = i;
					*sink_pdo = j;
					max_mw = src_mw;
					max_mv = min_src_mv;
					ret = 0;
				}
			}
		}
	}

	return ret;
}

#define min_pps_apdo_current(x, y)	\
	min(pdo_pps_apdo_max_current(x), pdo_pps_apdo_max_current(y))

static unsigned int tcpm_pd_select_pps_apdo(struct tcpm_port *port)
{
	unsigned int i, j, max_mw = 0, max_mv = 0;
	unsigned int min_src_mv, max_src_mv, src_ma, src_mw;
	unsigned int min_snk_mv, max_snk_mv;
	unsigned int max_op_mv;
	u32 pdo, src, snk;
	unsigned int src_pdo = 0, snk_pdo = 0;

	/*
	 * Select the source PPS APDO providing the most power while staying
	 * within the board's limits. We skip the first PDO as this is always
	 * 5V 3A.
	 */
	for (i = 1; i < port->nr_source_caps; ++i) {
		pdo = port->source_caps[i];

		switch (pdo_type(pdo)) {
		case PDO_TYPE_APDO:
			if (pdo_apdo_type(pdo) != APDO_TYPE_PPS) {
				tcpm_log(port, "Not PPS APDO (source), ignoring");
				continue;
			}

			min_src_mv = pdo_pps_apdo_min_voltage(pdo);
			max_src_mv = pdo_pps_apdo_max_voltage(pdo);
			src_ma = pdo_pps_apdo_max_current(pdo);
			src_mw = (src_ma * max_src_mv) / 1000;

			/*
			 * Now search through the sink PDOs to find a matching
			 * PPS APDO. Again skip the first sink PDO as this will
			 * always be 5V 3A.
			 */
			for (j = 1; j < port->nr_snk_pdo; j++) {
				pdo = port->snk_pdo[j];

				switch (pdo_type(pdo)) {
				case PDO_TYPE_APDO:
					if (pdo_apdo_type(pdo) != APDO_TYPE_PPS) {
						tcpm_log(port,
							 "Not PPS APDO (sink), ignoring");
						continue;
					}

					min_snk_mv =
						pdo_pps_apdo_min_voltage(pdo);
					max_snk_mv =
						pdo_pps_apdo_max_voltage(pdo);
					break;
				default:
					tcpm_log(port,
						 "Not APDO type (sink), ignoring");
					continue;
				}

				if (min_src_mv <= max_snk_mv &&
				    max_src_mv >= min_snk_mv) {
					max_op_mv = min(max_src_mv, max_snk_mv);
					src_mw = (max_op_mv * src_ma) / 1000;
					/* Prefer higher voltages if available */
					if ((src_mw == max_mw &&
					     max_op_mv > max_mv) ||
					    src_mw > max_mw) {
						src_pdo = i;
						snk_pdo = j;
						max_mw = src_mw;
						max_mv = max_op_mv;
					}
				}
			}

			break;
		default:
			tcpm_log(port, "Not APDO type (source), ignoring");
			continue;
		}
	}

	if (src_pdo) {
		src = port->source_caps[src_pdo];
		snk = port->snk_pdo[snk_pdo];

		port->pps_data.req_min_volt = max(pdo_pps_apdo_min_voltage(src),
						  pdo_pps_apdo_min_voltage(snk));
		port->pps_data.req_max_volt = min(pdo_pps_apdo_max_voltage(src),
						  pdo_pps_apdo_max_voltage(snk));
		port->pps_data.req_max_curr = min_pps_apdo_current(src, snk);
		port->pps_data.req_out_volt = min(port->pps_data.req_max_volt,
						  max(port->pps_data.req_min_volt,
						      port->pps_data.req_out_volt));
		port->pps_data.req_op_curr = min(port->pps_data.req_max_curr,
						 port->pps_data.req_op_curr);
	}

	return src_pdo;
}

static int tcpm_pd_build_request(struct tcpm_port *port, u32 *rdo)
{
	unsigned int mv, ma, mw, flags;
	unsigned int max_ma, max_mw;
	enum pd_pdo_type type;
	u32 pdo, matching_snk_pdo;
	int src_pdo_index = 0;
	int snk_pdo_index = 0;
	int ret;

	ret = tcpm_pd_select_pdo(port, &snk_pdo_index, &src_pdo_index);
	if (ret < 0)
		return ret;

	pdo = port->source_caps[src_pdo_index];
	matching_snk_pdo = port->snk_pdo[snk_pdo_index];
	type = pdo_type(pdo);

	switch (type) {
	case PDO_TYPE_FIXED:
		mv = pdo_fixed_voltage(pdo);
		break;
	case PDO_TYPE_BATT:
	case PDO_TYPE_VAR:
		mv = pdo_min_voltage(pdo);
		break;
	default:
		tcpm_log(port, "Invalid PDO selected!");
		return -EINVAL;
	}

	/* Select maximum available current within the sink pdo's limit */
	if (type == PDO_TYPE_BATT) {
		mw = min_power(pdo, matching_snk_pdo);
		ma = 1000 * mw / mv;
	} else {
		ma = min_current(pdo, matching_snk_pdo);
		mw = ma * mv / 1000;
	}

	flags = RDO_USB_COMM | RDO_NO_SUSPEND;

	/* Set mismatch bit if offered power is less than operating power */
	max_ma = ma;
	max_mw = mw;
	if (mw < port->operating_snk_mw) {
		flags |= RDO_CAP_MISMATCH;
		if (type == PDO_TYPE_BATT &&
		    (pdo_max_power(matching_snk_pdo) > pdo_max_power(pdo)))
			max_mw = pdo_max_power(matching_snk_pdo);
		else if (pdo_max_current(matching_snk_pdo) >
			 pdo_max_current(pdo))
			max_ma = pdo_max_current(matching_snk_pdo);
	}

	tcpm_log(port, "cc=%d cc1=%d cc2=%d vbus=%d vconn=%s polarity=%d",
		 port->cc_req, port->cc1, port->cc2, port->vbus_source,
		 port->vconn_role == TYPEC_SOURCE ? "source" : "sink",
		 port->polarity);

	if (type == PDO_TYPE_BATT) {
		*rdo = RDO_BATT(src_pdo_index + 1, mw, max_mw, flags);

		tcpm_log(port, "Requesting PDO %d: %u mV, %u mW%s",
			 src_pdo_index, mv, mw,
			 flags & RDO_CAP_MISMATCH ? " [mismatch]" : "");
	} else {
		*rdo = RDO_FIXED(src_pdo_index + 1, ma, max_ma, flags);

		tcpm_log(port, "Requesting PDO %d: %u mV, %u mA%s",
			 src_pdo_index, mv, ma,
			 flags & RDO_CAP_MISMATCH ? " [mismatch]" : "");
	}

	port->req_current_limit = ma;
	port->req_supply_voltage = mv;

	return 0;
}

static int tcpm_pd_send_request(struct tcpm_port *port)
{
	struct pd_message msg;
	int ret;
	u32 rdo;

	ret = tcpm_pd_build_request(port, &rdo);
	if (ret < 0)
		return ret;

	memset(&msg, 0, sizeof(msg));
	msg.header = PD_HEADER_LE(PD_DATA_REQUEST,
				  port->pwr_role,
				  port->data_role,
				  port->negotiated_rev,
				  port->message_id, 1);
	msg.payload[0] = cpu_to_le32(rdo);

	return tcpm_pd_transmit(port, TCPC_TX_SOP, &msg);
}

static int tcpm_pd_build_pps_request(struct tcpm_port *port, u32 *rdo)
{
	unsigned int out_mv, op_ma, op_mw, max_mv, max_ma, flags;
	enum pd_pdo_type type;
	unsigned int src_pdo_index;
	u32 pdo;

	src_pdo_index = tcpm_pd_select_pps_apdo(port);
	if (!src_pdo_index)
		return -EOPNOTSUPP;

	pdo = port->source_caps[src_pdo_index];
	type = pdo_type(pdo);

	switch (type) {
	case PDO_TYPE_APDO:
		if (pdo_apdo_type(pdo) != APDO_TYPE_PPS) {
			tcpm_log(port, "Invalid APDO selected!");
			return -EINVAL;
		}
		max_mv = port->pps_data.req_max_volt;
		max_ma = port->pps_data.req_max_curr;
		out_mv = port->pps_data.req_out_volt;
		op_ma = port->pps_data.req_op_curr;
		break;
	default:
		tcpm_log(port, "Invalid PDO selected!");
		return -EINVAL;
	}

	flags = RDO_USB_COMM | RDO_NO_SUSPEND;

	op_mw = (op_ma * out_mv) / 1000;
	if (op_mw < port->operating_snk_mw) {
		/*
		 * Try raising current to meet power needs. If that's not enough
		 * then try upping the voltage. If that's still not enough
		 * then we've obviously chosen a PPS APDO which really isn't
		 * suitable so abandon ship.
		 */
		op_ma = (port->operating_snk_mw * 1000) / out_mv;
		if ((port->operating_snk_mw * 1000) % out_mv)
			++op_ma;
		op_ma += RDO_PROG_CURR_MA_STEP - (op_ma % RDO_PROG_CURR_MA_STEP);

		if (op_ma > max_ma) {
			op_ma = max_ma;
			out_mv = (port->operating_snk_mw * 1000) / op_ma;
			if ((port->operating_snk_mw * 1000) % op_ma)
				++out_mv;
			out_mv += RDO_PROG_VOLT_MV_STEP -
				  (out_mv % RDO_PROG_VOLT_MV_STEP);

			if (out_mv > max_mv) {
				tcpm_log(port, "Invalid PPS APDO selected!");
				return -EINVAL;
			}
		}
	}

	tcpm_log(port, "cc=%d cc1=%d cc2=%d vbus=%d vconn=%s polarity=%d",
		 port->cc_req, port->cc1, port->cc2, port->vbus_source,
		 port->vconn_role == TYPEC_SOURCE ? "source" : "sink",
		 port->polarity);

	*rdo = RDO_PROG(src_pdo_index + 1, out_mv, op_ma, flags);

	tcpm_log(port, "Requesting APDO %d: %u mV, %u mA",
		 src_pdo_index, out_mv, op_ma);

	port->pps_data.req_op_curr = op_ma;
	port->pps_data.req_out_volt = out_mv;

	return 0;
}

static int tcpm_pd_send_pps_request(struct tcpm_port *port)
{
	struct pd_message msg;
	int ret;
	u32 rdo;

	ret = tcpm_pd_build_pps_request(port, &rdo);
	if (ret < 0)
		return ret;

	memset(&msg, 0, sizeof(msg));
	msg.header = PD_HEADER_LE(PD_DATA_REQUEST,
				  port->pwr_role,
				  port->data_role,
				  port->negotiated_rev,
				  port->message_id, 1);
	msg.payload[0] = cpu_to_le32(rdo);

	return tcpm_pd_transmit(port, TCPC_TX_SOP, &msg);
}

static int tcpm_set_vbus(struct tcpm_port *port, bool enable)
{
	int ret;

	if (enable && port->vbus_charge)
		return -EINVAL;

	tcpm_log(port, "vbus:=%d charge=%d", enable, port->vbus_charge);

	ret = port->tcpc->set_vbus(port->tcpc, enable, port->vbus_charge);
	if (ret < 0)
		return ret;

	port->vbus_source = enable;
	return 0;
}

static int tcpm_set_charge(struct tcpm_port *port, bool charge)
{
	int ret;

	if (charge && port->vbus_source)
		return -EINVAL;

	if (charge != port->vbus_charge) {
		tcpm_log(port, "vbus=%d charge:=%d", port->vbus_source, charge);
		ret = port->tcpc->set_vbus(port->tcpc, port->vbus_source,
					   charge);
		if (ret < 0)
			return ret;
	}
	port->vbus_charge = charge;
	power_supply_changed(port->psy);
	return 0;
}

static bool tcpm_start_toggling(struct tcpm_port *port, enum typec_cc_status cc)
{
	int ret;

	if (!port->tcpc->start_toggling)
		return false;

	tcpm_log_force(port, "Start toggling");
	ret = port->tcpc->start_toggling(port->tcpc, port->port_type, cc);
	return ret == 0;
}

static int tcpm_init_vbus(struct tcpm_port *port)
{
	int ret;

	ret = port->tcpc->set_vbus(port->tcpc, false, false);
	port->vbus_source = false;
	port->vbus_charge = false;
	return ret;
}

static int tcpm_init_vconn(struct tcpm_port *port)
{
	int ret;

	ret = port->tcpc->set_vconn(port->tcpc, false);
	port->vconn_role = TYPEC_SINK;
	return ret;
}

static void tcpm_typec_connect(struct tcpm_port *port)
{
	if (!port->connected) {
		/* Make sure we don't report stale identity information */
		memset(&port->partner_ident, 0, sizeof(port->partner_ident));
		port->partner_desc.usb_pd = port->pd_capable;
		if (tcpm_port_is_debug(port))
			port->partner_desc.accessory = TYPEC_ACCESSORY_DEBUG;
		else if (tcpm_port_is_audio(port))
			port->partner_desc.accessory = TYPEC_ACCESSORY_AUDIO;
		else
			port->partner_desc.accessory = TYPEC_ACCESSORY_NONE;
		port->partner = typec_register_partner(port->typec_port,
						       &port->partner_desc);
		port->connected = true;
	}
}

static int tcpm_src_attach(struct tcpm_port *port)
{
	enum typec_cc_polarity polarity =
				port->cc2 == TYPEC_CC_RD ? TYPEC_POLARITY_CC2
							 : TYPEC_POLARITY_CC1;
	int ret;

	if (port->attached)
		return 0;

	ret = tcpm_set_polarity(port, polarity);
	if (ret < 0)
		return ret;

	if (port->tcpc->enable_auto_vbus_discharge) {
		ret = port->tcpc->enable_auto_vbus_discharge(port->tcpc, true);
		tcpm_log_force(port, "enable vbus discharge ret:%d", ret);
		if (!ret)
			port->auto_vbus_discharge_enabled = true;
	}

	ret = tcpm_set_roles(port, true, TYPEC_SOURCE, tcpm_data_role_for_source(port));
	if (ret < 0)
		return ret;

	ret = port->tcpc->set_pd_rx(port->tcpc, true);
	if (ret < 0)
		goto out_disable_mux;

	/*
	 * USB Type-C specification, version 1.2,
	 * chapter 4.5.2.2.8.1 (Attached.SRC Requirements)
	 * Enable VCONN only if the non-RD port is set to RA.
	 */
	if ((polarity == TYPEC_POLARITY_CC1 && port->cc2 == TYPEC_CC_RA) ||
	    (polarity == TYPEC_POLARITY_CC2 && port->cc1 == TYPEC_CC_RA)) {
		ret = tcpm_set_vconn(port, true);
		if (ret < 0)
			goto out_disable_pd;
	}

	ret = tcpm_set_vbus(port, true);
	if (ret < 0)
		goto out_disable_vconn;

	port->pd_capable = false;

	port->partner = NULL;

	port->attached = true;
	port->debouncing = false;
	port->send_discover = true;

	return 0;

out_disable_vconn:
	tcpm_set_vconn(port, false);
out_disable_pd:
	port->tcpc->set_pd_rx(port->tcpc, false);
out_disable_mux:
	tcpm_mux_set(port, TYPEC_STATE_SAFE, USB_ROLE_NONE,
		     TYPEC_ORIENTATION_NONE);
	return ret;
}

static void tcpm_typec_disconnect(struct tcpm_port *port)
{
	if (port->connected) {
		typec_unregister_partner(port->partner);
		port->partner = NULL;
		port->connected = false;
	}
}

static void tcpm_unregister_altmodes(struct tcpm_port *port)
{
	struct pd_mode_data *modep = &port->mode_data;
	int i;

	for (i = 0; i < modep->altmodes; i++) {
		typec_unregister_altmode(port->partner_altmode[i]);
		port->partner_altmode[i] = NULL;
	}

	memset(modep, 0, sizeof(*modep));
}

static void tcpm_set_partner_usb_comm_capable(struct tcpm_port *port, bool capable)
{
	tcpm_log(port, "Setting usb_comm capable %s", capable ? "true" : "false");

	if (port->tcpc->set_partner_usb_comm_capable)
		port->tcpc->set_partner_usb_comm_capable(port->tcpc, capable);
}

static void tcpm_reset_port(struct tcpm_port *port)
{
	int ret;

	if (port->tcpc->enable_auto_vbus_discharge) {
		ret = port->tcpc->enable_auto_vbus_discharge(port->tcpc, false);
		tcpm_log_force(port, "Disable vbus discharge ret:%d", ret);
		if (!ret)
			port->auto_vbus_discharge_enabled = false;
	}
	port->in_ams = false;
	port->ams = NONE_AMS;
	port->vdm_sm_running = false;
	tcpm_unregister_altmodes(port);
	tcpm_typec_disconnect(port);
	port->attached = false;
	port->pd_capable = false;
	port->pps_data.supported = false;
	tcpm_set_partner_usb_comm_capable(port, false);

	/*
	 * First Rx ID should be 0; set this to a sentinel of -1 so that
	 * we can check tcpm_pd_rx_handler() if we had seen it before.
	 */
	port->rx_msgid = -1;

	port->tcpc->set_pd_rx(port->tcpc, false);
	tcpm_init_vbus(port);	/* also disables charging */
	tcpm_init_vconn(port);
	tcpm_set_current_limit(port, 0, 0);
	tcpm_set_polarity(port, TYPEC_POLARITY_CC1);
	tcpm_mux_set(port, TYPEC_STATE_SAFE, USB_ROLE_NONE,
		     TYPEC_ORIENTATION_NONE);
	tcpm_set_attached_state(port, false);
	port->try_src_count = 0;
	port->try_snk_count = 0;
	port->usb_type = POWER_SUPPLY_USB_TYPE_C;
	power_supply_changed(port->psy);
	port->nr_sink_caps = 0;
	port->sink_cap_done = false;
	if (port->tcpc->enable_frs)
		port->tcpc->enable_frs(port->tcpc, false);
}

static void tcpm_detach(struct tcpm_port *port)
{
	if (tcpm_port_is_disconnected(port))
		port->hard_reset_count = 0;

	if (!port->attached)
		return;

	if (port->tcpc->set_bist_data) {
		tcpm_log(port, "disable BIST MODE TESTDATA");
		port->tcpc->set_bist_data(port->tcpc, false);
	}

	tcpm_reset_port(port);
}

static void tcpm_src_detach(struct tcpm_port *port)
{
	tcpm_detach(port);
}

static int tcpm_snk_attach(struct tcpm_port *port)
{
	int ret;

	if (port->attached)
		return 0;

	ret = tcpm_set_polarity(port, port->cc2 != TYPEC_CC_OPEN ?
				TYPEC_POLARITY_CC2 : TYPEC_POLARITY_CC1);
	if (ret < 0)
		return ret;

	if (port->tcpc->enable_auto_vbus_discharge) {
		tcpm_set_auto_vbus_discharge_threshold(port, TYPEC_PWR_MODE_USB, false, VSAFE5V);
		ret = port->tcpc->enable_auto_vbus_discharge(port->tcpc, true);
		tcpm_log_force(port, "enable vbus discharge ret:%d", ret);
		if (!ret)
			port->auto_vbus_discharge_enabled = true;
	}

	ret = tcpm_set_roles(port, true, TYPEC_SINK, tcpm_data_role_for_sink(port));
	if (ret < 0)
		return ret;

	port->pd_capable = false;

	port->partner = NULL;

	port->attached = true;
	port->debouncing = false;
	port->send_discover = true;

	return 0;
}

static void tcpm_snk_detach(struct tcpm_port *port)
{
	tcpm_detach(port);
}

static int tcpm_acc_attach(struct tcpm_port *port)
{
	int ret;

	if (port->attached)
		return 0;

	ret = tcpm_set_roles(port, true, TYPEC_SOURCE,
			     tcpm_data_role_for_source(port));
	if (ret < 0)
		return ret;

	port->partner = NULL;

	tcpm_typec_connect(port);

	port->attached = true;
	port->debouncing = false;

	return 0;
}

static void tcpm_acc_detach(struct tcpm_port *port)
{
	tcpm_detach(port);
}

static inline enum tcpm_state hard_reset_state(struct tcpm_port *port)
{
	if (port->hard_reset_count < PD_N_HARD_RESET_COUNT)
		return HARD_RESET_SEND;
	if (port->pd_capable)
		return ERROR_RECOVERY;
	if (port->pwr_role == TYPEC_SOURCE)
		return SRC_UNATTACHED;
	if (port->state == SNK_WAIT_CAPABILITIES)
		return SNK_READY;
	return SNK_UNATTACHED;
}

static inline enum tcpm_state unattached_state(struct tcpm_port *port)
{
	if (port->port_type == TYPEC_PORT_DRP) {
		if (port->pwr_role == TYPEC_SOURCE)
			return SRC_UNATTACHED;
		else
			return SNK_UNATTACHED;
	} else if (port->port_type == TYPEC_PORT_SRC) {
		return SRC_UNATTACHED;
	}

	return SNK_UNATTACHED;
}

bool tcpm_is_toggling(struct tcpm_port *port)
{
	if (port->port_type == TYPEC_PORT_DRP)
		return port->state == SRC_UNATTACHED || port->state == SNK_UNATTACHED ||
			port->state == TOGGLING;

	return false;
}
EXPORT_SYMBOL_GPL(tcpm_is_toggling);

static void tcpm_check_send_discover(struct tcpm_port *port)
{
	if ((port->data_role == TYPEC_HOST || port->negotiated_rev > PD_REV20) &&
	    port->send_discover && port->pd_capable)
		tcpm_send_vdm(port, USB_SID_PD, CMD_DISCOVER_IDENT, NULL, 0);
	port->send_discover = false;
}

static void tcpm_swap_complete(struct tcpm_port *port, int result)
{
	if (port->swap_pending) {
		port->swap_status = result;
		port->swap_pending = false;
		port->non_pd_role_swap = false;
		complete(&port->swap_complete);
	}
}

static enum typec_pwr_opmode tcpm_get_pwr_opmode(enum typec_cc_status cc)
{
	switch (cc) {
	case TYPEC_CC_RP_1_5:
		return TYPEC_PWR_MODE_1_5A;
	case TYPEC_CC_RP_3_0:
		return TYPEC_PWR_MODE_3_0A;
	case TYPEC_CC_RP_DEF:
	default:
		return TYPEC_PWR_MODE_USB;
	}
}

static void run_state_machine(struct tcpm_port *port)
{
	int ret;
	enum typec_pwr_opmode opmode;
	unsigned int msecs, timer_val_msecs;
	enum tcpm_state upcoming_state;
	const char *state_name;
	u32 current_limit;
	bool adjust;

	port->enter_state = port->state;
	switch (port->state) {
	case TOGGLING:
		break;
	/* SRC states */
	case SRC_UNATTACHED:
		if (!port->non_pd_role_swap)
			tcpm_swap_complete(port, -ENOTCONN);
		tcpm_src_detach(port);
		if (port->debouncing) {
			port->debouncing = false;
			if (port->tcpc->check_contaminant &&
			    port->tcpc->check_contaminant(port->tcpc)) {
				/* Contaminant detection would handle toggling */
				tcpm_set_state(port, TOGGLING, 0);
				break;
			}
		}
		if (tcpm_start_toggling(port, tcpm_rp_cc(port))) {
			tcpm_set_state(port, TOGGLING, 0);
			break;
		}
		tcpm_set_cc(port, tcpm_rp_cc(port));
		if (port->port_type == TYPEC_PORT_DRP)
			tcpm_set_state(port, SNK_UNATTACHED, PD_T_DRP_SNK);
		break;
	case SRC_ATTACH_WAIT:
		port->debouncing = true;
		timer_val_msecs = PD_T_CC_DEBOUNCE;
		trace_android_vh_typec_tcpm_get_timer(tcpm_states[SRC_ATTACH_WAIT],
						      CC_DEBOUNCE, &timer_val_msecs);
		if (tcpm_port_is_debug(port))
			tcpm_set_state(port, DEBUG_ACC_ATTACHED,
				       timer_val_msecs);
		else if (tcpm_port_is_audio(port))
			tcpm_set_state(port, AUDIO_ACC_ATTACHED,
				       timer_val_msecs);
		else if (tcpm_port_is_source(port) && port->vbus_vsafe0v)
			tcpm_set_state(port,
				       tcpm_try_snk(port) ? SNK_TRY
							  : SRC_ATTACHED,
				       timer_val_msecs);
		break;

	case SNK_TRY:
		port->debouncing = false;
		port->try_snk_count++;
		/*
		 * Requirements:
		 * - Do not drive vconn or vbus
		 * - Terminate CC pins (both) to Rd
		 * Action:
		 * - Wait for tDRPTry (PD_T_DRP_TRY).
		 *   Until then, ignore any state changes.
		 */
		tcpm_set_cc(port, TYPEC_CC_RD);
		tcpm_set_state(port, SNK_TRY_WAIT, PD_T_DRP_TRY);
		break;
	case SNK_TRY_WAIT:
		if (tcpm_port_is_sink(port)) {
			tcpm_set_state(port, SNK_TRY_WAIT_DEBOUNCE, 0);
		} else {
			tcpm_set_state(port, SRC_TRYWAIT, 0);
			port->max_wait = 0;
		}
		break;
	case SNK_TRY_WAIT_DEBOUNCE:
		tcpm_set_state(port, SNK_TRY_WAIT_DEBOUNCE_CHECK_VBUS,
			       PD_T_TRY_CC_DEBOUNCE);
		break;
	case SNK_TRY_WAIT_DEBOUNCE_CHECK_VBUS:
		if (port->vbus_present && tcpm_port_is_sink(port))
			tcpm_set_state(port, SNK_ATTACHED, 0);
		else
			port->max_wait = 0;
		break;
	case SRC_TRYWAIT:
		tcpm_set_cc(port, tcpm_rp_cc(port));
		if (port->max_wait == 0) {
			port->max_wait = jiffies +
					 msecs_to_jiffies(PD_T_DRP_TRY);
			tcpm_set_state(port, SRC_TRYWAIT_UNATTACHED,
				       PD_T_DRP_TRY);
		} else {
			if (time_is_after_jiffies(port->max_wait))
				tcpm_set_state(port, SRC_TRYWAIT_UNATTACHED,
					       jiffies_to_msecs(port->max_wait -
								jiffies));
			else
				tcpm_set_state(port, SNK_UNATTACHED, 0);
		}
		break;
	case SRC_TRYWAIT_DEBOUNCE:
		timer_val_msecs = PD_T_CC_DEBOUNCE;
		trace_android_vh_typec_tcpm_get_timer(tcpm_states[SRC_TRYWAIT_DEBOUNCE],
						      CC_DEBOUNCE, &timer_val_msecs);
		tcpm_set_state(port, SRC_ATTACHED, timer_val_msecs);
		break;
	case SRC_TRYWAIT_UNATTACHED:
		tcpm_set_state(port, SNK_UNATTACHED, 0);
		break;

	case SRC_ATTACHED:
		ret = tcpm_src_attach(port);
		tcpm_set_state(port, SRC_UNATTACHED,
			       ret < 0 ? 0 : PD_T_PS_SOURCE_ON);
		break;
	case SRC_STARTUP:
		opmode =  tcpm_get_pwr_opmode(tcpm_rp_cc(port));
		typec_set_pwr_opmode(port->typec_port, opmode);
		port->pwr_opmode = TYPEC_PWR_MODE_USB;
		port->caps_count = 0;
		port->negotiated_rev = PD_MAX_REV;
		port->message_id = 0;
		port->rx_msgid = -1;
		port->explicit_contract = false;
		/* SNK -> SRC POWER/FAST_ROLE_SWAP finished */
		if (port->ams == POWER_ROLE_SWAP ||
		    port->ams == FAST_ROLE_SWAP)
			tcpm_ams_finish(port);
		port->upcoming_state = SRC_SEND_CAPABILITIES;
		tcpm_ams_start(port, POWER_NEGOTIATION);
		break;
	case SRC_SEND_CAPABILITIES:
		port->caps_count++;
		if (port->caps_count > PD_N_CAPS_COUNT) {
			tcpm_set_state(port, SRC_READY, 0);
			break;
		}
		ret = tcpm_pd_send_source_caps(port);
		if (ret < 0) {
			tcpm_set_state(port, SRC_SEND_CAPABILITIES,
				       PD_T_SEND_SOURCE_CAP);
		} else {
			/*
			 * Per standard, we should clear the reset counter here.
			 * However, that can result in state machine hang-ups.
			 * Reset it only in READY state to improve stability.
			 */
			/* port->hard_reset_count = 0; */
			port->caps_count = 0;
			port->pd_capable = true;
			tcpm_set_state_cond(port, SRC_SEND_CAPABILITIES_TIMEOUT,
					    PD_T_SEND_SOURCE_CAP);
		}
		break;
	case SRC_SEND_CAPABILITIES_TIMEOUT:
		/*
		 * Error recovery for a PD_DATA_SOURCE_CAP reply timeout.
		 *
		 * PD 2.0 sinks are supposed to accept src-capabilities with a
		 * 3.0 header and simply ignore any src PDOs which the sink does
		 * not understand such as PPS but some 2.0 sinks instead ignore
		 * the entire PD_DATA_SOURCE_CAP message, causing contract
		 * negotiation to fail.
		 *
		 * After PD_N_HARD_RESET_COUNT hard-reset attempts, we try
		 * sending src-capabilities with a lower PD revision to
		 * make these broken sinks work.
		 */
		if (port->hard_reset_count < PD_N_HARD_RESET_COUNT) {
			tcpm_set_state(port, HARD_RESET_SEND, 0);
		} else if (port->negotiated_rev > PD_REV20) {
			port->negotiated_rev--;
			port->hard_reset_count = 0;
			tcpm_set_state(port, SRC_SEND_CAPABILITIES, 0);
		} else {
			tcpm_set_state(port, hard_reset_state(port), 0);
		}
		break;
	case SRC_NEGOTIATE_CAPABILITIES:
		ret = tcpm_pd_check_request(port);
		if (ret < 0) {
			tcpm_pd_send_control(port, PD_CTRL_REJECT);
			if (!port->explicit_contract) {
				tcpm_set_state(port,
					       SRC_WAIT_NEW_CAPABILITIES, 0);
			} else {
				tcpm_set_state(port, SRC_READY, 0);
			}
		} else {
			tcpm_pd_send_control(port, PD_CTRL_ACCEPT);
			tcpm_set_partner_usb_comm_capable(port,
							  !!(port->sink_request & RDO_USB_COMM));
			tcpm_set_state(port, SRC_TRANSITION_SUPPLY,
				       PD_T_SRC_TRANSITION);
		}
		break;
	case SRC_TRANSITION_SUPPLY:
		/* XXX: regulator_set_voltage(vbus, ...) */
		tcpm_pd_send_control(port, PD_CTRL_PS_RDY);
		port->explicit_contract = true;
		typec_set_pwr_opmode(port->typec_port, TYPEC_PWR_MODE_PD);
		port->pwr_opmode = TYPEC_PWR_MODE_PD;
		tcpm_set_state_cond(port, SRC_READY, 0);
		break;
	case SRC_READY:
#if 1
		port->hard_reset_count = 0;
#endif
		port->try_src_count = 0;

		tcpm_swap_complete(port, 0);
		tcpm_typec_connect(port);

		if (port->ams != NONE_AMS)
			tcpm_ams_finish(port);
		if (port->next_ams != NONE_AMS) {
			port->ams = port->next_ams;
			port->next_ams = NONE_AMS;
		}

		/*
		 * If previous AMS is interrupted, switch to the upcoming
		 * state.
		 */
		if (port->upcoming_state != INVALID_STATE) {
			upcoming_state = port->upcoming_state;
			port->upcoming_state = INVALID_STATE;
			tcpm_set_state(port, upcoming_state, 0);
			break;
		}

		tcpm_check_send_discover(port);
		/*
		 * 6.3.5
		 * Sending ping messages is not necessary if
		 * - the source operates at vSafe5V
		 * or
		 * - The system is not operating in PD mode
		 * or
		 * - Both partners are connected using a Type-C connector
		 *
		 * There is no actual need to send PD messages since the local
		 * port type-c and the spec does not clearly say whether PD is
		 * possible when type-c is connected to Type-A/B
		 */
		break;
	case SRC_WAIT_NEW_CAPABILITIES:
		/* Nothing to do... */
		break;

	/* SNK states */
	case SNK_UNATTACHED:
		if (!port->non_pd_role_swap)
			tcpm_swap_complete(port, -ENOTCONN);
		tcpm_pps_complete(port, -ENOTCONN);
		tcpm_snk_detach(port);
		if (port->debouncing) {
			port->debouncing = false;
			if (port->tcpc->check_contaminant &&
			    port->tcpc->check_contaminant(port->tcpc)) {
				/* Contaminant detection would handle toggling */
				tcpm_set_state(port, TOGGLING, 0);
				break;
			}
		}
		if (tcpm_start_toggling(port, TYPEC_CC_RD)) {
			tcpm_set_state(port, TOGGLING, 0);
			break;
		}
		tcpm_set_cc(port, TYPEC_CC_RD);
		if (port->port_type == TYPEC_PORT_DRP)
			tcpm_set_state(port, SRC_UNATTACHED, PD_T_DRP_SRC);
		break;
	case SNK_ATTACH_WAIT:
		port->debouncing = true;
		timer_val_msecs = PD_T_CC_DEBOUNCE;
		trace_android_vh_typec_tcpm_get_timer(tcpm_states[SNK_ATTACH_WAIT],
						      CC_DEBOUNCE, &timer_val_msecs);
		if ((port->cc1 == TYPEC_CC_OPEN &&
		     port->cc2 != TYPEC_CC_OPEN) ||
		    (port->cc1 != TYPEC_CC_OPEN &&
		     port->cc2 == TYPEC_CC_OPEN))
			tcpm_set_state(port, SNK_DEBOUNCED,
				       timer_val_msecs);
		else if (tcpm_port_is_disconnected(port))
			tcpm_set_state(port, SNK_UNATTACHED,
				       timer_val_msecs);
		break;
	case SNK_DEBOUNCED:
		if (tcpm_port_is_disconnected(port)) {
			tcpm_set_state(port, SNK_UNATTACHED,
				       PD_T_PD_DEBOUNCE);
		} else if (port->vbus_present) {
			tcpm_set_state(port,
				       tcpm_try_src(port) ? SRC_TRY
							  : SNK_ATTACHED,
				       0);
			port->debouncing = false;
		} else {
			/* Wait for VBUS, but not forever */
			tcpm_set_state(port, PORT_RESET, PD_T_PS_SOURCE_ON);
			port->debouncing = false;
		}
		break;

	case SRC_TRY:
		port->try_src_count++;
		tcpm_set_cc(port, tcpm_rp_cc(port));
		port->max_wait = 0;
		tcpm_set_state(port, SRC_TRY_WAIT, 0);
		break;
	case SRC_TRY_WAIT:
		if (port->max_wait == 0) {
			port->max_wait = jiffies +
					 msecs_to_jiffies(PD_T_DRP_TRY);
			msecs = PD_T_DRP_TRY;
		} else {
			if (time_is_after_jiffies(port->max_wait))
				msecs = jiffies_to_msecs(port->max_wait -
							 jiffies);
			else
				msecs = 0;
		}
		tcpm_set_state(port, SNK_TRYWAIT, msecs);
		break;
	case SRC_TRY_DEBOUNCE:
		tcpm_set_state(port, SRC_ATTACHED, PD_T_PD_DEBOUNCE);
		break;
	case SNK_TRYWAIT:
		timer_val_msecs = PD_T_CC_DEBOUNCE;
		trace_android_vh_typec_tcpm_get_timer(tcpm_states[SNK_TRYWAIT],
						      CC_DEBOUNCE, &timer_val_msecs);
		tcpm_set_cc(port, TYPEC_CC_RD);
		tcpm_set_state(port, SNK_TRYWAIT_VBUS, timer_val_msecs);
		break;
	case SNK_TRYWAIT_VBUS:
		/*
		 * TCPM stays in this state indefinitely until VBUS
		 * is detected as long as Rp is not detected for
		 * more than a time period of tPDDebounce.
		 */
		if (port->vbus_present && tcpm_port_is_sink(port)) {
			tcpm_set_state(port, SNK_ATTACHED, 0);
			break;
		}
		if (!tcpm_port_is_sink(port))
			tcpm_set_state(port, SNK_TRYWAIT_DEBOUNCE, 0);
		break;
	case SNK_TRYWAIT_DEBOUNCE:
		tcpm_set_state(port, SNK_UNATTACHED, PD_T_PD_DEBOUNCE);
		break;
	case SNK_ATTACHED:
		ret = tcpm_snk_attach(port);
		if (ret < 0)
			tcpm_set_state(port, SNK_UNATTACHED, 0);
		else
			tcpm_set_state(port, SNK_STARTUP, 0);
		break;
	case SNK_STARTUP:
		opmode =  tcpm_get_pwr_opmode(port->polarity ?
					      port->cc2 : port->cc1);
		typec_set_pwr_opmode(port->typec_port, opmode);
		port->pwr_opmode = TYPEC_PWR_MODE_USB;
		port->negotiated_rev = PD_MAX_REV;
		port->message_id = 0;
		port->rx_msgid = -1;
		port->explicit_contract = false;

		if (port->ams == POWER_ROLE_SWAP ||
		    port->ams == FAST_ROLE_SWAP)
			/* SRC -> SNK POWER/FAST_ROLE_SWAP finished */
			tcpm_ams_finish(port);

		timer_val_msecs = 0;
		trace_android_vh_typec_tcpm_get_timer(tcpm_states[SNK_STARTUP],
						      SINK_DISCOVERY_BC12, &timer_val_msecs);
		tcpm_set_state(port, SNK_DISCOVERY, 500);
		break;
	case SNK_DISCOVERY:
		if (port->vbus_present) {
			current_limit = tcpm_get_current_limit(port);
			trace_android_vh_typec_tcpm_adj_current_limit(tcpm_states[SNK_DISCOVERY],
								      port->current_limit,
								      port->supply_voltage,
								      port->pd_capable,
								      &current_limit, &adjust);
			if (port->slow_charger_loop || (current_limit > PD_P_SNK_STDBY_MW / 5))
				current_limit = PD_P_SNK_STDBY_MW / 5;
			tcpm_set_current_limit(port, current_limit, 5000);
			tcpm_set_charge(port, true);
			tcpm_set_state(port, SNK_WAIT_CAPABILITIES, 0);
			break;
		}
		/*
		 * For DRP, timeouts differ. Also, handling is supposed to be
		 * different and much more complex (dead battery detection;
		 * see USB power delivery specification, section 8.3.3.6.1.5.1).
		 */
		tcpm_set_state(port, hard_reset_state(port),
			       port->port_type == TYPEC_PORT_DRP ?
					PD_T_DB_DETECT : PD_T_NO_RESPONSE);
		break;
	case SNK_DISCOVERY_DEBOUNCE:
		timer_val_msecs = PD_T_CC_DEBOUNCE;
		trace_android_vh_typec_tcpm_get_timer(tcpm_states[SNK_DISCOVERY_DEBOUNCE],
						      CC_DEBOUNCE, &timer_val_msecs);
		tcpm_set_state(port, SNK_DISCOVERY_DEBOUNCE_DONE, timer_val_msecs);
		break;
	case SNK_DISCOVERY_DEBOUNCE_DONE:
		if (!tcpm_port_is_disconnected(port) &&
		    tcpm_port_is_sink(port) &&
		    ktime_after(port->delayed_runtime, ktime_get())) {
			tcpm_set_state(port, SNK_DISCOVERY,
				       ktime_to_ms(ktime_sub(port->delayed_runtime, ktime_get())));
			break;
		}
		tcpm_set_state(port, unattached_state(port), 0);
		break;
	case SNK_WAIT_CAPABILITIES:
		ret = port->tcpc->set_pd_rx(port->tcpc, true);
		if (ret < 0) {
			tcpm_set_state(port, SNK_READY, 0);
			break;
		}
		timer_val_msecs = PD_T_SINK_WAIT_CAP;
		trace_android_vh_typec_tcpm_get_timer(tcpm_states[SNK_WAIT_CAPABILITIES],
						      SINK_WAIT_CAP, &timer_val_msecs);
		/*
		 * If VBUS has never been low, and we time out waiting
		 * for source cap, try a soft reset first, in case we
		 * were already in a stable contract before this boot.
		 * Do this only once.
		 */
		if (port->vbus_never_low) {
			port->vbus_never_low = false;
			tcpm_set_state(port, SNK_SOFT_RESET,
				       timer_val_msecs);
		} else {
			tcpm_set_state(port, hard_reset_state(port),
				       timer_val_msecs);
		}
		break;
	case SNK_NEGOTIATE_CAPABILITIES:
		port->pd_capable = true;
		tcpm_set_partner_usb_comm_capable(port,
						  !!(port->source_caps[0] & PDO_FIXED_USB_COMM));
		/* Notify TCPC of usb_comm_capable. */
		tcpm_set_attached_state(port, true);
		port->hard_reset_count = 0;
		ret = tcpm_pd_send_request(port);
		if (ret < 0) {
			/* Let the Source send capabilities again. */
			tcpm_set_state(port, SNK_WAIT_CAPABILITIES, 0);
		} else {
			tcpm_set_state_cond(port, hard_reset_state(port),
					    PD_T_SENDER_RESPONSE);
		}
		break;
	case SNK_NEGOTIATE_PPS_CAPABILITIES:
		ret = tcpm_pd_send_pps_request(port);
		if (ret < 0) {
			port->pps_status = ret;
			/*
			 * If this was called due to updates to sink
			 * capabilities, and pps is no longer valid, we should
			 * safely fall back to a standard PDO.
			 */
			if (port->update_sink_caps)
				tcpm_set_state(port, SNK_NEGOTIATE_CAPABILITIES, 0);
			else
				tcpm_set_state(port, SNK_READY, 0);
		} else {
			tcpm_set_state_cond(port, hard_reset_state(port),
					    PD_T_SENDER_RESPONSE);
		}
		break;
	case SNK_TRANSITION_SINK:
		/* From the USB PD spec:
		 * "The Sink Shall transition to Sink Standby before a positive or
		 * negative voltage transition of VBUS. During Sink Standby
		 * the Sink Shall reduce its power draw to pSnkStdby."
		 *
		 * This is not applicable to PPS though as the port can continue
		 * to draw negotiated power without switching to standby.
		 */
		if (port->supply_voltage != port->req_supply_voltage && !port->pps_data.active &&
		    port->current_limit * port->supply_voltage / 1000 > PD_P_SNK_STDBY_MW) {
			u32 stdby_ma = PD_P_SNK_STDBY_MW * 1000 / port->supply_voltage;

			tcpm_log(port, "Setting standby current %u mV @ %u mA",
				 port->supply_voltage, stdby_ma);
			tcpm_set_current_limit(port, stdby_ma, port->supply_voltage);
		}
		fallthrough;
	case SNK_TRANSITION_SINK_VBUS:
		tcpm_set_state(port, hard_reset_state(port),
			       PD_T_PS_TRANSITION);
		break;
	case SNK_READY:
		port->try_snk_count = 0;
		port->update_sink_caps = false;
		if (port->explicit_contract) {
			typec_set_pwr_opmode(port->typec_port,
					     TYPEC_PWR_MODE_PD);
			port->pwr_opmode = TYPEC_PWR_MODE_PD;
		}

		current_limit = tcpm_get_current_limit(port);
		adjust = false;
		trace_android_vh_typec_tcpm_adj_current_limit(tcpm_states[SNK_READY],
							      port->current_limit,
							      port->supply_voltage,
							      port->pd_capable,
							      &current_limit,
							      &adjust);
		if (adjust)
			tcpm_set_current_limit(port, current_limit, 5000);

		if (!port->pd_capable && port->slow_charger_loop)
			tcpm_set_current_limit(port, tcpm_get_current_limit(port), 5000);
		tcpm_swap_complete(port, 0);
		tcpm_typec_connect(port);
		mod_enable_frs_delayed_work(port, 0);
		tcpm_pps_complete(port, port->pps_status);

		if (port->ams != NONE_AMS)
			tcpm_ams_finish(port);
		if (port->next_ams != NONE_AMS) {
			port->ams = port->next_ams;
			port->next_ams = NONE_AMS;
		}

		/*
		 * If previous AMS is interrupted, switch to the upcoming
		 * state.
		 */
		if (port->upcoming_state != INVALID_STATE) {
			upcoming_state = port->upcoming_state;
			port->upcoming_state = INVALID_STATE;
			tcpm_set_state(port, upcoming_state, 0);
			break;
		}

		tcpm_check_send_discover(port);
		power_supply_changed(port->psy);
		break;

	/* Accessory states */
	case ACC_UNATTACHED:
		tcpm_acc_detach(port);
		tcpm_set_state(port, SRC_UNATTACHED, 0);
		break;
	case DEBUG_ACC_ATTACHED:
	case AUDIO_ACC_ATTACHED:
		ret = tcpm_acc_attach(port);
		if (ret < 0)
			tcpm_set_state(port, ACC_UNATTACHED, 0);
		break;
	case AUDIO_ACC_DEBOUNCE:
		timer_val_msecs = PD_T_CC_DEBOUNCE;
		trace_android_vh_typec_tcpm_get_timer(tcpm_states[AUDIO_ACC_DEBOUNCE],
						      CC_DEBOUNCE, &timer_val_msecs);
		tcpm_set_state(port, ACC_UNATTACHED, timer_val_msecs);
		break;

	/* Hard_Reset states */
	case HARD_RESET_SEND:
		if (port->ams != NONE_AMS)
			tcpm_ams_finish(port);
		/*
		 * State machine will be directed to HARD_RESET_START,
		 * thus set upcoming_state to INVALID_STATE.
		 */
		port->upcoming_state = INVALID_STATE;
		tcpm_ams_start(port, HARD_RESET);
		break;
	case HARD_RESET_START:
		port->sink_cap_done = false;
		if (port->tcpc->enable_frs)
			port->tcpc->enable_frs(port->tcpc, false);
		port->hard_reset_count++;
		port->tcpc->set_pd_rx(port->tcpc, false);
		tcpm_unregister_altmodes(port);
		port->nr_sink_caps = 0;
		port->send_discover = true;
		if (port->pwr_role == TYPEC_SOURCE)
			tcpm_set_state(port, SRC_HARD_RESET_VBUS_OFF,
				       PD_T_PS_HARD_RESET);
		else
			tcpm_set_state(port, SNK_HARD_RESET_SINK_OFF, 0);
		break;
	case SRC_HARD_RESET_VBUS_OFF:
		/*
		 * 7.1.5 Response to Hard Resets
		 * Hard Reset Signaling indicates a communication failure has occurred and the
		 * Source Shall stop driving VCONN, Shall remove Rp from the VCONN pin and Shall
		 * drive VBUS to vSafe0V as shown in Figure 7-9.
		 */
		tcpm_set_vconn(port, false);
		tcpm_set_vbus(port, false);
		tcpm_set_roles(port, port->self_powered, TYPEC_SOURCE,
			       tcpm_data_role_for_source(port));
		/*
		 * If tcpc fails to notify vbus off, TCPM will wait for PD_T_SAFE_0V +
		 * PD_T_SRC_RECOVER before turning vbus back on.
		 * From Table 7-12 Sequence Description for a Source Initiated Hard Reset:
		 * 4. Policy Engine waits tPSHardReset after sending Hard Reset Signaling and then
		 * tells the Device Policy Manager to instruct the power supply to perform a
		 * Hard Reset. The transition to vSafe0V Shall occur within tSafe0V (t2).
		 * 5. After tSrcRecover the Source applies power to VBUS in an attempt to
		 * re-establish communication with the Sink and resume USB Default Operation.
		 * The transition to vSafe5V Shall occur within tSrcTurnOn(t4).
		 */
		tcpm_set_state(port, SRC_HARD_RESET_VBUS_ON, PD_T_SAFE_0V + PD_T_SRC_RECOVER);
		break;
	case SRC_HARD_RESET_VBUS_ON:
		tcpm_set_vconn(port, true);
		tcpm_set_vbus(port, true);
		if (port->ams == HARD_RESET)
			tcpm_ams_finish(port);
		port->tcpc->set_pd_rx(port->tcpc, true);
		tcpm_set_attached_state(port, true);
		tcpm_set_state(port, SRC_UNATTACHED, PD_T_PS_SOURCE_ON);
		break;
	case SNK_HARD_RESET_SINK_OFF:
		/* Do not discharge/disconnect during hard reseet */
		tcpm_set_auto_vbus_discharge_threshold(port, TYPEC_PWR_MODE_USB, false, 0);
		memset(&port->pps_data, 0, sizeof(port->pps_data));
		tcpm_set_vconn(port, false);
		if (port->pd_capable)
			tcpm_set_charge(port, false);
		tcpm_set_roles(port, port->self_powered, TYPEC_SINK,
			       tcpm_data_role_for_sink(port));
		/*
		 * VBUS may or may not toggle, depending on the adapter.
		 * If it doesn't toggle, transition to SNK_HARD_RESET_SINK_ON
		 * directly after timeout.
		 */
		tcpm_set_state(port, SNK_HARD_RESET_SINK_ON, PD_T_SAFE_0V);
		break;
	case SNK_HARD_RESET_WAIT_VBUS:
		if (port->ams == HARD_RESET)
			tcpm_ams_finish(port);
		/* Assume we're disconnected if VBUS doesn't come back. */
		tcpm_set_state(port, SNK_UNATTACHED,
			       PD_T_SRC_RECOVER_MAX + PD_T_SRC_TURN_ON);
		break;
	case SNK_HARD_RESET_SINK_ON:
		/* Note: There is no guarantee that VBUS is on in this state */
		/*
		 * XXX:
		 * The specification suggests that dual mode ports in sink
		 * mode should transition to state PE_SRC_Transition_to_default.
		 * See USB power delivery specification chapter 8.3.3.6.1.3.
		 * This would mean to to
		 * - turn off VCONN, reset power supply
		 * - request hardware reset
		 * - turn on VCONN
		 * - Transition to state PE_Src_Startup
		 * SNK only ports shall transition to state Snk_Startup
		 * (see chapter 8.3.3.3.8).
		 * Similar, dual-mode ports in source mode should transition
		 * to PE_SNK_Transition_to_default.
		 */
		if (port->pd_capable) {
			tcpm_set_current_limit(port,
					       tcpm_get_current_limit(port),
					       5000);
			tcpm_set_charge(port, true);
		}
		if (port->ams == HARD_RESET)
			tcpm_ams_finish(port);
		tcpm_set_attached_state(port, true);
		tcpm_set_auto_vbus_discharge_threshold(port, TYPEC_PWR_MODE_USB, false, VSAFE5V);
		tcpm_set_state(port, SNK_STARTUP, 0);
		break;

	/* Soft_Reset states */
	case SOFT_RESET:
		port->message_id = 0;
		port->rx_msgid = -1;
		tcpm_pd_send_control(port, PD_CTRL_ACCEPT);
		tcpm_ams_finish(port);
		if (port->pwr_role == TYPEC_SOURCE) {
			port->upcoming_state = SRC_SEND_CAPABILITIES;
			tcpm_ams_start(port, POWER_NEGOTIATION);
		} else {
			tcpm_set_state(port, SNK_WAIT_CAPABILITIES, 0);
		}
		break;
	case SRC_SOFT_RESET_WAIT_SNK_TX:
	case SNK_SOFT_RESET:
		if (port->ams != NONE_AMS)
			tcpm_ams_finish(port);
		port->upcoming_state = SOFT_RESET_SEND;
		tcpm_ams_start(port, SOFT_RESET_AMS);
		break;
	case SOFT_RESET_SEND:
		port->message_id = 0;
		port->rx_msgid = -1;
		if (tcpm_pd_send_control(port, PD_CTRL_SOFT_RESET))
			tcpm_set_state_cond(port, hard_reset_state(port), 0);
		else
			tcpm_set_state_cond(port, hard_reset_state(port),
					    PD_T_SENDER_RESPONSE);
		break;

	/* DR_Swap states */
	case DR_SWAP_SEND:
		tcpm_pd_send_control(port, PD_CTRL_DR_SWAP);
		tcpm_set_state_cond(port, DR_SWAP_SEND_TIMEOUT,
				    PD_T_SENDER_RESPONSE);
		break;
	case DR_SWAP_ACCEPT:
		tcpm_pd_send_control(port, PD_CTRL_ACCEPT);
		/* Set VDM state machine running flag ASAP */
		if (port->data_role == TYPEC_DEVICE && port->send_discover)
			port->vdm_sm_running = true;
		tcpm_set_state_cond(port, DR_SWAP_CHANGE_DR, 0);
		break;
	case DR_SWAP_SEND_TIMEOUT:
		tcpm_swap_complete(port, -ETIMEDOUT);
		tcpm_ams_finish(port);
		tcpm_set_state(port, ready_state(port), 0);
		break;
	case DR_SWAP_CHANGE_DR:
		if (port->data_role == TYPEC_HOST) {
			tcpm_unregister_altmodes(port);
			tcpm_set_roles(port, true, port->pwr_role,
				       TYPEC_DEVICE);
		} else {
			tcpm_set_roles(port, true, port->pwr_role,
				       TYPEC_HOST);
			port->send_discover = true;
		}
		tcpm_ams_finish(port);
		tcpm_set_state(port, ready_state(port), 0);
		break;

	case FR_SWAP_SEND:
		if (tcpm_pd_send_control(port, PD_CTRL_FR_SWAP)) {
			tcpm_set_state(port, ERROR_RECOVERY, 0);
			break;
		}
		tcpm_set_state_cond(port, FR_SWAP_SEND_TIMEOUT, PD_T_SENDER_RESPONSE);
		break;
	case FR_SWAP_SEND_TIMEOUT:
		tcpm_set_state(port, ERROR_RECOVERY, 0);
		break;
	case FR_SWAP_SNK_SRC_TRANSITION_TO_OFF:
		timer_val_msecs = PD_T_PS_SOURCE_OFF;
		state_name = tcpm_states[FR_SWAP_SNK_SRC_TRANSITION_TO_OFF];
		trace_android_vh_typec_tcpm_get_timer(state_name, SOURCE_OFF, &timer_val_msecs);
		tcpm_set_state(port, ERROR_RECOVERY, timer_val_msecs);
		break;
	case FR_SWAP_SNK_SRC_NEW_SINK_READY:
		if (port->vbus_source)
			tcpm_set_state(port, FR_SWAP_SNK_SRC_SOURCE_VBUS_APPLIED, 0);
		else
			tcpm_set_state(port, ERROR_RECOVERY, PD_T_RECEIVER_RESPONSE);
		break;
	case FR_SWAP_SNK_SRC_SOURCE_VBUS_APPLIED:
		tcpm_set_pwr_role(port, TYPEC_SOURCE);
		if (tcpm_pd_send_control(port, PD_CTRL_PS_RDY)) {
			tcpm_set_state(port, ERROR_RECOVERY, 0);
			break;
		}
		tcpm_set_cc(port, tcpm_rp_cc(port));
		tcpm_set_state(port, SRC_STARTUP, PD_T_SWAP_SRC_START);
		break;

	/* PR_Swap states */
	case PR_SWAP_ACCEPT:
		tcpm_pd_send_control(port, PD_CTRL_ACCEPT);
		tcpm_set_state(port, PR_SWAP_START, 0);
		break;
	case PR_SWAP_SEND:
		tcpm_pd_send_control(port, PD_CTRL_PR_SWAP);
		tcpm_set_state_cond(port, PR_SWAP_SEND_TIMEOUT,
				    PD_T_SENDER_RESPONSE);
		break;
	case PR_SWAP_SEND_TIMEOUT:
		tcpm_swap_complete(port, -ETIMEDOUT);
		tcpm_set_state(port, ready_state(port), 0);
		break;
	case PR_SWAP_START:
		if (port->pwr_role == TYPEC_SOURCE)
			tcpm_set_state(port, PR_SWAP_SRC_SNK_TRANSITION_OFF,
				       PD_T_SRC_TRANSITION);
		else
			tcpm_set_state(port, PR_SWAP_SNK_SRC_SINK_OFF, 0);
		break;
	case PR_SWAP_SRC_SNK_TRANSITION_OFF:
		/*
		 * Prevent vbus discharge circuit from turning on during PR_SWAP
		 * as this is not a disconnect.
		 */
		tcpm_set_vbus(port, false);
		port->explicit_contract = false;
		/* allow time for Vbus discharge, must be < tSrcSwapStdby */
		tcpm_set_state(port, PR_SWAP_SRC_SNK_SOURCE_OFF,
			       PD_T_SRCSWAPSTDBY);
		break;
	case PR_SWAP_SRC_SNK_SOURCE_OFF:
		timer_val_msecs = PD_T_CC_DEBOUNCE;
		trace_android_vh_typec_tcpm_get_timer(tcpm_states[PR_SWAP_SRC_SNK_SOURCE_OFF],
						      CC_DEBOUNCE, &timer_val_msecs);
		tcpm_set_cc(port, TYPEC_CC_RD);
		/* allow CC debounce */
		tcpm_set_state(port, PR_SWAP_SRC_SNK_SOURCE_OFF_CC_DEBOUNCED,
			       timer_val_msecs);
		break;
	case PR_SWAP_SRC_SNK_SOURCE_OFF_CC_DEBOUNCED:
		/*
		 * USB-PD standard, 6.2.1.4, Port Power Role:
		 * "During the Power Role Swap Sequence, for the initial Source
		 * Port, the Port Power Role field shall be set to Sink in the
		 * PS_RDY Message indicating that the initial Source’s power
		 * supply is turned off"
		 */
		tcpm_set_pwr_role(port, TYPEC_SINK);
		if (tcpm_pd_send_control(port, PD_CTRL_PS_RDY)) {
			tcpm_set_state(port, ERROR_RECOVERY, 0);
			break;
		}
		tcpm_set_state(port, ERROR_RECOVERY, PD_T_PS_SOURCE_ON_PRS);
		break;
	case PR_SWAP_SRC_SNK_SINK_ON:
		/* Set the vbus disconnect threshold for implicit contract */
		tcpm_set_auto_vbus_discharge_threshold(port, TYPEC_PWR_MODE_USB, false, VSAFE5V);
		tcpm_set_state(port, SNK_STARTUP, 0);
		break;
	case PR_SWAP_SNK_SRC_SINK_OFF:
		timer_val_msecs = PD_T_PS_SOURCE_OFF;
		trace_android_vh_typec_tcpm_get_timer(tcpm_states[PR_SWAP_SNK_SRC_SINK_OFF],
						      SOURCE_OFF, &timer_val_msecs);
		/*
		 * Prevent vbus discharge circuit from turning on during PR_SWAP
		 * as this is not a disconnect.
		 */
		tcpm_set_auto_vbus_discharge_threshold(port, TYPEC_PWR_MODE_USB,
						       port->pps_data.active, 0);
		tcpm_set_charge(port, false);
		tcpm_set_state(port, hard_reset_state(port), timer_val_msecs);
		break;
	case PR_SWAP_SNK_SRC_SOURCE_ON:
		tcpm_set_cc(port, tcpm_rp_cc(port));
		tcpm_set_vbus(port, true);
		/*
		 * allow time VBUS ramp-up, must be < tNewSrc
		 * Also, this window overlaps with CC debounce as well.
		 * So, Wait for the max of two which is PD_T_NEWSRC
		 */
		tcpm_set_state(port, PR_SWAP_SNK_SRC_SOURCE_ON_VBUS_RAMPED_UP,
			       PD_T_NEWSRC);
		break;
	case PR_SWAP_SNK_SRC_SOURCE_ON_VBUS_RAMPED_UP:
		/*
		 * USB PD standard, 6.2.1.4:
		 * "Subsequent Messages initiated by the Policy Engine,
		 * such as the PS_RDY Message sent to indicate that Vbus
		 * is ready, will have the Port Power Role field set to
		 * Source."
		 */
		tcpm_set_pwr_role(port, TYPEC_SOURCE);
		tcpm_pd_send_control(port, PD_CTRL_PS_RDY);
		tcpm_set_state(port, SRC_STARTUP, PD_T_SWAP_SRC_START);
		break;

	case VCONN_SWAP_ACCEPT:
		tcpm_pd_send_control(port, PD_CTRL_ACCEPT);
		tcpm_ams_finish(port);
		tcpm_set_state(port, VCONN_SWAP_START, 0);
		break;
	case VCONN_SWAP_SEND:
		tcpm_pd_send_control(port, PD_CTRL_VCONN_SWAP);
		tcpm_set_state(port, VCONN_SWAP_SEND_TIMEOUT,
			       PD_T_SENDER_RESPONSE);
		break;
	case VCONN_SWAP_SEND_TIMEOUT:
		tcpm_swap_complete(port, -ETIMEDOUT);
		if (port->data_role == TYPEC_HOST && port->send_discover)
			port->vdm_sm_running = true;
		tcpm_set_state(port, ready_state(port), 0);
		break;
	case VCONN_SWAP_START:
		if (port->vconn_role == TYPEC_SOURCE)
			tcpm_set_state(port, VCONN_SWAP_WAIT_FOR_VCONN, 0);
		else
			tcpm_set_state(port, VCONN_SWAP_TURN_ON_VCONN, 0);
		break;
	case VCONN_SWAP_WAIT_FOR_VCONN:
		tcpm_set_state(port, hard_reset_state(port),
			       PD_T_VCONN_SOURCE_ON);
		break;
	case VCONN_SWAP_TURN_ON_VCONN:
		tcpm_set_vconn(port, true);
		tcpm_pd_send_control(port, PD_CTRL_PS_RDY);
		if (port->data_role == TYPEC_HOST && port->send_discover)
			port->vdm_sm_running = true;
		tcpm_set_state(port, ready_state(port), 0);
		break;
	case VCONN_SWAP_TURN_OFF_VCONN:
		tcpm_set_vconn(port, false);
		if (port->data_role == TYPEC_HOST && port->send_discover)
			port->vdm_sm_running = true;
		tcpm_set_state(port, ready_state(port), 0);
		break;

	case DR_SWAP_CANCEL:
	case PR_SWAP_CANCEL:
	case VCONN_SWAP_CANCEL:
		tcpm_swap_complete(port, port->swap_status);
		if (port->data_role == TYPEC_HOST && port->send_discover)
			port->vdm_sm_running = true;
		if (port->pwr_role == TYPEC_SOURCE)
			tcpm_set_state(port, SRC_READY, 0);
		else
			tcpm_set_state(port, SNK_READY, 0);
		break;
	case FR_SWAP_CANCEL:
		if (port->pwr_role == TYPEC_SOURCE)
			tcpm_set_state(port, SRC_READY, 0);
		else
			tcpm_set_state(port, SNK_READY, 0);
		break;

	case BIST_RX:
		switch (BDO_MODE_MASK(port->bist_request)) {
		case BDO_MODE_CARRIER2:
			tcpm_pd_transmit(port, TCPC_TX_BIST_MODE_2, NULL);
			tcpm_set_state(port, unattached_state(port),
				       PD_T_BIST_CONT_MODE);
			break;
		case BDO_MODE_TESTDATA:
			if (port->tcpc->set_bist_data) {
				tcpm_log(port, "Enable BIST MODE TESTDATA");
				port->tcpc->set_bist_data(port->tcpc, true);
			}
			break;
		default:
			break;
		}
		break;
	case GET_STATUS_SEND:
		tcpm_pd_send_control(port, PD_CTRL_GET_STATUS);
		tcpm_set_state(port, GET_STATUS_SEND_TIMEOUT,
			       PD_T_SENDER_RESPONSE);
		break;
	case GET_STATUS_SEND_TIMEOUT:
		tcpm_set_state(port, ready_state(port), 0);
		break;
	case GET_PPS_STATUS_SEND:
		tcpm_pd_send_control(port, PD_CTRL_GET_PPS_STATUS);
		tcpm_set_state(port, GET_PPS_STATUS_SEND_TIMEOUT,
			       PD_T_SENDER_RESPONSE);
		break;
	case GET_PPS_STATUS_SEND_TIMEOUT:
		tcpm_set_state(port, ready_state(port), 0);
		break;
	case GET_SINK_CAP:
		tcpm_pd_send_control(port, PD_CTRL_GET_SINK_CAP);
		tcpm_set_state(port, GET_SINK_CAP_TIMEOUT, PD_T_SENDER_RESPONSE);
		break;
	case GET_SINK_CAP_TIMEOUT:
		port->sink_cap_done = true;
		tcpm_set_state(port, ready_state(port), 0);
		break;
	case ERROR_RECOVERY:
		tcpm_swap_complete(port, -EPROTO);
		tcpm_pps_complete(port, -EPROTO);
		tcpm_set_state(port, PORT_RESET, 0);
		break;
	case PORT_RESET:
		tcpm_reset_port(port);
		tcpm_set_cc(port, TYPEC_CC_OPEN);
		tcpm_set_state(port, PORT_RESET_WAIT_OFF,
			       PD_T_ERROR_RECOVERY);
		break;
	case PORT_RESET_WAIT_OFF:
		timer_val_msecs = PD_T_PS_SOURCE_OFF;
		trace_android_vh_typec_tcpm_get_timer(tcpm_states[PORT_RESET_WAIT_OFF],
						      SOURCE_OFF, &timer_val_msecs);
		tcpm_set_state(port,
			       tcpm_default_state(port),
			       port->vbus_present ? timer_val_msecs : 0);
		break;

	/* AMS intermediate state */
	case AMS_START:
		if (port->upcoming_state == INVALID_STATE) {
			tcpm_set_state(port, port->pwr_role == TYPEC_SOURCE ?
				       SRC_READY : SNK_READY, 0);
			break;
		}

		upcoming_state = port->upcoming_state;
		port->upcoming_state = INVALID_STATE;
		tcpm_set_state(port, upcoming_state, 0);
		break;

	/* Chunk state */
	case CHUNK_NOT_SUPP:
		tcpm_pd_send_control(port, PD_CTRL_NOT_SUPP);
		tcpm_set_state(port, port->pwr_role == TYPEC_SOURCE ? SRC_READY : SNK_READY, 0);
		break;
	default:
		WARN(1, "Unexpected port state %d\n", port->state);
		break;
	}
}

static void tcpm_state_machine_work(struct kthread_work *work)
{
	struct tcpm_port *port = container_of(work, struct tcpm_port, state_machine);
	enum tcpm_state prev_state;

	mutex_lock(&port->lock);
	port->state_machine_running = true;

	if (port->queued_message && tcpm_send_queued_message(port))
		goto done;

	/* If we were queued due to a delayed state change, update it now */
	if (port->delayed_state) {
		tcpm_log(port, "state change %s -> %s [delayed %ld ms]",
			 tcpm_states[port->state],
			 tcpm_states[port->delayed_state], port->delay_ms);
		port->prev_state = port->state;
		port->state = port->delayed_state;
		port->delayed_state = INVALID_STATE;
	}

	/*
	 * Continue running as long as we have (non-delayed) state changes
	 * to make.
	 */
	do {
		prev_state = port->state;
		run_state_machine(port);
		if (port->queued_message)
			tcpm_send_queued_message(port);
	} while (port->state != prev_state && !port->delayed_state);

done:
	port->state_machine_running = false;
	mutex_unlock(&port->lock);
}

static void _tcpm_cc_change(struct tcpm_port *port, enum typec_cc_status cc1,
			    enum typec_cc_status cc2)
{
	enum typec_cc_status old_cc1, old_cc2;
	enum tcpm_state new_state;

	old_cc1 = port->cc1;
	old_cc2 = port->cc2;
	port->cc1 = cc1;
	port->cc2 = cc2;

	tcpm_log_force(port,
		       "CC1: %u -> %u, CC2: %u -> %u [state %s, polarity %d, %s]",
		       old_cc1, cc1, old_cc2, cc2, tcpm_states[port->state],
		       port->polarity,
		       tcpm_port_is_disconnected(port) ? "disconnected"
						       : "connected");
	dev_info(port->dev,
		 "TCPM_DEBUG CC1: %u -> %u, CC2: %u -> %u [state %s, polarity %d, %s]",
		 old_cc1, cc1, old_cc2, cc2, tcpm_states[port->state],
		 port->polarity, tcpm_port_is_disconnected(port) ?
		 "disconnected" : "connected");
	switch (port->state) {
	case TOGGLING:
		if (tcpm_port_is_debug(port) || tcpm_port_is_audio(port) ||
		    tcpm_port_is_source(port))
			tcpm_set_state(port, SRC_ATTACH_WAIT, 0);
		else if (tcpm_port_is_sink(port))
			tcpm_set_state(port, SNK_ATTACH_WAIT, 0);
		break;
	case SRC_UNATTACHED:
	case ACC_UNATTACHED:
		if (tcpm_port_is_debug(port) || tcpm_port_is_audio(port) ||
		    tcpm_port_is_source(port))
			tcpm_set_state(port, SRC_ATTACH_WAIT, 0);
		break;
	case SRC_ATTACH_WAIT:
		if (tcpm_port_is_disconnected(port) ||
		    tcpm_port_is_audio_detached(port))
			tcpm_set_state(port, SRC_UNATTACHED, 0);
		else if (cc1 != old_cc1 || cc2 != old_cc2)
			tcpm_set_state(port, SRC_ATTACH_WAIT, 0);
		break;
	case SRC_ATTACHED:
	case SRC_SEND_CAPABILITIES:
	case SRC_READY:
		if (tcpm_port_is_disconnected(port) ||
		    !tcpm_port_is_source(port)) {
			if (port->port_type == TYPEC_PORT_SRC)
				tcpm_set_state(port, SRC_UNATTACHED, tcpm_wait_for_discharge(port));
			else
				tcpm_set_state(port, SNK_UNATTACHED, tcpm_wait_for_discharge(port));
		}
		break;
	case SNK_UNATTACHED:
		if (tcpm_port_is_sink(port))
			tcpm_set_state(port, SNK_ATTACH_WAIT, 0);
		break;
	case SNK_ATTACH_WAIT:
		if ((port->cc1 == TYPEC_CC_OPEN &&
		     port->cc2 != TYPEC_CC_OPEN) ||
		    (port->cc1 != TYPEC_CC_OPEN &&
		     port->cc2 == TYPEC_CC_OPEN))
			new_state = SNK_DEBOUNCED;
		else if (tcpm_port_is_disconnected(port))
			new_state = SNK_UNATTACHED;
		else
			break;
		if (new_state != port->delayed_state)
			tcpm_set_state(port, SNK_ATTACH_WAIT, 0);
		break;
	case SNK_DEBOUNCED:
		if (tcpm_port_is_disconnected(port))
			new_state = SNK_UNATTACHED;
		else if (port->vbus_present)
			new_state = tcpm_try_src(port) ? SRC_TRY : SNK_ATTACHED;
		else
			new_state = SNK_UNATTACHED;
		if (new_state != port->delayed_state)
			tcpm_set_state(port, SNK_DEBOUNCED, 0);
		break;
	case SNK_READY:
		/*
		 * EXIT condition is based primarily on vbus disconnect and CC is secondary.
		 * "A port that has entered into USB PD communications with the Source and
		 * has seen the CC voltage exceed vRd-USB may monitor the CC pin to detect
		 * cable disconnect in addition to monitoring VBUS.
		 *
		 * A port that is monitoring the CC voltage for disconnect (but is not in
		 * the process of a USB PD PR_Swap or USB PD FR_Swap) shall transition to
		 * Unattached.SNK within tSinkDisconnect after the CC voltage remains below
		 * vRd-USB for tPDDebounce."
		 *
		 * When set_auto_vbus_discharge_threshold is enabled, CC pins go
		 * away before vbus decays to disconnect threshold. Allow
		 * disconnect to be driven by vbus disconnect when auto vbus
		 * discharge is enabled.
		 */
		if (!port->auto_vbus_discharge_enabled && tcpm_port_is_disconnected(port))
			tcpm_set_state(port, unattached_state(port), 0);
		else if (!port->pd_capable &&
			 (cc1 != old_cc1 || cc2 != old_cc2))
			tcpm_set_current_limit(port,
					       tcpm_get_current_limit(port),
					       5000);
		break;

	case AUDIO_ACC_ATTACHED:
		if (cc1 == TYPEC_CC_OPEN || cc2 == TYPEC_CC_OPEN)
			tcpm_set_state(port, AUDIO_ACC_DEBOUNCE, 0);
		break;
	case AUDIO_ACC_DEBOUNCE:
		if (tcpm_port_is_audio(port))
			tcpm_set_state(port, AUDIO_ACC_ATTACHED, 0);
		break;

	case DEBUG_ACC_ATTACHED:
		if (cc1 == TYPEC_CC_OPEN || cc2 == TYPEC_CC_OPEN)
			tcpm_set_state(port, ACC_UNATTACHED, 0);
		break;

	case SNK_TRY:
		/* Do nothing, waiting for timeout */
		break;

	case SNK_DISCOVERY:
		/* CC line is unstable, wait for debounce */
		if (tcpm_port_is_disconnected(port))
			tcpm_set_state(port, SNK_DISCOVERY_DEBOUNCE, 0);
		break;
	case SNK_DISCOVERY_DEBOUNCE:
		break;

	case SRC_TRYWAIT:
		/* Hand over to state machine if needed */
		if (!port->vbus_present && tcpm_port_is_source(port))
			tcpm_set_state(port, SRC_TRYWAIT_DEBOUNCE, 0);
		break;
	case SRC_TRYWAIT_DEBOUNCE:
		if (port->vbus_present || !tcpm_port_is_source(port))
			tcpm_set_state(port, SRC_TRYWAIT, 0);
		break;
	case SNK_TRY_WAIT_DEBOUNCE:
		if (!tcpm_port_is_sink(port)) {
			port->max_wait = 0;
			tcpm_set_state(port, SRC_TRYWAIT, 0);
		}
		break;
	case SRC_TRY_WAIT:
		if (tcpm_port_is_source(port))
			tcpm_set_state(port, SRC_TRY_DEBOUNCE, 0);
		break;
	case SRC_TRY_DEBOUNCE:
		tcpm_set_state(port, SRC_TRY_WAIT, 0);
		break;
	case SNK_TRYWAIT_DEBOUNCE:
		if (tcpm_port_is_sink(port))
			tcpm_set_state(port, SNK_TRYWAIT_VBUS, 0);
		break;
	case SNK_TRYWAIT_VBUS:
		if (!tcpm_port_is_sink(port))
			tcpm_set_state(port, SNK_TRYWAIT_DEBOUNCE, 0);
		break;
	case SNK_TRY_WAIT_DEBOUNCE_CHECK_VBUS:
		if (!tcpm_port_is_sink(port))
			tcpm_set_state(port, SRC_TRYWAIT, PD_T_TRY_CC_DEBOUNCE);
		else
			tcpm_set_state(port, SNK_TRY_WAIT_DEBOUNCE_CHECK_VBUS, 0);
		break;
	case SNK_TRYWAIT:
		/* Do nothing, waiting for tCCDebounce */
		break;
	case PR_SWAP_SNK_SRC_SINK_OFF:
	case PR_SWAP_SRC_SNK_TRANSITION_OFF:
	case PR_SWAP_SRC_SNK_SOURCE_OFF:
	case PR_SWAP_SRC_SNK_SOURCE_OFF_CC_DEBOUNCED:
	case PR_SWAP_SNK_SRC_SOURCE_ON:
		/*
		 * CC state change is expected in PR_SWAP
		 * Ignore it.
		 */
		break;
	case FR_SWAP_SEND:
	case FR_SWAP_SEND_TIMEOUT:
	case FR_SWAP_SNK_SRC_TRANSITION_TO_OFF:
	case FR_SWAP_SNK_SRC_NEW_SINK_READY:
	case FR_SWAP_SNK_SRC_SOURCE_VBUS_APPLIED:
		/* Do nothing, CC change expected */
		break;

	case PORT_RESET:
	case PORT_RESET_WAIT_OFF:
		/*
		 * State set back to default mode once the timer completes.
		 * Ignore CC changes here.
		 */
		break;
	default:
		/*
		 * While acting as sink and auto vbus discharge is enabled, Allow disconnect
		 * to be driven by vbus disconnect.
		 */
		if (tcpm_port_is_disconnected(port) && !(port->pwr_role == TYPEC_SINK &&
							 port->auto_vbus_discharge_enabled))
			tcpm_set_state(port, unattached_state(port), 0);
		break;
	}
}

static void _tcpm_pd_vbus_on(struct tcpm_port *port)
{
	tcpm_log_force(port, "VBUS on");
	port->vbus_present = true;
	/*
	 * When vbus_present is true i.e. Voltage at VBUS is greater than VSAFE5V implicitly
	 * states that vbus is not at VSAFE0V, hence clear the vbus_vsafe0v flag here.
	 */
	port->vbus_vsafe0v = false;

	switch (port->state) {
	case SNK_TRANSITION_SINK_VBUS:
		port->explicit_contract = true;
		/* Set the VDM flag ASAP */
		if (port->data_role == TYPEC_HOST && port->send_discover)
			port->vdm_sm_running = true;
		tcpm_set_state(port, SNK_READY, 0);
		break;
	case SNK_DISCOVERY:
		tcpm_set_state(port, SNK_DISCOVERY, 0);
		break;

	case SNK_DEBOUNCED:
		tcpm_set_state(port, tcpm_try_src(port) ? SRC_TRY
							: SNK_ATTACHED,
				       0);
		break;
	case SNK_HARD_RESET_WAIT_VBUS:
		tcpm_set_state(port, SNK_HARD_RESET_SINK_ON, 0);
		break;
	case SRC_ATTACHED:
		tcpm_set_state(port, SRC_STARTUP, 0);
		break;
	case SRC_HARD_RESET_VBUS_ON:
		tcpm_set_state(port, SRC_STARTUP, 0);
		break;

	case SNK_TRY:
		/* Do nothing, waiting for timeout */
		break;
	case SRC_TRYWAIT:
		/* Do nothing, Waiting for Rd to be detected */
		break;
	case SRC_TRYWAIT_DEBOUNCE:
		tcpm_set_state(port, SRC_TRYWAIT, 0);
		break;
	case SNK_TRY_WAIT_DEBOUNCE:
		/* Do nothing, waiting for PD_DEBOUNCE to do be done */
		break;
	case SNK_TRYWAIT:
		/* Do nothing, waiting for tCCDebounce */
		break;
	case SNK_TRYWAIT_VBUS:
		if (tcpm_port_is_sink(port))
			tcpm_set_state(port, SNK_ATTACHED, 0);
		break;
	case SNK_TRYWAIT_DEBOUNCE:
		/* Do nothing, waiting for Rp */
		break;
	case SNK_TRY_WAIT_DEBOUNCE_CHECK_VBUS:
		if (port->vbus_present && tcpm_port_is_sink(port))
			tcpm_set_state(port, SNK_ATTACHED, 0);
		break;
	case SRC_TRY_WAIT:
	case SRC_TRY_DEBOUNCE:
		/* Do nothing, waiting for sink detection */
		break;
	case FR_SWAP_SEND:
	case FR_SWAP_SEND_TIMEOUT:
	case FR_SWAP_SNK_SRC_TRANSITION_TO_OFF:
	case FR_SWAP_SNK_SRC_SOURCE_VBUS_APPLIED:
		if (port->tcpc->frs_sourcing_vbus)
			port->tcpc->frs_sourcing_vbus(port->tcpc);
		break;
	case FR_SWAP_SNK_SRC_NEW_SINK_READY:
		if (port->tcpc->frs_sourcing_vbus)
			port->tcpc->frs_sourcing_vbus(port->tcpc);
		tcpm_set_state(port, FR_SWAP_SNK_SRC_SOURCE_VBUS_APPLIED, 0);
		break;

	case PORT_RESET:
	case PORT_RESET_WAIT_OFF:
		/*
		 * State set back to default mode once the timer completes.
		 * Ignore vbus changes here.
		 */
		break;

	default:
		break;
	}
}

static void _tcpm_pd_vbus_off(struct tcpm_port *port)
{
	tcpm_log_force(port, "VBUS off");
	port->vbus_present = false;
	port->vbus_never_low = false;
	switch (port->state) {
	case SNK_HARD_RESET_SINK_OFF:
		tcpm_set_state(port, SNK_HARD_RESET_WAIT_VBUS, 0);
		break;
	case HARD_RESET_SEND:
		break;
	case SNK_TRY:
		/* Do nothing, waiting for timeout */
		break;
	case SRC_TRYWAIT:
		/* Hand over to state machine if needed */
		if (tcpm_port_is_source(port))
			tcpm_set_state(port, SRC_TRYWAIT_DEBOUNCE, 0);
		break;
	case SNK_TRY_WAIT_DEBOUNCE:
		/* Do nothing, waiting for PD_DEBOUNCE to do be done */
		break;
	case SNK_TRYWAIT:
	case SNK_TRYWAIT_VBUS:
	case SNK_TRYWAIT_DEBOUNCE:
		break;
	case SNK_ATTACH_WAIT:
		port->debouncing = false;
		tcpm_set_state(port, SNK_UNATTACHED, 0);
		break;

	case SNK_NEGOTIATE_CAPABILITIES:
		break;

	case PR_SWAP_SRC_SNK_TRANSITION_OFF:
		tcpm_set_state(port, PR_SWAP_SRC_SNK_SOURCE_OFF, 0);
		break;

	case PR_SWAP_SNK_SRC_SINK_OFF:
		/* Do nothing, expected */
		break;

	case PR_SWAP_SNK_SRC_SOURCE_ON:
		/*
		 * Do nothing when vbus off notification is received.
		 * TCPM can wait for PD_T_NEWSRC in PR_SWAP_SNK_SRC_SOURCE_ON
		 * for the vbus source to ramp up.
		 */
		break;

	case PORT_RESET_WAIT_OFF:
		tcpm_set_state(port, tcpm_default_state(port), 0);
		break;

	case SRC_TRY_WAIT:
	case SRC_TRY_DEBOUNCE:
		/* Do nothing, waiting for sink detection */
		break;

	case SRC_STARTUP:
	case SRC_SEND_CAPABILITIES:
	case SRC_SEND_CAPABILITIES_TIMEOUT:
	case SRC_NEGOTIATE_CAPABILITIES:
	case SRC_TRANSITION_SUPPLY:
	case SRC_READY:
	case SRC_WAIT_NEW_CAPABILITIES:
		/*
		 * Force to unattached state to re-initiate connection.
		 * DRP port should move to Unattached.SNK instead of Unattached.SRC if
		 * sink removed. Although sink removal here is due to source's vbus collapse,
		 * treat it the same way for consistency.
		 */
		if (port->port_type == TYPEC_PORT_SRC)
			tcpm_set_state(port, SRC_UNATTACHED, tcpm_wait_for_discharge(port));
		else
			tcpm_set_state(port, SNK_UNATTACHED, tcpm_wait_for_discharge(port));
		break;

	case PORT_RESET:
		/*
		 * State set back to default mode once the timer completes.
		 * Ignore vbus changes here.
		 */
		break;

	case FR_SWAP_SEND:
	case FR_SWAP_SEND_TIMEOUT:
	case FR_SWAP_SNK_SRC_TRANSITION_TO_OFF:
	case FR_SWAP_SNK_SRC_NEW_SINK_READY:
	case FR_SWAP_SNK_SRC_SOURCE_VBUS_APPLIED:
		/* Do nothing, vbus drop expected */
		break;

	default:
		if (port->pwr_role == TYPEC_SINK && port->attached)
			tcpm_set_state(port, SNK_UNATTACHED, tcpm_wait_for_discharge(port));
		break;
	}
}

static void _tcpm_pd_vbus_vsafe0v(struct tcpm_port *port)
{
	unsigned int timer_val_msecs;

	tcpm_log_force(port, "VBUS VSAFE0V");
	port->vbus_vsafe0v = true;
	switch (port->state) {
	case SRC_HARD_RESET_VBUS_OFF:
		/*
		 * After establishing the vSafe0V voltage condition on VBUS, the Source Shall wait
		 * tSrcRecover before re-applying VCONN and restoring VBUS to vSafe5V.
		 */
		tcpm_set_state(port, SRC_HARD_RESET_VBUS_ON, PD_T_SRC_RECOVER);
		break;
	case SRC_ATTACH_WAIT:
		timer_val_msecs = PD_T_CC_DEBOUNCE;
		trace_android_vh_typec_tcpm_get_timer(tcpm_states[SRC_ATTACH_WAIT],
						      CC_DEBOUNCE, &timer_val_msecs);
		if (tcpm_port_is_source(port))
			tcpm_set_state(port, tcpm_try_snk(port) ? SNK_TRY : SRC_ATTACHED,
				       timer_val_msecs);
		break;
	case SRC_STARTUP:
	case SRC_SEND_CAPABILITIES:
	case SRC_SEND_CAPABILITIES_TIMEOUT:
	case SRC_NEGOTIATE_CAPABILITIES:
	case SRC_TRANSITION_SUPPLY:
	case SRC_READY:
	case SRC_WAIT_NEW_CAPABILITIES:
		if (port->auto_vbus_discharge_enabled) {
			if (port->port_type == TYPEC_PORT_SRC)
				tcpm_set_state(port, SRC_UNATTACHED, 0);
			else
				tcpm_set_state(port, SNK_UNATTACHED, 0);
		}
		break;
	default:
		if (port->pwr_role == TYPEC_SINK && port->auto_vbus_discharge_enabled)
			tcpm_set_state(port, SNK_UNATTACHED, 0);
		break;
	}
}

static void _tcpm_pd_hard_reset(struct tcpm_port *port)
{
	tcpm_log_force(port, "Received hard reset");
	if (port->bist_request == BDO_MODE_TESTDATA && port->tcpc->set_bist_data)
		port->tcpc->set_bist_data(port->tcpc, false);

	if (port->ams != NONE_AMS)
		port->ams = NONE_AMS;
	if (port->hard_reset_count < PD_N_HARD_RESET_COUNT)
		port->ams = HARD_RESET;

	if (port->bist_request == BDO_MODE_TESTDATA && port->tcpc->set_bist_data)
		port->tcpc->set_bist_data(port->tcpc, false);

	/*
	 * If we keep receiving hard reset requests, executing the hard reset
	 * must have failed. Revert to error recovery if that happens.
	 */
	tcpm_set_state(port,
		       port->hard_reset_count < PD_N_HARD_RESET_COUNT ?
				HARD_RESET_START : ERROR_RECOVERY,
		       0);
}

static void tcpm_pd_event_handler(struct kthread_work *work)
{
	struct tcpm_port *port = container_of(work, struct tcpm_port,
					      event_work);
	u32 events;

	mutex_lock(&port->lock);

	spin_lock(&port->pd_event_lock);
	while (port->pd_events) {
		events = port->pd_events;
		port->pd_events = 0;
		spin_unlock(&port->pd_event_lock);
		if (events & TCPM_RESET_EVENT)
			_tcpm_pd_hard_reset(port);
		if (events & TCPM_VBUS_EVENT) {
			bool vbus;

			vbus = port->tcpc->get_vbus(port->tcpc);
			if (vbus) {
				_tcpm_pd_vbus_on(port);
			} else {
				_tcpm_pd_vbus_off(port);
				/*
				 * When TCPC does not support detecting vsafe0v voltage level,
				 * treat vbus absent as vsafe0v. Else invoke is_vbus_vsafe0v
				 * to see if vbus has discharge to VSAFE0V.
				 */
				if (!port->tcpc->is_vbus_vsafe0v ||
				    port->tcpc->is_vbus_vsafe0v(port->tcpc))
					_tcpm_pd_vbus_vsafe0v(port);
			}
		}
		if (events & TCPM_CC_EVENT) {
			enum typec_cc_status cc1, cc2;

			if (port->tcpc->get_cc(port->tcpc, &cc1, &cc2) == 0)
				_tcpm_cc_change(port, cc1, cc2);
		}
		if (events & TCPM_FRS_EVENT) {
			if (port->state == SNK_READY) {
				int ret;

				port->upcoming_state = FR_SWAP_SEND;
				ret = tcpm_ams_start(port, FAST_ROLE_SWAP);
				if (ret == -EAGAIN)
					port->upcoming_state = INVALID_STATE;
			} else {
				tcpm_log(port, "Discarding FRS_SIGNAL! Not in sink ready");
			}
		}
		if (events & TCPM_SOURCING_VBUS) {
			tcpm_log(port, "sourcing vbus");
			/*
			 * In fast role swap case TCPC autonomously sources vbus. Set vbus_source
			 * true as TCPM wouldn't have called tcpm_set_vbus.
			 *
			 * When vbus is sourced on the command on TCPM i.e. TCPM called
			 * tcpm_set_vbus to source vbus, vbus_source would already be true.
			 */
			port->vbus_source = true;
			_tcpm_pd_vbus_on(port);
		}

		spin_lock(&port->pd_event_lock);
	}
	spin_unlock(&port->pd_event_lock);
	mutex_unlock(&port->lock);
}

void tcpm_cc_change(struct tcpm_port *port)
{
	spin_lock(&port->pd_event_lock);
	port->pd_events |= TCPM_CC_EVENT;
	spin_unlock(&port->pd_event_lock);
	kthread_queue_work(port->wq, &port->event_work);
}
EXPORT_SYMBOL_GPL(tcpm_cc_change);

void tcpm_vbus_change(struct tcpm_port *port)
{
	spin_lock(&port->pd_event_lock);
	port->pd_events |= TCPM_VBUS_EVENT;
	spin_unlock(&port->pd_event_lock);
	kthread_queue_work(port->wq, &port->event_work);
}
EXPORT_SYMBOL_GPL(tcpm_vbus_change);

void tcpm_pd_hard_reset(struct tcpm_port *port)
{
	spin_lock(&port->pd_event_lock);
	port->pd_events = TCPM_RESET_EVENT;
	spin_unlock(&port->pd_event_lock);
	kthread_queue_work(port->wq, &port->event_work);
}
EXPORT_SYMBOL_GPL(tcpm_pd_hard_reset);

void tcpm_sink_frs(struct tcpm_port *port)
{
	spin_lock(&port->pd_event_lock);
	port->pd_events = TCPM_FRS_EVENT;
	spin_unlock(&port->pd_event_lock);
	kthread_queue_work(port->wq, &port->event_work);
}
EXPORT_SYMBOL_GPL(tcpm_sink_frs);

void tcpm_sourcing_vbus(struct tcpm_port *port)
{
	spin_lock(&port->pd_event_lock);
	port->pd_events = TCPM_SOURCING_VBUS;
	spin_unlock(&port->pd_event_lock);
	kthread_queue_work(port->wq, &port->event_work);
}
EXPORT_SYMBOL_GPL(tcpm_sourcing_vbus);

static void tcpm_enable_frs_work(struct kthread_work *work)
{
	struct tcpm_port *port = container_of(work, struct tcpm_port, enable_frs);
	int ret;

	mutex_lock(&port->lock);
	/* Not FRS capable */

	tcpm_log_force(port, "%s: !port->connected:%c port->port_type != TYPEC_PORT_DRP:%c",
		       __func__, !port->connected ? 'y' : 'n',
		       port->port_type != TYPEC_PORT_DRP ? 'y' : 'n');

	tcpm_log_force(port, "port->pwr_opmode != TYPEC_PWR_MODE_PD:%c port->sink_cap_done:%c",
		       port->pwr_opmode != TYPEC_PWR_MODE_PD ? 'y' : 'n',
		       port->sink_cap_done ? 'y' : 'n');

	tcpm_log_force(port, "!port->tcpc->enable_frs:%c port->negotiated_rev < PD_REV30: %c",
		       !port->tcpc->enable_frs ? 'y' : 'n',
		       port->negotiated_rev < PD_REV30 ? 'y' : 'n');
	if (!port->connected || port->port_type != TYPEC_PORT_DRP ||
	    port->pwr_opmode != TYPEC_PWR_MODE_PD ||
	    !port->tcpc->enable_frs ||
	    /* Sink caps queried */
	    port->sink_cap_done || port->negotiated_rev < PD_REV30) {
		tcpm_log_force(port, "Skip sink cap query");
		goto unlock;
	}

	/* Send when the state machine is idle */
	if (port->state != SNK_READY || port->vdm_sm_running || port->send_discover) {
		tcpm_log_force(port, "Resched sink cap query");
		goto resched;
	}

	port->upcoming_state = GET_SINK_CAP;
	ret = tcpm_ams_start(port, GET_SINK_CAPABILITIES);
	if (ret == -EAGAIN) {
		port->upcoming_state = INVALID_STATE;
	} else {
		port->sink_cap_done = true;
		goto unlock;
	}
resched:
	mod_enable_frs_delayed_work(port, GET_SINK_CAP_RETRY_MS);
unlock:
	mutex_unlock(&port->lock);
}

static int tcpm_dr_set(struct typec_port *p, enum typec_data_role data)
{
	struct tcpm_port *port = typec_get_drvdata(p);
	int ret;

	mutex_lock(&port->swap_lock);
	mutex_lock(&port->lock);

	if (port->typec_caps.data != TYPEC_PORT_DRD) {
		ret = -EINVAL;
		goto port_unlock;
	}
	if (port->state != SRC_READY && port->state != SNK_READY) {
		ret = -EAGAIN;
		goto port_unlock;
	}

	if (port->data_role == data) {
		ret = 0;
		goto port_unlock;
	}

	/*
	 * XXX
	 * 6.3.9: If an alternate mode is active, a request to swap
	 * alternate modes shall trigger a port reset.
	 * Reject data role swap request in this case.
	 */

	if (!port->pd_capable) {
		/*
		 * If the partner is not PD capable, reset the port to
		 * trigger a role change. This can only work if a preferred
		 * role is configured, and if it matches the requested role.
		 */
		if (port->try_role == TYPEC_NO_PREFERRED_ROLE ||
		    port->try_role == port->pwr_role) {
			ret = -EINVAL;
			goto port_unlock;
		}
		port->non_pd_role_swap = true;
		tcpm_set_state(port, PORT_RESET, 0);
	} else {
		port->upcoming_state = DR_SWAP_SEND;
		ret = tcpm_ams_start(port, DATA_ROLE_SWAP);
		if (ret == -EAGAIN) {
			port->upcoming_state = INVALID_STATE;
			goto port_unlock;
		}
	}

	port->swap_status = 0;
	port->swap_pending = true;
	reinit_completion(&port->swap_complete);
	mutex_unlock(&port->lock);

	if (!wait_for_completion_timeout(&port->swap_complete,
				msecs_to_jiffies(PD_ROLE_SWAP_TIMEOUT)))
		ret = -ETIMEDOUT;
	else
		ret = port->swap_status;

	port->non_pd_role_swap = false;
	goto swap_unlock;

port_unlock:
	mutex_unlock(&port->lock);
swap_unlock:
	mutex_unlock(&port->swap_lock);
	return ret;
}

static int tcpm_pr_set(struct typec_port *p, enum typec_role role)
{
	struct tcpm_port *port = typec_get_drvdata(p);
	int ret;

	mutex_lock(&port->swap_lock);
	mutex_lock(&port->lock);

	if (port->port_type != TYPEC_PORT_DRP) {
		ret = -EINVAL;
		goto port_unlock;
	}
	if (port->state != SRC_READY && port->state != SNK_READY) {
		ret = -EAGAIN;
		goto port_unlock;
	}

	if (role == port->pwr_role) {
		ret = 0;
		goto port_unlock;
	}

	port->upcoming_state = PR_SWAP_SEND;
	ret = tcpm_ams_start(port, POWER_ROLE_SWAP);
	if (ret == -EAGAIN) {
		port->upcoming_state = INVALID_STATE;
		goto port_unlock;
	}

	port->swap_status = 0;
	port->swap_pending = true;
	reinit_completion(&port->swap_complete);
	mutex_unlock(&port->lock);

	if (!wait_for_completion_timeout(&port->swap_complete,
				msecs_to_jiffies(PD_ROLE_SWAP_TIMEOUT)))
		ret = -ETIMEDOUT;
	else
		ret = port->swap_status;

	goto swap_unlock;

port_unlock:
	mutex_unlock(&port->lock);
swap_unlock:
	mutex_unlock(&port->swap_lock);
	return ret;
}

static int tcpm_vconn_set(struct typec_port *p, enum typec_role role)
{
	struct tcpm_port *port = typec_get_drvdata(p);
	int ret;

	mutex_lock(&port->swap_lock);
	mutex_lock(&port->lock);

	if (port->state != SRC_READY && port->state != SNK_READY) {
		ret = -EAGAIN;
		goto port_unlock;
	}

	if (role == port->vconn_role) {
		ret = 0;
		goto port_unlock;
	}

	port->upcoming_state = VCONN_SWAP_SEND;
	ret = tcpm_ams_start(port, VCONN_SWAP);
	if (ret == -EAGAIN) {
		port->upcoming_state = INVALID_STATE;
		goto port_unlock;
	}

	port->swap_status = 0;
	port->swap_pending = true;
	reinit_completion(&port->swap_complete);
	mutex_unlock(&port->lock);

	if (!wait_for_completion_timeout(&port->swap_complete,
				msecs_to_jiffies(PD_ROLE_SWAP_TIMEOUT)))
		ret = -ETIMEDOUT;
	else
		ret = port->swap_status;

	goto swap_unlock;

port_unlock:
	mutex_unlock(&port->lock);
swap_unlock:
	mutex_unlock(&port->swap_lock);
	return ret;
}

static int tcpm_try_role(struct typec_port *p, int role)
{
	struct tcpm_port *port = typec_get_drvdata(p);
	struct tcpc_dev	*tcpc = port->tcpc;
	int ret = 0;

	mutex_lock(&port->lock);
	if (tcpc->try_role)
		ret = tcpc->try_role(tcpc, role);
	if (!ret)
		port->try_role = role;
	port->try_src_count = 0;
	port->try_snk_count = 0;
	mutex_unlock(&port->lock);

	return ret;
}

static int tcpm_pps_set_op_curr(struct tcpm_port *port, u16 req_op_curr)
{
	unsigned int target_mw;
	int ret;

	mutex_lock(&port->swap_lock);
	mutex_lock(&port->lock);

	if (!port->pps_data.active) {
		ret = -EOPNOTSUPP;
		goto port_unlock;
	}

	if (port->state != SNK_READY) {
		ret = -EAGAIN;
		goto port_unlock;
	}

	if (req_op_curr > port->pps_data.max_curr) {
		ret = -EINVAL;
		goto port_unlock;
	}

	target_mw = (req_op_curr * port->supply_voltage) / 1000;
	if (target_mw < port->operating_snk_mw) {
		ret = -EINVAL;
		goto port_unlock;
	}

	port->upcoming_state = SNK_NEGOTIATE_PPS_CAPABILITIES;
	ret = tcpm_ams_start(port, POWER_NEGOTIATION);
	if (ret == -EAGAIN) {
		port->upcoming_state = INVALID_STATE;
		goto port_unlock;
	}

	/* Round down operating current to align with PPS valid steps */
	req_op_curr = req_op_curr - (req_op_curr % RDO_PROG_CURR_MA_STEP);

	reinit_completion(&port->pps_complete);
	port->pps_data.req_op_curr = req_op_curr;
	port->pps_status = 0;
	port->pps_pending = true;
	mutex_unlock(&port->lock);

	if (!wait_for_completion_timeout(&port->pps_complete,
				msecs_to_jiffies(PD_PPS_CTRL_TIMEOUT)))
		ret = -ETIMEDOUT;
	else
		ret = port->pps_status;

	goto swap_unlock;

port_unlock:
	mutex_unlock(&port->lock);
swap_unlock:
	mutex_unlock(&port->swap_lock);

	return ret;
}

static int tcpm_pps_set_out_volt(struct tcpm_port *port, u16 req_out_volt)
{
	unsigned int target_mw;
	int ret;

	mutex_lock(&port->swap_lock);
	mutex_lock(&port->lock);

	if (!port->pps_data.active) {
		ret = -EOPNOTSUPP;
		goto port_unlock;
	}

	if (port->state != SNK_READY) {
		ret = -EAGAIN;
		goto port_unlock;
	}

	if (req_out_volt < port->pps_data.min_volt ||
	    req_out_volt > port->pps_data.max_volt) {
		ret = -EINVAL;
		goto port_unlock;
	}

	target_mw = (port->current_limit * req_out_volt) / 1000;
	if (target_mw < port->operating_snk_mw) {
		ret = -EINVAL;
		goto port_unlock;
	}

	port->upcoming_state = SNK_NEGOTIATE_PPS_CAPABILITIES;
	ret = tcpm_ams_start(port, POWER_NEGOTIATION);
	if (ret == -EAGAIN) {
		port->upcoming_state = INVALID_STATE;
		goto port_unlock;
	}

	/* Round down output voltage to align with PPS valid steps */
	req_out_volt = req_out_volt - (req_out_volt % RDO_PROG_VOLT_MV_STEP);

	reinit_completion(&port->pps_complete);
	port->pps_data.req_out_volt = req_out_volt;
	port->pps_status = 0;
	port->pps_pending = true;
	mutex_unlock(&port->lock);

	if (!wait_for_completion_timeout(&port->pps_complete,
				msecs_to_jiffies(PD_PPS_CTRL_TIMEOUT)))
		ret = -ETIMEDOUT;
	else
		ret = port->pps_status;

	goto swap_unlock;

port_unlock:
	mutex_unlock(&port->lock);
swap_unlock:
	mutex_unlock(&port->swap_lock);

	return ret;
}

static int tcpm_pps_activate(struct tcpm_port *port, bool activate)
{
	int ret = 0;

	mutex_lock(&port->swap_lock);
	mutex_lock(&port->lock);

	if (!port->pps_data.supported) {
		ret = -EOPNOTSUPP;
		goto port_unlock;
	}

	/* Trying to deactivate PPS when already deactivated so just bail */
	if (!port->pps_data.active && !activate)
		goto port_unlock;

	if (port->state != SNK_READY) {
		ret = -EAGAIN;
		goto port_unlock;
	}

	if (activate)
		port->upcoming_state = SNK_NEGOTIATE_PPS_CAPABILITIES;
	else
		port->upcoming_state = SNK_NEGOTIATE_CAPABILITIES;
	ret = tcpm_ams_start(port, POWER_NEGOTIATION);
	if (ret == -EAGAIN) {
		port->upcoming_state = INVALID_STATE;
		goto port_unlock;
	}

	reinit_completion(&port->pps_complete);
	port->pps_status = 0;
	port->pps_pending = true;

	/* Trigger PPS request or move back to standard PDO contract */
	if (activate) {
		port->pps_data.req_out_volt = port->supply_voltage;
		port->pps_data.req_op_curr = port->current_limit;
	}
	mutex_unlock(&port->lock);

	if (!wait_for_completion_timeout(&port->pps_complete,
				msecs_to_jiffies(PD_PPS_CTRL_TIMEOUT)))
		ret = -ETIMEDOUT;
	else
		ret = port->pps_status;

	goto swap_unlock;

port_unlock:
	mutex_unlock(&port->lock);
swap_unlock:
	mutex_unlock(&port->swap_lock);

	return ret;
}

static void tcpm_init(struct tcpm_port *port)
{
	enum typec_cc_status cc1, cc2;

	port->tcpc->init(port->tcpc);

	tcpm_reset_port(port);

	/*
	 * XXX
	 * Should possibly wait for VBUS to settle if it was enabled locally
	 * since tcpm_reset_port() will disable VBUS.
	 */
	port->vbus_present = port->tcpc->get_vbus(port->tcpc);
	if (port->vbus_present)
		port->vbus_never_low = true;

	/*
	 * 1. When vbus_present is true, voltage on VBUS is already at VSAFE5V.
	 * So implicitly vbus_vsafe0v = false.
	 *
	 * 2. When vbus_present is false and TCPC does NOT support querying
	 * vsafe0v status, then, it's best to assume vbus is at VSAFE0V i.e.
	 * vbus_vsafe0v is true.
	 *
	 * 3. When vbus_present is false and TCPC does support querying vsafe0v,
	 * then, query tcpc for vsafe0v status.
	 */
	if (port->vbus_present)
		port->vbus_vsafe0v = false;
	else if (!port->tcpc->is_vbus_vsafe0v)
		port->vbus_vsafe0v = true;
	else
		port->vbus_vsafe0v = port->tcpc->is_vbus_vsafe0v(port->tcpc);

	tcpm_set_state(port, tcpm_default_state(port), 0);

	if (port->tcpc->get_cc(port->tcpc, &cc1, &cc2) == 0)
		_tcpm_cc_change(port, cc1, cc2);

	/*
	 * Some adapters need a clean slate at startup, and won't recover
	 * otherwise. So do not try to be fancy and force a clean disconnect.
	 */
	tcpm_set_state(port, PORT_RESET, 0);
}

static int tcpm_port_type_set(struct typec_port *p, enum typec_port_type type)
{
	struct tcpm_port *port = typec_get_drvdata(p);

	mutex_lock(&port->lock);
	if (type == port->port_type)
		goto port_unlock;

	port->port_type = type;

	if (!port->connected) {
		tcpm_set_state(port, PORT_RESET, 0);
	} else if (type == TYPEC_PORT_SNK) {
		if (!(port->pwr_role == TYPEC_SINK &&
		      port->data_role == TYPEC_DEVICE))
			tcpm_set_state(port, PORT_RESET, 0);
	} else if (type == TYPEC_PORT_SRC) {
		if (!(port->pwr_role == TYPEC_SOURCE &&
		      port->data_role == TYPEC_HOST))
			tcpm_set_state(port, PORT_RESET, 0);
	}

port_unlock:
	mutex_unlock(&port->lock);
	return 0;
}

static const struct typec_operations tcpm_ops = {
	.try_role = tcpm_try_role,
	.dr_set = tcpm_dr_set,
	.pr_set = tcpm_pr_set,
	.vconn_set = tcpm_vconn_set,
	.port_type_set = tcpm_port_type_set
};

void tcpm_tcpc_reset(struct tcpm_port *port)
{
	mutex_lock(&port->lock);
	/* XXX: Maintain PD connection if possible? */
	tcpm_init(port);
	mutex_unlock(&port->lock);
}
EXPORT_SYMBOL_GPL(tcpm_tcpc_reset);

static int tcpm_fw_get_caps(struct tcpm_port *port,
			    struct fwnode_handle *fwnode)
{
	const char *cap_str;
	int ret;
	u32 mw, frs_current;

	if (!fwnode)
		return -EINVAL;

	/* USB data support is optional */
	ret = fwnode_property_read_string(fwnode, "data-role", &cap_str);
	if (ret == 0) {
		ret = typec_find_port_data_role(cap_str);
		if (ret < 0)
			return ret;
		port->typec_caps.data = ret;
	}

	ret = fwnode_property_read_string(fwnode, "power-role", &cap_str);
	if (ret < 0)
		return ret;

	ret = typec_find_port_power_role(cap_str);
	if (ret < 0)
		return ret;
	port->typec_caps.type = ret;
	port->port_type = port->typec_caps.type;

	port->slow_charger_loop = fwnode_property_read_bool(fwnode, "slow-charger-loop");
	if (port->port_type == TYPEC_PORT_SNK)
		goto sink;

	/* Get source pdos */
	ret = fwnode_property_count_u32(fwnode, "source-pdos");
	if (ret <= 0)
		return -EINVAL;

	port->nr_src_pdo = min(ret, PDO_MAX_OBJECTS);
	ret = fwnode_property_read_u32_array(fwnode, "source-pdos",
					     port->src_pdo, port->nr_src_pdo);
	if ((ret < 0) || tcpm_validate_caps(port, port->src_pdo,
					    port->nr_src_pdo))
		return -EINVAL;

	if (port->port_type == TYPEC_PORT_SRC)
		return 0;

	/* Get the preferred power role for DRP */
	ret = fwnode_property_read_string(fwnode, "try-power-role", &cap_str);
	if (ret < 0)
		return ret;

	port->typec_caps.prefer_role = typec_find_power_role(cap_str);
	if (port->typec_caps.prefer_role < 0)
		return -EINVAL;
sink:
	/* Get sink pdos */
	ret = fwnode_property_count_u32(fwnode, "sink-pdos");
	if (ret <= 0)
		return -EINVAL;

	port->nr_snk_pdo = min(ret, PDO_MAX_OBJECTS);
	ret = fwnode_property_read_u32_array(fwnode, "sink-pdos",
					     port->snk_pdo, port->nr_snk_pdo);
	if ((ret < 0) || tcpm_validate_caps(port, port->snk_pdo,
					    port->nr_snk_pdo))
		return -EINVAL;

	if (fwnode_property_read_u32(fwnode, "op-sink-microwatt", &mw) < 0)
		return -EINVAL;
	port->operating_snk_mw = mw / 1000;

	port->self_powered = fwnode_property_read_bool(fwnode, "self-powered");

	/* FRS can only be supported byb DRP ports */
	if (port->port_type == TYPEC_PORT_DRP) {
		ret = fwnode_property_read_u32(fwnode, "new-source-frs-typec-current",
					       &frs_current);
		if (ret >= 0 && frs_current <= FRS_5V_3A)
			port->new_source_frs_current = frs_current;
	}

	/* sink-vdos is optional */
	ret = fwnode_property_count_u32(fwnode, "sink-vdos");
	if (ret < 0)
		ret = 0;

	port->nr_snk_vdo = min(ret, VDO_MAX_OBJECTS);
	if (port->nr_snk_vdo) {
		ret = fwnode_property_read_u32_array(fwnode, "sink-vdos",
						     port->snk_vdo,
						     port->nr_snk_vdo);
		if (ret < 0)
			return ret;
	}

	return 0;
}

static int tcpm_copy_pdos(u32 *dest_pdo, const u32 *src_pdo, unsigned int nr_pdo)
{
	unsigned int i;

	if (nr_pdo > PDO_MAX_OBJECTS)
		nr_pdo = PDO_MAX_OBJECTS;

	for (i = 0; i < nr_pdo; i++)
		dest_pdo[i] = src_pdo[i];

	return nr_pdo;
}

int tcpm_update_sink_capabilities(struct tcpm_port *port, const u32 *pdo, unsigned int nr_pdo,
				  unsigned int operating_snk_mw)
{
	int ret = 0;

	if (tcpm_validate_caps(port, pdo, nr_pdo))
		return -EINVAL;

	mutex_lock(&port->lock);
	port->nr_snk_pdo = tcpm_copy_pdos(port->snk_pdo, pdo, nr_pdo);
	port->operating_snk_mw = operating_snk_mw;

	switch (port->state) {
	case SNK_NEGOTIATE_CAPABILITIES:
	case SNK_NEGOTIATE_PPS_CAPABILITIES:
	case SNK_READY:
	case SNK_TRANSITION_SINK:
	case SNK_TRANSITION_SINK_VBUS:
		if (port->pps_data.active)
			port->upcoming_state = SNK_NEGOTIATE_PPS_CAPABILITIES;
		else if (port->pd_capable)
			port->upcoming_state = SNK_NEGOTIATE_CAPABILITIES;
		else
			break;

		port->update_sink_caps = true;

		ret = tcpm_ams_start(port, POWER_NEGOTIATION);
		if (ret == -EAGAIN) {
			port->upcoming_state = INVALID_STATE;
			break;
		}
		break;
	default:
		break;
	}
	mutex_unlock(&port->lock);
	return ret;
}
EXPORT_SYMBOL_GPL(tcpm_update_sink_capabilities);

/* Power Supply access to expose source power information */
enum tcpm_psy_online_states {
	TCPM_PSY_OFFLINE = 0,
	TCPM_PSY_FIXED_ONLINE,
	TCPM_PSY_PROG_ONLINE,
};

static enum power_supply_property tcpm_psy_props[] = {
	POWER_SUPPLY_PROP_USB_TYPE,
	POWER_SUPPLY_PROP_ONLINE,
	POWER_SUPPLY_PROP_VOLTAGE_MIN,
	POWER_SUPPLY_PROP_VOLTAGE_MAX,
	POWER_SUPPLY_PROP_VOLTAGE_NOW,
	POWER_SUPPLY_PROP_CURRENT_MAX,
	POWER_SUPPLY_PROP_CURRENT_NOW,
};

static int tcpm_psy_get_online(struct tcpm_port *port,
			       union power_supply_propval *val)
{
	if (port->vbus_charge) {
		if (port->pps_data.active)
			val->intval = TCPM_PSY_PROG_ONLINE;
		else
			val->intval = TCPM_PSY_FIXED_ONLINE;
	} else {
		val->intval = TCPM_PSY_OFFLINE;
	}

	return 0;
}

static int tcpm_psy_get_voltage_min(struct tcpm_port *port,
				    union power_supply_propval *val)
{
	if (port->pps_data.active)
		val->intval = port->pps_data.min_volt * 1000;
	else
		val->intval = port->supply_voltage * 1000;

	return 0;
}

static int tcpm_psy_get_voltage_max(struct tcpm_port *port,
				    union power_supply_propval *val)
{
	if (port->pps_data.active)
		val->intval = port->pps_data.max_volt * 1000;
	else
		val->intval = port->supply_voltage * 1000;

	return 0;
}

static int tcpm_psy_get_voltage_now(struct tcpm_port *port,
				    union power_supply_propval *val)
{
	val->intval = port->supply_voltage * 1000;

	return 0;
}

static int tcpm_psy_get_current_max(struct tcpm_port *port,
				    union power_supply_propval *val)
{
	if (port->pps_data.active)
		val->intval = port->pps_data.max_curr * 1000;
	else
		val->intval = port->current_limit * 1000;

	return 0;
}

static int tcpm_psy_get_current_now(struct tcpm_port *port,
				    union power_supply_propval *val)
{
	val->intval = port->current_limit * 1000;

	return 0;
}

static int tcpm_psy_get_prop(struct power_supply *psy,
			     enum power_supply_property psp,
			     union power_supply_propval *val)
{
	struct tcpm_port *port = power_supply_get_drvdata(psy);
	int ret = 0;

	switch (psp) {
	case POWER_SUPPLY_PROP_USB_TYPE:
		val->intval = port->usb_type;
		break;
	case POWER_SUPPLY_PROP_ONLINE:
		ret = tcpm_psy_get_online(port, val);
		break;
	case POWER_SUPPLY_PROP_VOLTAGE_MIN:
		ret = tcpm_psy_get_voltage_min(port, val);
		break;
	case POWER_SUPPLY_PROP_VOLTAGE_MAX:
		ret = tcpm_psy_get_voltage_max(port, val);
		break;
	case POWER_SUPPLY_PROP_VOLTAGE_NOW:
		ret = tcpm_psy_get_voltage_now(port, val);
		break;
	case POWER_SUPPLY_PROP_CURRENT_MAX:
		ret = tcpm_psy_get_current_max(port, val);
		break;
	case POWER_SUPPLY_PROP_CURRENT_NOW:
		ret = tcpm_psy_get_current_now(port, val);
		break;
	default:
		ret = -EINVAL;
		break;
	}
	return ret;
}

static int tcpm_psy_set_online(struct tcpm_port *port,
			       const union power_supply_propval *val)
{
	int ret;

	switch (val->intval) {
	case TCPM_PSY_FIXED_ONLINE:
		ret = tcpm_pps_activate(port, false);
		break;
	case TCPM_PSY_PROG_ONLINE:
		ret = tcpm_pps_activate(port, true);
		break;
	default:
		ret = -EINVAL;
		break;
	}

	return ret;
}

static int tcpm_psy_set_prop(struct power_supply *psy,
			     enum power_supply_property psp,
			     const union power_supply_propval *val)
{
	struct tcpm_port *port = power_supply_get_drvdata(psy);
	int ret;

	switch (psp) {
	case POWER_SUPPLY_PROP_ONLINE:
		ret = tcpm_psy_set_online(port, val);
		break;
	case POWER_SUPPLY_PROP_VOLTAGE_NOW:
		if (val->intval < port->pps_data.min_volt * 1000 ||
		    val->intval > port->pps_data.max_volt * 1000)
			ret = -EINVAL;
		else
			ret = tcpm_pps_set_out_volt(port, val->intval / 1000);
		break;
	case POWER_SUPPLY_PROP_CURRENT_NOW:
		if (val->intval > port->pps_data.max_curr * 1000)
			ret = -EINVAL;
		else
			ret = tcpm_pps_set_op_curr(port, val->intval / 1000);
		break;
	default:
		ret = -EINVAL;
		break;
	}
	power_supply_changed(port->psy);
	return ret;
}

static int tcpm_psy_prop_writeable(struct power_supply *psy,
				   enum power_supply_property psp)
{
	switch (psp) {
	case POWER_SUPPLY_PROP_ONLINE:
	case POWER_SUPPLY_PROP_VOLTAGE_NOW:
	case POWER_SUPPLY_PROP_CURRENT_NOW:
		return 1;
	default:
		return 0;
	}
}

static enum power_supply_usb_type tcpm_psy_usb_types[] = {
	POWER_SUPPLY_USB_TYPE_C,
	POWER_SUPPLY_USB_TYPE_PD,
	POWER_SUPPLY_USB_TYPE_PD_PPS,
};

static const char *tcpm_psy_name_prefix = "tcpm-source-psy-";

static int devm_tcpm_psy_register(struct tcpm_port *port)
{
	struct power_supply_config psy_cfg = {};
	const char *port_dev_name = dev_name(port->dev);
	size_t psy_name_len = strlen(tcpm_psy_name_prefix) +
				     strlen(port_dev_name) + 1;
	char *psy_name;

	psy_cfg.drv_data = port;
	psy_cfg.fwnode = dev_fwnode(port->dev);
	psy_name = devm_kzalloc(port->dev, psy_name_len, GFP_KERNEL);
	if (!psy_name)
		return -ENOMEM;

	snprintf(psy_name, psy_name_len, "%s%s", tcpm_psy_name_prefix,
		 port_dev_name);
	port->psy_desc.name = psy_name;
	port->psy_desc.type = POWER_SUPPLY_TYPE_USB,
	port->psy_desc.usb_types = tcpm_psy_usb_types;
	port->psy_desc.num_usb_types = ARRAY_SIZE(tcpm_psy_usb_types);
	port->psy_desc.properties = tcpm_psy_props,
	port->psy_desc.num_properties = ARRAY_SIZE(tcpm_psy_props),
	port->psy_desc.get_property = tcpm_psy_get_prop,
	port->psy_desc.set_property = tcpm_psy_set_prop,
	port->psy_desc.property_is_writeable = tcpm_psy_prop_writeable,

	port->usb_type = POWER_SUPPLY_USB_TYPE_C;

	port->psy = devm_power_supply_register(port->dev, &port->psy_desc,
					       &psy_cfg);

	return PTR_ERR_OR_ZERO(port->psy);
}

static enum hrtimer_restart state_machine_timer_handler(struct hrtimer *timer)
{
	struct tcpm_port *port = container_of(timer, struct tcpm_port, state_machine_timer);

	kthread_queue_work(port->wq, &port->state_machine);
	return HRTIMER_NORESTART;
}

static enum hrtimer_restart vdm_state_machine_timer_handler(struct hrtimer *timer)
{
	struct tcpm_port *port = container_of(timer, struct tcpm_port, vdm_state_machine_timer);

	kthread_queue_work(port->wq, &port->vdm_state_machine);
	return HRTIMER_NORESTART;
}

static enum hrtimer_restart enable_frs_timer_handler(struct hrtimer *timer)
{
	struct tcpm_port *port = container_of(timer, struct tcpm_port, enable_frs_timer);

	kthread_queue_work(port->wq, &port->enable_frs);
	return HRTIMER_NORESTART;
}

struct tcpm_port *tcpm_register_port(struct device *dev, struct tcpc_dev *tcpc)
{
	struct tcpm_port *port;
	int err;

	if (!dev || !tcpc ||
	    !tcpc->get_vbus || !tcpc->set_cc || !tcpc->get_cc ||
	    !tcpc->set_polarity || !tcpc->set_vconn || !tcpc->set_vbus ||
	    !tcpc->set_pd_rx || !tcpc->set_roles || !tcpc->pd_transmit)
		return ERR_PTR(-EINVAL);

	port = devm_kzalloc(dev, sizeof(*port), GFP_KERNEL);
	if (!port)
		return ERR_PTR(-ENOMEM);

	port->dev = dev;
	port->tcpc = tcpc;

	mutex_init(&port->lock);
	mutex_init(&port->swap_lock);

	port->wq = kthread_create_worker(0, dev_name(dev));
	if (IS_ERR(port->wq))
		return ERR_CAST(port->wq);
	sched_set_fifo(port->wq->task);

	kthread_init_work(&port->state_machine, tcpm_state_machine_work);
	kthread_init_work(&port->vdm_state_machine, vdm_state_machine_work);
	kthread_init_work(&port->event_work, tcpm_pd_event_handler);
	kthread_init_work(&port->enable_frs, tcpm_enable_frs_work);
	hrtimer_init(&port->state_machine_timer, CLOCK_MONOTONIC, HRTIMER_MODE_REL);
	port->state_machine_timer.function = state_machine_timer_handler;
	hrtimer_init(&port->vdm_state_machine_timer, CLOCK_MONOTONIC, HRTIMER_MODE_REL);
	port->vdm_state_machine_timer.function = vdm_state_machine_timer_handler;
	hrtimer_init(&port->enable_frs_timer, CLOCK_MONOTONIC, HRTIMER_MODE_REL);
	port->enable_frs_timer.function = enable_frs_timer_handler;

	spin_lock_init(&port->pd_event_lock);

	init_completion(&port->tx_complete);
	init_completion(&port->swap_complete);
	init_completion(&port->pps_complete);
	tcpm_debugfs_init(port);

	err = tcpm_fw_get_caps(port, tcpc->fwnode);
	if (err < 0)
		goto out_destroy_wq;

	port->try_role = port->typec_caps.prefer_role;

	port->typec_caps.fwnode = tcpc->fwnode;
	port->typec_caps.revision = 0x0120;	/* Type-C spec release 1.2 */
	port->typec_caps.pd_revision = 0x0300;	/* USB-PD spec release 3.0 */
	port->typec_caps.svdm_version = SVDM_VER_2_0;
	port->typec_caps.driver_data = port;
	port->typec_caps.ops = &tcpm_ops;
	port->typec_caps.orientation_aware = 1;

	port->partner_desc.identity = &port->partner_ident;
	port->port_type = port->typec_caps.type;

	port->role_sw = usb_role_switch_get(port->dev);
	if (IS_ERR(port->role_sw)) {
		err = PTR_ERR(port->role_sw);
		goto out_destroy_wq;
	}

	err = devm_tcpm_psy_register(port);
	if (err)
		goto out_role_sw_put;
	power_supply_changed(port->psy);

	port->typec_port = typec_register_port(port->dev, &port->typec_caps);
	if (IS_ERR(port->typec_port)) {
		err = PTR_ERR(port->typec_port);
		goto out_role_sw_put;
	}

	mutex_lock(&port->lock);
	tcpm_init(port);
	mutex_unlock(&port->lock);

	tcpm_log(port, "%s: registered", dev_name(dev));
	return port;

out_role_sw_put:
	usb_role_switch_put(port->role_sw);
out_destroy_wq:
	tcpm_debugfs_exit(port);
	kthread_destroy_worker(port->wq);
	return ERR_PTR(err);
}
EXPORT_SYMBOL_GPL(tcpm_register_port);

void tcpm_unregister_port(struct tcpm_port *port)
{
	int i;

	tcpm_reset_port(port);
	for (i = 0; i < ARRAY_SIZE(port->port_altmode); i++)
		typec_unregister_altmode(port->port_altmode[i]);
	typec_unregister_port(port->typec_port);
	usb_role_switch_put(port->role_sw);
	tcpm_debugfs_exit(port);
	kthread_destroy_worker(port->wq);
}
EXPORT_SYMBOL_GPL(tcpm_unregister_port);

MODULE_AUTHOR("Guenter Roeck <groeck@chromium.org>");
MODULE_DESCRIPTION("USB Type-C Port Manager");
MODULE_LICENSE("GPL");<|MERGE_RESOLUTION|>--- conflicted
+++ resolved
@@ -1902,13 +1902,7 @@
 				break;
 			}
 
-<<<<<<< HEAD
-			/* Bail out if AMS cannot be started */
-			if (res < 0) {
-				port->vdm_sm_running = false;
-=======
 			if (res < 0)
->>>>>>> 78b96e1d
 				return;
 		}
 
