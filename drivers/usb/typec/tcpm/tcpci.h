/* SPDX-License-Identifier: GPL-2.0+ */
/*
 * Copyright 2015-2017 Google, Inc
 *
 * USB Type-C Port Controller Interface.
 */

#ifndef __LINUX_USB_TCPCI_H
#define __LINUX_USB_TCPCI_H

#include <linux/usb/typec.h>

#define TCPC_VENDOR_ID			0x0
#define TCPC_PRODUCT_ID			0x2
#define TCPC_BCD_DEV			0x4
#define TCPC_TC_REV			0x6
#define TCPC_PD_REV			0x8
#define TCPC_PD_INT_REV			0xa

#define TCPC_ALERT			0x10
<<<<<<< HEAD
#define TCPC_ALERT_VENDOR		BIT(15)
=======
>>>>>>> a29ce094
#define TCPC_ALERT_EXTND		BIT(14)
#define TCPC_ALERT_EXTENDED_STATUS	BIT(13)
#define TCPC_ALERT_VBUS_DISCNCT		BIT(11)
#define TCPC_ALERT_RX_BUF_OVF		BIT(10)
#define TCPC_ALERT_FAULT		BIT(9)
#define TCPC_ALERT_V_ALARM_LO		BIT(8)
#define TCPC_ALERT_V_ALARM_HI		BIT(7)
#define TCPC_ALERT_TX_SUCCESS		BIT(6)
#define TCPC_ALERT_TX_DISCARDED		BIT(5)
#define TCPC_ALERT_TX_FAILED		BIT(4)
#define TCPC_ALERT_RX_HARD_RST		BIT(3)
#define TCPC_ALERT_RX_STATUS		BIT(2)
#define TCPC_ALERT_POWER_STATUS		BIT(1)
#define TCPC_ALERT_CC_STATUS		BIT(0)

<<<<<<< HEAD
#define TCPC_ALERT_MASK				0x12
#define TCPC_POWER_STATUS_MASK			0x14
#define TCPC_FAULT_STATUS_MASK			0x15
#define	TCPC_EXTENDED_STATUS_MASK		0x16
=======
#define TCPC_ALERT_MASK			0x12
#define TCPC_POWER_STATUS_MASK		0x14
#define TCPC_FAULT_STATUS_MASK		0x15

#define TCPC_EXTENDED_STATUS_MASK		0x16
>>>>>>> a29ce094
#define TCPC_EXTENDED_STATUS_MASK_VSAFE0V	BIT(0)

#define TCPC_ALERT_EXTENDED_MASK	0x17
#define TCPC_SINK_FAST_ROLE_SWAP	BIT(0)

#define TCPC_CONFIG_STD_OUTPUT		0x18

#define TCPC_TCPC_CTRL			0x19
#define TCPC_TCPC_CTRL_ORIENTATION	BIT(0)
#define PLUG_ORNT_CC1			0
#define PLUG_ORNT_CC2			1
#define TCPC_TCPC_CTRL_BIST_TM		BIT(1)
#define TCPC_TCPC_CTRL_EN_LK4CONN_ALRT	BIT(6)

#define TCPC_EXTENDED_STATUS		0x20

#define TCPC_EXTENDED_STATUS		0x20

#define TCPC_ROLE_CTRL			0x1a
#define TCPC_ROLE_CTRL_DRP		BIT(6)
#define TCPC_ROLE_CTRL_RP_VAL_SHIFT	4
#define TCPC_ROLE_CTRL_RP_VAL_MASK	0x3
#define TCPC_ROLE_CTRL_RP_VAL_DEF	0x0
#define TCPC_ROLE_CTRL_RP_VAL_1_5	0x1
#define TCPC_ROLE_CTRL_RP_VAL_3_0	0x2
#define TCPC_ROLE_CTRL_CC2_SHIFT	2
#define TCPC_ROLE_CTRL_CC2_MASK		0x3
#define TCPC_ROLE_CTRL_CC1_SHIFT	0
#define TCPC_ROLE_CTRL_CC1_MASK		0x3
#define TCPC_ROLE_CTRL_CC_RA		0x0
#define TCPC_ROLE_CTRL_CC_RP		0x1
#define TCPC_ROLE_CTRL_CC_RD		0x2
#define TCPC_ROLE_CTRL_CC_OPEN		0x3

#define TCPC_FAULT_CTRL			0x1b

#define TCPC_POWER_CTRL			0x1c
#define TCPC_POWER_CTRL_VCONN_ENABLE	BIT(0)
<<<<<<< HEAD
#define TCPC_POWER_CTRL_BLEED_DISCHARGE	BIT(3)
#define TCPC_POWER_CTRL_AUTO_DISCHARGE	BIT(4)
#define TCPC_DIS_VOLT_ALRM		BIT(5)
#define TCPC_POWER_CTRL_VBUS_VOLT_MON	BIT(6)
=======
>>>>>>> a29ce094
#define TCPC_FAST_ROLE_SWAP_EN		BIT(7)

#define TCPC_CC_STATUS			0x1d
#define TCPC_CC_STATUS_TOGGLING		BIT(5)
#define TCPC_CC_STATUS_TERM		BIT(4)
#define TCPC_CC_STATUS_TERM_RP		0
#define TCPC_CC_STATUS_TERM_RD		1
#define TCPC_CC_STATE_SRC_OPEN		0
#define TCPC_CC_STATUS_CC2_SHIFT	2
#define TCPC_CC_STATUS_CC2_MASK		0x3
#define TCPC_CC_STATUS_CC1_SHIFT	0
#define TCPC_CC_STATUS_CC1_MASK		0x3

#define TCPC_POWER_STATUS		0x1e
#define TCPC_POWER_STATUS_DBG_ACC_CON	BIT(7)
#define TCPC_POWER_STATUS_UNINIT	BIT(6)
#define TCPC_POWER_STATUS_SOURCING_VBUS	BIT(4)
#define TCPC_POWER_STATUS_VBUS_DET	BIT(3)
#define TCPC_POWER_STATUS_VBUS_PRES	BIT(2)
#define TCPC_POWER_STATUS_SINKING_VBUS	BIT(0)

#define TCPC_FAULT_STATUS		0x1f

#define TCPC_ALERT_EXTENDED		0x21

#define TCPC_COMMAND			0x23
#define TCPC_CMD_WAKE_I2C		0x11
#define TCPC_CMD_DISABLE_VBUS_DETECT	0x22
#define TCPC_CMD_ENABLE_VBUS_DETECT	0x33
#define TCPC_CMD_DISABLE_SINK_VBUS	0x44
#define TCPC_CMD_SINK_VBUS		0x55
#define TCPC_CMD_DISABLE_SRC_VBUS	0x66
#define TCPC_CMD_SRC_VBUS_DEFAULT	0x77
#define TCPC_CMD_SRC_VBUS_HIGH		0x88
#define TCPC_CMD_LOOK4CONNECTION	0x99
#define TCPC_CMD_RXONEMORE		0xAA
#define TCPC_CMD_I2C_IDLE		0xFF

#define TCPC_DEV_CAP_1			0x24
#define TCPC_DEV_CAP_2			0x26
#define TCPC_STD_INPUT_CAP		0x28
#define TCPC_STD_OUTPUT_CAP		0x29

#define TCPC_MSG_HDR_INFO		0x2e
#define TCPC_MSG_HDR_INFO_DATA_ROLE	BIT(3)
#define TCPC_MSG_HDR_INFO_PWR_ROLE	BIT(0)
#define TCPC_MSG_HDR_INFO_REV_SHIFT	1
#define TCPC_MSG_HDR_INFO_REV_MASK	0x3

#define TCPC_RX_DETECT			0x2f
#define TCPC_RX_DETECT_HARD_RESET	BIT(5)
#define TCPC_RX_DETECT_SOP		BIT(0)
#define TCPC_RX_DETECT_SOP1		BIT(1)
#define TCPC_RX_DETECT_SOP2		BIT(2)
#define TCPC_RX_DETECT_DBG1		BIT(3)
#define TCPC_RX_DETECT_DBG2		BIT(4)

#define TCPC_RX_BYTE_CNT		0x30
#define TCPC_RX_BUF_FRAME_TYPE		0x31
#define TCPC_RX_BUF_FRAME_TYPE_SOP	0
#define TCPC_RX_HDR			0x32
#define TCPC_RX_DATA			0x34 /* through 0x4f */

#define TCPC_TRANSMIT			0x50
#define TCPC_TRANSMIT_RETRY_SHIFT	4
#define TCPC_TRANSMIT_RETRY_MASK	0x3
#define TCPC_TRANSMIT_TYPE_SHIFT	0
#define TCPC_TRANSMIT_TYPE_MASK		0x7

#define TCPC_TX_BYTE_CNT		0x51
#define TCPC_TX_HDR			0x52
#define TCPC_TX_DATA			0x54 /* through 0x6f */

#define TCPC_VBUS_VOLTAGE			0x70
#define TCPC_VBUS_VOLTAGE_MASK			0x3ff
#define TCPC_VBUS_VOLTAGE_LSB_MV		25
#define TCPC_VBUS_SINK_DISCONNECT_THRESH	0x72
#define TCPC_VBUS_SINK_DISCONNECT_THRESH_LSB	25
#define TCPC_VBUS_SINK_DISCONNECT_THRESH_MAX	1023
#define TCPC_VBUS_STOP_DISCHARGE_THRESH		0x74
#define TCPC_VBUS_VOLTAGE_ALARM_HI_CFG		0x76
#define TCPC_VBUS_VOLTAGE_ALARM_LO_CFG		0x78

/* I2C_WRITE_BYTE_COUNT + 1 when TX_BUF_BYTE_x is only accessible I2C_WRITE_BYTE_COUNT */
#define TCPC_TRANSMIT_BUFFER_MAX_LEN		31

/*
 * @TX_BUF_BYTE_x_hidden
 *		optional; Set when TX_BUF_BYTE_x can only be accessed through I2C_WRITE_BYTE_COUNT.
 */
struct tcpci;

/*
 * @auto_discharge_disconnect:
 *		Optional; Enables TCPC to autonously discharge vbus on disconnect.
 * @get_vbus:
 *		Optional; From the tcpci spec, "The TCPC shall report VBUS present
 *		when TCPC detects VBUS rises above 4V. The TCPC shall report VBUS is
 *		not present when TCPC detects VBUS falls below 3.5V. The TCPC may report
 *		VBUS is not present if VBUS is between 3.5V and 4V." Between one
 *		implementation of TCPC and another, 3.5V < VBUS < 4V might or
 *		might not be reported as PRESENT. When VBUS < 4V is reported as
 *		absent, the link might be disconnected to early before
 *		vSinkDisconnect max(3.67V) is reached. Hence provide a chip
 *		specific callback for the tcpc chip driver override if needed.
 *		Return 0 from callback for TCPM to restart toggling.
 */
struct tcpci_data {
	struct regmap *regmap;
	unsigned char TX_BUF_BYTE_x_hidden:1;
<<<<<<< HEAD
	bool override_toggling;
	unsigned char auto_discharge_disconnect:1;

=======
>>>>>>> a29ce094
	int (*init)(struct tcpci *tcpci, struct tcpci_data *data);
	int (*set_vconn)(struct tcpci *tcpci, struct tcpci_data *data,
			 bool enable);
	int (*start_drp_toggling)(struct tcpci *tcpci, struct tcpci_data *data,
				  enum typec_cc_status cc);
	int (*set_vbus)(struct tcpci *tcpci, struct tcpci_data *data, bool source, bool sink);
<<<<<<< HEAD
	int (*get_vbus)(struct tcpci *tcpci, struct tcpci_data *data);
	int (*set_roles)(struct tcpci *tcpci, struct tcpci_data *data, bool attached,
			 enum typec_role role, enum typec_data_role data_role,
			 bool usb_comm_capable);
	int (*get_current_limit)(struct tcpci *tcpci, struct tcpci_data *data);
	int (*set_current_limit)(struct tcpci *tcpci, struct tcpci_data *data, u32 max_ma, u32 mv);
	void (*set_pd_capable)(struct tcpci *tcpci, struct tcpci_data *data, bool capable);
	void (*set_cc_polarity)(struct tcpci *tcpci, struct tcpci_data *data,
				enum typec_cc_polarity polarity);
	int (*frs_sourcing_vbus)(struct tcpci *tcpci, struct tcpci_data *data);
	int (*enable_frs)(struct tcpci *tcpci, struct tcpci_data *data, bool enable);
	int (*check_contaminant)(struct tcpci *tcpci, struct tcpci_data *data);
=======
>>>>>>> a29ce094
};

struct tcpci *tcpci_register_port(struct device *dev, struct tcpci_data *data);
void tcpci_unregister_port(struct tcpci *tcpci);
irqreturn_t tcpci_irq(struct tcpci *tcpci);
void tcpci_auto_discharge_update(struct tcpci *tcpci);
bool tcpci_is_debouncing(struct tcpci *tcpci);

struct tcpm_port;
struct tcpm_port *tcpci_get_tcpm_port(struct tcpci *tcpci);
#endif /* __LINUX_USB_TCPCI_H */<|MERGE_RESOLUTION|>--- conflicted
+++ resolved
@@ -18,10 +18,7 @@
 #define TCPC_PD_INT_REV			0xa
 
 #define TCPC_ALERT			0x10
-<<<<<<< HEAD
 #define TCPC_ALERT_VENDOR		BIT(15)
-=======
->>>>>>> a29ce094
 #define TCPC_ALERT_EXTND		BIT(14)
 #define TCPC_ALERT_EXTENDED_STATUS	BIT(13)
 #define TCPC_ALERT_VBUS_DISCNCT		BIT(11)
@@ -37,18 +34,11 @@
 #define TCPC_ALERT_POWER_STATUS		BIT(1)
 #define TCPC_ALERT_CC_STATUS		BIT(0)
 
-<<<<<<< HEAD
-#define TCPC_ALERT_MASK				0x12
-#define TCPC_POWER_STATUS_MASK			0x14
-#define TCPC_FAULT_STATUS_MASK			0x15
-#define	TCPC_EXTENDED_STATUS_MASK		0x16
-=======
 #define TCPC_ALERT_MASK			0x12
 #define TCPC_POWER_STATUS_MASK		0x14
 #define TCPC_FAULT_STATUS_MASK		0x15
 
 #define TCPC_EXTENDED_STATUS_MASK		0x16
->>>>>>> a29ce094
 #define TCPC_EXTENDED_STATUS_MASK_VSAFE0V	BIT(0)
 
 #define TCPC_ALERT_EXTENDED_MASK	0x17
@@ -87,13 +77,10 @@
 
 #define TCPC_POWER_CTRL			0x1c
 #define TCPC_POWER_CTRL_VCONN_ENABLE	BIT(0)
-<<<<<<< HEAD
 #define TCPC_POWER_CTRL_BLEED_DISCHARGE	BIT(3)
 #define TCPC_POWER_CTRL_AUTO_DISCHARGE	BIT(4)
 #define TCPC_DIS_VOLT_ALRM		BIT(5)
 #define TCPC_POWER_CTRL_VBUS_VOLT_MON	BIT(6)
-=======
->>>>>>> a29ce094
 #define TCPC_FAST_ROLE_SWAP_EN		BIT(7)
 
 #define TCPC_CC_STATUS			0x1d
@@ -204,19 +191,15 @@
 struct tcpci_data {
 	struct regmap *regmap;
 	unsigned char TX_BUF_BYTE_x_hidden:1;
-<<<<<<< HEAD
 	bool override_toggling;
 	unsigned char auto_discharge_disconnect:1;
 
-=======
->>>>>>> a29ce094
 	int (*init)(struct tcpci *tcpci, struct tcpci_data *data);
 	int (*set_vconn)(struct tcpci *tcpci, struct tcpci_data *data,
 			 bool enable);
 	int (*start_drp_toggling)(struct tcpci *tcpci, struct tcpci_data *data,
 				  enum typec_cc_status cc);
 	int (*set_vbus)(struct tcpci *tcpci, struct tcpci_data *data, bool source, bool sink);
-<<<<<<< HEAD
 	int (*get_vbus)(struct tcpci *tcpci, struct tcpci_data *data);
 	int (*set_roles)(struct tcpci *tcpci, struct tcpci_data *data, bool attached,
 			 enum typec_role role, enum typec_data_role data_role,
@@ -229,8 +212,6 @@
 	int (*frs_sourcing_vbus)(struct tcpci *tcpci, struct tcpci_data *data);
 	int (*enable_frs)(struct tcpci *tcpci, struct tcpci_data *data, bool enable);
 	int (*check_contaminant)(struct tcpci *tcpci, struct tcpci_data *data);
-=======
->>>>>>> a29ce094
 };
 
 struct tcpci *tcpci_register_port(struct device *dev, struct tcpci_data *data);
