// SPDX-License-Identifier: GPL-2.0-or-later
/*
 * V4L2 controls framework core implementation.
 *
 * Copyright (C) 2010-2021  Hans Verkuil <hverkuil-cisco@xs4all.nl>
 */

#include <linux/export.h>
#include <linux/mm.h>
#include <linux/slab.h>
#include <media/v4l2-ctrls.h>
#include <media/v4l2-event.h>
#include <media/v4l2-fwnode.h>

#include "v4l2-ctrls-priv.h"

static const union v4l2_ctrl_ptr ptr_null;

static void fill_event(struct v4l2_event *ev, struct v4l2_ctrl *ctrl,
		       u32 changes)
{
	memset(ev, 0, sizeof(*ev));
	ev->type = V4L2_EVENT_CTRL;
	ev->id = ctrl->id;
	ev->u.ctrl.changes = changes;
	ev->u.ctrl.type = ctrl->type;
	ev->u.ctrl.flags = user_flags(ctrl);
	if (ctrl->is_ptr)
		ev->u.ctrl.value64 = 0;
	else
		ev->u.ctrl.value64 = *ctrl->p_cur.p_s64;
	ev->u.ctrl.minimum = ctrl->minimum;
	ev->u.ctrl.maximum = ctrl->maximum;
	if (ctrl->type == V4L2_CTRL_TYPE_MENU
	    || ctrl->type == V4L2_CTRL_TYPE_INTEGER_MENU)
		ev->u.ctrl.step = 1;
	else
		ev->u.ctrl.step = ctrl->step;
	ev->u.ctrl.default_value = ctrl->default_value;
}

void send_initial_event(struct v4l2_fh *fh, struct v4l2_ctrl *ctrl)
{
	struct v4l2_event ev;
	u32 changes = V4L2_EVENT_CTRL_CH_FLAGS;

	if (!(ctrl->flags & V4L2_CTRL_FLAG_WRITE_ONLY))
		changes |= V4L2_EVENT_CTRL_CH_VALUE;
	fill_event(&ev, ctrl, changes);
	v4l2_event_queue_fh(fh, &ev);
}

void send_event(struct v4l2_fh *fh, struct v4l2_ctrl *ctrl, u32 changes)
{
	struct v4l2_event ev;
	struct v4l2_subscribed_event *sev;

	if (list_empty(&ctrl->ev_subs))
		return;
	fill_event(&ev, ctrl, changes);

	list_for_each_entry(sev, &ctrl->ev_subs, node)
		if (sev->fh != fh ||
		    (sev->flags & V4L2_EVENT_SUB_FL_ALLOW_FEEDBACK))
			v4l2_event_queue_fh(sev->fh, &ev);
}

static bool std_equal(const struct v4l2_ctrl *ctrl, u32 idx,
		      union v4l2_ctrl_ptr ptr1,
		      union v4l2_ctrl_ptr ptr2)
{
	switch (ctrl->type) {
	case V4L2_CTRL_TYPE_BUTTON:
		return false;
	case V4L2_CTRL_TYPE_STRING:
		idx *= ctrl->elem_size;
		/* strings are always 0-terminated */
		return !strcmp(ptr1.p_char + idx, ptr2.p_char + idx);
	case V4L2_CTRL_TYPE_INTEGER64:
		return ptr1.p_s64[idx] == ptr2.p_s64[idx];
	case V4L2_CTRL_TYPE_U8:
		return ptr1.p_u8[idx] == ptr2.p_u8[idx];
	case V4L2_CTRL_TYPE_U16:
		return ptr1.p_u16[idx] == ptr2.p_u16[idx];
	case V4L2_CTRL_TYPE_U32:
		return ptr1.p_u32[idx] == ptr2.p_u32[idx];
	default:
		if (ctrl->is_int)
			return ptr1.p_s32[idx] == ptr2.p_s32[idx];
		idx *= ctrl->elem_size;
		return !memcmp(ptr1.p_const + idx, ptr2.p_const + idx,
			       ctrl->elem_size);
	}
}

/* Default intra MPEG-2 quantisation coefficients, from the specification. */
static const u8 mpeg2_intra_quant_matrix[64] = {
	8,  16, 16, 19, 16, 19, 22, 22,
	22, 22, 22, 22, 26, 24, 26, 27,
	27, 27, 26, 26, 26, 26, 27, 27,
	27, 29, 29, 29, 34, 34, 34, 29,
	29, 29, 27, 27, 29, 29, 32, 32,
	34, 34, 37, 38, 37, 35, 35, 34,
	35, 38, 38, 40, 40, 40, 48, 48,
	46, 46, 56, 56, 58, 69, 69, 83
};

static void std_init_compound(const struct v4l2_ctrl *ctrl, u32 idx,
			      union v4l2_ctrl_ptr ptr)
{
	struct v4l2_ctrl_mpeg2_sequence *p_mpeg2_sequence;
	struct v4l2_ctrl_mpeg2_picture *p_mpeg2_picture;
	struct v4l2_ctrl_mpeg2_quantisation *p_mpeg2_quant;
	struct v4l2_ctrl_vp8_frame *p_vp8_frame;
	struct v4l2_ctrl_fwht_params *p_fwht_params;
	void *p = ptr.p + idx * ctrl->elem_size;

	if (ctrl->p_def.p_const)
		memcpy(p, ctrl->p_def.p_const, ctrl->elem_size);
	else
		memset(p, 0, ctrl->elem_size);

	switch ((u32)ctrl->type) {
	case V4L2_CTRL_TYPE_MPEG2_SEQUENCE:
		p_mpeg2_sequence = p;

		/* 4:2:0 */
		p_mpeg2_sequence->chroma_format = 1;
		break;
	case V4L2_CTRL_TYPE_MPEG2_PICTURE:
		p_mpeg2_picture = p;

		/* interlaced top field */
		p_mpeg2_picture->picture_structure = V4L2_MPEG2_PIC_TOP_FIELD;
		p_mpeg2_picture->picture_coding_type =
					V4L2_MPEG2_PIC_CODING_TYPE_I;
		break;
	case V4L2_CTRL_TYPE_MPEG2_QUANTISATION:
		p_mpeg2_quant = p;

		memcpy(p_mpeg2_quant->intra_quantiser_matrix,
		       mpeg2_intra_quant_matrix,
		       ARRAY_SIZE(mpeg2_intra_quant_matrix));
		/*
		 * The default non-intra MPEG-2 quantisation
		 * coefficients are all 16, as per the specification.
		 */
		memset(p_mpeg2_quant->non_intra_quantiser_matrix, 16,
		       sizeof(p_mpeg2_quant->non_intra_quantiser_matrix));
		break;
	case V4L2_CTRL_TYPE_VP8_FRAME:
		p_vp8_frame = p;
		p_vp8_frame->num_dct_parts = 1;
		break;
	case V4L2_CTRL_TYPE_FWHT_PARAMS:
		p_fwht_params = p;
		p_fwht_params->version = V4L2_FWHT_VERSION;
		p_fwht_params->width = 1280;
		p_fwht_params->height = 720;
		p_fwht_params->flags = V4L2_FWHT_FL_PIXENC_YUV |
			(2 << V4L2_FWHT_FL_COMPONENTS_NUM_OFFSET);
		break;
	}
}

static void std_init(const struct v4l2_ctrl *ctrl, u32 idx,
		     union v4l2_ctrl_ptr ptr)
{
	switch (ctrl->type) {
	case V4L2_CTRL_TYPE_STRING:
		idx *= ctrl->elem_size;
		memset(ptr.p_char + idx, ' ', ctrl->minimum);
		ptr.p_char[idx + ctrl->minimum] = '\0';
		break;
	case V4L2_CTRL_TYPE_INTEGER64:
		ptr.p_s64[idx] = ctrl->default_value;
		break;
	case V4L2_CTRL_TYPE_INTEGER:
	case V4L2_CTRL_TYPE_INTEGER_MENU:
	case V4L2_CTRL_TYPE_MENU:
	case V4L2_CTRL_TYPE_BITMASK:
	case V4L2_CTRL_TYPE_BOOLEAN:
		ptr.p_s32[idx] = ctrl->default_value;
		break;
	case V4L2_CTRL_TYPE_BUTTON:
	case V4L2_CTRL_TYPE_CTRL_CLASS:
		ptr.p_s32[idx] = 0;
		break;
	case V4L2_CTRL_TYPE_U8:
		ptr.p_u8[idx] = ctrl->default_value;
		break;
	case V4L2_CTRL_TYPE_U16:
		ptr.p_u16[idx] = ctrl->default_value;
		break;
	case V4L2_CTRL_TYPE_U32:
		ptr.p_u32[idx] = ctrl->default_value;
		break;
	default:
		std_init_compound(ctrl, idx, ptr);
		break;
	}
}

static void std_log(const struct v4l2_ctrl *ctrl)
{
	union v4l2_ctrl_ptr ptr = ctrl->p_cur;

	if (ctrl->is_array) {
		unsigned i;

		for (i = 0; i < ctrl->nr_of_dims; i++)
			pr_cont("[%u]", ctrl->dims[i]);
		pr_cont(" ");
	}

	switch (ctrl->type) {
	case V4L2_CTRL_TYPE_INTEGER:
		pr_cont("%d", *ptr.p_s32);
		break;
	case V4L2_CTRL_TYPE_BOOLEAN:
		pr_cont("%s", *ptr.p_s32 ? "true" : "false");
		break;
	case V4L2_CTRL_TYPE_MENU:
		pr_cont("%s", ctrl->qmenu[*ptr.p_s32]);
		break;
	case V4L2_CTRL_TYPE_INTEGER_MENU:
		pr_cont("%lld", ctrl->qmenu_int[*ptr.p_s32]);
		break;
	case V4L2_CTRL_TYPE_BITMASK:
		pr_cont("0x%08x", *ptr.p_s32);
		break;
	case V4L2_CTRL_TYPE_INTEGER64:
		pr_cont("%lld", *ptr.p_s64);
		break;
	case V4L2_CTRL_TYPE_STRING:
		pr_cont("%s", ptr.p_char);
		break;
	case V4L2_CTRL_TYPE_U8:
		pr_cont("%u", (unsigned)*ptr.p_u8);
		break;
	case V4L2_CTRL_TYPE_U16:
		pr_cont("%u", (unsigned)*ptr.p_u16);
		break;
	case V4L2_CTRL_TYPE_U32:
		pr_cont("%u", (unsigned)*ptr.p_u32);
		break;
	case V4L2_CTRL_TYPE_H264_SPS:
		pr_cont("H264_SPS");
		break;
	case V4L2_CTRL_TYPE_H264_PPS:
		pr_cont("H264_PPS");
		break;
	case V4L2_CTRL_TYPE_H264_SCALING_MATRIX:
		pr_cont("H264_SCALING_MATRIX");
		break;
	case V4L2_CTRL_TYPE_H264_SLICE_PARAMS:
		pr_cont("H264_SLICE_PARAMS");
		break;
	case V4L2_CTRL_TYPE_H264_DECODE_PARAMS:
		pr_cont("H264_DECODE_PARAMS");
		break;
	case V4L2_CTRL_TYPE_H264_PRED_WEIGHTS:
		pr_cont("H264_PRED_WEIGHTS");
		break;
	case V4L2_CTRL_TYPE_FWHT_PARAMS:
		pr_cont("FWHT_PARAMS");
		break;
	case V4L2_CTRL_TYPE_VP8_FRAME:
		pr_cont("VP8_FRAME");
		break;
	case V4L2_CTRL_TYPE_HDR10_CLL_INFO:
		pr_cont("HDR10_CLL_INFO");
		break;
	case V4L2_CTRL_TYPE_HDR10_MASTERING_DISPLAY:
		pr_cont("HDR10_MASTERING_DISPLAY");
		break;
	case V4L2_CTRL_TYPE_MPEG2_QUANTISATION:
		pr_cont("MPEG2_QUANTISATION");
		break;
	case V4L2_CTRL_TYPE_MPEG2_SEQUENCE:
		pr_cont("MPEG2_SEQUENCE");
		break;
	case V4L2_CTRL_TYPE_MPEG2_PICTURE:
		pr_cont("MPEG2_PICTURE");
		break;
	case V4L2_CTRL_TYPE_VP9_COMPRESSED_HDR:
		pr_cont("VP9_COMPRESSED_HDR");
		break;
	case V4L2_CTRL_TYPE_VP9_FRAME:
		pr_cont("VP9_FRAME");
		break;
	default:
		pr_cont("unknown type %d", ctrl->type);
		break;
	}
}

/*
 * Round towards the closest legal value. Be careful when we are
 * close to the maximum range of the control type to prevent
 * wrap-arounds.
 */
#define ROUND_TO_RANGE(val, offset_type, ctrl)			\
({								\
	offset_type offset;					\
	if ((ctrl)->maximum >= 0 &&				\
	    val >= (ctrl)->maximum - (s32)((ctrl)->step / 2))	\
		val = (ctrl)->maximum;				\
	else							\
		val += (s32)((ctrl)->step / 2);			\
	val = clamp_t(typeof(val), val,				\
		      (ctrl)->minimum, (ctrl)->maximum);	\
	offset = (val) - (ctrl)->minimum;			\
	offset = (ctrl)->step * (offset / (u32)(ctrl)->step);	\
	val = (ctrl)->minimum + offset;				\
	0;							\
})

/* Validate a new control */

#define zero_padding(s) \
	memset(&(s).padding, 0, sizeof((s).padding))
#define zero_reserved(s) \
	memset(&(s).reserved, 0, sizeof((s).reserved))

static int
validate_vp9_lf_params(struct v4l2_vp9_loop_filter *lf)
{
	unsigned int i;

	if (lf->flags & ~(V4L2_VP9_LOOP_FILTER_FLAG_DELTA_ENABLED |
			  V4L2_VP9_LOOP_FILTER_FLAG_DELTA_UPDATE))
		return -EINVAL;

	/* That all values are in the accepted range. */
	if (lf->level > GENMASK(5, 0))
		return -EINVAL;

	if (lf->sharpness > GENMASK(2, 0))
		return -EINVAL;

	for (i = 0; i < ARRAY_SIZE(lf->ref_deltas); i++)
		if (lf->ref_deltas[i] < -63 || lf->ref_deltas[i] > 63)
			return -EINVAL;

	for (i = 0; i < ARRAY_SIZE(lf->mode_deltas); i++)
		if (lf->mode_deltas[i] < -63 || lf->mode_deltas[i] > 63)
			return -EINVAL;

	zero_reserved(*lf);
	return 0;
}

static int
validate_vp9_quant_params(struct v4l2_vp9_quantization *quant)
{
	if (quant->delta_q_y_dc < -15 || quant->delta_q_y_dc > 15 ||
	    quant->delta_q_uv_dc < -15 || quant->delta_q_uv_dc > 15 ||
	    quant->delta_q_uv_ac < -15 || quant->delta_q_uv_ac > 15)
		return -EINVAL;

	zero_reserved(*quant);
	return 0;
}

static int
validate_vp9_seg_params(struct v4l2_vp9_segmentation *seg)
{
	unsigned int i, j;

	if (seg->flags & ~(V4L2_VP9_SEGMENTATION_FLAG_ENABLED |
			   V4L2_VP9_SEGMENTATION_FLAG_UPDATE_MAP |
			   V4L2_VP9_SEGMENTATION_FLAG_TEMPORAL_UPDATE |
			   V4L2_VP9_SEGMENTATION_FLAG_UPDATE_DATA |
			   V4L2_VP9_SEGMENTATION_FLAG_ABS_OR_DELTA_UPDATE))
		return -EINVAL;

	for (i = 0; i < ARRAY_SIZE(seg->feature_enabled); i++) {
		if (seg->feature_enabled[i] &
		    ~V4L2_VP9_SEGMENT_FEATURE_ENABLED_MASK)
			return -EINVAL;
	}

	for (i = 0; i < ARRAY_SIZE(seg->feature_data); i++) {
		const int range[] = { 255, 63, 3, 0 };

		for (j = 0; j < ARRAY_SIZE(seg->feature_data[j]); j++) {
			if (seg->feature_data[i][j] < -range[j] ||
			    seg->feature_data[i][j] > range[j])
				return -EINVAL;
		}
	}

	zero_reserved(*seg);
	return 0;
}

static int
validate_vp9_compressed_hdr(struct v4l2_ctrl_vp9_compressed_hdr *hdr)
{
	if (hdr->tx_mode > V4L2_VP9_TX_MODE_SELECT)
		return -EINVAL;

	return 0;
}

static int
validate_vp9_frame(struct v4l2_ctrl_vp9_frame *frame)
{
	int ret;

	/* Make sure we're not passed invalid flags. */
	if (frame->flags & ~(V4L2_VP9_FRAME_FLAG_KEY_FRAME |
		  V4L2_VP9_FRAME_FLAG_SHOW_FRAME |
		  V4L2_VP9_FRAME_FLAG_ERROR_RESILIENT |
		  V4L2_VP9_FRAME_FLAG_INTRA_ONLY |
		  V4L2_VP9_FRAME_FLAG_ALLOW_HIGH_PREC_MV |
		  V4L2_VP9_FRAME_FLAG_REFRESH_FRAME_CTX |
		  V4L2_VP9_FRAME_FLAG_PARALLEL_DEC_MODE |
		  V4L2_VP9_FRAME_FLAG_X_SUBSAMPLING |
		  V4L2_VP9_FRAME_FLAG_Y_SUBSAMPLING |
		  V4L2_VP9_FRAME_FLAG_COLOR_RANGE_FULL_SWING))
		return -EINVAL;

	if (frame->flags & V4L2_VP9_FRAME_FLAG_ERROR_RESILIENT &&
	    frame->flags & V4L2_VP9_FRAME_FLAG_REFRESH_FRAME_CTX)
		return -EINVAL;

	if (frame->profile > V4L2_VP9_PROFILE_MAX)
		return -EINVAL;

	if (frame->reset_frame_context > V4L2_VP9_RESET_FRAME_CTX_ALL)
		return -EINVAL;

	if (frame->frame_context_idx >= V4L2_VP9_NUM_FRAME_CTX)
		return -EINVAL;

	/*
	 * Profiles 0 and 1 only support 8-bit depth, profiles 2 and 3 only 10
	 * and 12 bit depths.
	 */
	if ((frame->profile < 2 && frame->bit_depth != 8) ||
	    (frame->profile >= 2 &&
	     (frame->bit_depth != 10 && frame->bit_depth != 12)))
		return -EINVAL;

	/* Profile 0 and 2 only accept YUV 4:2:0. */
	if ((frame->profile == 0 || frame->profile == 2) &&
	    (!(frame->flags & V4L2_VP9_FRAME_FLAG_X_SUBSAMPLING) ||
	     !(frame->flags & V4L2_VP9_FRAME_FLAG_Y_SUBSAMPLING)))
		return -EINVAL;

	/* Profile 1 and 3 only accept YUV 4:2:2, 4:4:0 and 4:4:4. */
	if ((frame->profile == 1 || frame->profile == 3) &&
	    ((frame->flags & V4L2_VP9_FRAME_FLAG_X_SUBSAMPLING) &&
	     (frame->flags & V4L2_VP9_FRAME_FLAG_Y_SUBSAMPLING)))
		return -EINVAL;

	if (frame->interpolation_filter > V4L2_VP9_INTERP_FILTER_SWITCHABLE)
		return -EINVAL;

	/*
	 * According to the spec, tile_cols_log2 shall be less than or equal
	 * to 6.
	 */
	if (frame->tile_cols_log2 > 6)
		return -EINVAL;

	if (frame->reference_mode > V4L2_VP9_REFERENCE_MODE_SELECT)
		return -EINVAL;

	ret = validate_vp9_lf_params(&frame->lf);
	if (ret)
		return ret;

	ret = validate_vp9_quant_params(&frame->quant);
	if (ret)
		return ret;

	ret = validate_vp9_seg_params(&frame->seg);
	if (ret)
		return ret;

	zero_reserved(*frame);
	return 0;
}

/*
 * Compound controls validation requires setting unused fields/flags to zero
 * in order to properly detect unchanged controls with std_equal's memcmp.
 */
static int std_validate_compound(const struct v4l2_ctrl *ctrl, u32 idx,
				 union v4l2_ctrl_ptr ptr)
{
	struct v4l2_ctrl_mpeg2_sequence *p_mpeg2_sequence;
	struct v4l2_ctrl_mpeg2_picture *p_mpeg2_picture;
	struct v4l2_ctrl_vp8_frame *p_vp8_frame;
	struct v4l2_ctrl_fwht_params *p_fwht_params;
	struct v4l2_ctrl_h264_sps *p_h264_sps;
	struct v4l2_ctrl_h264_pps *p_h264_pps;
	struct v4l2_ctrl_h264_pred_weights *p_h264_pred_weights;
	struct v4l2_ctrl_h264_slice_params *p_h264_slice_params;
	struct v4l2_ctrl_h264_decode_params *p_h264_dec_params;
	struct v4l2_ctrl_hevc_sps *p_hevc_sps;
	struct v4l2_ctrl_hevc_pps *p_hevc_pps;
	struct v4l2_ctrl_hevc_slice_params *p_hevc_slice_params;
	struct v4l2_ctrl_hdr10_mastering_display *p_hdr10_mastering;
	struct v4l2_ctrl_hevc_decode_params *p_hevc_decode_params;
	struct v4l2_area *area;
	void *p = ptr.p + idx * ctrl->elem_size;
	unsigned int i;

	switch ((u32)ctrl->type) {
	case V4L2_CTRL_TYPE_MPEG2_SEQUENCE:
		p_mpeg2_sequence = p;

		switch (p_mpeg2_sequence->chroma_format) {
		case 1: /* 4:2:0 */
		case 2: /* 4:2:2 */
		case 3: /* 4:4:4 */
			break;
		default:
			return -EINVAL;
		}
		break;

	case V4L2_CTRL_TYPE_MPEG2_PICTURE:
		p_mpeg2_picture = p;

		switch (p_mpeg2_picture->intra_dc_precision) {
		case 0: /* 8 bits */
		case 1: /* 9 bits */
		case 2: /* 10 bits */
		case 3: /* 11 bits */
			break;
		default:
			return -EINVAL;
		}

		switch (p_mpeg2_picture->picture_structure) {
		case V4L2_MPEG2_PIC_TOP_FIELD:
		case V4L2_MPEG2_PIC_BOTTOM_FIELD:
		case V4L2_MPEG2_PIC_FRAME:
			break;
		default:
			return -EINVAL;
		}

		switch (p_mpeg2_picture->picture_coding_type) {
		case V4L2_MPEG2_PIC_CODING_TYPE_I:
		case V4L2_MPEG2_PIC_CODING_TYPE_P:
		case V4L2_MPEG2_PIC_CODING_TYPE_B:
			break;
		default:
			return -EINVAL;
		}
		zero_reserved(*p_mpeg2_picture);
		break;

	case V4L2_CTRL_TYPE_MPEG2_QUANTISATION:
		break;

	case V4L2_CTRL_TYPE_FWHT_PARAMS:
		p_fwht_params = p;
		if (p_fwht_params->version < V4L2_FWHT_VERSION)
			return -EINVAL;
		if (!p_fwht_params->width || !p_fwht_params->height)
			return -EINVAL;
		break;

	case V4L2_CTRL_TYPE_H264_SPS:
		p_h264_sps = p;

		/* Some syntax elements are only conditionally valid */
		if (p_h264_sps->pic_order_cnt_type != 0) {
			p_h264_sps->log2_max_pic_order_cnt_lsb_minus4 = 0;
		} else if (p_h264_sps->pic_order_cnt_type != 1) {
			p_h264_sps->num_ref_frames_in_pic_order_cnt_cycle = 0;
			p_h264_sps->offset_for_non_ref_pic = 0;
			p_h264_sps->offset_for_top_to_bottom_field = 0;
			memset(&p_h264_sps->offset_for_ref_frame, 0,
			       sizeof(p_h264_sps->offset_for_ref_frame));
		}

		if (!V4L2_H264_SPS_HAS_CHROMA_FORMAT(p_h264_sps)) {
			p_h264_sps->chroma_format_idc = 1;
			p_h264_sps->bit_depth_luma_minus8 = 0;
			p_h264_sps->bit_depth_chroma_minus8 = 0;

			p_h264_sps->flags &=
				~V4L2_H264_SPS_FLAG_QPPRIME_Y_ZERO_TRANSFORM_BYPASS;

			if (p_h264_sps->chroma_format_idc < 3)
				p_h264_sps->flags &=
					~V4L2_H264_SPS_FLAG_SEPARATE_COLOUR_PLANE;
		}

		if (p_h264_sps->flags & V4L2_H264_SPS_FLAG_FRAME_MBS_ONLY)
			p_h264_sps->flags &=
				~V4L2_H264_SPS_FLAG_MB_ADAPTIVE_FRAME_FIELD;

		/*
		 * Chroma 4:2:2 format require at least High 4:2:2 profile.
		 *
		 * The H264 specification and well-known parser implementations
		 * use profile-idc values directly, as that is clearer and
		 * less ambiguous. We do the same here.
		 */
		if (p_h264_sps->profile_idc < 122 &&
		    p_h264_sps->chroma_format_idc > 1)
			return -EINVAL;
		/* Chroma 4:4:4 format require at least High 4:2:2 profile */
		if (p_h264_sps->profile_idc < 244 &&
		    p_h264_sps->chroma_format_idc > 2)
			return -EINVAL;
		if (p_h264_sps->chroma_format_idc > 3)
			return -EINVAL;

		if (p_h264_sps->bit_depth_luma_minus8 > 6)
			return -EINVAL;
		if (p_h264_sps->bit_depth_chroma_minus8 > 6)
			return -EINVAL;
		if (p_h264_sps->log2_max_frame_num_minus4 > 12)
			return -EINVAL;
		if (p_h264_sps->pic_order_cnt_type > 2)
			return -EINVAL;
		if (p_h264_sps->log2_max_pic_order_cnt_lsb_minus4 > 12)
			return -EINVAL;
		if (p_h264_sps->max_num_ref_frames > V4L2_H264_REF_LIST_LEN)
			return -EINVAL;
		break;

	case V4L2_CTRL_TYPE_H264_PPS:
		p_h264_pps = p;

		if (p_h264_pps->num_slice_groups_minus1 > 7)
			return -EINVAL;
		if (p_h264_pps->num_ref_idx_l0_default_active_minus1 >
		    (V4L2_H264_REF_LIST_LEN - 1))
			return -EINVAL;
		if (p_h264_pps->num_ref_idx_l1_default_active_minus1 >
		    (V4L2_H264_REF_LIST_LEN - 1))
			return -EINVAL;
		if (p_h264_pps->weighted_bipred_idc > 2)
			return -EINVAL;
		/*
		 * pic_init_qp_minus26 shall be in the range of
		 * -(26 + QpBdOffset_y) to +25, inclusive,
		 *  where QpBdOffset_y is 6 * bit_depth_luma_minus8
		 */
		if (p_h264_pps->pic_init_qp_minus26 < -62 ||
		    p_h264_pps->pic_init_qp_minus26 > 25)
			return -EINVAL;
		if (p_h264_pps->pic_init_qs_minus26 < -26 ||
		    p_h264_pps->pic_init_qs_minus26 > 25)
			return -EINVAL;
		if (p_h264_pps->chroma_qp_index_offset < -12 ||
		    p_h264_pps->chroma_qp_index_offset > 12)
			return -EINVAL;
		if (p_h264_pps->second_chroma_qp_index_offset < -12 ||
		    p_h264_pps->second_chroma_qp_index_offset > 12)
			return -EINVAL;
		break;

	case V4L2_CTRL_TYPE_H264_SCALING_MATRIX:
		break;

	case V4L2_CTRL_TYPE_H264_PRED_WEIGHTS:
		p_h264_pred_weights = p;

		if (p_h264_pred_weights->luma_log2_weight_denom > 7)
			return -EINVAL;
		if (p_h264_pred_weights->chroma_log2_weight_denom > 7)
			return -EINVAL;
		break;

	case V4L2_CTRL_TYPE_H264_SLICE_PARAMS:
		p_h264_slice_params = p;

		if (p_h264_slice_params->slice_type != V4L2_H264_SLICE_TYPE_B)
			p_h264_slice_params->flags &=
				~V4L2_H264_SLICE_FLAG_DIRECT_SPATIAL_MV_PRED;

		if (p_h264_slice_params->colour_plane_id > 2)
			return -EINVAL;
		if (p_h264_slice_params->cabac_init_idc > 2)
			return -EINVAL;
		if (p_h264_slice_params->disable_deblocking_filter_idc > 2)
			return -EINVAL;
		if (p_h264_slice_params->slice_alpha_c0_offset_div2 < -6 ||
		    p_h264_slice_params->slice_alpha_c0_offset_div2 > 6)
			return -EINVAL;
		if (p_h264_slice_params->slice_beta_offset_div2 < -6 ||
		    p_h264_slice_params->slice_beta_offset_div2 > 6)
			return -EINVAL;

		if (p_h264_slice_params->slice_type == V4L2_H264_SLICE_TYPE_I ||
		    p_h264_slice_params->slice_type == V4L2_H264_SLICE_TYPE_SI)
			p_h264_slice_params->num_ref_idx_l0_active_minus1 = 0;
		if (p_h264_slice_params->slice_type != V4L2_H264_SLICE_TYPE_B)
			p_h264_slice_params->num_ref_idx_l1_active_minus1 = 0;

		if (p_h264_slice_params->num_ref_idx_l0_active_minus1 >
		    (V4L2_H264_REF_LIST_LEN - 1))
			return -EINVAL;
		if (p_h264_slice_params->num_ref_idx_l1_active_minus1 >
		    (V4L2_H264_REF_LIST_LEN - 1))
			return -EINVAL;
		zero_reserved(*p_h264_slice_params);
		break;

	case V4L2_CTRL_TYPE_H264_DECODE_PARAMS:
		p_h264_dec_params = p;

		if (p_h264_dec_params->nal_ref_idc > 3)
			return -EINVAL;
		for (i = 0; i < V4L2_H264_NUM_DPB_ENTRIES; i++) {
			struct v4l2_h264_dpb_entry *dpb_entry =
				&p_h264_dec_params->dpb[i];

			zero_reserved(*dpb_entry);
		}
		zero_reserved(*p_h264_dec_params);
		break;

	case V4L2_CTRL_TYPE_VP8_FRAME:
		p_vp8_frame = p;

		switch (p_vp8_frame->num_dct_parts) {
		case 1:
		case 2:
		case 4:
		case 8:
			break;
		default:
			return -EINVAL;
		}
		zero_padding(p_vp8_frame->segment);
		zero_padding(p_vp8_frame->lf);
		zero_padding(p_vp8_frame->quant);
		zero_padding(p_vp8_frame->entropy);
		zero_padding(p_vp8_frame->coder_state);
		break;

	case V4L2_CTRL_TYPE_HEVC_SPS:
		p_hevc_sps = p;

		if (!(p_hevc_sps->flags & V4L2_HEVC_SPS_FLAG_PCM_ENABLED)) {
			p_hevc_sps->pcm_sample_bit_depth_luma_minus1 = 0;
			p_hevc_sps->pcm_sample_bit_depth_chroma_minus1 = 0;
			p_hevc_sps->log2_min_pcm_luma_coding_block_size_minus3 = 0;
			p_hevc_sps->log2_diff_max_min_pcm_luma_coding_block_size = 0;
		}

		if (!(p_hevc_sps->flags &
		      V4L2_HEVC_SPS_FLAG_LONG_TERM_REF_PICS_PRESENT))
			p_hevc_sps->num_long_term_ref_pics_sps = 0;
		break;

	case V4L2_CTRL_TYPE_HEVC_PPS:
		p_hevc_pps = p;

		if (!(p_hevc_pps->flags &
		      V4L2_HEVC_PPS_FLAG_CU_QP_DELTA_ENABLED))
			p_hevc_pps->diff_cu_qp_delta_depth = 0;

		if (!(p_hevc_pps->flags & V4L2_HEVC_PPS_FLAG_TILES_ENABLED)) {
			p_hevc_pps->num_tile_columns_minus1 = 0;
			p_hevc_pps->num_tile_rows_minus1 = 0;
			memset(&p_hevc_pps->column_width_minus1, 0,
			       sizeof(p_hevc_pps->column_width_minus1));
			memset(&p_hevc_pps->row_height_minus1, 0,
			       sizeof(p_hevc_pps->row_height_minus1));

			p_hevc_pps->flags &=
				~V4L2_HEVC_PPS_FLAG_LOOP_FILTER_ACROSS_TILES_ENABLED;
		}

		if (p_hevc_pps->flags &
		    V4L2_HEVC_PPS_FLAG_PPS_DISABLE_DEBLOCKING_FILTER) {
			p_hevc_pps->pps_beta_offset_div2 = 0;
			p_hevc_pps->pps_tc_offset_div2 = 0;
		}

		zero_padding(*p_hevc_pps);
		break;

	case V4L2_CTRL_TYPE_HEVC_DECODE_PARAMS:
		p_hevc_decode_params = p;

		if (p_hevc_decode_params->num_active_dpb_entries >
		    V4L2_HEVC_DPB_ENTRIES_NUM_MAX)
			return -EINVAL;

		for (i = 0; i < p_hevc_decode_params->num_active_dpb_entries;
		     i++) {
			struct v4l2_hevc_dpb_entry *dpb_entry =
				&p_hevc_decode_params->dpb[i];

			zero_padding(*dpb_entry);
		}
		break;

	case V4L2_CTRL_TYPE_HEVC_SLICE_PARAMS:
		p_hevc_slice_params = p;

		zero_padding(p_hevc_slice_params->pred_weight_table);
		zero_padding(*p_hevc_slice_params);
		break;

	case V4L2_CTRL_TYPE_HDR10_CLL_INFO:
		break;

	case V4L2_CTRL_TYPE_HDR10_MASTERING_DISPLAY:
		p_hdr10_mastering = p;

		for (i = 0; i < 3; ++i) {
			if (p_hdr10_mastering->display_primaries_x[i] <
				V4L2_HDR10_MASTERING_PRIMARIES_X_LOW ||
			    p_hdr10_mastering->display_primaries_x[i] >
				V4L2_HDR10_MASTERING_PRIMARIES_X_HIGH ||
			    p_hdr10_mastering->display_primaries_y[i] <
				V4L2_HDR10_MASTERING_PRIMARIES_Y_LOW ||
			    p_hdr10_mastering->display_primaries_y[i] >
				V4L2_HDR10_MASTERING_PRIMARIES_Y_HIGH)
				return -EINVAL;
		}

		if (p_hdr10_mastering->white_point_x <
			V4L2_HDR10_MASTERING_WHITE_POINT_X_LOW ||
		    p_hdr10_mastering->white_point_x >
			V4L2_HDR10_MASTERING_WHITE_POINT_X_HIGH ||
		    p_hdr10_mastering->white_point_y <
			V4L2_HDR10_MASTERING_WHITE_POINT_Y_LOW ||
		    p_hdr10_mastering->white_point_y >
			V4L2_HDR10_MASTERING_WHITE_POINT_Y_HIGH)
			return -EINVAL;

		if (p_hdr10_mastering->max_display_mastering_luminance <
			V4L2_HDR10_MASTERING_MAX_LUMA_LOW ||
		    p_hdr10_mastering->max_display_mastering_luminance >
			V4L2_HDR10_MASTERING_MAX_LUMA_HIGH ||
		    p_hdr10_mastering->min_display_mastering_luminance <
			V4L2_HDR10_MASTERING_MIN_LUMA_LOW ||
		    p_hdr10_mastering->min_display_mastering_luminance >
			V4L2_HDR10_MASTERING_MIN_LUMA_HIGH)
			return -EINVAL;

		/* The following restriction comes from ITU-T Rec. H.265 spec */
		if (p_hdr10_mastering->max_display_mastering_luminance ==
			V4L2_HDR10_MASTERING_MAX_LUMA_LOW &&
		    p_hdr10_mastering->min_display_mastering_luminance ==
			V4L2_HDR10_MASTERING_MIN_LUMA_HIGH)
			return -EINVAL;

		break;

	case V4L2_CTRL_TYPE_HEVC_SCALING_MATRIX:
		break;

<<<<<<< HEAD
=======
	case V4L2_CTRL_TYPE_VP9_COMPRESSED_HDR:
		return validate_vp9_compressed_hdr(p);

	case V4L2_CTRL_TYPE_VP9_FRAME:
		return validate_vp9_frame(p);

>>>>>>> 754e0b0e
	case V4L2_CTRL_TYPE_AREA:
		area = p;
		if (!area->width || !area->height)
			return -EINVAL;
		break;

	default:
		return -EINVAL;
	}

	return 0;
}

static int std_validate(const struct v4l2_ctrl *ctrl, u32 idx,
			union v4l2_ctrl_ptr ptr)
{
	size_t len;
	u64 offset;
	s64 val;

	switch ((u32)ctrl->type) {
	case V4L2_CTRL_TYPE_INTEGER:
		return ROUND_TO_RANGE(ptr.p_s32[idx], u32, ctrl);
	case V4L2_CTRL_TYPE_INTEGER64:
		/*
		 * We can't use the ROUND_TO_RANGE define here due to
		 * the u64 divide that needs special care.
		 */
		val = ptr.p_s64[idx];
		if (ctrl->maximum >= 0 && val >= ctrl->maximum - (s64)(ctrl->step / 2))
			val = ctrl->maximum;
		else
			val += (s64)(ctrl->step / 2);
		val = clamp_t(s64, val, ctrl->minimum, ctrl->maximum);
		offset = val - ctrl->minimum;
		do_div(offset, ctrl->step);
		ptr.p_s64[idx] = ctrl->minimum + offset * ctrl->step;
		return 0;
	case V4L2_CTRL_TYPE_U8:
		return ROUND_TO_RANGE(ptr.p_u8[idx], u8, ctrl);
	case V4L2_CTRL_TYPE_U16:
		return ROUND_TO_RANGE(ptr.p_u16[idx], u16, ctrl);
	case V4L2_CTRL_TYPE_U32:
		return ROUND_TO_RANGE(ptr.p_u32[idx], u32, ctrl);

	case V4L2_CTRL_TYPE_BOOLEAN:
		ptr.p_s32[idx] = !!ptr.p_s32[idx];
		return 0;

	case V4L2_CTRL_TYPE_MENU:
	case V4L2_CTRL_TYPE_INTEGER_MENU:
		if (ptr.p_s32[idx] < ctrl->minimum || ptr.p_s32[idx] > ctrl->maximum)
			return -ERANGE;
		if (ptr.p_s32[idx] < BITS_PER_LONG_LONG &&
		    (ctrl->menu_skip_mask & BIT_ULL(ptr.p_s32[idx])))
			return -EINVAL;
		if (ctrl->type == V4L2_CTRL_TYPE_MENU &&
		    ctrl->qmenu[ptr.p_s32[idx]][0] == '\0')
			return -EINVAL;
		return 0;

	case V4L2_CTRL_TYPE_BITMASK:
		ptr.p_s32[idx] &= ctrl->maximum;
		return 0;

	case V4L2_CTRL_TYPE_BUTTON:
	case V4L2_CTRL_TYPE_CTRL_CLASS:
		ptr.p_s32[idx] = 0;
		return 0;

	case V4L2_CTRL_TYPE_STRING:
		idx *= ctrl->elem_size;
		len = strlen(ptr.p_char + idx);
		if (len < ctrl->minimum)
			return -ERANGE;
		if ((len - (u32)ctrl->minimum) % (u32)ctrl->step)
			return -ERANGE;
		return 0;

	default:
		return std_validate_compound(ctrl, idx, ptr);
	}
}

static const struct v4l2_ctrl_type_ops std_type_ops = {
	.equal = std_equal,
	.init = std_init,
	.log = std_log,
	.validate = std_validate,
};

void v4l2_ctrl_notify(struct v4l2_ctrl *ctrl, v4l2_ctrl_notify_fnc notify, void *priv)
{
	if (!ctrl)
		return;
	if (!notify) {
		ctrl->call_notify = 0;
		return;
	}
	if (WARN_ON(ctrl->handler->notify && ctrl->handler->notify != notify))
		return;
	ctrl->handler->notify = notify;
	ctrl->handler->notify_priv = priv;
	ctrl->call_notify = 1;
}
EXPORT_SYMBOL(v4l2_ctrl_notify);

/* Copy the one value to another. */
static void ptr_to_ptr(struct v4l2_ctrl *ctrl,
		       union v4l2_ctrl_ptr from, union v4l2_ctrl_ptr to)
{
	if (ctrl == NULL)
		return;
	memcpy(to.p, from.p_const, ctrl->elems * ctrl->elem_size);
}

/* Copy the new value to the current value. */
void new_to_cur(struct v4l2_fh *fh, struct v4l2_ctrl *ctrl, u32 ch_flags)
{
	bool changed;

	if (ctrl == NULL)
		return;

	/* has_changed is set by cluster_changed */
	changed = ctrl->has_changed;
	if (changed)
		ptr_to_ptr(ctrl, ctrl->p_new, ctrl->p_cur);

	if (ch_flags & V4L2_EVENT_CTRL_CH_FLAGS) {
		/* Note: CH_FLAGS is only set for auto clusters. */
		ctrl->flags &=
			~(V4L2_CTRL_FLAG_INACTIVE | V4L2_CTRL_FLAG_VOLATILE);
		if (!is_cur_manual(ctrl->cluster[0])) {
			ctrl->flags |= V4L2_CTRL_FLAG_INACTIVE;
			if (ctrl->cluster[0]->has_volatiles)
				ctrl->flags |= V4L2_CTRL_FLAG_VOLATILE;
		}
		fh = NULL;
	}
	if (changed || ch_flags) {
		/* If a control was changed that was not one of the controls
		   modified by the application, then send the event to all. */
		if (!ctrl->is_new)
			fh = NULL;
		send_event(fh, ctrl,
			(changed ? V4L2_EVENT_CTRL_CH_VALUE : 0) | ch_flags);
		if (ctrl->call_notify && changed && ctrl->handler->notify)
			ctrl->handler->notify(ctrl, ctrl->handler->notify_priv);
	}
}

/* Copy the current value to the new value */
void cur_to_new(struct v4l2_ctrl *ctrl)
{
	if (ctrl == NULL)
		return;
	ptr_to_ptr(ctrl, ctrl->p_cur, ctrl->p_new);
}

/* Copy the new value to the request value */
void new_to_req(struct v4l2_ctrl_ref *ref)
{
	if (!ref)
		return;
	ptr_to_ptr(ref->ctrl, ref->ctrl->p_new, ref->p_req);
	ref->valid_p_req = true;
}

/* Copy the current value to the request value */
void cur_to_req(struct v4l2_ctrl_ref *ref)
{
	if (!ref)
		return;
	ptr_to_ptr(ref->ctrl, ref->ctrl->p_cur, ref->p_req);
	ref->valid_p_req = true;
}

/* Copy the request value to the new value */
void req_to_new(struct v4l2_ctrl_ref *ref)
{
	if (!ref)
		return;
	if (ref->valid_p_req)
		ptr_to_ptr(ref->ctrl, ref->p_req, ref->ctrl->p_new);
	else
		ptr_to_ptr(ref->ctrl, ref->ctrl->p_cur, ref->ctrl->p_new);
}

/* Control range checking */
int check_range(enum v4l2_ctrl_type type,
		s64 min, s64 max, u64 step, s64 def)
{
	switch (type) {
	case V4L2_CTRL_TYPE_BOOLEAN:
		if (step != 1 || max > 1 || min < 0)
			return -ERANGE;
		fallthrough;
	case V4L2_CTRL_TYPE_U8:
	case V4L2_CTRL_TYPE_U16:
	case V4L2_CTRL_TYPE_U32:
	case V4L2_CTRL_TYPE_INTEGER:
	case V4L2_CTRL_TYPE_INTEGER64:
		if (step == 0 || min > max || def < min || def > max)
			return -ERANGE;
		return 0;
	case V4L2_CTRL_TYPE_BITMASK:
		if (step || min || !max || (def & ~max))
			return -ERANGE;
		return 0;
	case V4L2_CTRL_TYPE_MENU:
	case V4L2_CTRL_TYPE_INTEGER_MENU:
		if (min > max || def < min || def > max)
			return -ERANGE;
		/* Note: step == menu_skip_mask for menu controls.
		   So here we check if the default value is masked out. */
		if (step && ((1 << def) & step))
			return -EINVAL;
		return 0;
	case V4L2_CTRL_TYPE_STRING:
		if (min > max || min < 0 || step < 1 || def)
			return -ERANGE;
		return 0;
	default:
		return 0;
	}
}

/* Validate a new control */
int validate_new(const struct v4l2_ctrl *ctrl, union v4l2_ctrl_ptr p_new)
{
	unsigned idx;
	int err = 0;

	for (idx = 0; !err && idx < ctrl->elems; idx++)
		err = ctrl->type_ops->validate(ctrl, idx, p_new);
	return err;
}

/* Set the handler's error code if it wasn't set earlier already */
static inline int handler_set_err(struct v4l2_ctrl_handler *hdl, int err)
{
	if (hdl->error == 0)
		hdl->error = err;
	return err;
}

/* Initialize the handler */
int v4l2_ctrl_handler_init_class(struct v4l2_ctrl_handler *hdl,
				 unsigned nr_of_controls_hint,
				 struct lock_class_key *key, const char *name)
{
	mutex_init(&hdl->_lock);
	hdl->lock = &hdl->_lock;
	lockdep_set_class_and_name(hdl->lock, key, name);
	INIT_LIST_HEAD(&hdl->ctrls);
	INIT_LIST_HEAD(&hdl->ctrl_refs);
	hdl->nr_of_buckets = 1 + nr_of_controls_hint / 8;
	hdl->buckets = kvmalloc_array(hdl->nr_of_buckets,
				      sizeof(hdl->buckets[0]),
				      GFP_KERNEL | __GFP_ZERO);
	hdl->error = hdl->buckets ? 0 : -ENOMEM;
	v4l2_ctrl_handler_init_request(hdl);
	return hdl->error;
}
EXPORT_SYMBOL(v4l2_ctrl_handler_init_class);

/* Free all controls and control refs */
void v4l2_ctrl_handler_free(struct v4l2_ctrl_handler *hdl)
{
	struct v4l2_ctrl_ref *ref, *next_ref;
	struct v4l2_ctrl *ctrl, *next_ctrl;
	struct v4l2_subscribed_event *sev, *next_sev;

	if (hdl == NULL || hdl->buckets == NULL)
		return;

	v4l2_ctrl_handler_free_request(hdl);

	mutex_lock(hdl->lock);
	/* Free all nodes */
	list_for_each_entry_safe(ref, next_ref, &hdl->ctrl_refs, node) {
		list_del(&ref->node);
		kfree(ref);
	}
	/* Free all controls owned by the handler */
	list_for_each_entry_safe(ctrl, next_ctrl, &hdl->ctrls, node) {
		list_del(&ctrl->node);
		list_for_each_entry_safe(sev, next_sev, &ctrl->ev_subs, node)
			list_del(&sev->node);
		kvfree(ctrl);
	}
	kvfree(hdl->buckets);
	hdl->buckets = NULL;
	hdl->cached = NULL;
	hdl->error = 0;
	mutex_unlock(hdl->lock);
	mutex_destroy(&hdl->_lock);
}
EXPORT_SYMBOL(v4l2_ctrl_handler_free);

/* For backwards compatibility: V4L2_CID_PRIVATE_BASE should no longer
   be used except in G_CTRL, S_CTRL, QUERYCTRL and QUERYMENU when dealing
   with applications that do not use the NEXT_CTRL flag.

   We just find the n-th private user control. It's O(N), but that should not
   be an issue in this particular case. */
static struct v4l2_ctrl_ref *find_private_ref(
		struct v4l2_ctrl_handler *hdl, u32 id)
{
	struct v4l2_ctrl_ref *ref;

	id -= V4L2_CID_PRIVATE_BASE;
	list_for_each_entry(ref, &hdl->ctrl_refs, node) {
		/* Search for private user controls that are compatible with
		   VIDIOC_G/S_CTRL. */
		if (V4L2_CTRL_ID2WHICH(ref->ctrl->id) == V4L2_CTRL_CLASS_USER &&
		    V4L2_CTRL_DRIVER_PRIV(ref->ctrl->id)) {
			if (!ref->ctrl->is_int)
				continue;
			if (id == 0)
				return ref;
			id--;
		}
	}
	return NULL;
}

/* Find a control with the given ID. */
struct v4l2_ctrl_ref *find_ref(struct v4l2_ctrl_handler *hdl, u32 id)
{
	struct v4l2_ctrl_ref *ref;
	int bucket;

	id &= V4L2_CTRL_ID_MASK;

	/* Old-style private controls need special handling */
	if (id >= V4L2_CID_PRIVATE_BASE)
		return find_private_ref(hdl, id);
	bucket = id % hdl->nr_of_buckets;

	/* Simple optimization: cache the last control found */
	if (hdl->cached && hdl->cached->ctrl->id == id)
		return hdl->cached;

	/* Not in cache, search the hash */
	ref = hdl->buckets ? hdl->buckets[bucket] : NULL;
	while (ref && ref->ctrl->id != id)
		ref = ref->next;

	if (ref)
		hdl->cached = ref; /* cache it! */
	return ref;
}

/* Find a control with the given ID. Take the handler's lock first. */
struct v4l2_ctrl_ref *find_ref_lock(struct v4l2_ctrl_handler *hdl, u32 id)
{
	struct v4l2_ctrl_ref *ref = NULL;

	if (hdl) {
		mutex_lock(hdl->lock);
		ref = find_ref(hdl, id);
		mutex_unlock(hdl->lock);
	}
	return ref;
}

/* Find a control with the given ID. */
struct v4l2_ctrl *v4l2_ctrl_find(struct v4l2_ctrl_handler *hdl, u32 id)
{
	struct v4l2_ctrl_ref *ref = find_ref_lock(hdl, id);

	return ref ? ref->ctrl : NULL;
}
EXPORT_SYMBOL(v4l2_ctrl_find);

/* Allocate a new v4l2_ctrl_ref and hook it into the handler. */
int handler_new_ref(struct v4l2_ctrl_handler *hdl,
		    struct v4l2_ctrl *ctrl,
		    struct v4l2_ctrl_ref **ctrl_ref,
		    bool from_other_dev, bool allocate_req)
{
	struct v4l2_ctrl_ref *ref;
	struct v4l2_ctrl_ref *new_ref;
	u32 id = ctrl->id;
	u32 class_ctrl = V4L2_CTRL_ID2WHICH(id) | 1;
	int bucket = id % hdl->nr_of_buckets;	/* which bucket to use */
	unsigned int size_extra_req = 0;

	if (ctrl_ref)
		*ctrl_ref = NULL;

	/*
	 * Automatically add the control class if it is not yet present and
	 * the new control is not a compound control.
	 */
	if (ctrl->type < V4L2_CTRL_COMPOUND_TYPES &&
	    id != class_ctrl && find_ref_lock(hdl, class_ctrl) == NULL)
		if (!v4l2_ctrl_new_std(hdl, NULL, class_ctrl, 0, 0, 0, 0))
			return hdl->error;

	if (hdl->error)
		return hdl->error;

	if (allocate_req)
		size_extra_req = ctrl->elems * ctrl->elem_size;
	new_ref = kzalloc(sizeof(*new_ref) + size_extra_req, GFP_KERNEL);
	if (!new_ref)
		return handler_set_err(hdl, -ENOMEM);
	new_ref->ctrl = ctrl;
	new_ref->from_other_dev = from_other_dev;
	if (size_extra_req)
		new_ref->p_req.p = &new_ref[1];

	INIT_LIST_HEAD(&new_ref->node);

	mutex_lock(hdl->lock);

	/* Add immediately at the end of the list if the list is empty, or if
	   the last element in the list has a lower ID.
	   This ensures that when elements are added in ascending order the
	   insertion is an O(1) operation. */
	if (list_empty(&hdl->ctrl_refs) || id > node2id(hdl->ctrl_refs.prev)) {
		list_add_tail(&new_ref->node, &hdl->ctrl_refs);
		goto insert_in_hash;
	}

	/* Find insert position in sorted list */
	list_for_each_entry(ref, &hdl->ctrl_refs, node) {
		if (ref->ctrl->id < id)
			continue;
		/* Don't add duplicates */
		if (ref->ctrl->id == id) {
			kfree(new_ref);
			goto unlock;
		}
		list_add(&new_ref->node, ref->node.prev);
		break;
	}

insert_in_hash:
	/* Insert the control node in the hash */
	new_ref->next = hdl->buckets[bucket];
	hdl->buckets[bucket] = new_ref;
	if (ctrl_ref)
		*ctrl_ref = new_ref;
	if (ctrl->handler == hdl) {
		/* By default each control starts in a cluster of its own.
		 * new_ref->ctrl is basically a cluster array with one
		 * element, so that's perfect to use as the cluster pointer.
		 * But only do this for the handler that owns the control.
		 */
		ctrl->cluster = &new_ref->ctrl;
		ctrl->ncontrols = 1;
	}

unlock:
	mutex_unlock(hdl->lock);
	return 0;
}

/* Add a new control */
static struct v4l2_ctrl *v4l2_ctrl_new(struct v4l2_ctrl_handler *hdl,
			const struct v4l2_ctrl_ops *ops,
			const struct v4l2_ctrl_type_ops *type_ops,
			u32 id, const char *name, enum v4l2_ctrl_type type,
			s64 min, s64 max, u64 step, s64 def,
			const u32 dims[V4L2_CTRL_MAX_DIMS], u32 elem_size,
			u32 flags, const char * const *qmenu,
			const s64 *qmenu_int, const union v4l2_ctrl_ptr p_def,
			void *priv)
{
	struct v4l2_ctrl *ctrl;
	unsigned sz_extra;
	unsigned nr_of_dims = 0;
	unsigned elems = 1;
	bool is_array;
	unsigned tot_ctrl_size;
	unsigned idx;
	void *data;
	int err;

	if (hdl->error)
		return NULL;

	while (dims && dims[nr_of_dims]) {
		elems *= dims[nr_of_dims];
		nr_of_dims++;
		if (nr_of_dims == V4L2_CTRL_MAX_DIMS)
			break;
	}
	is_array = nr_of_dims > 0;

	/* Prefill elem_size for all types handled by std_type_ops */
	switch ((u32)type) {
	case V4L2_CTRL_TYPE_INTEGER64:
		elem_size = sizeof(s64);
		break;
	case V4L2_CTRL_TYPE_STRING:
		elem_size = max + 1;
		break;
	case V4L2_CTRL_TYPE_U8:
		elem_size = sizeof(u8);
		break;
	case V4L2_CTRL_TYPE_U16:
		elem_size = sizeof(u16);
		break;
	case V4L2_CTRL_TYPE_U32:
		elem_size = sizeof(u32);
		break;
	case V4L2_CTRL_TYPE_MPEG2_SEQUENCE:
		elem_size = sizeof(struct v4l2_ctrl_mpeg2_sequence);
		break;
	case V4L2_CTRL_TYPE_MPEG2_PICTURE:
		elem_size = sizeof(struct v4l2_ctrl_mpeg2_picture);
		break;
	case V4L2_CTRL_TYPE_MPEG2_QUANTISATION:
		elem_size = sizeof(struct v4l2_ctrl_mpeg2_quantisation);
		break;
	case V4L2_CTRL_TYPE_FWHT_PARAMS:
		elem_size = sizeof(struct v4l2_ctrl_fwht_params);
		break;
	case V4L2_CTRL_TYPE_H264_SPS:
		elem_size = sizeof(struct v4l2_ctrl_h264_sps);
		break;
	case V4L2_CTRL_TYPE_H264_PPS:
		elem_size = sizeof(struct v4l2_ctrl_h264_pps);
		break;
	case V4L2_CTRL_TYPE_H264_SCALING_MATRIX:
		elem_size = sizeof(struct v4l2_ctrl_h264_scaling_matrix);
		break;
	case V4L2_CTRL_TYPE_H264_SLICE_PARAMS:
		elem_size = sizeof(struct v4l2_ctrl_h264_slice_params);
		break;
	case V4L2_CTRL_TYPE_H264_DECODE_PARAMS:
		elem_size = sizeof(struct v4l2_ctrl_h264_decode_params);
		break;
	case V4L2_CTRL_TYPE_H264_PRED_WEIGHTS:
		elem_size = sizeof(struct v4l2_ctrl_h264_pred_weights);
		break;
	case V4L2_CTRL_TYPE_VP8_FRAME:
		elem_size = sizeof(struct v4l2_ctrl_vp8_frame);
		break;
	case V4L2_CTRL_TYPE_HEVC_SPS:
		elem_size = sizeof(struct v4l2_ctrl_hevc_sps);
		break;
	case V4L2_CTRL_TYPE_HEVC_PPS:
		elem_size = sizeof(struct v4l2_ctrl_hevc_pps);
		break;
	case V4L2_CTRL_TYPE_HEVC_SLICE_PARAMS:
		elem_size = sizeof(struct v4l2_ctrl_hevc_slice_params);
		break;
	case V4L2_CTRL_TYPE_HEVC_SCALING_MATRIX:
		elem_size = sizeof(struct v4l2_ctrl_hevc_scaling_matrix);
		break;
	case V4L2_CTRL_TYPE_HEVC_DECODE_PARAMS:
		elem_size = sizeof(struct v4l2_ctrl_hevc_decode_params);
		break;
	case V4L2_CTRL_TYPE_HDR10_CLL_INFO:
		elem_size = sizeof(struct v4l2_ctrl_hdr10_cll_info);
		break;
	case V4L2_CTRL_TYPE_HDR10_MASTERING_DISPLAY:
		elem_size = sizeof(struct v4l2_ctrl_hdr10_mastering_display);
		break;
	case V4L2_CTRL_TYPE_VP9_COMPRESSED_HDR:
		elem_size = sizeof(struct v4l2_ctrl_vp9_compressed_hdr);
		break;
	case V4L2_CTRL_TYPE_VP9_FRAME:
		elem_size = sizeof(struct v4l2_ctrl_vp9_frame);
		break;
	case V4L2_CTRL_TYPE_AREA:
		elem_size = sizeof(struct v4l2_area);
		break;
	default:
		if (type < V4L2_CTRL_COMPOUND_TYPES)
			elem_size = sizeof(s32);
		break;
	}
	tot_ctrl_size = elem_size * elems;

	/* Sanity checks */
	if (id == 0 || name == NULL || !elem_size ||
	    id >= V4L2_CID_PRIVATE_BASE ||
	    (type == V4L2_CTRL_TYPE_MENU && qmenu == NULL) ||
	    (type == V4L2_CTRL_TYPE_INTEGER_MENU && qmenu_int == NULL)) {
		handler_set_err(hdl, -ERANGE);
		return NULL;
	}
	err = check_range(type, min, max, step, def);
	if (err) {
		handler_set_err(hdl, err);
		return NULL;
	}
	if (is_array &&
	    (type == V4L2_CTRL_TYPE_BUTTON ||
	     type == V4L2_CTRL_TYPE_CTRL_CLASS)) {
		handler_set_err(hdl, -EINVAL);
		return NULL;
	}

	sz_extra = 0;
	if (type == V4L2_CTRL_TYPE_BUTTON)
		flags |= V4L2_CTRL_FLAG_WRITE_ONLY |
			V4L2_CTRL_FLAG_EXECUTE_ON_WRITE;
	else if (type == V4L2_CTRL_TYPE_CTRL_CLASS)
		flags |= V4L2_CTRL_FLAG_READ_ONLY;
	else if (type == V4L2_CTRL_TYPE_INTEGER64 ||
		 type == V4L2_CTRL_TYPE_STRING ||
		 type >= V4L2_CTRL_COMPOUND_TYPES ||
		 is_array)
		sz_extra += 2 * tot_ctrl_size;

	if (type >= V4L2_CTRL_COMPOUND_TYPES && p_def.p_const)
		sz_extra += elem_size;

	ctrl = kvzalloc(sizeof(*ctrl) + sz_extra, GFP_KERNEL);
	if (ctrl == NULL) {
		handler_set_err(hdl, -ENOMEM);
		return NULL;
	}

	INIT_LIST_HEAD(&ctrl->node);
	INIT_LIST_HEAD(&ctrl->ev_subs);
	ctrl->handler = hdl;
	ctrl->ops = ops;
	ctrl->type_ops = type_ops ? type_ops : &std_type_ops;
	ctrl->id = id;
	ctrl->name = name;
	ctrl->type = type;
	ctrl->flags = flags;
	ctrl->minimum = min;
	ctrl->maximum = max;
	ctrl->step = step;
	ctrl->default_value = def;
	ctrl->is_string = !is_array && type == V4L2_CTRL_TYPE_STRING;
	ctrl->is_ptr = is_array || type >= V4L2_CTRL_COMPOUND_TYPES || ctrl->is_string;
	ctrl->is_int = !ctrl->is_ptr && type != V4L2_CTRL_TYPE_INTEGER64;
	ctrl->is_array = is_array;
	ctrl->elems = elems;
	ctrl->nr_of_dims = nr_of_dims;
	if (nr_of_dims)
		memcpy(ctrl->dims, dims, nr_of_dims * sizeof(dims[0]));
	ctrl->elem_size = elem_size;
	if (type == V4L2_CTRL_TYPE_MENU)
		ctrl->qmenu = qmenu;
	else if (type == V4L2_CTRL_TYPE_INTEGER_MENU)
		ctrl->qmenu_int = qmenu_int;
	ctrl->priv = priv;
	ctrl->cur.val = ctrl->val = def;
	data = &ctrl[1];

	if (!ctrl->is_int) {
		ctrl->p_new.p = data;
		ctrl->p_cur.p = data + tot_ctrl_size;
	} else {
		ctrl->p_new.p = &ctrl->val;
		ctrl->p_cur.p = &ctrl->cur.val;
	}

	if (type >= V4L2_CTRL_COMPOUND_TYPES && p_def.p_const) {
		ctrl->p_def.p = ctrl->p_cur.p + tot_ctrl_size;
		memcpy(ctrl->p_def.p, p_def.p_const, elem_size);
	}

	for (idx = 0; idx < elems; idx++) {
		ctrl->type_ops->init(ctrl, idx, ctrl->p_cur);
		ctrl->type_ops->init(ctrl, idx, ctrl->p_new);
	}

	if (handler_new_ref(hdl, ctrl, NULL, false, false)) {
		kvfree(ctrl);
		return NULL;
	}
	mutex_lock(hdl->lock);
	list_add_tail(&ctrl->node, &hdl->ctrls);
	mutex_unlock(hdl->lock);
	return ctrl;
}

struct v4l2_ctrl *v4l2_ctrl_new_custom(struct v4l2_ctrl_handler *hdl,
			const struct v4l2_ctrl_config *cfg, void *priv)
{
	bool is_menu;
	struct v4l2_ctrl *ctrl;
	const char *name = cfg->name;
	const char * const *qmenu = cfg->qmenu;
	const s64 *qmenu_int = cfg->qmenu_int;
	enum v4l2_ctrl_type type = cfg->type;
	u32 flags = cfg->flags;
	s64 min = cfg->min;
	s64 max = cfg->max;
	u64 step = cfg->step;
	s64 def = cfg->def;

	if (name == NULL)
		v4l2_ctrl_fill(cfg->id, &name, &type, &min, &max, &step,
								&def, &flags);

	is_menu = (type == V4L2_CTRL_TYPE_MENU ||
		   type == V4L2_CTRL_TYPE_INTEGER_MENU);
	if (is_menu)
		WARN_ON(step);
	else
		WARN_ON(cfg->menu_skip_mask);
	if (type == V4L2_CTRL_TYPE_MENU && !qmenu) {
		qmenu = v4l2_ctrl_get_menu(cfg->id);
	} else if (type == V4L2_CTRL_TYPE_INTEGER_MENU && !qmenu_int) {
		handler_set_err(hdl, -EINVAL);
		return NULL;
	}

	ctrl = v4l2_ctrl_new(hdl, cfg->ops, cfg->type_ops, cfg->id, name,
			type, min, max,
			is_menu ? cfg->menu_skip_mask : step, def,
			cfg->dims, cfg->elem_size,
			flags, qmenu, qmenu_int, cfg->p_def, priv);
	if (ctrl)
		ctrl->is_private = cfg->is_private;
	return ctrl;
}
EXPORT_SYMBOL(v4l2_ctrl_new_custom);

/* Helper function for standard non-menu controls */
struct v4l2_ctrl *v4l2_ctrl_new_std(struct v4l2_ctrl_handler *hdl,
			const struct v4l2_ctrl_ops *ops,
			u32 id, s64 min, s64 max, u64 step, s64 def)
{
	const char *name;
	enum v4l2_ctrl_type type;
	u32 flags;

	v4l2_ctrl_fill(id, &name, &type, &min, &max, &step, &def, &flags);
	if (type == V4L2_CTRL_TYPE_MENU ||
	    type == V4L2_CTRL_TYPE_INTEGER_MENU ||
	    type >= V4L2_CTRL_COMPOUND_TYPES) {
		handler_set_err(hdl, -EINVAL);
		return NULL;
	}
	return v4l2_ctrl_new(hdl, ops, NULL, id, name, type,
			     min, max, step, def, NULL, 0,
			     flags, NULL, NULL, ptr_null, NULL);
}
EXPORT_SYMBOL(v4l2_ctrl_new_std);

/* Helper function for standard menu controls */
struct v4l2_ctrl *v4l2_ctrl_new_std_menu(struct v4l2_ctrl_handler *hdl,
			const struct v4l2_ctrl_ops *ops,
			u32 id, u8 _max, u64 mask, u8 _def)
{
	const char * const *qmenu = NULL;
	const s64 *qmenu_int = NULL;
	unsigned int qmenu_int_len = 0;
	const char *name;
	enum v4l2_ctrl_type type;
	s64 min;
	s64 max = _max;
	s64 def = _def;
	u64 step;
	u32 flags;

	v4l2_ctrl_fill(id, &name, &type, &min, &max, &step, &def, &flags);

	if (type == V4L2_CTRL_TYPE_MENU)
		qmenu = v4l2_ctrl_get_menu(id);
	else if (type == V4L2_CTRL_TYPE_INTEGER_MENU)
		qmenu_int = v4l2_ctrl_get_int_menu(id, &qmenu_int_len);

	if ((!qmenu && !qmenu_int) || (qmenu_int && max > qmenu_int_len)) {
		handler_set_err(hdl, -EINVAL);
		return NULL;
	}
	return v4l2_ctrl_new(hdl, ops, NULL, id, name, type,
			     0, max, mask, def, NULL, 0,
			     flags, qmenu, qmenu_int, ptr_null, NULL);
}
EXPORT_SYMBOL(v4l2_ctrl_new_std_menu);

/* Helper function for standard menu controls with driver defined menu */
struct v4l2_ctrl *v4l2_ctrl_new_std_menu_items(struct v4l2_ctrl_handler *hdl,
			const struct v4l2_ctrl_ops *ops, u32 id, u8 _max,
			u64 mask, u8 _def, const char * const *qmenu)
{
	enum v4l2_ctrl_type type;
	const char *name;
	u32 flags;
	u64 step;
	s64 min;
	s64 max = _max;
	s64 def = _def;

	/* v4l2_ctrl_new_std_menu_items() should only be called for
	 * standard controls without a standard menu.
	 */
	if (v4l2_ctrl_get_menu(id)) {
		handler_set_err(hdl, -EINVAL);
		return NULL;
	}

	v4l2_ctrl_fill(id, &name, &type, &min, &max, &step, &def, &flags);
	if (type != V4L2_CTRL_TYPE_MENU || qmenu == NULL) {
		handler_set_err(hdl, -EINVAL);
		return NULL;
	}
	return v4l2_ctrl_new(hdl, ops, NULL, id, name, type,
			     0, max, mask, def, NULL, 0,
			     flags, qmenu, NULL, ptr_null, NULL);

}
EXPORT_SYMBOL(v4l2_ctrl_new_std_menu_items);

/* Helper function for standard compound controls */
struct v4l2_ctrl *v4l2_ctrl_new_std_compound(struct v4l2_ctrl_handler *hdl,
				const struct v4l2_ctrl_ops *ops, u32 id,
				const union v4l2_ctrl_ptr p_def)
{
	const char *name;
	enum v4l2_ctrl_type type;
	u32 flags;
	s64 min, max, step, def;

	v4l2_ctrl_fill(id, &name, &type, &min, &max, &step, &def, &flags);
	if (type < V4L2_CTRL_COMPOUND_TYPES) {
		handler_set_err(hdl, -EINVAL);
		return NULL;
	}
	return v4l2_ctrl_new(hdl, ops, NULL, id, name, type,
			     min, max, step, def, NULL, 0,
			     flags, NULL, NULL, p_def, NULL);
}
EXPORT_SYMBOL(v4l2_ctrl_new_std_compound);

/* Helper function for standard integer menu controls */
struct v4l2_ctrl *v4l2_ctrl_new_int_menu(struct v4l2_ctrl_handler *hdl,
			const struct v4l2_ctrl_ops *ops,
			u32 id, u8 _max, u8 _def, const s64 *qmenu_int)
{
	const char *name;
	enum v4l2_ctrl_type type;
	s64 min;
	u64 step;
	s64 max = _max;
	s64 def = _def;
	u32 flags;

	v4l2_ctrl_fill(id, &name, &type, &min, &max, &step, &def, &flags);
	if (type != V4L2_CTRL_TYPE_INTEGER_MENU) {
		handler_set_err(hdl, -EINVAL);
		return NULL;
	}
	return v4l2_ctrl_new(hdl, ops, NULL, id, name, type,
			     0, max, 0, def, NULL, 0,
			     flags, NULL, qmenu_int, ptr_null, NULL);
}
EXPORT_SYMBOL(v4l2_ctrl_new_int_menu);

/* Add the controls from another handler to our own. */
int v4l2_ctrl_add_handler(struct v4l2_ctrl_handler *hdl,
			  struct v4l2_ctrl_handler *add,
			  bool (*filter)(const struct v4l2_ctrl *ctrl),
			  bool from_other_dev)
{
	struct v4l2_ctrl_ref *ref;
	int ret = 0;

	/* Do nothing if either handler is NULL or if they are the same */
	if (!hdl || !add || hdl == add)
		return 0;
	if (hdl->error)
		return hdl->error;
	mutex_lock(add->lock);
	list_for_each_entry(ref, &add->ctrl_refs, node) {
		struct v4l2_ctrl *ctrl = ref->ctrl;

		/* Skip handler-private controls. */
		if (ctrl->is_private)
			continue;
		/* And control classes */
		if (ctrl->type == V4L2_CTRL_TYPE_CTRL_CLASS)
			continue;
		/* Filter any unwanted controls */
		if (filter && !filter(ctrl))
			continue;
		ret = handler_new_ref(hdl, ctrl, NULL, from_other_dev, false);
		if (ret)
			break;
	}
	mutex_unlock(add->lock);
	return ret;
}
EXPORT_SYMBOL(v4l2_ctrl_add_handler);

bool v4l2_ctrl_radio_filter(const struct v4l2_ctrl *ctrl)
{
	if (V4L2_CTRL_ID2WHICH(ctrl->id) == V4L2_CTRL_CLASS_FM_TX)
		return true;
	if (V4L2_CTRL_ID2WHICH(ctrl->id) == V4L2_CTRL_CLASS_FM_RX)
		return true;
	switch (ctrl->id) {
	case V4L2_CID_AUDIO_MUTE:
	case V4L2_CID_AUDIO_VOLUME:
	case V4L2_CID_AUDIO_BALANCE:
	case V4L2_CID_AUDIO_BASS:
	case V4L2_CID_AUDIO_TREBLE:
	case V4L2_CID_AUDIO_LOUDNESS:
		return true;
	default:
		break;
	}
	return false;
}
EXPORT_SYMBOL(v4l2_ctrl_radio_filter);

/* Cluster controls */
void v4l2_ctrl_cluster(unsigned ncontrols, struct v4l2_ctrl **controls)
{
	bool has_volatiles = false;
	int i;

	/* The first control is the master control and it must not be NULL */
	if (WARN_ON(ncontrols == 0 || controls[0] == NULL))
		return;

	for (i = 0; i < ncontrols; i++) {
		if (controls[i]) {
			controls[i]->cluster = controls;
			controls[i]->ncontrols = ncontrols;
			if (controls[i]->flags & V4L2_CTRL_FLAG_VOLATILE)
				has_volatiles = true;
		}
	}
	controls[0]->has_volatiles = has_volatiles;
}
EXPORT_SYMBOL(v4l2_ctrl_cluster);

void v4l2_ctrl_auto_cluster(unsigned ncontrols, struct v4l2_ctrl **controls,
			    u8 manual_val, bool set_volatile)
{
	struct v4l2_ctrl *master = controls[0];
	u32 flag = 0;
	int i;

	v4l2_ctrl_cluster(ncontrols, controls);
	WARN_ON(ncontrols <= 1);
	WARN_ON(manual_val < master->minimum || manual_val > master->maximum);
	WARN_ON(set_volatile && !has_op(master, g_volatile_ctrl));
	master->is_auto = true;
	master->has_volatiles = set_volatile;
	master->manual_mode_value = manual_val;
	master->flags |= V4L2_CTRL_FLAG_UPDATE;

	if (!is_cur_manual(master))
		flag = V4L2_CTRL_FLAG_INACTIVE |
			(set_volatile ? V4L2_CTRL_FLAG_VOLATILE : 0);

	for (i = 1; i < ncontrols; i++)
		if (controls[i])
			controls[i]->flags |= flag;
}
EXPORT_SYMBOL(v4l2_ctrl_auto_cluster);

/*
 * Obtain the current volatile values of an autocluster and mark them
 * as new.
 */
void update_from_auto_cluster(struct v4l2_ctrl *master)
{
	int i;

	for (i = 1; i < master->ncontrols; i++)
		cur_to_new(master->cluster[i]);
	if (!call_op(master, g_volatile_ctrl))
		for (i = 1; i < master->ncontrols; i++)
			if (master->cluster[i])
				master->cluster[i]->is_new = 1;
}

/*
 * Return non-zero if one or more of the controls in the cluster has a new
 * value that differs from the current value.
 */
static int cluster_changed(struct v4l2_ctrl *master)
{
	bool changed = false;
	unsigned int idx;
	int i;

	for (i = 0; i < master->ncontrols; i++) {
		struct v4l2_ctrl *ctrl = master->cluster[i];
		bool ctrl_changed = false;

		if (!ctrl)
			continue;

		if (ctrl->flags & V4L2_CTRL_FLAG_EXECUTE_ON_WRITE) {
			changed = true;
			ctrl_changed = true;
		}

		/*
		 * Set has_changed to false to avoid generating
		 * the event V4L2_EVENT_CTRL_CH_VALUE
		 */
		if (ctrl->flags & V4L2_CTRL_FLAG_VOLATILE) {
			ctrl->has_changed = false;
			continue;
		}

		for (idx = 0; !ctrl_changed && idx < ctrl->elems; idx++)
			ctrl_changed = !ctrl->type_ops->equal(ctrl, idx,
				ctrl->p_cur, ctrl->p_new);
		ctrl->has_changed = ctrl_changed;
		changed |= ctrl->has_changed;
	}
	return changed;
}

/*
 * Core function that calls try/s_ctrl and ensures that the new value is
 * copied to the current value on a set.
 * Must be called with ctrl->handler->lock held.
 */
int try_or_set_cluster(struct v4l2_fh *fh, struct v4l2_ctrl *master,
		       bool set, u32 ch_flags)
{
	bool update_flag;
	int ret;
	int i;

	/*
	 * Go through the cluster and either validate the new value or
	 * (if no new value was set), copy the current value to the new
	 * value, ensuring a consistent view for the control ops when
	 * called.
	 */
	for (i = 0; i < master->ncontrols; i++) {
		struct v4l2_ctrl *ctrl = master->cluster[i];

		if (!ctrl)
			continue;

		if (!ctrl->is_new) {
			cur_to_new(ctrl);
			continue;
		}
		/*
		 * Check again: it may have changed since the
		 * previous check in try_or_set_ext_ctrls().
		 */
		if (set && (ctrl->flags & V4L2_CTRL_FLAG_GRABBED))
			return -EBUSY;
	}

	ret = call_op(master, try_ctrl);

	/* Don't set if there is no change */
	if (ret || !set || !cluster_changed(master))
		return ret;
	ret = call_op(master, s_ctrl);
	if (ret)
		return ret;

	/* If OK, then make the new values permanent. */
	update_flag = is_cur_manual(master) != is_new_manual(master);

	for (i = 0; i < master->ncontrols; i++) {
		/*
		 * If we switch from auto to manual mode, and this cluster
		 * contains volatile controls, then all non-master controls
		 * have to be marked as changed. The 'new' value contains
		 * the volatile value (obtained by update_from_auto_cluster),
		 * which now has to become the current value.
		 */
		if (i && update_flag && is_new_manual(master) &&
		    master->has_volatiles && master->cluster[i])
			master->cluster[i]->has_changed = true;

		new_to_cur(fh, master->cluster[i], ch_flags |
			((update_flag && i > 0) ? V4L2_EVENT_CTRL_CH_FLAGS : 0));
	}
	return 0;
}

/* Activate/deactivate a control. */
void v4l2_ctrl_activate(struct v4l2_ctrl *ctrl, bool active)
{
	/* invert since the actual flag is called 'inactive' */
	bool inactive = !active;
	bool old;

	if (ctrl == NULL)
		return;

	if (inactive)
		/* set V4L2_CTRL_FLAG_INACTIVE */
		old = test_and_set_bit(4, &ctrl->flags);
	else
		/* clear V4L2_CTRL_FLAG_INACTIVE */
		old = test_and_clear_bit(4, &ctrl->flags);
	if (old != inactive)
		send_event(NULL, ctrl, V4L2_EVENT_CTRL_CH_FLAGS);
}
EXPORT_SYMBOL(v4l2_ctrl_activate);

void __v4l2_ctrl_grab(struct v4l2_ctrl *ctrl, bool grabbed)
{
	bool old;

	if (ctrl == NULL)
		return;

	lockdep_assert_held(ctrl->handler->lock);

	if (grabbed)
		/* set V4L2_CTRL_FLAG_GRABBED */
		old = test_and_set_bit(1, &ctrl->flags);
	else
		/* clear V4L2_CTRL_FLAG_GRABBED */
		old = test_and_clear_bit(1, &ctrl->flags);
	if (old != grabbed)
		send_event(NULL, ctrl, V4L2_EVENT_CTRL_CH_FLAGS);
}
EXPORT_SYMBOL(__v4l2_ctrl_grab);

/* Call s_ctrl for all controls owned by the handler */
int __v4l2_ctrl_handler_setup(struct v4l2_ctrl_handler *hdl)
{
	struct v4l2_ctrl *ctrl;
	int ret = 0;

	if (hdl == NULL)
		return 0;

	lockdep_assert_held(hdl->lock);

	list_for_each_entry(ctrl, &hdl->ctrls, node)
		ctrl->done = false;

	list_for_each_entry(ctrl, &hdl->ctrls, node) {
		struct v4l2_ctrl *master = ctrl->cluster[0];
		int i;

		/* Skip if this control was already handled by a cluster. */
		/* Skip button controls and read-only controls. */
		if (ctrl->done || ctrl->type == V4L2_CTRL_TYPE_BUTTON ||
		    (ctrl->flags & V4L2_CTRL_FLAG_READ_ONLY))
			continue;

		for (i = 0; i < master->ncontrols; i++) {
			if (master->cluster[i]) {
				cur_to_new(master->cluster[i]);
				master->cluster[i]->is_new = 1;
				master->cluster[i]->done = true;
			}
		}
		ret = call_op(master, s_ctrl);
		if (ret)
			break;
	}

	return ret;
}
EXPORT_SYMBOL_GPL(__v4l2_ctrl_handler_setup);

int v4l2_ctrl_handler_setup(struct v4l2_ctrl_handler *hdl)
{
	int ret;

	if (hdl == NULL)
		return 0;

	mutex_lock(hdl->lock);
	ret = __v4l2_ctrl_handler_setup(hdl);
	mutex_unlock(hdl->lock);

	return ret;
}
EXPORT_SYMBOL(v4l2_ctrl_handler_setup);

/* Log the control name and value */
static void log_ctrl(const struct v4l2_ctrl *ctrl,
		     const char *prefix, const char *colon)
{
	if (ctrl->flags & (V4L2_CTRL_FLAG_DISABLED | V4L2_CTRL_FLAG_WRITE_ONLY))
		return;
	if (ctrl->type == V4L2_CTRL_TYPE_CTRL_CLASS)
		return;

	pr_info("%s%s%s: ", prefix, colon, ctrl->name);

	ctrl->type_ops->log(ctrl);

	if (ctrl->flags & (V4L2_CTRL_FLAG_INACTIVE |
			   V4L2_CTRL_FLAG_GRABBED |
			   V4L2_CTRL_FLAG_VOLATILE)) {
		if (ctrl->flags & V4L2_CTRL_FLAG_INACTIVE)
			pr_cont(" inactive");
		if (ctrl->flags & V4L2_CTRL_FLAG_GRABBED)
			pr_cont(" grabbed");
		if (ctrl->flags & V4L2_CTRL_FLAG_VOLATILE)
			pr_cont(" volatile");
	}
	pr_cont("\n");
}

/* Log all controls owned by the handler */
void v4l2_ctrl_handler_log_status(struct v4l2_ctrl_handler *hdl,
				  const char *prefix)
{
	struct v4l2_ctrl *ctrl;
	const char *colon = "";
	int len;

	if (!hdl)
		return;
	if (!prefix)
		prefix = "";
	len = strlen(prefix);
	if (len && prefix[len - 1] != ' ')
		colon = ": ";
	mutex_lock(hdl->lock);
	list_for_each_entry(ctrl, &hdl->ctrls, node)
		if (!(ctrl->flags & V4L2_CTRL_FLAG_DISABLED))
			log_ctrl(ctrl, prefix, colon);
	mutex_unlock(hdl->lock);
}
EXPORT_SYMBOL(v4l2_ctrl_handler_log_status);

int v4l2_ctrl_new_fwnode_properties(struct v4l2_ctrl_handler *hdl,
				    const struct v4l2_ctrl_ops *ctrl_ops,
				    const struct v4l2_fwnode_device_properties *p)
{
	if (p->orientation != V4L2_FWNODE_PROPERTY_UNSET) {
		u32 orientation_ctrl;

		switch (p->orientation) {
		case V4L2_FWNODE_ORIENTATION_FRONT:
			orientation_ctrl = V4L2_CAMERA_ORIENTATION_FRONT;
			break;
		case V4L2_FWNODE_ORIENTATION_BACK:
			orientation_ctrl = V4L2_CAMERA_ORIENTATION_BACK;
			break;
		case V4L2_FWNODE_ORIENTATION_EXTERNAL:
			orientation_ctrl = V4L2_CAMERA_ORIENTATION_EXTERNAL;
			break;
		default:
			return -EINVAL;
		}
		if (!v4l2_ctrl_new_std_menu(hdl, ctrl_ops,
					    V4L2_CID_CAMERA_ORIENTATION,
					    V4L2_CAMERA_ORIENTATION_EXTERNAL, 0,
					    orientation_ctrl))
			return hdl->error;
	}

	if (p->rotation != V4L2_FWNODE_PROPERTY_UNSET) {
		if (!v4l2_ctrl_new_std(hdl, ctrl_ops,
				       V4L2_CID_CAMERA_SENSOR_ROTATION,
				       p->rotation, p->rotation, 1,
				       p->rotation))
			return hdl->error;
	}

	return hdl->error;
}
EXPORT_SYMBOL(v4l2_ctrl_new_fwnode_properties);<|MERGE_RESOLUTION|>--- conflicted
+++ resolved
@@ -858,15 +858,12 @@
 	case V4L2_CTRL_TYPE_HEVC_SCALING_MATRIX:
 		break;
 
-<<<<<<< HEAD
-=======
 	case V4L2_CTRL_TYPE_VP9_COMPRESSED_HDR:
 		return validate_vp9_compressed_hdr(p);
 
 	case V4L2_CTRL_TYPE_VP9_FRAME:
 		return validate_vp9_frame(p);
 
->>>>>>> 754e0b0e
 	case V4L2_CTRL_TYPE_AREA:
 		area = p;
 		if (!area->width || !area->height)
