--- conflicted
+++ resolved
@@ -620,17 +620,11 @@
 	switch (type) {
 	case ACPI_NOTIFY_BUS_CHECK:
 		/* bus enumerate */
-<<<<<<< HEAD
-		printk(KERN_DEBUG "%s: Bus check notify on %s\n", __func__,
-				 (char *)buffer.pointer);
+		acpi_handle_printk(KERN_DEBUG, handle,
+				   "Bus check notify on %s\n", __func__);
 		if (root)
 			acpiphp_check_host_bridge(handle);
 		else
-=======
-		acpi_handle_printk(KERN_DEBUG, handle,
-				   "Bus check notify on %s\n", __func__);
-		if (!root)
->>>>>>> a0f75f9d
 			handle_root_bridge_insertion(handle);
 
 		break;
