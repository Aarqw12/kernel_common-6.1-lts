/*
 * Distributed Switch Architecture loopback driver
 *
 * Copyright (C) 2016, Florian Fainelli <f.fainelli@gmail.com>
 *
 * This program is free software; you can redistribute it and/or modify
 * it under the terms of the GNU General Public License as published by
 * the Free Software Foundation; either version 2 of the License, or
 * (at your option) any later version.
 */

#include <linux/platform_device.h>
#include <linux/netdevice.h>
#include <linux/phy.h>
#include <linux/phy_fixed.h>
#include <linux/export.h>
#include <linux/ethtool.h>
#include <linux/workqueue.h>
#include <linux/module.h>
#include <linux/if_bridge.h>
#include <net/dsa.h>

#include "dsa_loop.h"

struct dsa_loop_vlan {
	u16 members;
	u16 untagged;
};

struct dsa_loop_mib_entry {
	char name[ETH_GSTRING_LEN];
	unsigned long val;
};

enum dsa_loop_mib_counters {
	DSA_LOOP_PHY_READ_OK,
	DSA_LOOP_PHY_READ_ERR,
	DSA_LOOP_PHY_WRITE_OK,
	DSA_LOOP_PHY_WRITE_ERR,
	__DSA_LOOP_CNT_MAX,
};

static struct dsa_loop_mib_entry dsa_loop_mibs[] = {
	[DSA_LOOP_PHY_READ_OK]	= { "phy_read_ok", },
	[DSA_LOOP_PHY_READ_ERR]	= { "phy_read_err", },
	[DSA_LOOP_PHY_WRITE_OK] = { "phy_write_ok", },
	[DSA_LOOP_PHY_WRITE_ERR] = { "phy_write_err", },
};

struct dsa_loop_port {
	struct dsa_loop_mib_entry mib[__DSA_LOOP_CNT_MAX];
};

#define DSA_LOOP_VLANS	5

struct dsa_loop_priv {
	struct mii_bus	*bus;
	unsigned int	port_base;
	struct dsa_loop_vlan vlans[DSA_LOOP_VLANS];
	struct net_device *netdev;
	struct dsa_loop_port ports[DSA_MAX_PORTS];
	u16 pvid;
};

static struct phy_device *phydevs[PHY_MAX_ADDR];

static enum dsa_tag_protocol dsa_loop_get_protocol(struct dsa_switch *ds)
{
	dev_dbg(ds->dev, "%s\n", __func__);

	return DSA_TAG_PROTO_NONE;
}

static int dsa_loop_setup(struct dsa_switch *ds)
{
	struct dsa_loop_priv *ps = ds->priv;
	unsigned int i;

	for (i = 0; i < ds->num_ports; i++)
		memcpy(ps->ports[i].mib, dsa_loop_mibs,
		       sizeof(dsa_loop_mibs));

	dev_dbg(ds->dev, "%s\n", __func__);

	return 0;
}

static int dsa_loop_get_sset_count(struct dsa_switch *ds)
{
	return __DSA_LOOP_CNT_MAX;
}

static void dsa_loop_get_strings(struct dsa_switch *ds, int port, uint8_t *data)
{
	struct dsa_loop_priv *ps = ds->priv;
	unsigned int i;

	for (i = 0; i < __DSA_LOOP_CNT_MAX; i++)
		memcpy(data + i * ETH_GSTRING_LEN,
		       ps->ports[port].mib[i].name, ETH_GSTRING_LEN);
}

static void dsa_loop_get_ethtool_stats(struct dsa_switch *ds, int port,
				       uint64_t *data)
{
	struct dsa_loop_priv *ps = ds->priv;
	unsigned int i;

	for (i = 0; i < __DSA_LOOP_CNT_MAX; i++)
		data[i] = ps->ports[port].mib[i].val;
}

static int dsa_loop_set_addr(struct dsa_switch *ds, u8 *addr)
{
	dev_dbg(ds->dev, "%s\n", __func__);

	return 0;
}

static int dsa_loop_phy_read(struct dsa_switch *ds, int port, int regnum)
{
	struct dsa_loop_priv *ps = ds->priv;
	struct mii_bus *bus = ps->bus;
	int ret;

	dev_dbg(ds->dev, "%s\n", __func__);

	ret = mdiobus_read_nested(bus, ps->port_base + port, regnum);
	if (ret < 0)
		ps->ports[port].mib[DSA_LOOP_PHY_READ_ERR].val++;
	else
		ps->ports[port].mib[DSA_LOOP_PHY_READ_OK].val++;

	return ret;
}

static int dsa_loop_phy_write(struct dsa_switch *ds, int port,
			      int regnum, u16 value)
{
	struct dsa_loop_priv *ps = ds->priv;
	struct mii_bus *bus = ps->bus;
	int ret;

	dev_dbg(ds->dev, "%s\n", __func__);

	ret = mdiobus_write_nested(bus, ps->port_base + port, regnum, value);
	if (ret < 0)
		ps->ports[port].mib[DSA_LOOP_PHY_WRITE_ERR].val++;
	else
		ps->ports[port].mib[DSA_LOOP_PHY_WRITE_OK].val++;

	return ret;
}

static int dsa_loop_port_bridge_join(struct dsa_switch *ds, int port,
				     struct net_device *bridge)
{
	dev_dbg(ds->dev, "%s\n", __func__);

	return 0;
}

static void dsa_loop_port_bridge_leave(struct dsa_switch *ds, int port,
				       struct net_device *bridge)
{
	dev_dbg(ds->dev, "%s\n", __func__);
}

static void dsa_loop_port_stp_state_set(struct dsa_switch *ds, int port,
					u8 state)
{
	dev_dbg(ds->dev, "%s\n", __func__);
}

static int dsa_loop_port_vlan_filtering(struct dsa_switch *ds, int port,
					bool vlan_filtering)
{
	dev_dbg(ds->dev, "%s\n", __func__);

	return 0;
}

static int dsa_loop_port_vlan_prepare(struct dsa_switch *ds, int port,
				      const struct switchdev_obj_port_vlan *vlan,
				      struct switchdev_trans *trans)
{
	struct dsa_loop_priv *ps = ds->priv;
	struct mii_bus *bus = ps->bus;

	dev_dbg(ds->dev, "%s\n", __func__);

	/* Just do a sleeping operation to make lockdep checks effective */
	mdiobus_read(bus, ps->port_base + port, MII_BMSR);

	if (vlan->vid_end > DSA_LOOP_VLANS)
		return -ERANGE;

	return 0;
}

static void dsa_loop_port_vlan_add(struct dsa_switch *ds, int port,
				   const struct switchdev_obj_port_vlan *vlan,
				   struct switchdev_trans *trans)
{
	bool untagged = vlan->flags & BRIDGE_VLAN_INFO_UNTAGGED;
	bool pvid = vlan->flags & BRIDGE_VLAN_INFO_PVID;
	struct dsa_loop_priv *ps = ds->priv;
	struct mii_bus *bus = ps->bus;
	struct dsa_loop_vlan *vl;
	u16 vid;

	dev_dbg(ds->dev, "%s\n", __func__);

	/* Just do a sleeping operation to make lockdep checks effective */
	mdiobus_read(bus, ps->port_base + port, MII_BMSR);

	for (vid = vlan->vid_begin; vid <= vlan->vid_end; ++vid) {
		vl = &ps->vlans[vid];

		vl->members |= BIT(port);
		if (untagged)
			vl->untagged |= BIT(port);
		else
			vl->untagged &= ~BIT(port);
	}

	if (pvid)
		ps->pvid = vid;
}

static int dsa_loop_port_vlan_del(struct dsa_switch *ds, int port,
				  const struct switchdev_obj_port_vlan *vlan)
{
	bool untagged = vlan->flags & BRIDGE_VLAN_INFO_UNTAGGED;
	struct dsa_loop_priv *ps = ds->priv;
	struct mii_bus *bus = ps->bus;
	struct dsa_loop_vlan *vl;
	u16 vid, pvid = ps->pvid;

	dev_dbg(ds->dev, "%s\n", __func__);

	/* Just do a sleeping operation to make lockdep checks effective */
	mdiobus_read(bus, ps->port_base + port, MII_BMSR);

	for (vid = vlan->vid_begin; vid <= vlan->vid_end; ++vid) {
		vl = &ps->vlans[vid];

		vl->members &= ~BIT(port);
		if (untagged)
			vl->untagged &= ~BIT(port);

		if (pvid == vid)
			pvid = 1;
	}
	ps->pvid = pvid;

	return 0;
}

<<<<<<< HEAD
static int dsa_loop_port_vlan_dump(struct dsa_switch *ds, int port,
				   struct switchdev_obj_port_vlan *vlan,
				   switchdev_obj_dump_cb_t *cb)
{
	struct dsa_loop_priv *ps = ds->priv;
	struct mii_bus *bus = ps->bus;
	struct dsa_loop_vlan *vl;
	u16 vid, vid_start = 0;
	int err = 0;

	dev_dbg(ds->dev, "%s\n", __func__);

	/* Just do a sleeping operation to make lockdep checks effective */
	mdiobus_read(bus, ps->port_base + port, MII_BMSR);

	for (vid = vid_start; vid < DSA_LOOP_VLANS; vid++) {
		vl = &ps->vlans[vid];

		if (!(vl->members & BIT(port)))
			continue;

		vlan->vid_begin = vlan->vid_end = vid;
		vlan->flags = 0;

		if (vl->untagged & BIT(port))
			vlan->flags |= BRIDGE_VLAN_INFO_UNTAGGED;
		if (ps->pvid == vid)
			vlan->flags |= BRIDGE_VLAN_INFO_PVID;

		err = cb(&vlan->obj);
		if (err)
			break;
	}

	return err;
}

static struct dsa_switch_ops dsa_loop_driver = {
=======
static const struct dsa_switch_ops dsa_loop_driver = {
>>>>>>> bb176f67
	.get_tag_protocol	= dsa_loop_get_protocol,
	.setup			= dsa_loop_setup,
	.get_strings		= dsa_loop_get_strings,
	.get_ethtool_stats	= dsa_loop_get_ethtool_stats,
	.get_sset_count		= dsa_loop_get_sset_count,
	.set_addr		= dsa_loop_set_addr,
	.phy_read		= dsa_loop_phy_read,
	.phy_write		= dsa_loop_phy_write,
	.port_bridge_join	= dsa_loop_port_bridge_join,
	.port_bridge_leave	= dsa_loop_port_bridge_leave,
	.port_stp_state_set	= dsa_loop_port_stp_state_set,
	.port_vlan_filtering	= dsa_loop_port_vlan_filtering,
	.port_vlan_prepare	= dsa_loop_port_vlan_prepare,
	.port_vlan_add		= dsa_loop_port_vlan_add,
	.port_vlan_del		= dsa_loop_port_vlan_del,
};

static int dsa_loop_drv_probe(struct mdio_device *mdiodev)
{
	struct dsa_loop_pdata *pdata = mdiodev->dev.platform_data;
	struct dsa_loop_priv *ps;
	struct dsa_switch *ds;

	if (!pdata)
		return -ENODEV;

	dev_info(&mdiodev->dev, "%s: 0x%0x\n",
		 pdata->name, pdata->enabled_ports);

	ds = dsa_switch_alloc(&mdiodev->dev, DSA_MAX_PORTS);
	if (!ds)
		return -ENOMEM;

	ps = devm_kzalloc(&mdiodev->dev, sizeof(*ps), GFP_KERNEL);
	if (!ps)
		return -ENOMEM;

	ps->netdev = dev_get_by_name(&init_net, pdata->netdev);
	if (!ps->netdev)
		return -EPROBE_DEFER;

	pdata->cd.netdev[DSA_LOOP_CPU_PORT] = &ps->netdev->dev;

	ds->dev = &mdiodev->dev;
	ds->ops = &dsa_loop_driver;
	ds->priv = ps;
	ps->bus = mdiodev->bus;

	dev_set_drvdata(&mdiodev->dev, ds);

	return dsa_register_switch(ds);
}

static void dsa_loop_drv_remove(struct mdio_device *mdiodev)
{
	struct dsa_switch *ds = dev_get_drvdata(&mdiodev->dev);
	struct dsa_loop_priv *ps = ds->priv;

	dsa_unregister_switch(ds);
	dev_put(ps->netdev);
}

static struct mdio_driver dsa_loop_drv = {
	.mdiodrv.driver	= {
		.name	= "dsa-loop",
	},
	.probe	= dsa_loop_drv_probe,
	.remove	= dsa_loop_drv_remove,
};

#define NUM_FIXED_PHYS	(DSA_LOOP_NUM_PORTS - 2)

static int __init dsa_loop_init(void)
{
	struct fixed_phy_status status = {
		.link = 1,
		.speed = SPEED_100,
		.duplex = DUPLEX_FULL,
	};
	unsigned int i;

	for (i = 0; i < NUM_FIXED_PHYS; i++)
		phydevs[i] = fixed_phy_register(PHY_POLL, &status, -1, NULL);

	return mdio_driver_register(&dsa_loop_drv);
}
module_init(dsa_loop_init);

static void __exit dsa_loop_exit(void)
{
	unsigned int i;

	mdio_driver_unregister(&dsa_loop_drv);
	for (i = 0; i < NUM_FIXED_PHYS; i++)
<<<<<<< HEAD
		if (phydevs[i])
=======
		if (!IS_ERR(phydevs[i]))
>>>>>>> bb176f67
			fixed_phy_unregister(phydevs[i]);
}
module_exit(dsa_loop_exit);

MODULE_LICENSE("GPL");
MODULE_AUTHOR("Florian Fainelli");
MODULE_DESCRIPTION("DSA loopback driver");<|MERGE_RESOLUTION|>--- conflicted
+++ resolved
@@ -257,48 +257,7 @@
 	return 0;
 }
 
-<<<<<<< HEAD
-static int dsa_loop_port_vlan_dump(struct dsa_switch *ds, int port,
-				   struct switchdev_obj_port_vlan *vlan,
-				   switchdev_obj_dump_cb_t *cb)
-{
-	struct dsa_loop_priv *ps = ds->priv;
-	struct mii_bus *bus = ps->bus;
-	struct dsa_loop_vlan *vl;
-	u16 vid, vid_start = 0;
-	int err = 0;
-
-	dev_dbg(ds->dev, "%s\n", __func__);
-
-	/* Just do a sleeping operation to make lockdep checks effective */
-	mdiobus_read(bus, ps->port_base + port, MII_BMSR);
-
-	for (vid = vid_start; vid < DSA_LOOP_VLANS; vid++) {
-		vl = &ps->vlans[vid];
-
-		if (!(vl->members & BIT(port)))
-			continue;
-
-		vlan->vid_begin = vlan->vid_end = vid;
-		vlan->flags = 0;
-
-		if (vl->untagged & BIT(port))
-			vlan->flags |= BRIDGE_VLAN_INFO_UNTAGGED;
-		if (ps->pvid == vid)
-			vlan->flags |= BRIDGE_VLAN_INFO_PVID;
-
-		err = cb(&vlan->obj);
-		if (err)
-			break;
-	}
-
-	return err;
-}
-
-static struct dsa_switch_ops dsa_loop_driver = {
-=======
 static const struct dsa_switch_ops dsa_loop_driver = {
->>>>>>> bb176f67
 	.get_tag_protocol	= dsa_loop_get_protocol,
 	.setup			= dsa_loop_setup,
 	.get_strings		= dsa_loop_get_strings,
@@ -393,11 +352,7 @@
 
 	mdio_driver_unregister(&dsa_loop_drv);
 	for (i = 0; i < NUM_FIXED_PHYS; i++)
-<<<<<<< HEAD
-		if (phydevs[i])
-=======
 		if (!IS_ERR(phydevs[i]))
->>>>>>> bb176f67
 			fixed_phy_unregister(phydevs[i]);
 }
 module_exit(dsa_loop_exit);
