--- conflicted
+++ resolved
@@ -2075,17 +2075,8 @@
 	rxd_done = vmxnet3_rq_rx_complete(rq, adapter, budget);
 
 	if (rxd_done < budget) {
-		struct Vmxnet3_RxCompDesc *rcd;
-#ifdef __BIG_ENDIAN_BITFIELD
-		struct Vmxnet3_RxCompDesc rxComp;
-#endif
 		napi_complete_done(napi, rxd_done);
 		vmxnet3_enable_intr(adapter, rq->comp_ring.intr_idx);
-		/* after unmasking the interrupt, check if any descriptors were completed */
-		vmxnet3_getRxComp(rcd, &rq->comp_ring.base[rq->comp_ring.next2proc].rcd,
-				  &rxComp);
-		if (rcd->gen == rq->comp_ring.gen && napi_reschedule(napi))
-			vmxnet3_disable_intr(adapter, rq->comp_ring.intr_idx);
 	}
 	return rxd_done;
 }
@@ -3366,12 +3357,6 @@
 		adapter->dev_caps[0] = VMXNET3_READ_BAR1_REG(adapter, VMXNET3_REG_CMD);
 		spin_unlock_irqrestore(&adapter->cmd_lock, flags);
 
-<<<<<<< HEAD
-		if (!(adapter->dev_caps[0] & (1UL << VMXNET3_CAP_GENEVE_OUTER_CHECKSUM_OFFLOAD)) &&
-		    !(adapter->dev_caps[0] & (1UL << VMXNET3_CAP_VXLAN_OUTER_CHECKSUM_OFFLOAD))) {
-			netdev->hw_enc_features &= ~NETIF_F_GSO_UDP_TUNNEL_CSUM;
-			netdev->features &= ~NETIF_F_GSO_UDP_TUNNEL_CSUM;
-=======
 		if (!(adapter->dev_caps[0] & (1UL << VMXNET3_CAP_GENEVE_CHECKSUM_OFFLOAD)) &&
 		    !(adapter->dev_caps[0] & (1UL << VMXNET3_CAP_VXLAN_CHECKSUM_OFFLOAD)) &&
 		    !(adapter->dev_caps[0] & (1UL << VMXNET3_CAP_GENEVE_TSO)) &&
@@ -3383,7 +3368,6 @@
 		    !(adapter->dev_caps[0] & (1UL << VMXNET3_CAP_VXLAN_OUTER_CHECKSUM_OFFLOAD))) {
 			netdev->hw_enc_features &= ~NETIF_F_GSO_UDP_TUNNEL_CSUM;
 			netdev->hw_features &= ~NETIF_F_GSO_UDP_TUNNEL_CSUM;
->>>>>>> f86d1fbb
 		}
 	}
 
