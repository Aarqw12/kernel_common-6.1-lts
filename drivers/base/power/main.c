// SPDX-License-Identifier: GPL-2.0
/*
 * drivers/base/power/main.c - Where the driver meets power management.
 *
 * Copyright (c) 2003 Patrick Mochel
 * Copyright (c) 2003 Open Source Development Lab
 *
 * The driver model core calls device_pm_add() when a device is registered.
 * This will initialize the embedded device_pm_info object in the device
 * and add it to the list of power-controlled devices. sysfs entries for
 * controlling device power management will also be added.
 *
 * A separate list is used for keeping track of power info, because the power
 * domain dependencies may differ from the ancestral dependencies that the
 * subsystem list maintains.
 */

#define pr_fmt(fmt) "PM: " fmt
#define dev_fmt pr_fmt

#include <linux/device.h>
#include <linux/export.h>
#include <linux/mutex.h>
#include <linux/pm.h>
#include <linux/pm_runtime.h>
#include <linux/pm-trace.h>
#include <linux/pm_wakeirq.h>
#include <linux/interrupt.h>
#include <linux/sched.h>
#include <linux/sched/debug.h>
#include <linux/async.h>
#include <linux/suspend.h>
#include <trace/events/power.h>
#include <linux/cpufreq.h>
#include <linux/cpuidle.h>
#include <linux/devfreq.h>
#include <linux/timer.h>
#include <linux/wakeup_reason.h>

#include "../base.h"
#include "power.h"

typedef int (*pm_callback_t)(struct device *);

#define list_for_each_entry_rcu_locked(pos, head, member) \
	list_for_each_entry_rcu(pos, head, member, \
			device_links_read_lock_held())

/*
 * The entries in the dpm_list list are in a depth first order, simply
 * because children are guaranteed to be discovered after parents, and
 * are inserted at the back of the list on discovery.
 *
 * Since device_pm_add() may be called with a device lock held,
 * we must never try to acquire a device lock while holding
 * dpm_list_mutex.
 */

LIST_HEAD(dpm_list);
static LIST_HEAD(dpm_prepared_list);
static LIST_HEAD(dpm_suspended_list);
static LIST_HEAD(dpm_late_early_list);
static LIST_HEAD(dpm_noirq_list);

struct suspend_stats suspend_stats;
static DEFINE_MUTEX(dpm_list_mtx);
static pm_message_t pm_transition;

static int async_error;

static const char *pm_verb(int event)
{
	switch (event) {
	case PM_EVENT_SUSPEND:
		return "suspend";
	case PM_EVENT_RESUME:
		return "resume";
	case PM_EVENT_FREEZE:
		return "freeze";
	case PM_EVENT_QUIESCE:
		return "quiesce";
	case PM_EVENT_HIBERNATE:
		return "hibernate";
	case PM_EVENT_THAW:
		return "thaw";
	case PM_EVENT_RESTORE:
		return "restore";
	case PM_EVENT_RECOVER:
		return "recover";
	default:
		return "(unknown PM event)";
	}
}

/**
 * device_pm_sleep_init - Initialize system suspend-related device fields.
 * @dev: Device object being initialized.
 */
void device_pm_sleep_init(struct device *dev)
{
	dev->power.is_prepared = false;
	dev->power.is_suspended = false;
	dev->power.is_noirq_suspended = false;
	dev->power.is_late_suspended = false;
	init_completion(&dev->power.completion);
	complete_all(&dev->power.completion);
	dev->power.wakeup = NULL;
	INIT_LIST_HEAD(&dev->power.entry);
}

/**
 * device_pm_lock - Lock the list of active devices used by the PM core.
 */
void device_pm_lock(void)
{
	mutex_lock(&dpm_list_mtx);
}

/**
 * device_pm_unlock - Unlock the list of active devices used by the PM core.
 */
void device_pm_unlock(void)
{
	mutex_unlock(&dpm_list_mtx);
}

/**
 * device_pm_add - Add a device to the PM core's list of active devices.
 * @dev: Device to add to the list.
 */
void device_pm_add(struct device *dev)
{
	/* Skip PM setup/initialization. */
	if (device_pm_not_required(dev))
		return;

	pr_debug("Adding info for %s:%s\n",
		 dev->bus ? dev->bus->name : "No Bus", dev_name(dev));
	device_pm_check_callbacks(dev);
	mutex_lock(&dpm_list_mtx);
	if (dev->parent && dev->parent->power.is_prepared)
		dev_warn(dev, "parent %s should not be sleeping\n",
			dev_name(dev->parent));
	list_add_tail(&dev->power.entry, &dpm_list);
	dev->power.in_dpm_list = true;
	mutex_unlock(&dpm_list_mtx);
}

/**
 * device_pm_remove - Remove a device from the PM core's list of active devices.
 * @dev: Device to be removed from the list.
 */
void device_pm_remove(struct device *dev)
{
	if (device_pm_not_required(dev))
		return;

	pr_debug("Removing info for %s:%s\n",
		 dev->bus ? dev->bus->name : "No Bus", dev_name(dev));
	complete_all(&dev->power.completion);
	mutex_lock(&dpm_list_mtx);
	list_del_init(&dev->power.entry);
	dev->power.in_dpm_list = false;
	mutex_unlock(&dpm_list_mtx);
	device_wakeup_disable(dev);
	pm_runtime_remove(dev);
	device_pm_check_callbacks(dev);
}

/**
 * device_pm_move_before - Move device in the PM core's list of active devices.
 * @deva: Device to move in dpm_list.
 * @devb: Device @deva should come before.
 */
void device_pm_move_before(struct device *deva, struct device *devb)
{
	pr_debug("Moving %s:%s before %s:%s\n",
		 deva->bus ? deva->bus->name : "No Bus", dev_name(deva),
		 devb->bus ? devb->bus->name : "No Bus", dev_name(devb));
	/* Delete deva from dpm_list and reinsert before devb. */
	list_move_tail(&deva->power.entry, &devb->power.entry);
}

/**
 * device_pm_move_after - Move device in the PM core's list of active devices.
 * @deva: Device to move in dpm_list.
 * @devb: Device @deva should come after.
 */
void device_pm_move_after(struct device *deva, struct device *devb)
{
	pr_debug("Moving %s:%s after %s:%s\n",
		 deva->bus ? deva->bus->name : "No Bus", dev_name(deva),
		 devb->bus ? devb->bus->name : "No Bus", dev_name(devb));
	/* Delete deva from dpm_list and reinsert after devb. */
	list_move(&deva->power.entry, &devb->power.entry);
}

/**
 * device_pm_move_last - Move device to end of the PM core's list of devices.
 * @dev: Device to move in dpm_list.
 */
void device_pm_move_last(struct device *dev)
{
	pr_debug("Moving %s:%s to end of list\n",
		 dev->bus ? dev->bus->name : "No Bus", dev_name(dev));
	list_move_tail(&dev->power.entry, &dpm_list);
}

static ktime_t initcall_debug_start(struct device *dev, void *cb)
{
	if (!pm_print_times_enabled)
		return 0;

	dev_info(dev, "calling %pS @ %i, parent: %s\n", cb,
		 task_pid_nr(current),
		 dev->parent ? dev_name(dev->parent) : "none");
	return ktime_get();
}

static void initcall_debug_report(struct device *dev, ktime_t calltime,
				  void *cb, int error)
{
	ktime_t rettime;
	s64 nsecs;

	if (!pm_print_times_enabled)
		return;

	rettime = ktime_get();
	nsecs = (s64) ktime_to_ns(ktime_sub(rettime, calltime));

	dev_info(dev, "%pS returned %d after %Ld usecs\n", cb, error,
		 (unsigned long long)nsecs >> 10);
}

/**
 * dpm_wait - Wait for a PM operation to complete.
 * @dev: Device to wait for.
 * @async: If unset, wait only if the device's power.async_suspend flag is set.
 */
static void dpm_wait(struct device *dev, bool async)
{
	if (!dev)
		return;

	if (async || (pm_async_enabled && dev->power.async_suspend))
		wait_for_completion(&dev->power.completion);
}

static int dpm_wait_fn(struct device *dev, void *async_ptr)
{
	dpm_wait(dev, *((bool *)async_ptr));
	return 0;
}

static void dpm_wait_for_children(struct device *dev, bool async)
{
       device_for_each_child(dev, &async, dpm_wait_fn);
}

static void dpm_wait_for_suppliers(struct device *dev, bool async)
{
	struct device_link *link;
	int idx;

	idx = device_links_read_lock();

	/*
	 * If the supplier goes away right after we've checked the link to it,
	 * we'll wait for its completion to change the state, but that's fine,
	 * because the only things that will block as a result are the SRCU
	 * callbacks freeing the link objects for the links in the list we're
	 * walking.
	 */
	list_for_each_entry_rcu_locked(link, &dev->links.suppliers, c_node)
		if (READ_ONCE(link->status) != DL_STATE_DORMANT)
			dpm_wait(link->supplier, async);

	device_links_read_unlock(idx);
}

static bool dpm_wait_for_superior(struct device *dev, bool async)
{
	struct device *parent;

	/*
	 * If the device is resumed asynchronously and the parent's callback
	 * deletes both the device and the parent itself, the parent object may
	 * be freed while this function is running, so avoid that by reference
	 * counting the parent once more unless the device has been deleted
	 * already (in which case return right away).
	 */
	mutex_lock(&dpm_list_mtx);

	if (!device_pm_initialized(dev)) {
		mutex_unlock(&dpm_list_mtx);
		return false;
	}

	parent = get_device(dev->parent);

	mutex_unlock(&dpm_list_mtx);

	dpm_wait(parent, async);
	put_device(parent);

	dpm_wait_for_suppliers(dev, async);

	/*
	 * If the parent's callback has deleted the device, attempting to resume
	 * it would be invalid, so avoid doing that then.
	 */
	return device_pm_initialized(dev);
}

static void dpm_wait_for_consumers(struct device *dev, bool async)
{
	struct device_link *link;
	int idx;

	idx = device_links_read_lock();

	/*
	 * The status of a device link can only be changed from "dormant" by a
	 * probe, but that cannot happen during system suspend/resume.  In
	 * theory it can change to "dormant" at that time, but then it is
	 * reasonable to wait for the target device anyway (eg. if it goes
	 * away, it's better to wait for it to go away completely and then
	 * continue instead of trying to continue in parallel with its
	 * unregistration).
	 */
	list_for_each_entry_rcu_locked(link, &dev->links.consumers, s_node)
		if (READ_ONCE(link->status) != DL_STATE_DORMANT)
			dpm_wait(link->consumer, async);

	device_links_read_unlock(idx);
}

static void dpm_wait_for_subordinate(struct device *dev, bool async)
{
	dpm_wait_for_children(dev, async);
	dpm_wait_for_consumers(dev, async);
}

/**
 * pm_op - Return the PM operation appropriate for given PM event.
 * @ops: PM operations to choose from.
 * @state: PM transition of the system being carried out.
 */
static pm_callback_t pm_op(const struct dev_pm_ops *ops, pm_message_t state)
{
	switch (state.event) {
#ifdef CONFIG_SUSPEND
	case PM_EVENT_SUSPEND:
		return ops->suspend;
	case PM_EVENT_RESUME:
		return ops->resume;
#endif /* CONFIG_SUSPEND */
#ifdef CONFIG_HIBERNATE_CALLBACKS
	case PM_EVENT_FREEZE:
	case PM_EVENT_QUIESCE:
		return ops->freeze;
	case PM_EVENT_HIBERNATE:
		return ops->poweroff;
	case PM_EVENT_THAW:
	case PM_EVENT_RECOVER:
		return ops->thaw;
	case PM_EVENT_RESTORE:
		return ops->restore;
#endif /* CONFIG_HIBERNATE_CALLBACKS */
	}

	return NULL;
}

/**
 * pm_late_early_op - Return the PM operation appropriate for given PM event.
 * @ops: PM operations to choose from.
 * @state: PM transition of the system being carried out.
 *
 * Runtime PM is disabled for @dev while this function is being executed.
 */
static pm_callback_t pm_late_early_op(const struct dev_pm_ops *ops,
				      pm_message_t state)
{
	switch (state.event) {
#ifdef CONFIG_SUSPEND
	case PM_EVENT_SUSPEND:
		return ops->suspend_late;
	case PM_EVENT_RESUME:
		return ops->resume_early;
#endif /* CONFIG_SUSPEND */
#ifdef CONFIG_HIBERNATE_CALLBACKS
	case PM_EVENT_FREEZE:
	case PM_EVENT_QUIESCE:
		return ops->freeze_late;
	case PM_EVENT_HIBERNATE:
		return ops->poweroff_late;
	case PM_EVENT_THAW:
	case PM_EVENT_RECOVER:
		return ops->thaw_early;
	case PM_EVENT_RESTORE:
		return ops->restore_early;
#endif /* CONFIG_HIBERNATE_CALLBACKS */
	}

	return NULL;
}

/**
 * pm_noirq_op - Return the PM operation appropriate for given PM event.
 * @ops: PM operations to choose from.
 * @state: PM transition of the system being carried out.
 *
 * The driver of @dev will not receive interrupts while this function is being
 * executed.
 */
static pm_callback_t pm_noirq_op(const struct dev_pm_ops *ops, pm_message_t state)
{
	switch (state.event) {
#ifdef CONFIG_SUSPEND
	case PM_EVENT_SUSPEND:
		return ops->suspend_noirq;
	case PM_EVENT_RESUME:
		return ops->resume_noirq;
#endif /* CONFIG_SUSPEND */
#ifdef CONFIG_HIBERNATE_CALLBACKS
	case PM_EVENT_FREEZE:
	case PM_EVENT_QUIESCE:
		return ops->freeze_noirq;
	case PM_EVENT_HIBERNATE:
		return ops->poweroff_noirq;
	case PM_EVENT_THAW:
	case PM_EVENT_RECOVER:
		return ops->thaw_noirq;
	case PM_EVENT_RESTORE:
		return ops->restore_noirq;
#endif /* CONFIG_HIBERNATE_CALLBACKS */
	}

	return NULL;
}

static void pm_dev_dbg(struct device *dev, pm_message_t state, const char *info)
{
	dev_dbg(dev, "%s%s%s driver flags: %x\n", info, pm_verb(state.event),
		((state.event & PM_EVENT_SLEEP) && device_may_wakeup(dev)) ?
		", may wakeup" : "", dev->power.driver_flags);
}

static void pm_dev_err(struct device *dev, pm_message_t state, const char *info,
			int error)
{
	dev_err(dev, "failed to %s%s: error %d\n", pm_verb(state.event), info,
		error);
}

static void dpm_show_time(ktime_t starttime, pm_message_t state, int error,
			  const char *info)
{
	ktime_t calltime;
	u64 usecs64;
	int usecs;

	calltime = ktime_get();
	usecs64 = ktime_to_ns(ktime_sub(calltime, starttime));
	do_div(usecs64, NSEC_PER_USEC);
	usecs = usecs64;
	if (usecs == 0)
		usecs = 1;

	pm_pr_dbg("%s%s%s of devices %s after %ld.%03ld msecs\n",
		  info ?: "", info ? " " : "", pm_verb(state.event),
		  error ? "aborted" : "complete",
		  usecs / USEC_PER_MSEC, usecs % USEC_PER_MSEC);
}

static int dpm_run_callback(pm_callback_t cb, struct device *dev,
			    pm_message_t state, const char *info)
{
	ktime_t calltime;
	int error;

	if (!cb)
		return 0;

	calltime = initcall_debug_start(dev, cb);

	pm_dev_dbg(dev, state, info);
	trace_device_pm_callback_start(dev, info, state.event);
	error = cb(dev);
	trace_device_pm_callback_end(dev, error);
	suspend_report_result(cb, error);

	initcall_debug_report(dev, calltime, cb, error);

	return error;
}

#ifdef CONFIG_DPM_WATCHDOG
struct dpm_watchdog {
	struct device		*dev;
	struct task_struct	*tsk;
	struct timer_list	timer;
};

#define DECLARE_DPM_WATCHDOG_ON_STACK(wd) \
	struct dpm_watchdog wd

/**
 * dpm_watchdog_handler - Driver suspend / resume watchdog handler.
 * @t: The timer that PM watchdog depends on.
 *
 * Called when a driver has timed out suspending or resuming.
 * There's not much we can do here to recover so panic() to
 * capture a crash-dump in pstore.
 */
static void dpm_watchdog_handler(struct timer_list *t)
{
	struct dpm_watchdog *wd = from_timer(wd, t, timer);

	dev_emerg(wd->dev, "**** DPM device timeout ****\n");
	show_stack(wd->tsk, NULL, KERN_EMERG);
	panic("%s %s: unrecoverable failure\n",
		dev_driver_string(wd->dev), dev_name(wd->dev));
}

/**
 * dpm_watchdog_set - Enable pm watchdog for given device.
 * @wd: Watchdog. Must be allocated on the stack.
 * @dev: Device to handle.
 */
static void dpm_watchdog_set(struct dpm_watchdog *wd, struct device *dev)
{
	struct timer_list *timer = &wd->timer;

	wd->dev = dev;
	wd->tsk = current;

	timer_setup_on_stack(timer, dpm_watchdog_handler, 0);
	/* use same timeout value for both suspend and resume */
	timer->expires = jiffies + HZ * CONFIG_DPM_WATCHDOG_TIMEOUT;
	add_timer(timer);
}

/**
 * dpm_watchdog_clear - Disable suspend/resume watchdog.
 * @wd: Watchdog to disable.
 */
static void dpm_watchdog_clear(struct dpm_watchdog *wd)
{
	struct timer_list *timer = &wd->timer;

	del_timer_sync(timer);
	destroy_timer_on_stack(timer);
}
#else
#define DECLARE_DPM_WATCHDOG_ON_STACK(wd)
#define dpm_watchdog_set(x, y)
#define dpm_watchdog_clear(x)
#endif

/*------------------------- Resume routines -------------------------*/

/**
 * dev_pm_skip_resume - System-wide device resume optimization check.
 * @dev: Target device.
 *
 * Return:
 * - %false if the transition under way is RESTORE.
 * - Return value of dev_pm_skip_suspend() if the transition under way is THAW.
 * - The logical negation of %power.must_resume otherwise (that is, when the
 *   transition under way is RESUME).
 */
bool dev_pm_skip_resume(struct device *dev)
{
	if (pm_transition.event == PM_EVENT_RESTORE)
		return false;

	if (pm_transition.event == PM_EVENT_THAW)
		return dev_pm_skip_suspend(dev);

	return !dev->power.must_resume;
}

/**
 * device_resume_noirq - Execute a "noirq resume" callback for given device.
 * @dev: Device to handle.
 * @state: PM transition of the system being carried out.
 * @async: If true, the device is being resumed asynchronously.
 *
 * The driver of @dev will not receive interrupts while this function is being
 * executed.
 */
static int device_resume_noirq(struct device *dev, pm_message_t state, bool async)
{
	pm_callback_t callback = NULL;
	const char *info = NULL;
	bool skip_resume;
	int error = 0;

	TRACE_DEVICE(dev);
	TRACE_RESUME(0);

	if (dev->power.syscore || dev->power.direct_complete)
		goto Out;

	if (!dev->power.is_noirq_suspended)
		goto Out;

	if (!dpm_wait_for_superior(dev, async))
		goto Out;

	skip_resume = dev_pm_skip_resume(dev);
	/*
	 * If the driver callback is skipped below or by the middle layer
	 * callback and device_resume_early() also skips the driver callback for
	 * this device later, it needs to appear as "suspended" to PM-runtime,
	 * so change its status accordingly.
	 *
	 * Otherwise, the device is going to be resumed, so set its PM-runtime
	 * status to "active", but do that only if DPM_FLAG_SMART_SUSPEND is set
	 * to avoid confusing drivers that don't use it.
	 */
	if (skip_resume)
		pm_runtime_set_suspended(dev);
	else if (dev_pm_skip_suspend(dev))
		pm_runtime_set_active(dev);

	if (dev->pm_domain) {
		info = "noirq power domain ";
		callback = pm_noirq_op(&dev->pm_domain->ops, state);
	} else if (dev->type && dev->type->pm) {
		info = "noirq type ";
		callback = pm_noirq_op(dev->type->pm, state);
	} else if (dev->class && dev->class->pm) {
		info = "noirq class ";
		callback = pm_noirq_op(dev->class->pm, state);
	} else if (dev->bus && dev->bus->pm) {
		info = "noirq bus ";
		callback = pm_noirq_op(dev->bus->pm, state);
	}
	if (callback)
		goto Run;

	if (skip_resume)
		goto Skip;

	if (dev->driver && dev->driver->pm) {
		info = "noirq driver ";
		callback = pm_noirq_op(dev->driver->pm, state);
	}

Run:
	error = dpm_run_callback(callback, dev, state, info);

Skip:
	dev->power.is_noirq_suspended = false;

Out:
	complete_all(&dev->power.completion);
	TRACE_RESUME(error);
	return error;
}

static bool is_async(struct device *dev)
{
	return dev->power.async_suspend && pm_async_enabled
		&& !pm_trace_is_enabled();
}

static bool dpm_async_fn(struct device *dev, async_func_t func)
{
	reinit_completion(&dev->power.completion);

	if (is_async(dev)) {
		get_device(dev);
		async_schedule_dev(func, dev);
		return true;
	}

	return false;
}

static void async_resume_noirq(void *data, async_cookie_t cookie)
{
	struct device *dev = (struct device *)data;
	int error;

	error = device_resume_noirq(dev, pm_transition, true);
	if (error)
		pm_dev_err(dev, pm_transition, " async", error);

	put_device(dev);
}

static void dpm_noirq_resume_devices(pm_message_t state)
{
	struct device *dev;
	ktime_t starttime = ktime_get();

	trace_suspend_resume(TPS("dpm_resume_noirq"), state.event, true);
	mutex_lock(&dpm_list_mtx);
	pm_transition = state;

	/*
	 * Advanced the async threads upfront,
	 * in case the starting of async threads is
	 * delayed by non-async resuming devices.
	 */
	list_for_each_entry(dev, &dpm_noirq_list, power.entry)
		dpm_async_fn(dev, async_resume_noirq);

	while (!list_empty(&dpm_noirq_list)) {
		dev = to_device(dpm_noirq_list.next);
		get_device(dev);
		list_move_tail(&dev->power.entry, &dpm_late_early_list);
		mutex_unlock(&dpm_list_mtx);

		if (!is_async(dev)) {
			int error;

			error = device_resume_noirq(dev, state, false);
			if (error) {
				suspend_stats.failed_resume_noirq++;
				dpm_save_failed_step(SUSPEND_RESUME_NOIRQ);
				dpm_save_failed_dev(dev_name(dev));
				pm_dev_err(dev, state, " noirq", error);
			}
		}

		mutex_lock(&dpm_list_mtx);
		put_device(dev);
	}
	mutex_unlock(&dpm_list_mtx);
	async_synchronize_full();
	dpm_show_time(starttime, state, 0, "noirq");
	trace_suspend_resume(TPS("dpm_resume_noirq"), state.event, false);
}

/**
 * dpm_resume_noirq - Execute "noirq resume" callbacks for all devices.
 * @state: PM transition of the system being carried out.
 *
 * Invoke the "noirq" resume callbacks for all devices in dpm_noirq_list and
 * allow device drivers' interrupt handlers to be called.
 */
void dpm_resume_noirq(pm_message_t state)
{
	dpm_noirq_resume_devices(state);

	resume_device_irqs();
	device_wakeup_disarm_wake_irqs();

	cpuidle_resume();
}

/**
 * device_resume_early - Execute an "early resume" callback for given device.
 * @dev: Device to handle.
 * @state: PM transition of the system being carried out.
 * @async: If true, the device is being resumed asynchronously.
 *
 * Runtime PM is disabled for @dev while this function is being executed.
 */
static int device_resume_early(struct device *dev, pm_message_t state, bool async)
{
	pm_callback_t callback = NULL;
	const char *info = NULL;
	int error = 0;

	TRACE_DEVICE(dev);
	TRACE_RESUME(0);

	if (dev->power.syscore || dev->power.direct_complete)
		goto Out;

	if (!dev->power.is_late_suspended)
		goto Out;

	if (!dpm_wait_for_superior(dev, async))
		goto Out;

	if (dev->pm_domain) {
		info = "early power domain ";
		callback = pm_late_early_op(&dev->pm_domain->ops, state);
	} else if (dev->type && dev->type->pm) {
		info = "early type ";
		callback = pm_late_early_op(dev->type->pm, state);
	} else if (dev->class && dev->class->pm) {
		info = "early class ";
		callback = pm_late_early_op(dev->class->pm, state);
	} else if (dev->bus && dev->bus->pm) {
		info = "early bus ";
		callback = pm_late_early_op(dev->bus->pm, state);
	}
	if (callback)
		goto Run;

	if (dev_pm_skip_resume(dev))
		goto Skip;

	if (dev->driver && dev->driver->pm) {
		info = "early driver ";
		callback = pm_late_early_op(dev->driver->pm, state);
	}

Run:
	error = dpm_run_callback(callback, dev, state, info);

Skip:
	dev->power.is_late_suspended = false;

Out:
	TRACE_RESUME(error);

	pm_runtime_enable(dev);
	complete_all(&dev->power.completion);
	return error;
}

static void async_resume_early(void *data, async_cookie_t cookie)
{
	struct device *dev = (struct device *)data;
	int error;

	error = device_resume_early(dev, pm_transition, true);
	if (error)
		pm_dev_err(dev, pm_transition, " async", error);

	put_device(dev);
}

/**
 * dpm_resume_early - Execute "early resume" callbacks for all devices.
 * @state: PM transition of the system being carried out.
 */
void dpm_resume_early(pm_message_t state)
{
	struct device *dev;
	ktime_t starttime = ktime_get();

	trace_suspend_resume(TPS("dpm_resume_early"), state.event, true);
	mutex_lock(&dpm_list_mtx);
	pm_transition = state;

	/*
	 * Advanced the async threads upfront,
	 * in case the starting of async threads is
	 * delayed by non-async resuming devices.
	 */
	list_for_each_entry(dev, &dpm_late_early_list, power.entry)
		dpm_async_fn(dev, async_resume_early);

	while (!list_empty(&dpm_late_early_list)) {
		dev = to_device(dpm_late_early_list.next);
		get_device(dev);
		list_move_tail(&dev->power.entry, &dpm_suspended_list);
		mutex_unlock(&dpm_list_mtx);

		if (!is_async(dev)) {
			int error;

			error = device_resume_early(dev, state, false);
			if (error) {
				suspend_stats.failed_resume_early++;
				dpm_save_failed_step(SUSPEND_RESUME_EARLY);
				dpm_save_failed_dev(dev_name(dev));
				pm_dev_err(dev, state, " early", error);
			}
		}
		mutex_lock(&dpm_list_mtx);
		put_device(dev);
	}
	mutex_unlock(&dpm_list_mtx);
	async_synchronize_full();
	dpm_show_time(starttime, state, 0, "early");
	trace_suspend_resume(TPS("dpm_resume_early"), state.event, false);
}

/**
 * dpm_resume_start - Execute "noirq" and "early" device callbacks.
 * @state: PM transition of the system being carried out.
 */
void dpm_resume_start(pm_message_t state)
{
	dpm_resume_noirq(state);
	dpm_resume_early(state);
}
EXPORT_SYMBOL_GPL(dpm_resume_start);

/**
 * device_resume - Execute "resume" callbacks for given device.
 * @dev: Device to handle.
 * @state: PM transition of the system being carried out.
 * @async: If true, the device is being resumed asynchronously.
 */
static int device_resume(struct device *dev, pm_message_t state, bool async)
{
	pm_callback_t callback = NULL;
	const char *info = NULL;
	int error = 0;
	DECLARE_DPM_WATCHDOG_ON_STACK(wd);

	TRACE_DEVICE(dev);
	TRACE_RESUME(0);

	if (dev->power.syscore)
		goto Complete;

	if (dev->power.direct_complete) {
		/* Match the pm_runtime_disable() in __device_suspend(). */
		pm_runtime_enable(dev);
		goto Complete;
	}

	if (!dpm_wait_for_superior(dev, async))
		goto Complete;

	dpm_watchdog_set(&wd, dev);
	device_lock(dev);

	/*
	 * This is a fib.  But we'll allow new children to be added below
	 * a resumed device, even if the device hasn't been completed yet.
	 */
	dev->power.is_prepared = false;

	if (!dev->power.is_suspended)
		goto Unlock;

	if (dev->pm_domain) {
		info = "power domain ";
		callback = pm_op(&dev->pm_domain->ops, state);
		goto Driver;
	}

	if (dev->type && dev->type->pm) {
		info = "type ";
		callback = pm_op(dev->type->pm, state);
		goto Driver;
	}

	if (dev->class && dev->class->pm) {
		info = "class ";
		callback = pm_op(dev->class->pm, state);
		goto Driver;
	}

	if (dev->bus) {
		if (dev->bus->pm) {
			info = "bus ";
			callback = pm_op(dev->bus->pm, state);
		} else if (dev->bus->resume) {
			info = "legacy bus ";
			callback = dev->bus->resume;
			goto End;
		}
	}

 Driver:
	if (!callback && dev->driver && dev->driver->pm) {
		info = "driver ";
		callback = pm_op(dev->driver->pm, state);
	}

 End:
	error = dpm_run_callback(callback, dev, state, info);
	dev->power.is_suspended = false;

 Unlock:
	device_unlock(dev);
	dpm_watchdog_clear(&wd);

 Complete:
	complete_all(&dev->power.completion);

	TRACE_RESUME(error);

	return error;
}

static void async_resume(void *data, async_cookie_t cookie)
{
	struct device *dev = (struct device *)data;
	int error;

	error = device_resume(dev, pm_transition, true);
	if (error)
		pm_dev_err(dev, pm_transition, " async", error);
	put_device(dev);
}

/**
 * dpm_resume - Execute "resume" callbacks for non-sysdev devices.
 * @state: PM transition of the system being carried out.
 *
 * Execute the appropriate "resume" callback for all devices whose status
 * indicates that they are suspended.
 */
void dpm_resume(pm_message_t state)
{
	struct device *dev;
	ktime_t starttime = ktime_get();

	trace_suspend_resume(TPS("dpm_resume"), state.event, true);
	might_sleep();

	mutex_lock(&dpm_list_mtx);
	pm_transition = state;
	async_error = 0;

	list_for_each_entry(dev, &dpm_suspended_list, power.entry)
		dpm_async_fn(dev, async_resume);

	while (!list_empty(&dpm_suspended_list)) {
		dev = to_device(dpm_suspended_list.next);
		get_device(dev);
		if (!is_async(dev)) {
			int error;

			mutex_unlock(&dpm_list_mtx);

			error = device_resume(dev, state, false);
			if (error) {
				suspend_stats.failed_resume++;
				dpm_save_failed_step(SUSPEND_RESUME);
				dpm_save_failed_dev(dev_name(dev));
				pm_dev_err(dev, state, "", error);
			}

			mutex_lock(&dpm_list_mtx);
		}
		if (!list_empty(&dev->power.entry))
			list_move_tail(&dev->power.entry, &dpm_prepared_list);
		put_device(dev);
	}
	mutex_unlock(&dpm_list_mtx);
	async_synchronize_full();
	dpm_show_time(starttime, state, 0, NULL);

	cpufreq_resume();
	devfreq_resume();
	trace_suspend_resume(TPS("dpm_resume"), state.event, false);
}

/**
 * device_complete - Complete a PM transition for given device.
 * @dev: Device to handle.
 * @state: PM transition of the system being carried out.
 */
static void device_complete(struct device *dev, pm_message_t state)
{
	void (*callback)(struct device *) = NULL;
	const char *info = NULL;

	if (dev->power.syscore)
		return;

	device_lock(dev);

	if (dev->pm_domain) {
		info = "completing power domain ";
		callback = dev->pm_domain->ops.complete;
	} else if (dev->type && dev->type->pm) {
		info = "completing type ";
		callback = dev->type->pm->complete;
	} else if (dev->class && dev->class->pm) {
		info = "completing class ";
		callback = dev->class->pm->complete;
	} else if (dev->bus && dev->bus->pm) {
		info = "completing bus ";
		callback = dev->bus->pm->complete;
	}

	if (!callback && dev->driver && dev->driver->pm) {
		info = "completing driver ";
		callback = dev->driver->pm->complete;
	}

	if (callback) {
		pm_dev_dbg(dev, state, info);
		callback(dev);
	}

	device_unlock(dev);

	pm_runtime_put(dev);
}

/**
 * dpm_complete - Complete a PM transition for all non-sysdev devices.
 * @state: PM transition of the system being carried out.
 *
 * Execute the ->complete() callbacks for all devices whose PM status is not
 * DPM_ON (this allows new devices to be registered).
 */
void dpm_complete(pm_message_t state)
{
	struct list_head list;

	trace_suspend_resume(TPS("dpm_complete"), state.event, true);
	might_sleep();

	INIT_LIST_HEAD(&list);
	mutex_lock(&dpm_list_mtx);
	while (!list_empty(&dpm_prepared_list)) {
		struct device *dev = to_device(dpm_prepared_list.prev);

		get_device(dev);
		dev->power.is_prepared = false;
		list_move(&dev->power.entry, &list);
		mutex_unlock(&dpm_list_mtx);

		trace_device_pm_callback_start(dev, "", state.event);
		device_complete(dev, state);
		trace_device_pm_callback_end(dev, 0);

		mutex_lock(&dpm_list_mtx);
		put_device(dev);
	}
	list_splice(&list, &dpm_list);
	mutex_unlock(&dpm_list_mtx);

	/* Allow device probing and trigger re-probing of deferred devices */
	device_unblock_probing();
	trace_suspend_resume(TPS("dpm_complete"), state.event, false);
}

/**
 * dpm_resume_end - Execute "resume" callbacks and complete system transition.
 * @state: PM transition of the system being carried out.
 *
 * Execute "resume" callbacks for all devices and complete the PM transition of
 * the system.
 */
void dpm_resume_end(pm_message_t state)
{
	dpm_resume(state);
	dpm_complete(state);
}
EXPORT_SYMBOL_GPL(dpm_resume_end);


/*------------------------- Suspend routines -------------------------*/

/**
 * resume_event - Return a "resume" message for given "suspend" sleep state.
 * @sleep_state: PM message representing a sleep state.
 *
 * Return a PM message representing the resume event corresponding to given
 * sleep state.
 */
static pm_message_t resume_event(pm_message_t sleep_state)
{
	switch (sleep_state.event) {
	case PM_EVENT_SUSPEND:
		return PMSG_RESUME;
	case PM_EVENT_FREEZE:
	case PM_EVENT_QUIESCE:
		return PMSG_RECOVER;
	case PM_EVENT_HIBERNATE:
		return PMSG_RESTORE;
	}
	return PMSG_ON;
}

static void dpm_superior_set_must_resume(struct device *dev)
{
	struct device_link *link;
	int idx;

	if (dev->parent)
		dev->parent->power.must_resume = true;

	idx = device_links_read_lock();

	list_for_each_entry_rcu_locked(link, &dev->links.suppliers, c_node)
		link->supplier->power.must_resume = true;

	device_links_read_unlock(idx);
}

/**
 * __device_suspend_noirq - Execute a "noirq suspend" callback for given device.
 * @dev: Device to handle.
 * @state: PM transition of the system being carried out.
 * @async: If true, the device is being suspended asynchronously.
 *
 * The driver of @dev will not receive interrupts while this function is being
 * executed.
 */
static int __device_suspend_noirq(struct device *dev, pm_message_t state, bool async)
{
	pm_callback_t callback = NULL;
	const char *info = NULL;
	int error = 0;

	TRACE_DEVICE(dev);
	TRACE_SUSPEND(0);

	dpm_wait_for_subordinate(dev, async);

	if (async_error)
		goto Complete;

	if (dev->power.syscore || dev->power.direct_complete)
		goto Complete;

	if (dev->pm_domain) {
		info = "noirq power domain ";
		callback = pm_noirq_op(&dev->pm_domain->ops, state);
	} else if (dev->type && dev->type->pm) {
		info = "noirq type ";
		callback = pm_noirq_op(dev->type->pm, state);
	} else if (dev->class && dev->class->pm) {
		info = "noirq class ";
		callback = pm_noirq_op(dev->class->pm, state);
	} else if (dev->bus && dev->bus->pm) {
		info = "noirq bus ";
		callback = pm_noirq_op(dev->bus->pm, state);
	}
	if (callback)
		goto Run;

	if (dev_pm_skip_suspend(dev))
		goto Skip;

	if (dev->driver && dev->driver->pm) {
		info = "noirq driver ";
		callback = pm_noirq_op(dev->driver->pm, state);
	}

Run:
	error = dpm_run_callback(callback, dev, state, info);
	if (error) {
		async_error = error;
		log_suspend_abort_reason("Callback failed on %s in %pS returned %d",
					 dev_name(dev), callback, error);
		goto Complete;
	}

Skip:
	dev->power.is_noirq_suspended = true;

	/*
	 * Skipping the resume of devices that were in use right before the
	 * system suspend (as indicated by their PM-runtime usage counters)
	 * would be suboptimal.  Also resume them if doing that is not allowed
	 * to be skipped.
	 */
	if (atomic_read(&dev->power.usage_count) > 1 ||
	    !(dev_pm_test_driver_flags(dev, DPM_FLAG_MAY_SKIP_RESUME) &&
	      dev->power.may_skip_resume))
		dev->power.must_resume = true;

	if (dev->power.must_resume)
		dpm_superior_set_must_resume(dev);

Complete:
	complete_all(&dev->power.completion);
	TRACE_SUSPEND(error);
	return error;
}

static void async_suspend_noirq(void *data, async_cookie_t cookie)
{
	struct device *dev = (struct device *)data;
	int error;

	error = __device_suspend_noirq(dev, pm_transition, true);
	if (error) {
		dpm_save_failed_dev(dev_name(dev));
		pm_dev_err(dev, pm_transition, " async", error);
	}

	put_device(dev);
}

static int device_suspend_noirq(struct device *dev)
{
	if (dpm_async_fn(dev, async_suspend_noirq))
		return 0;

	return __device_suspend_noirq(dev, pm_transition, false);
}

static int dpm_noirq_suspend_devices(pm_message_t state)
{
	ktime_t starttime = ktime_get();
	int error = 0;

	trace_suspend_resume(TPS("dpm_suspend_noirq"), state.event, true);
	mutex_lock(&dpm_list_mtx);
	pm_transition = state;
	async_error = 0;

	while (!list_empty(&dpm_late_early_list)) {
		struct device *dev = to_device(dpm_late_early_list.prev);

		get_device(dev);
		mutex_unlock(&dpm_list_mtx);

		error = device_suspend_noirq(dev);

		mutex_lock(&dpm_list_mtx);
		if (error) {
			pm_dev_err(dev, state, " noirq", error);
			dpm_save_failed_dev(dev_name(dev));
			put_device(dev);
			break;
		}
		if (!list_empty(&dev->power.entry))
			list_move(&dev->power.entry, &dpm_noirq_list);
		put_device(dev);

		if (async_error)
			break;
	}
	mutex_unlock(&dpm_list_mtx);
	async_synchronize_full();
	if (!error)
		error = async_error;

	if (error) {
		suspend_stats.failed_suspend_noirq++;
		dpm_save_failed_step(SUSPEND_SUSPEND_NOIRQ);
	}
	dpm_show_time(starttime, state, error, "noirq");
	trace_suspend_resume(TPS("dpm_suspend_noirq"), state.event, false);
	return error;
}

/**
 * dpm_suspend_noirq - Execute "noirq suspend" callbacks for all devices.
 * @state: PM transition of the system being carried out.
 *
 * Prevent device drivers' interrupt handlers from being called and invoke
 * "noirq" suspend callbacks for all non-sysdev devices.
 */
int dpm_suspend_noirq(pm_message_t state)
{
	int ret;

	cpuidle_pause();

	device_wakeup_arm_wake_irqs();
	suspend_device_irqs();

	ret = dpm_noirq_suspend_devices(state);
	if (ret)
		dpm_resume_noirq(resume_event(state));

	return ret;
}

static void dpm_propagate_wakeup_to_parent(struct device *dev)
{
	struct device *parent = dev->parent;

	if (!parent)
		return;

	spin_lock_irq(&parent->power.lock);

	if (device_wakeup_path(dev) && !parent->power.ignore_children)
		parent->power.wakeup_path = true;

	spin_unlock_irq(&parent->power.lock);
}

/**
 * __device_suspend_late - Execute a "late suspend" callback for given device.
 * @dev: Device to handle.
 * @state: PM transition of the system being carried out.
 * @async: If true, the device is being suspended asynchronously.
 *
 * Runtime PM is disabled for @dev while this function is being executed.
 */
static int __device_suspend_late(struct device *dev, pm_message_t state, bool async)
{
	pm_callback_t callback = NULL;
	const char *info = NULL;
	int error = 0;

	TRACE_DEVICE(dev);
	TRACE_SUSPEND(0);

	__pm_runtime_disable(dev, false);

	dpm_wait_for_subordinate(dev, async);

	if (async_error)
		goto Complete;

	if (pm_wakeup_pending()) {
		async_error = -EBUSY;
		goto Complete;
	}

	if (dev->power.syscore || dev->power.direct_complete)
		goto Complete;

	if (dev->pm_domain) {
		info = "late power domain ";
		callback = pm_late_early_op(&dev->pm_domain->ops, state);
	} else if (dev->type && dev->type->pm) {
		info = "late type ";
		callback = pm_late_early_op(dev->type->pm, state);
	} else if (dev->class && dev->class->pm) {
		info = "late class ";
		callback = pm_late_early_op(dev->class->pm, state);
	} else if (dev->bus && dev->bus->pm) {
		info = "late bus ";
		callback = pm_late_early_op(dev->bus->pm, state);
	}
	if (callback)
		goto Run;

	if (dev_pm_skip_suspend(dev))
		goto Skip;

	if (dev->driver && dev->driver->pm) {
		info = "late driver ";
		callback = pm_late_early_op(dev->driver->pm, state);
	}

Run:
	error = dpm_run_callback(callback, dev, state, info);
	if (error) {
		async_error = error;
		log_suspend_abort_reason("Callback failed on %s in %pS returned %d",
					 dev_name(dev), callback, error);
		goto Complete;
	}
	dpm_propagate_wakeup_to_parent(dev);

Skip:
	dev->power.is_late_suspended = true;

Complete:
	TRACE_SUSPEND(error);
	complete_all(&dev->power.completion);
	return error;
}

static void async_suspend_late(void *data, async_cookie_t cookie)
{
	struct device *dev = (struct device *)data;
	int error;

	error = __device_suspend_late(dev, pm_transition, true);
	if (error) {
		dpm_save_failed_dev(dev_name(dev));
		pm_dev_err(dev, pm_transition, " async", error);
	}
	put_device(dev);
}

static int device_suspend_late(struct device *dev)
{
	if (dpm_async_fn(dev, async_suspend_late))
		return 0;

	return __device_suspend_late(dev, pm_transition, false);
}

/**
 * dpm_suspend_late - Execute "late suspend" callbacks for all devices.
 * @state: PM transition of the system being carried out.
 */
int dpm_suspend_late(pm_message_t state)
{
	ktime_t starttime = ktime_get();
	int error = 0;

	trace_suspend_resume(TPS("dpm_suspend_late"), state.event, true);
	mutex_lock(&dpm_list_mtx);
	pm_transition = state;
	async_error = 0;

	while (!list_empty(&dpm_suspended_list)) {
		struct device *dev = to_device(dpm_suspended_list.prev);

		get_device(dev);
		mutex_unlock(&dpm_list_mtx);

		error = device_suspend_late(dev);

		mutex_lock(&dpm_list_mtx);
		if (!list_empty(&dev->power.entry))
			list_move(&dev->power.entry, &dpm_late_early_list);

		if (error) {
			pm_dev_err(dev, state, " late", error);
			dpm_save_failed_dev(dev_name(dev));
			put_device(dev);
			break;
		}
		put_device(dev);

		if (async_error)
			break;
	}
	mutex_unlock(&dpm_list_mtx);
	async_synchronize_full();
	if (!error)
		error = async_error;
	if (error) {
		suspend_stats.failed_suspend_late++;
		dpm_save_failed_step(SUSPEND_SUSPEND_LATE);
		dpm_resume_early(resume_event(state));
	}
	dpm_show_time(starttime, state, error, "late");
	trace_suspend_resume(TPS("dpm_suspend_late"), state.event, false);
	return error;
}

/**
 * dpm_suspend_end - Execute "late" and "noirq" device suspend callbacks.
 * @state: PM transition of the system being carried out.
 */
int dpm_suspend_end(pm_message_t state)
{
	ktime_t starttime = ktime_get();
	int error;

	error = dpm_suspend_late(state);
	if (error)
		goto out;

	error = dpm_suspend_noirq(state);
	if (error)
		dpm_resume_early(resume_event(state));

out:
	dpm_show_time(starttime, state, error, "end");
	return error;
}
EXPORT_SYMBOL_GPL(dpm_suspend_end);

/**
 * legacy_suspend - Execute a legacy (bus or class) suspend callback for device.
 * @dev: Device to suspend.
 * @state: PM transition of the system being carried out.
 * @cb: Suspend callback to execute.
 * @info: string description of caller.
 */
static int legacy_suspend(struct device *dev, pm_message_t state,
			  int (*cb)(struct device *dev, pm_message_t state),
			  const char *info)
{
	int error;
	ktime_t calltime;

	calltime = initcall_debug_start(dev, cb);

	trace_device_pm_callback_start(dev, info, state.event);
	error = cb(dev, state);
	trace_device_pm_callback_end(dev, error);
	suspend_report_result(cb, error);

	initcall_debug_report(dev, calltime, cb, error);

	return error;
}

static void dpm_clear_superiors_direct_complete(struct device *dev)
{
	struct device_link *link;
	int idx;

	if (dev->parent) {
		spin_lock_irq(&dev->parent->power.lock);
		dev->parent->power.direct_complete = false;
		spin_unlock_irq(&dev->parent->power.lock);
	}

	idx = device_links_read_lock();

	list_for_each_entry_rcu_locked(link, &dev->links.suppliers, c_node) {
		spin_lock_irq(&link->supplier->power.lock);
		link->supplier->power.direct_complete = false;
		spin_unlock_irq(&link->supplier->power.lock);
	}

	device_links_read_unlock(idx);
}

/**
 * __device_suspend - Execute "suspend" callbacks for given device.
 * @dev: Device to handle.
 * @state: PM transition of the system being carried out.
 * @async: If true, the device is being suspended asynchronously.
 */
static int __device_suspend(struct device *dev, pm_message_t state, bool async)
{
	pm_callback_t callback = NULL;
	const char *info = NULL;
	int error = 0;
	DECLARE_DPM_WATCHDOG_ON_STACK(wd);

	TRACE_DEVICE(dev);
	TRACE_SUSPEND(0);

	dpm_wait_for_subordinate(dev, async);

	if (async_error) {
		dev->power.direct_complete = false;
		goto Complete;
	}

	/*
	 * Wait for possible runtime PM transitions of the device in progress
	 * to complete and if there's a runtime resume request pending for it,
	 * resume it before proceeding with invoking the system-wide suspend
	 * callbacks for it.
	 *
	 * If the system-wide suspend callbacks below change the configuration
	 * of the device, they must disable runtime PM for it or otherwise
	 * ensure that its runtime-resume callbacks will not be confused by that
	 * change in case they are invoked going forward.
	 */
	pm_runtime_barrier(dev);

	if (pm_wakeup_pending()) {
		dev->power.direct_complete = false;
		async_error = -EBUSY;
		goto Complete;
	}

	if (dev->power.syscore)
		goto Complete;

	/* Avoid direct_complete to let wakeup_path propagate. */
	if (device_may_wakeup(dev) || device_wakeup_path(dev))
		dev->power.direct_complete = false;

	if (dev->power.direct_complete) {
		if (pm_runtime_status_suspended(dev)) {
			pm_runtime_disable(dev);
			if (pm_runtime_status_suspended(dev)) {
				pm_dev_dbg(dev, state, "direct-complete ");
				goto Complete;
			}

			pm_runtime_enable(dev);
		}
		dev->power.direct_complete = false;
	}

	dev->power.may_skip_resume = true;
	dev->power.must_resume = false;

	dpm_watchdog_set(&wd, dev);
	device_lock(dev);

	if (dev->pm_domain) {
		info = "power domain ";
		callback = pm_op(&dev->pm_domain->ops, state);
		goto Run;
	}

	if (dev->type && dev->type->pm) {
		info = "type ";
		callback = pm_op(dev->type->pm, state);
		goto Run;
	}

	if (dev->class && dev->class->pm) {
		info = "class ";
		callback = pm_op(dev->class->pm, state);
		goto Run;
	}

	if (dev->bus) {
		if (dev->bus->pm) {
			info = "bus ";
			callback = pm_op(dev->bus->pm, state);
		} else if (dev->bus->suspend) {
			pm_dev_dbg(dev, state, "legacy bus ");
			error = legacy_suspend(dev, state, dev->bus->suspend,
						"legacy bus ");
			goto End;
		}
	}

 Run:
	if (!callback && dev->driver && dev->driver->pm) {
		info = "driver ";
		callback = pm_op(dev->driver->pm, state);
	}

	error = dpm_run_callback(callback, dev, state, info);

 End:
	if (!error) {
		dev->power.is_suspended = true;
		if (device_may_wakeup(dev))
			dev->power.wakeup_path = true;

		dpm_propagate_wakeup_to_parent(dev);
		dpm_clear_superiors_direct_complete(dev);
	} else {
		log_suspend_abort_reason("Callback failed on %s in %pS returned %d",
					 dev_name(dev), callback, error);
	}

	device_unlock(dev);
	dpm_watchdog_clear(&wd);

 Complete:
	if (error)
		async_error = error;

	complete_all(&dev->power.completion);
	TRACE_SUSPEND(error);
	return error;
}

static void async_suspend(void *data, async_cookie_t cookie)
{
	struct device *dev = (struct device *)data;
	int error;

	error = __device_suspend(dev, pm_transition, true);
	if (error) {
		dpm_save_failed_dev(dev_name(dev));
		pm_dev_err(dev, pm_transition, " async", error);
	}

	put_device(dev);
}

static int device_suspend(struct device *dev)
{
	if (dpm_async_fn(dev, async_suspend))
		return 0;

	return __device_suspend(dev, pm_transition, false);
}

/**
 * dpm_suspend - Execute "suspend" callbacks for all non-sysdev devices.
 * @state: PM transition of the system being carried out.
 */
int dpm_suspend(pm_message_t state)
{
	ktime_t starttime = ktime_get();
	int error = 0;

	trace_suspend_resume(TPS("dpm_suspend"), state.event, true);
	might_sleep();

	devfreq_suspend();
	cpufreq_suspend();

	mutex_lock(&dpm_list_mtx);
	pm_transition = state;
	async_error = 0;
	while (!list_empty(&dpm_prepared_list)) {
		struct device *dev = to_device(dpm_prepared_list.prev);

		get_device(dev);
		mutex_unlock(&dpm_list_mtx);

		error = device_suspend(dev);

		mutex_lock(&dpm_list_mtx);
		if (error) {
			pm_dev_err(dev, state, "", error);
			dpm_save_failed_dev(dev_name(dev));
			put_device(dev);
			break;
		}
		if (!list_empty(&dev->power.entry))
			list_move(&dev->power.entry, &dpm_suspended_list);
		put_device(dev);
		if (async_error)
			break;
	}
	mutex_unlock(&dpm_list_mtx);
	async_synchronize_full();
	if (!error)
		error = async_error;
	if (error) {
		suspend_stats.failed_suspend++;
		dpm_save_failed_step(SUSPEND_SUSPEND);
	}
	dpm_show_time(starttime, state, error, NULL);
	trace_suspend_resume(TPS("dpm_suspend"), state.event, false);
	return error;
}

/**
 * device_prepare - Prepare a device for system power transition.
 * @dev: Device to handle.
 * @state: PM transition of the system being carried out.
 *
 * Execute the ->prepare() callback(s) for given device.  No new children of the
 * device may be registered after this function has returned.
 */
static int device_prepare(struct device *dev, pm_message_t state)
{
	int (*callback)(struct device *) = NULL;
	int ret = 0;

	if (dev->power.syscore)
		return 0;

	/*
	 * If a device's parent goes into runtime suspend at the wrong time,
	 * it won't be possible to resume the device.  To prevent this we
	 * block runtime suspend here, during the prepare phase, and allow
	 * it again during the complete phase.
	 */
	pm_runtime_get_noresume(dev);

	device_lock(dev);

	dev->power.wakeup_path = false;

	if (dev->power.no_pm_callbacks)
		goto unlock;

	if (dev->pm_domain)
		callback = dev->pm_domain->ops.prepare;
	else if (dev->type && dev->type->pm)
		callback = dev->type->pm->prepare;
	else if (dev->class && dev->class->pm)
		callback = dev->class->pm->prepare;
	else if (dev->bus && dev->bus->pm)
		callback = dev->bus->pm->prepare;

	if (!callback && dev->driver && dev->driver->pm)
		callback = dev->driver->pm->prepare;

	if (callback)
		ret = callback(dev);

unlock:
	device_unlock(dev);

	if (ret < 0) {
		suspend_report_result(callback, ret);
		pm_runtime_put(dev);
		return ret;
	}
	/*
	 * A positive return value from ->prepare() means "this device appears
	 * to be runtime-suspended and its state is fine, so if it really is
	 * runtime-suspended, you can leave it in that state provided that you
	 * will do the same thing with all of its descendants".  This only
	 * applies to suspend transitions, however.
	 */
	spin_lock_irq(&dev->power.lock);
	dev->power.direct_complete = state.event == PM_EVENT_SUSPEND &&
		(ret > 0 || dev->power.no_pm_callbacks) &&
		!dev_pm_test_driver_flags(dev, DPM_FLAG_NO_DIRECT_COMPLETE);
	spin_unlock_irq(&dev->power.lock);
	return 0;
}

/**
 * dpm_prepare - Prepare all non-sysdev devices for a system PM transition.
 * @state: PM transition of the system being carried out.
 *
 * Execute the ->prepare() callback(s) for all devices.
 */
int dpm_prepare(pm_message_t state)
{
	int error = 0;

	trace_suspend_resume(TPS("dpm_prepare"), state.event, true);
	might_sleep();

	/*
	 * Give a chance for the known devices to complete their probes, before
	 * disable probing of devices. This sync point is important at least
	 * at boot time + hibernation restore.
	 */
	wait_for_device_probe();
	/*
	 * It is unsafe if probing of devices will happen during suspend or
	 * hibernation and system behavior will be unpredictable in this case.
	 * So, let's prohibit device's probing here and defer their probes
	 * instead. The normal behavior will be restored in dpm_complete().
	 */
	device_block_probing();

	mutex_lock(&dpm_list_mtx);
	while (!list_empty(&dpm_list)) {
		struct device *dev = to_device(dpm_list.next);

		get_device(dev);
		mutex_unlock(&dpm_list_mtx);

		trace_device_pm_callback_start(dev, "", state.event);
		error = device_prepare(dev, state);
		trace_device_pm_callback_end(dev, error);

		mutex_lock(&dpm_list_mtx);
		if (error) {
			if (error == -EAGAIN) {
				put_device(dev);
				error = 0;
				continue;
			}
<<<<<<< HEAD
			pr_info("Device %s not prepared for power transition: code %d\n",
				dev_name(dev), error);
			log_suspend_abort_reason("Device %s not prepared for power transition: code %d",
						 dev_name(dev), error);
			dpm_save_failed_dev(dev_name(dev));
=======
			dev_info(dev, "not prepared for power transition: code %d\n",
				 error);
>>>>>>> 6f3952cb
			put_device(dev);
			break;
		}
		dev->power.is_prepared = true;
		if (!list_empty(&dev->power.entry))
			list_move_tail(&dev->power.entry, &dpm_prepared_list);
		put_device(dev);
	}
	mutex_unlock(&dpm_list_mtx);
	trace_suspend_resume(TPS("dpm_prepare"), state.event, false);
	return error;
}

/**
 * dpm_suspend_start - Prepare devices for PM transition and suspend them.
 * @state: PM transition of the system being carried out.
 *
 * Prepare all non-sysdev devices for system PM transition and execute "suspend"
 * callbacks for them.
 */
int dpm_suspend_start(pm_message_t state)
{
	ktime_t starttime = ktime_get();
	int error;

	error = dpm_prepare(state);
	if (error) {
		suspend_stats.failed_prepare++;
		dpm_save_failed_step(SUSPEND_PREPARE);
	} else
		error = dpm_suspend(state);
	dpm_show_time(starttime, state, error, "start");
	return error;
}
EXPORT_SYMBOL_GPL(dpm_suspend_start);

void __suspend_report_result(const char *function, void *fn, int ret)
{
	if (ret)
		pr_err("%s(): %pS returns %d\n", function, fn, ret);
}
EXPORT_SYMBOL_GPL(__suspend_report_result);

/**
 * device_pm_wait_for_dev - Wait for suspend/resume of a device to complete.
 * @subordinate: Device that needs to wait for @dev.
 * @dev: Device to wait for.
 */
int device_pm_wait_for_dev(struct device *subordinate, struct device *dev)
{
	dpm_wait(dev, subordinate->power.async_suspend);
	return async_error;
}
EXPORT_SYMBOL_GPL(device_pm_wait_for_dev);

/**
 * dpm_for_each_dev - device iterator.
 * @data: data for the callback.
 * @fn: function to be called for each device.
 *
 * Iterate over devices in dpm_list, and call @fn for each device,
 * passing it @data.
 */
void dpm_for_each_dev(void *data, void (*fn)(struct device *, void *))
{
	struct device *dev;

	if (!fn)
		return;

	device_pm_lock();
	list_for_each_entry(dev, &dpm_list, power.entry)
		fn(dev, data);
	device_pm_unlock();
}
EXPORT_SYMBOL_GPL(dpm_for_each_dev);

static bool pm_ops_is_empty(const struct dev_pm_ops *ops)
{
	if (!ops)
		return true;

	return !ops->prepare &&
	       !ops->suspend &&
	       !ops->suspend_late &&
	       !ops->suspend_noirq &&
	       !ops->resume_noirq &&
	       !ops->resume_early &&
	       !ops->resume &&
	       !ops->complete;
}

void device_pm_check_callbacks(struct device *dev)
{
	spin_lock_irq(&dev->power.lock);
	dev->power.no_pm_callbacks =
		(!dev->bus || (pm_ops_is_empty(dev->bus->pm) &&
		 !dev->bus->suspend && !dev->bus->resume)) &&
		(!dev->class || pm_ops_is_empty(dev->class->pm)) &&
		(!dev->type || pm_ops_is_empty(dev->type->pm)) &&
		(!dev->pm_domain || pm_ops_is_empty(&dev->pm_domain->ops)) &&
		(!dev->driver || (pm_ops_is_empty(dev->driver->pm) &&
		 !dev->driver->suspend && !dev->driver->resume));
	spin_unlock_irq(&dev->power.lock);
}

bool dev_pm_skip_suspend(struct device *dev)
{
	return dev_pm_test_driver_flags(dev, DPM_FLAG_SMART_SUSPEND) &&
		pm_runtime_status_suspended(dev);
}<|MERGE_RESOLUTION|>--- conflicted
+++ resolved
@@ -1906,16 +1906,11 @@
 				error = 0;
 				continue;
 			}
-<<<<<<< HEAD
-			pr_info("Device %s not prepared for power transition: code %d\n",
-				dev_name(dev), error);
+			dev_info(dev, "not prepared for power transition: code %d\n",
+				 error);
 			log_suspend_abort_reason("Device %s not prepared for power transition: code %d",
 						 dev_name(dev), error);
 			dpm_save_failed_dev(dev_name(dev));
-=======
-			dev_info(dev, "not prepared for power transition: code %d\n",
-				 error);
->>>>>>> 6f3952cb
 			put_device(dev);
 			break;
 		}
