--- conflicted
+++ resolved
@@ -49,13 +49,9 @@
 
 config PHY_MTK_MIPI_DSI
 	tristate "MediaTek MIPI-DSI Driver"
-<<<<<<< HEAD
-	depends on ARCH_MEDIATEK && OF
-=======
 	depends on ARCH_MEDIATEK || COMPILE_TEST
 	depends on COMMON_CLK
 	depends on OF
->>>>>>> 6ee1d745
 	select GENERIC_PHY
 	help
 	  Support MIPI DSI for Mediatek SoCs.