--- conflicted
+++ resolved
@@ -704,10 +704,7 @@
 	bool pcie_voice_call_on;
 	struct work_struct call_on_work;
 	struct work_struct call_off_work;
-<<<<<<< HEAD
-=======
 	struct notifier_block call_state_nb;
->>>>>>> 36f7cfb3
 #endif
 
 #if IS_ENABLED(CONFIG_LINK_DEVICE_PCIE_GPIO_WA)
