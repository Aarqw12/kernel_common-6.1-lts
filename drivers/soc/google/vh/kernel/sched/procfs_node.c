--- conflicted
+++ resolved
@@ -74,7 +74,7 @@
 #define MAX_PROC_SIZE 128
 
 static const char *GRP_NAME[VG_MAX] = {"sys", "ta", "fg", "cam", "cam_power", "bg", "sys_bg",
-				       "nnapi", "rt", "dex2oat", "ota", "sf"};
+				       "nnapi", "rt", "dex2oat", "ota", "sf", "fg_wi"};
 
 enum vendor_procfs_type {
 	DEFAULT_TYPE = 0,
@@ -158,6 +158,7 @@
 		__PROC_GROUP_ENTRY(uclamp_max_on_nice_mid_prio, __group_name, __vg),	\
 		__PROC_GROUP_ENTRY(uclamp_max_on_nice_high_prio, __group_name, __vg),	\
 		__PROC_GROUP_ENTRY(rampup_multiplier, __group_name, __vg),	\
+		__PROC_GROUP_ENTRY(disable_util_est, __group_name, __vg),	\
 		__PROC_SET_GROUP_ENTRY(set_task_group, __group_name, __vg),	\
 		__PROC_SET_GROUP_ENTRY(set_proc_group, __group_name, __vg)
 
@@ -315,11 +316,13 @@
 				return -EINVAL;						      \
 			if (val == gp->uc_req[__cid].value)				      \
 				return count;						      \
-			if (val == AUTO_UCLAMP_MAX_MAGIC) {				      \
-				gp->auto_uclamp_max = true;				      \
-				val = uclamp_none(UCLAMP_MAX);				      \
-			} else {							      \
-				gp->auto_uclamp_max = false;				      \
+			if (__cid == UCLAMP_MAX) {					      \
+				if (val == AUTO_UCLAMP_MAX_MAGIC) {			      \
+					gp->auto_uclamp_max = true;			      \
+					val = uclamp_none(UCLAMP_MAX);			      \
+				} else {						      \
+					gp->auto_uclamp_max = false;			      \
+				}							      \
 			}								      \
 			gp->uc_req[__cid].value = val;					      \
 			gp->uc_req[__cid].bucket_id = get_bucket_id(val);		      \
@@ -494,6 +497,7 @@
 VENDOR_GROUP_BOOL_ATTRIBUTE(ta, uclamp_max_on_nice_enable, VG_TOPAPP);
 VENDOR_GROUP_UINT_ATTRIBUTE_CHECK(ta, rampup_multiplier, VG_TOPAPP, \
 	check_rampup_multiplier);
+VENDOR_GROUP_BOOL_ATTRIBUTE(ta, disable_util_est, VG_TOPAPP);
 #if IS_ENABLED(CONFIG_USE_VENDOR_GROUP_UTIL)
 VENDOR_GROUP_UINT_ATTRIBUTE_CHECK(ta, ug, VG_TOPAPP, check_ug);
 #endif
@@ -533,6 +537,7 @@
 VENDOR_GROUP_BOOL_ATTRIBUTE(fg, uclamp_max_on_nice_enable, VG_FOREGROUND);
 VENDOR_GROUP_UINT_ATTRIBUTE_CHECK(fg, rampup_multiplier, VG_FOREGROUND, \
 	check_rampup_multiplier);
+VENDOR_GROUP_BOOL_ATTRIBUTE(fg, disable_util_est, VG_FOREGROUND);
 #if IS_ENABLED(CONFIG_USE_VENDOR_GROUP_UTIL)
 VENDOR_GROUP_UINT_ATTRIBUTE_CHECK(fg, ug, VG_FOREGROUND, check_ug);
 #endif
@@ -572,6 +577,7 @@
 VENDOR_GROUP_BOOL_ATTRIBUTE(sys, uclamp_max_on_nice_enable, VG_SYSTEM);
 VENDOR_GROUP_UINT_ATTRIBUTE_CHECK(sys, rampup_multiplier, VG_SYSTEM, \
 	check_rampup_multiplier);
+VENDOR_GROUP_BOOL_ATTRIBUTE(sys, disable_util_est, VG_SYSTEM);
 #if IS_ENABLED(CONFIG_USE_VENDOR_GROUP_UTIL)
 VENDOR_GROUP_UINT_ATTRIBUTE_CHECK(sys, ug, VG_SYSTEM, check_ug);
 #endif
@@ -611,6 +617,7 @@
 VENDOR_GROUP_BOOL_ATTRIBUTE(cam, uclamp_max_on_nice_enable, VG_CAMERA);
 VENDOR_GROUP_UINT_ATTRIBUTE_CHECK(cam, rampup_multiplier, VG_CAMERA, \
 	check_rampup_multiplier);
+VENDOR_GROUP_BOOL_ATTRIBUTE(cam, disable_util_est, VG_CAMERA);
 #if IS_ENABLED(CONFIG_USE_VENDOR_GROUP_UTIL)
 VENDOR_GROUP_UINT_ATTRIBUTE_CHECK(cam, ug, VG_CAMERA, check_ug);
 #endif
@@ -650,6 +657,7 @@
 VENDOR_GROUP_BOOL_ATTRIBUTE(cam_power, uclamp_max_on_nice_enable, VG_CAMERA_POWER);
 VENDOR_GROUP_UINT_ATTRIBUTE_CHECK(cam_power, rampup_multiplier, VG_CAMERA_POWER, \
 	check_rampup_multiplier);
+VENDOR_GROUP_BOOL_ATTRIBUTE(cam_power, disable_util_est, VG_CAMERA_POWER);
 #if IS_ENABLED(CONFIG_USE_VENDOR_GROUP_UTIL)
 VENDOR_GROUP_UINT_ATTRIBUTE_CHECK(cam_power, ug, VG_CAMERA_POWER, check_ug);
 #endif
@@ -689,6 +697,7 @@
 VENDOR_GROUP_BOOL_ATTRIBUTE(bg, uclamp_max_on_nice_enable, VG_BACKGROUND);
 VENDOR_GROUP_UINT_ATTRIBUTE_CHECK(bg, rampup_multiplier, VG_BACKGROUND, \
 	check_rampup_multiplier);
+VENDOR_GROUP_BOOL_ATTRIBUTE(bg, disable_util_est, VG_BACKGROUND);
 #if IS_ENABLED(CONFIG_USE_VENDOR_GROUP_UTIL)
 VENDOR_GROUP_UINT_ATTRIBUTE_CHECK(bg, ug, VG_BACKGROUND, check_ug);
 #endif
@@ -728,6 +737,7 @@
 VENDOR_GROUP_BOOL_ATTRIBUTE(sysbg, uclamp_max_on_nice_enable, VG_SYSTEM_BACKGROUND);
 VENDOR_GROUP_UINT_ATTRIBUTE_CHECK(sysbg, rampup_multiplier, VG_SYSTEM_BACKGROUND, \
 	check_rampup_multiplier);
+VENDOR_GROUP_BOOL_ATTRIBUTE(sysbg, disable_util_est, VG_SYSTEM_BACKGROUND);
 #if IS_ENABLED(CONFIG_USE_VENDOR_GROUP_UTIL)
 VENDOR_GROUP_UINT_ATTRIBUTE_CHECK(sysbg, ug, VG_SYSTEM_BACKGROUND, check_ug);
 #endif
@@ -767,6 +777,7 @@
 VENDOR_GROUP_BOOL_ATTRIBUTE(nnapi, uclamp_max_on_nice_enable, VG_NNAPI_HAL);
 VENDOR_GROUP_UINT_ATTRIBUTE_CHECK(nnapi, rampup_multiplier, VG_NNAPI_HAL, \
 	check_rampup_multiplier);
+VENDOR_GROUP_BOOL_ATTRIBUTE(nnapi, disable_util_est, VG_NNAPI_HAL);
 #if IS_ENABLED(CONFIG_USE_VENDOR_GROUP_UTIL)
 VENDOR_GROUP_UINT_ATTRIBUTE_CHECK(nnapi, ug, VG_NNAPI_HAL, check_ug);
 #endif
@@ -806,6 +817,7 @@
 VENDOR_GROUP_BOOL_ATTRIBUTE(rt, uclamp_max_on_nice_enable, VG_RT);
 VENDOR_GROUP_UINT_ATTRIBUTE_CHECK(rt, rampup_multiplier, VG_RT, \
 	check_rampup_multiplier);
+VENDOR_GROUP_BOOL_ATTRIBUTE(rt, disable_util_est, VG_RT);
 #if IS_ENABLED(CONFIG_USE_VENDOR_GROUP_UTIL)
 VENDOR_GROUP_UINT_ATTRIBUTE_CHECK(rt, ug, VG_RT, check_ug);
 #endif
@@ -845,6 +857,7 @@
 VENDOR_GROUP_BOOL_ATTRIBUTE(dex2oat, uclamp_max_on_nice_enable, VG_DEX2OAT);
 VENDOR_GROUP_UINT_ATTRIBUTE_CHECK(dex2oat, rampup_multiplier, VG_DEX2OAT, \
 	check_rampup_multiplier);
+VENDOR_GROUP_BOOL_ATTRIBUTE(dex2oat, disable_util_est, VG_DEX2OAT);
 #if IS_ENABLED(CONFIG_USE_VENDOR_GROUP_UTIL)
 VENDOR_GROUP_UINT_ATTRIBUTE_CHECK(dex2oat, ug, VG_DEX2OAT, check_ug);
 #endif
@@ -884,6 +897,7 @@
 VENDOR_GROUP_BOOL_ATTRIBUTE(ota, uclamp_max_on_nice_enable, VG_OTA);
 VENDOR_GROUP_UINT_ATTRIBUTE_CHECK(ota, rampup_multiplier, VG_OTA, \
 	check_rampup_multiplier);
+VENDOR_GROUP_BOOL_ATTRIBUTE(ota, disable_util_est, VG_OTA);
 #if IS_ENABLED(CONFIG_USE_VENDOR_GROUP_UTIL)
 VENDOR_GROUP_UINT_ATTRIBUTE_CHECK(ota, ug, VG_OTA, check_ug);
 #endif
@@ -923,12 +937,11 @@
 VENDOR_GROUP_BOOL_ATTRIBUTE(sf, uclamp_max_on_nice_enable, VG_SF);
 VENDOR_GROUP_UINT_ATTRIBUTE_CHECK(sf, rampup_multiplier, VG_SF, \
 	check_rampup_multiplier);
+VENDOR_GROUP_BOOL_ATTRIBUTE(sf, disable_util_est, VG_SF);
 #if IS_ENABLED(CONFIG_USE_VENDOR_GROUP_UTIL)
 VENDOR_GROUP_UINT_ATTRIBUTE_CHECK(sf, ug, VG_SF, check_ug);
 #endif
 
-<<<<<<< HEAD
-=======
 VENDOR_GROUP_BOOL_ATTRIBUTE(fg_wi, prefer_idle, VG_FOREGROUND_WINDOW);
 VENDOR_GROUP_BOOL_ATTRIBUTE(fg_wi, prefer_high_cap, VG_FOREGROUND_WINDOW);
 VENDOR_GROUP_BOOL_ATTRIBUTE(fg_wi, task_spreading, VG_FOREGROUND_WINDOW);
@@ -969,7 +982,6 @@
 VENDOR_GROUP_UINT_ATTRIBUTE_CHECK(fg_wi, ug, VG_FOREGROUND_WINDOW, check_ug);
 #endif
 
->>>>>>> 9641cb89
 #if IS_ENABLED(CONFIG_USE_VENDOR_GROUP_UTIL)
 #if IS_ENABLED(CONFIG_USE_GROUP_THROTTLE)
 UTILIZATION_GROUP_UINT_ATTRIBUTE(ug_fg, group_throttle, UG_FG);
@@ -1546,6 +1558,7 @@
 SET_VENDOR_GROUP_STORE(dex2oat, VG_DEX2OAT);
 SET_VENDOR_GROUP_STORE(ota, VG_OTA);
 SET_VENDOR_GROUP_STORE(sf, VG_SF);
+SET_VENDOR_GROUP_STORE(fg_wi, VG_FOREGROUND_WINDOW);
 
 // Create per-task attribute nodes
 PER_TASK_BOOL_ATTRIBUTE(prefer_idle);
@@ -3115,6 +3128,7 @@
 	PROC_GROUP_ENTRIES(dex2oat, VG_DEX2OAT),
 	PROC_GROUP_ENTRIES(ota, VG_OTA),
 	PROC_GROUP_ENTRIES(sf, VG_SF),
+	PROC_GROUP_ENTRIES(fg_wi, VG_FOREGROUND_WINDOW),
 #if IS_ENABLED(CONFIG_USE_VENDOR_GROUP_UTIL)
 	// FG util group attributes
 #if IS_ENABLED(CONFIG_USE_GROUP_THROTTLE)
