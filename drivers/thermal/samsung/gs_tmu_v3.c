--- conflicted
+++ resolved
@@ -273,14 +273,8 @@
 	}
 }
 
-<<<<<<< HEAD
-#define INVALID_TZID(tzid)          (((tzid) < 0) || ((tzid) >= TZ_END))
-
 #if IS_ENABLED(CONFIG_PIXEL_METRICS)
-static int get_tr_handle_id(tr_handle instance)
-=======
 static struct gs_tmu_data* get_tr_handle_tmu_data(tr_handle instance)
->>>>>>> 512d0f95
 {
 	struct gs_tmu_data *data;
 
