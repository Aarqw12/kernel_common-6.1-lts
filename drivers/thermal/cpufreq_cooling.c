// SPDX-License-Identifier: GPL-2.0
/*
 *  linux/drivers/thermal/cpufreq_cooling.c
 *
 *  Copyright (C) 2012	Samsung Electronics Co., Ltd(http://www.samsung.com)
 *
 *  Copyright (C) 2012-2018 Linaro Limited.
 *
 *  Authors:	Amit Daniel <amit.kachhap@linaro.org>
 *		Viresh Kumar <viresh.kumar@linaro.org>
 *
 */
#include <linux/cpu.h>
#include <linux/cpufreq.h>
#include <linux/cpu_cooling.h>
#include <linux/device.h>
#include <linux/energy_model.h>
#include <linux/err.h>
#include <linux/export.h>
#include <linux/pm_opp.h>
#include <linux/pm_qos.h>
#include <linux/slab.h>
#include <linux/thermal.h>

#include <trace/events/thermal.h>

/*
 * Cooling state <-> CPUFreq frequency
 *
 * Cooling states are translated to frequencies throughout this driver and this
 * is the relation between them.
 *
 * Highest cooling state corresponds to lowest possible frequency.
 *
 * i.e.
 *	level 0 --> 1st Max Freq
 *	level 1 --> 2nd Max Freq
 *	...
 */

/**
 * struct time_in_idle - Idle time stats
 * @time: previous reading of the absolute time that this cpu was idle
 * @timestamp: wall time of the last invocation of get_cpu_idle_time_us()
 */
struct time_in_idle {
	u64 time;
	u64 timestamp;
};

/**
 * struct cpufreq_cooling_device - data for cooling device with cpufreq
 * @last_load: load measured by the latest call to cpufreq_get_requested_power()
 * @cpufreq_state: integer value representing the current state of cpufreq
 *	cooling	devices.
 * @max_level: maximum cooling level. One less than total number of valid
 *	cpufreq frequencies.
 * @em: Reference on the Energy Model of the device
 * @cdev: thermal_cooling_device pointer to keep track of the
 *	registered cooling device.
 * @policy: cpufreq policy.
 * @idle_time: idle time stats
 * @qos_req: PM QoS contraint to apply
 *
 * This structure is required for keeping information of each registered
 * cpufreq_cooling_device.
 */
struct cpufreq_cooling_device {
	u32 last_load;
	unsigned int cpufreq_state;
	unsigned int max_level;
	struct em_perf_domain *em;
	struct cpufreq_policy *policy;
#ifndef CONFIG_SMP
	struct time_in_idle *idle_time;
#endif
	struct freq_qos_request qos_req;
};

#ifdef CONFIG_THERMAL_GOV_POWER_ALLOCATOR
/**
 * get_level: Find the level for a particular frequency
 * @cpufreq_cdev: cpufreq_cdev for which the property is required
 * @freq: Frequency
 *
 * Return: level corresponding to the frequency.
 */
static unsigned long get_level(struct cpufreq_cooling_device *cpufreq_cdev,
			       unsigned int freq)
{
	int i;

	for (i = cpufreq_cdev->max_level - 1; i >= 0; i--) {
		if (freq > cpufreq_cdev->em->table[i].frequency)
			break;
	}

	return cpufreq_cdev->max_level - i - 1;
}

static u32 cpu_freq_to_power(struct cpufreq_cooling_device *cpufreq_cdev,
			     u32 freq)
{
	int i;

	for (i = cpufreq_cdev->max_level - 1; i >= 0; i--) {
		if (freq > cpufreq_cdev->em->table[i].frequency)
			break;
	}

	return cpufreq_cdev->em->table[i + 1].power;
}

static u32 cpu_power_to_freq(struct cpufreq_cooling_device *cpufreq_cdev,
			     u32 power)
{
	int i;

	for (i = cpufreq_cdev->max_level; i > 0; i--) {
		if (power >= cpufreq_cdev->em->table[i].power)
			break;
	}

	return cpufreq_cdev->em->table[i].frequency;
}

/**
 * get_load() - get load for a cpu
 * @cpufreq_cdev: struct cpufreq_cooling_device for the cpu
 * @cpu: cpu number
 * @cpu_idx: index of the cpu in time_in_idle array
 *
 * Return: The average load of cpu @cpu in percentage since this
 * function was last called.
 */
#ifdef CONFIG_SMP
static u32 get_load(struct cpufreq_cooling_device *cpufreq_cdev, int cpu,
		    int cpu_idx)
{
	unsigned long max = arch_scale_cpu_capacity(cpu);
	unsigned long util;

	util = sched_cpu_util(cpu, max);
	return (util * 100) / max;
}
#else /* !CONFIG_SMP */
static u32 get_load(struct cpufreq_cooling_device *cpufreq_cdev, int cpu,
		    int cpu_idx)
{
	u32 load;
	u64 now, now_idle, delta_time, delta_idle;
	struct time_in_idle *idle_time = &cpufreq_cdev->idle_time[cpu_idx];

	now_idle = get_cpu_idle_time(cpu, &now, 0);
	delta_idle = now_idle - idle_time->time;
	delta_time = now - idle_time->timestamp;

	if (delta_time <= delta_idle)
		load = 0;
	else
		load = div64_u64(100 * (delta_time - delta_idle), delta_time);

	idle_time->time = now_idle;
	idle_time->timestamp = now;

	return load;
}
#endif /* CONFIG_SMP */

/**
 * get_dynamic_power() - calculate the dynamic power
 * @cpufreq_cdev:	&cpufreq_cooling_device for this cdev
 * @freq:	current frequency
 *
 * Return: the dynamic power consumed by the cpus described by
 * @cpufreq_cdev.
 */
static u32 get_dynamic_power(struct cpufreq_cooling_device *cpufreq_cdev,
			     unsigned long freq)
{
	u32 raw_cpu_power;

	raw_cpu_power = cpu_freq_to_power(cpufreq_cdev, freq);
	return (raw_cpu_power * cpufreq_cdev->last_load) / 100;
}

/**
 * cpufreq_get_requested_power() - get the current power
 * @cdev:	&thermal_cooling_device pointer
 * @power:	pointer in which to store the resulting power
 *
 * Calculate the current power consumption of the cpus in milliwatts
 * and store it in @power.  This function should actually calculate
 * the requested power, but it's hard to get the frequency that
 * cpufreq would have assigned if there were no thermal limits.
 * Instead, we calculate the current power on the assumption that the
 * immediate future will look like the immediate past.
 *
 * We use the current frequency and the average load since this
 * function was last called.  In reality, there could have been
 * multiple opps since this function was last called and that affects
 * the load calculation.  While it's not perfectly accurate, this
 * simplification is good enough and works.  REVISIT this, as more
 * complex code may be needed if experiments show that it's not
 * accurate enough.
 *
 * Return: 0 on success, -E* if getting the static power failed.
 */
static int cpufreq_get_requested_power(struct thermal_cooling_device *cdev,
				       u32 *power)
{
	unsigned long freq;
	int i = 0, cpu;
	u32 total_load = 0;
	struct cpufreq_cooling_device *cpufreq_cdev = cdev->devdata;
	struct cpufreq_policy *policy = cpufreq_cdev->policy;
	u32 *load_cpu = NULL;

	freq = cpufreq_quick_get(policy->cpu);

	if (trace_thermal_power_cpu_get_power_enabled()) {
		u32 ncpus = cpumask_weight(policy->related_cpus);

		load_cpu = kcalloc(ncpus, sizeof(*load_cpu), GFP_KERNEL);
	}

	for_each_cpu(cpu, policy->related_cpus) {
		u32 load;

		if (cpu_online(cpu))
			load = get_load(cpufreq_cdev, cpu, i);
		else
			load = 0;

		total_load += load;
		if (load_cpu)
			load_cpu[i] = load;

		i++;
	}

	cpufreq_cdev->last_load = total_load;

	*power = get_dynamic_power(cpufreq_cdev, freq);

	if (load_cpu) {
		trace_thermal_power_cpu_get_power(policy->related_cpus, freq,
						  load_cpu, i, *power);

		kfree(load_cpu);
	}

	return 0;
}

/**
 * cpufreq_state2power() - convert a cpu cdev state to power consumed
 * @cdev:	&thermal_cooling_device pointer
 * @state:	cooling device state to be converted
 * @power:	pointer in which to store the resulting power
 *
 * Convert cooling device state @state into power consumption in
 * milliwatts assuming 100% load.  Store the calculated power in
 * @power.
 *
 * Return: 0 on success, -EINVAL if the cooling device state could not
 * be converted into a frequency or other -E* if there was an error
 * when calculating the static power.
 */
static int cpufreq_state2power(struct thermal_cooling_device *cdev,
			       unsigned long state, u32 *power)
{
	unsigned int freq, num_cpus, idx;
	struct cpufreq_cooling_device *cpufreq_cdev = cdev->devdata;

	/* Request state should be less than max_level */
	if (state > cpufreq_cdev->max_level)
		return -EINVAL;

	num_cpus = cpumask_weight(cpufreq_cdev->policy->cpus);

	idx = cpufreq_cdev->max_level - state;
	freq = cpufreq_cdev->em->table[idx].frequency;
	*power = cpu_freq_to_power(cpufreq_cdev, freq) * num_cpus;

	return 0;
}

/**
 * cpufreq_power2state() - convert power to a cooling device state
 * @cdev:	&thermal_cooling_device pointer
 * @power:	power in milliwatts to be converted
 * @state:	pointer in which to store the resulting state
 *
 * Calculate a cooling device state for the cpus described by @cdev
 * that would allow them to consume at most @power mW and store it in
 * @state.  Note that this calculation depends on external factors
 * such as the cpu load or the current static power.  Calling this
 * function with the same power as input can yield different cooling
 * device states depending on those external factors.
 *
 * Return: 0 on success, -ENODEV if no cpus are online or -EINVAL if
 * the calculated frequency could not be converted to a valid state.
 * The latter should not happen unless the frequencies available to
 * cpufreq have changed since the initialization of the cpu cooling
 * device.
 */
static int cpufreq_power2state(struct thermal_cooling_device *cdev,
			       u32 power, unsigned long *state)
{
	unsigned int target_freq;
	u32 last_load, normalised_power;
	struct cpufreq_cooling_device *cpufreq_cdev = cdev->devdata;
	struct cpufreq_policy *policy = cpufreq_cdev->policy;

	last_load = cpufreq_cdev->last_load ?: 1;
	normalised_power = (power * 100) / last_load;
	target_freq = cpu_power_to_freq(cpufreq_cdev, normalised_power);

	*state = get_level(cpufreq_cdev, target_freq);
	trace_thermal_power_cpu_limit(policy->related_cpus, target_freq, *state,
				      power);
	return 0;
}

static inline bool em_is_sane(struct cpufreq_cooling_device *cpufreq_cdev,
			      struct em_perf_domain *em) {
	struct cpufreq_policy *policy;
	unsigned int nr_levels;

	if (!em)
		return false;

	policy = cpufreq_cdev->policy;
	if (!cpumask_equal(policy->related_cpus, em_span_cpus(em))) {
		pr_err("The span of pd %*pbl is misaligned with cpufreq policy %*pbl\n",
			cpumask_pr_args(em_span_cpus(em)),
			cpumask_pr_args(policy->related_cpus));
		return false;
	}

	nr_levels = cpufreq_cdev->max_level + 1;
	if (em_pd_nr_perf_states(em) != nr_levels) {
		pr_err("The number of performance states in pd %*pbl (%u) doesn't match the number of cooling levels (%u)\n",
			cpumask_pr_args(em_span_cpus(em)),
			em_pd_nr_perf_states(em), nr_levels);
		return false;
	}

	return true;
}
#endif /* CONFIG_THERMAL_GOV_POWER_ALLOCATOR */

#ifdef CONFIG_SMP
static inline int allocate_idle_time(struct cpufreq_cooling_device *cpufreq_cdev)
{
	return 0;
}

static inline void free_idle_time(struct cpufreq_cooling_device *cpufreq_cdev)
{
}
#else
static int allocate_idle_time(struct cpufreq_cooling_device *cpufreq_cdev)
{
	unsigned int num_cpus = cpumask_weight(cpufreq_cdev->policy->related_cpus);

	cpufreq_cdev->idle_time = kcalloc(num_cpus,
					  sizeof(*cpufreq_cdev->idle_time),
					  GFP_KERNEL);
	if (!cpufreq_cdev->idle_time)
		return -ENOMEM;

	return 0;
}

static void free_idle_time(struct cpufreq_cooling_device *cpufreq_cdev)
{
	kfree(cpufreq_cdev->idle_time);
	cpufreq_cdev->idle_time = NULL;
}
#endif /* CONFIG_SMP */

static unsigned int get_state_freq(struct cpufreq_cooling_device *cpufreq_cdev,
				   unsigned long state)
{
	struct cpufreq_policy *policy;
	unsigned long idx;

#ifdef CONFIG_THERMAL_GOV_POWER_ALLOCATOR
	/* Use the Energy Model table if available */
	if (cpufreq_cdev->em) {
		idx = cpufreq_cdev->max_level - state;
		return cpufreq_cdev->em->table[idx].frequency;
	}
#endif

	/* Otherwise, fallback on the CPUFreq table */
	policy = cpufreq_cdev->policy;
	if (policy->freq_table_sorted == CPUFREQ_TABLE_SORTED_ASCENDING)
		idx = cpufreq_cdev->max_level - state;
	else
		idx = state;

	return policy->freq_table[idx].frequency;
}

/* cpufreq cooling device callback functions are defined below */

/**
 * cpufreq_get_max_state - callback function to get the max cooling state.
 * @cdev: thermal cooling device pointer.
 * @state: fill this variable with the max cooling state.
 *
 * Callback for the thermal cooling device to return the cpufreq
 * max cooling state.
 *
 * Return: 0 on success, an error code otherwise.
 */
static int cpufreq_get_max_state(struct thermal_cooling_device *cdev,
				 unsigned long *state)
{
	struct cpufreq_cooling_device *cpufreq_cdev = cdev->devdata;

	*state = cpufreq_cdev->max_level;
	return 0;
}

/**
 * cpufreq_get_cur_state - callback function to get the current cooling state.
 * @cdev: thermal cooling device pointer.
 * @state: fill this variable with the current cooling state.
 *
 * Callback for the thermal cooling device to return the cpufreq
 * current cooling state.
 *
 * Return: 0 on success, an error code otherwise.
 */
static int cpufreq_get_cur_state(struct thermal_cooling_device *cdev,
				 unsigned long *state)
{
	struct cpufreq_cooling_device *cpufreq_cdev = cdev->devdata;

	*state = cpufreq_cdev->cpufreq_state;

	return 0;
}

/**
 * cpufreq_set_cur_state - callback function to set the current cooling state.
 * @cdev: thermal cooling device pointer.
 * @state: set this variable to the current cooling state.
 *
 * Callback for the thermal cooling device to change the cpufreq
 * current cooling state.
 *
 * Return: 0 on success, an error code otherwise.
 */
static int cpufreq_set_cur_state(struct thermal_cooling_device *cdev,
				 unsigned long state)
{
	struct cpufreq_cooling_device *cpufreq_cdev = cdev->devdata;
	struct cpumask *cpus;
	unsigned int frequency;
	unsigned long max_capacity, capacity;
	int ret;

	/* Request state should be less than max_level */
	if (state > cpufreq_cdev->max_level)
		return -EINVAL;

	/* Check if the old cooling action is same as new cooling action */
	if (cpufreq_cdev->cpufreq_state == state)
		return 0;

	frequency = get_state_freq(cpufreq_cdev, state);

	ret = freq_qos_update_request(&cpufreq_cdev->qos_req, frequency);
	if (ret >= 0) {
		cpufreq_cdev->cpufreq_state = state;
<<<<<<< HEAD
		cpus = cpufreq_cdev->policy->cpus;
=======
		cpus = cpufreq_cdev->policy->related_cpus;
>>>>>>> 9821c60d
		max_capacity = arch_scale_cpu_capacity(cpumask_first(cpus));
		capacity = frequency * max_capacity;
		capacity /= cpufreq_cdev->policy->cpuinfo.max_freq;
		arch_set_thermal_pressure(cpus, max_capacity - capacity);
		ret = 0;
	}

	return ret;
}

/* Bind cpufreq callbacks to thermal cooling device ops */

static struct thermal_cooling_device_ops cpufreq_cooling_ops = {
	.get_max_state		= cpufreq_get_max_state,
	.get_cur_state		= cpufreq_get_cur_state,
	.set_cur_state		= cpufreq_set_cur_state,
};

/**
 * __cpufreq_cooling_register - helper function to create cpufreq cooling device
 * @np: a valid struct device_node to the cooling device device tree node
 * @policy: cpufreq policy
 * Normally this should be same as cpufreq policy->related_cpus.
 * @em: Energy Model of the cpufreq policy
 *
 * This interface function registers the cpufreq cooling device with the name
 * "thermal-cpufreq-%x". This api can support multiple instances of cpufreq
 * cooling devices. It also gives the opportunity to link the cooling device
 * with a device tree node, in order to bind it via the thermal DT code.
 *
 * Return: a valid struct thermal_cooling_device pointer on success,
 * on failure, it returns a corresponding ERR_PTR().
 */
static struct thermal_cooling_device *
__cpufreq_cooling_register(struct device_node *np,
			struct cpufreq_policy *policy,
			struct em_perf_domain *em)
{
	struct thermal_cooling_device *cdev;
	struct cpufreq_cooling_device *cpufreq_cdev;
	unsigned int i;
	struct device *dev;
	int ret;
	struct thermal_cooling_device_ops *cooling_ops;
	char *name;

	dev = get_cpu_device(policy->cpu);
	if (unlikely(!dev)) {
		pr_warn("No cpu device for cpu %d\n", policy->cpu);
		return ERR_PTR(-ENODEV);
	}

	if (IS_ERR_OR_NULL(policy)) {
		pr_err("%s: cpufreq policy isn't valid: %p\n", __func__, policy);
		return ERR_PTR(-EINVAL);
	}

	i = cpufreq_table_count_valid_entries(policy);
	if (!i) {
		pr_debug("%s: CPUFreq table not found or has no valid entries\n",
			 __func__);
		return ERR_PTR(-ENODEV);
	}

	cpufreq_cdev = kzalloc(sizeof(*cpufreq_cdev), GFP_KERNEL);
	if (!cpufreq_cdev)
		return ERR_PTR(-ENOMEM);

	cpufreq_cdev->policy = policy;

	ret = allocate_idle_time(cpufreq_cdev);
	if (ret) {
		cdev = ERR_PTR(ret);
		goto free_cdev;
	}

	/* max_level is an index, not a counter */
	cpufreq_cdev->max_level = i - 1;

	cooling_ops = &cpufreq_cooling_ops;

#ifdef CONFIG_THERMAL_GOV_POWER_ALLOCATOR
	if (em_is_sane(cpufreq_cdev, em)) {
		cpufreq_cdev->em = em;
		cooling_ops->get_requested_power = cpufreq_get_requested_power;
		cooling_ops->state2power = cpufreq_state2power;
		cooling_ops->power2state = cpufreq_power2state;
	} else
#endif
	if (policy->freq_table_sorted == CPUFREQ_TABLE_UNSORTED) {
		pr_err("%s: unsorted frequency tables are not supported\n",
		       __func__);
		cdev = ERR_PTR(-EINVAL);
		goto free_idle_time;
	}

	ret = freq_qos_add_request(&policy->constraints,
				   &cpufreq_cdev->qos_req, FREQ_QOS_MAX,
				   get_state_freq(cpufreq_cdev, 0));
	if (ret < 0) {
		pr_err("%s: Failed to add freq constraint (%d)\n", __func__,
		       ret);
		cdev = ERR_PTR(ret);
		goto free_idle_time;
	}

	cdev = ERR_PTR(-ENOMEM);
	name = kasprintf(GFP_KERNEL, "cpufreq-%s", dev_name(dev));
	if (!name)
		goto remove_qos_req;

	cdev = thermal_of_cooling_device_register(np, name, cpufreq_cdev,
						  cooling_ops);
	kfree(name);

	if (IS_ERR(cdev))
		goto remove_qos_req;

	return cdev;

remove_qos_req:
	freq_qos_remove_request(&cpufreq_cdev->qos_req);
free_idle_time:
	free_idle_time(cpufreq_cdev);
free_cdev:
	kfree(cpufreq_cdev);
	return cdev;
}

/**
 * cpufreq_cooling_register - function to create cpufreq cooling device.
 * @policy: cpufreq policy
 *
 * This interface function registers the cpufreq cooling device with the name
 * "thermal-cpufreq-%x". This api can support multiple instances of cpufreq
 * cooling devices.
 *
 * Return: a valid struct thermal_cooling_device pointer on success,
 * on failure, it returns a corresponding ERR_PTR().
 */
struct thermal_cooling_device *
cpufreq_cooling_register(struct cpufreq_policy *policy)
{
	return __cpufreq_cooling_register(NULL, policy, NULL);
}
EXPORT_SYMBOL_GPL(cpufreq_cooling_register);

/**
 * of_cpufreq_cooling_register - function to create cpufreq cooling device.
 * @policy: cpufreq policy
 *
 * This interface function registers the cpufreq cooling device with the name
 * "thermal-cpufreq-%x". This api can support multiple instances of cpufreq
 * cooling devices. Using this API, the cpufreq cooling device will be
 * linked to the device tree node provided.
 *
 * Using this function, the cooling device will implement the power
 * extensions by using a simple cpu power model.  The cpus must have
 * registered their OPPs using the OPP library.
 *
 * It also takes into account, if property present in policy CPU node, the
 * static power consumed by the cpu.
 *
 * Return: a valid struct thermal_cooling_device pointer on success,
 * and NULL on failure.
 */
struct thermal_cooling_device *
of_cpufreq_cooling_register(struct cpufreq_policy *policy)
{
	struct device_node *np = of_get_cpu_node(policy->cpu, NULL);
	struct thermal_cooling_device *cdev = NULL;

	if (!np) {
		pr_err("cpufreq_cooling: OF node not available for cpu%d\n",
		       policy->cpu);
		return NULL;
	}

	if (of_find_property(np, "#cooling-cells", NULL)) {
		struct em_perf_domain *em = em_cpu_get(policy->cpu);

		cdev = __cpufreq_cooling_register(np, policy, em);
		if (IS_ERR(cdev)) {
			pr_err("cpufreq_cooling: cpu%d failed to register as cooling device: %ld\n",
			       policy->cpu, PTR_ERR(cdev));
			cdev = NULL;
		}
	}

	of_node_put(np);
	return cdev;
}
EXPORT_SYMBOL_GPL(of_cpufreq_cooling_register);

/**
 * cpufreq_cooling_unregister - function to remove cpufreq cooling device.
 * @cdev: thermal cooling device pointer.
 *
 * This interface function unregisters the "thermal-cpufreq-%x" cooling device.
 */
void cpufreq_cooling_unregister(struct thermal_cooling_device *cdev)
{
	struct cpufreq_cooling_device *cpufreq_cdev;

	if (!cdev)
		return;

	cpufreq_cdev = cdev->devdata;

	thermal_cooling_device_unregister(cdev);
	freq_qos_remove_request(&cpufreq_cdev->qos_req);
	free_idle_time(cpufreq_cdev);
	kfree(cpufreq_cdev);
}
EXPORT_SYMBOL_GPL(cpufreq_cooling_unregister);<|MERGE_RESOLUTION|>--- conflicted
+++ resolved
@@ -478,11 +478,7 @@
 	ret = freq_qos_update_request(&cpufreq_cdev->qos_req, frequency);
 	if (ret >= 0) {
 		cpufreq_cdev->cpufreq_state = state;
-<<<<<<< HEAD
-		cpus = cpufreq_cdev->policy->cpus;
-=======
 		cpus = cpufreq_cdev->policy->related_cpus;
->>>>>>> 9821c60d
 		max_capacity = arch_scale_cpu_capacity(cpumask_first(cpus));
 		capacity = frequency * max_capacity;
 		capacity /= cpufreq_cdev->policy->cpuinfo.max_freq;
