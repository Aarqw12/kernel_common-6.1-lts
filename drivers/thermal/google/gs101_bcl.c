// SPDX-License-Identifier: GPL-2.0
/*
 * gs101_bcl.c gsoc101 bcl driver
 *
 * Copyright (c) 2020, Google LLC. All rights reserved.
 *
 */

#define pr_fmt(fmt) "%s:%s " fmt, KBUILD_MODNAME, __func__

#include <linux/module.h>
#include <linux/workqueue.h>
#include <linux/gpio.h>
#include <linux/kernel.h>
#include <linux/interrupt.h>
#include <linux/io.h>
#include <linux/err.h>
#include <linux/of.h>
#include <linux/of_address.h>
#include <linux/of_platform.h>
#include <linux/platform_device.h>
#include <linux/mutex.h>
#include <linux/power_supply.h>
#include <linux/thermal.h>
#include <linux/mfd/samsung/s2mpg10.h>
#include <linux/mfd/samsung/s2mpg10-register.h>
#include <linux/mfd/samsung/s2mpg11.h>
#include <linux/mfd/samsung/s2mpg11-register.h>
#include <linux/regulator/pmic_class.h>
#include <soc/google/bcl.h>
#include <soc/google/exynos-pm.h>
#include <soc/google/exynos-pmu-if.h>
#if IS_ENABLED(CONFIG_DEBUG_FS)
#include <linux/debugfs.h>
#include <linux/seq_file.h>
#endif
#include "../thermal_core.h"

/* This driver determines if HW was throttled due to SMPL/OCP */

#define CPUCL0_BASE (0x20c00000)
#define CPUCL1_BASE (0x20c10000)
#define CPUCL2_BASE (0x20c20000)
#define G3D_BASE (0x1c400000)
#define TPU_BASE (0x1cc00000)
#define SYSREG_CPUCL0_BASE (0x20c40000)
#define CLUSTER0_GENERAL_CTRL_64 (0x1404)
#define CLKDIVSTEP (0x830)
#define CPUCL0_CLKDIVSTEP_STAT (0x83c)
#define CPUCL0_CLKDIVSTEP_CON (0x838)
#define CPUCL12_CLKDIVSTEP_STAT (0x848)
#define CPUCL12_CLKDIVSTEP_CON_HEAVY (0x840)
#define CPUCL12_CLKDIVSTEP_CON_LIGHT (0x844)
#define G3D_CLKDIVSTEP_STAT (0x854)
#define TPU_CLKDIVSTEP_STAT (0x850)
#define CLUSTER0_MPMM (0x1408)
#define CLUSTER0_PPM (0x140c)
#define MPMMEN_MASK (0xF << 21)
#define PPMEN_MASK (0x3 << 8)
#define PPMCTL_MASK (0xFF)
#define OCP_WARN_MASK (0x1F)
#define B3M_UPPER_LIMIT (7000)
#define B3M_LOWER_LIMIT (1688)
#define B3M_STEP (166)
#define B2M_UPPER_LIMIT (12000)
#define B2M_LOWER_LIMIT (4000)
#define B2M_STEP (250)
#define B10M_UPPER_LIMIT (10500)
#define B10M_LOWER_LIMIT (2500)
#define B10M_STEP (250)
#define B2S_UPPER_LIMIT (12000)
#define B2S_LOWER_LIMIT (4000)
#define B2S_STEP (250)
#define SMPL_BATTERY_VOLTAGE (4200)
#define SMPL_UPPER_LIMIT (3300)
#define SMPL_LOWER_LIMIT (2600)
#define SMPL_STEP (100)
#define SMPL_NUM_LVL (32)
#define THERMAL_IRQ_COUNTER_LIMIT (5)
#define THERMAL_HYST_LEVEL (100)
#define ACTIVE_HIGH (0x1)
#define ACTIVE_LOW (0x0)
#define THERMAL_DELAY_INIT_MS 5000
#define PMIC_OVERHEAT_UPPER_LIMIT (2000)
#define PMIC_120C_UPPER_LIMIT (1200)
#define PMIC_140C_UPPER_LIMIT (1400)
#define PMU_ALIVE_CPU0_OUT (0x1CA0)
#define PMU_ALIVE_CPU1_OUT (0x1D20)
#define PMU_ALIVE_CPU2_OUT (0x1DA0)
#define PMU_ALIVE_TPU_OUT (0x2920)
#define PMU_ALIVE_GPU_OUT (0x1E20)
#define ONE_SECOND 1000

#define BCL_DEBUG_ATTRIBUTE(name, fn_read, fn_write) \
static const struct file_operations name = {	\
	.open	= simple_open,			\
	.llseek	= no_llseek,			\
	.read	= fn_read,			\
	.write	= fn_write,			\
}

static const char * const s2mpg10_source[] = {
	[IRQ_SMPL_WARN] = "smpl_warn",
	[IRQ_OCP_WARN_CPUCL1] = "ocp_cpu1",
	[IRQ_OCP_WARN_CPUCL2] = "ocp_cpu2",
	[IRQ_SOFT_OCP_WARN_CPUCL1] = "soft_ocp_cpu1",
	[IRQ_SOFT_OCP_WARN_CPUCL2] = "soft_ocp_cpu2",
	[IRQ_OCP_WARN_TPU] = "ocp_tpu",
	[IRQ_SOFT_OCP_WARN_TPU] = "soft_ocp_tpu",
	[IRQ_PMIC_120C] = "pmic_120c",
	[IRQ_PMIC_140C] = "pmic_140c",
	[IRQ_PMIC_OVERHEAT] = "pmic_overheat"};

static const char * const s2mpg11_source[] = {
	[IRQ_OCP_WARN_GPU] = "ocp_gpu",
	[IRQ_SOFT_OCP_WARN_GPU] = "soft_ocp_gpu"};

static const char * const clk_ratio_source[] = {
	"cpu0", "cpu1_heavy", "cpu2_heavy", "tpu_heavy", "gpu_heavy",
	"cpu1_light", "cpu2_light", "tpu_light", "gpu_light"
};

enum RATIO_SOURCE {
	CPU0_CON,
	CPU1_HEAVY,
	CPU2_HEAVY,
	TPU_HEAVY,
	GPU_HEAVY,
	CPU1_LIGHT,
	CPU2_LIGHT,
	TPU_LIGHT,
	GPU_LIGHT
};

static const char * const clk_stats_source[] = {
	"cpu0", "cpu1", "cpu2", "tpu", "gpu"
};

static const unsigned int clk_stats_offset[] = {
	CPUCL0_CLKDIVSTEP_STAT,
	CPUCL12_CLKDIVSTEP_STAT,
	CPUCL12_CLKDIVSTEP_STAT,
	TPU_CLKDIVSTEP_STAT,
	G3D_CLKDIVSTEP_STAT
};

enum SUBSYSTEM_SOURCE {
	CPU0,
	CPU1,
	CPU2,
	TPU,
	GPU
};

static const unsigned int subsystem_pmu[] = {
	PMU_ALIVE_CPU0_OUT,
	PMU_ALIVE_CPU1_OUT,
	PMU_ALIVE_CPU2_OUT,
	PMU_ALIVE_TPU_OUT,
	PMU_ALIVE_GPU_OUT
};

static const struct platform_device_id google_gs101_id_table[] = {
	{.name = "google_mitigation",},
	{},
};

DEFINE_MUTEX(sysreg_lock);

static bool is_subsystem_on(unsigned int addr)
{
	unsigned int value;

	if ((addr == PMU_ALIVE_TPU_OUT) || (addr == PMU_ALIVE_GPU_OUT)) {
		exynos_pmu_read(addr, &value);
		return value & BIT(6);
	}
	return true;
}

static int s2mpg10_read_level(void *data, int *val, int id)
{
	struct gs101_bcl_dev *gs101_bcl_device = data;

	if ((gs101_bcl_device->s2mpg10_counter[id] != 0) &&
	    (gs101_bcl_device->s2mpg10_counter[id] < THERMAL_IRQ_COUNTER_LIMIT)) {
		*val = gs101_bcl_device->s2mpg10_lvl[id] +
				THERMAL_HYST_LEVEL;
		gs101_bcl_device->s2mpg10_counter[id] += 1;
	} else {
		*val = gs101_bcl_device->s2mpg10_lvl[id];
		gs101_bcl_device->s2mpg10_counter[id] = 0;
	}
	return 0;
}

static int s2mpg11_read_level(void *data, int *val, int id)
{
	struct gs101_bcl_dev *gs101_bcl_device = data;

	if (gs101_bcl_device->s2mpg11_counter[id] != 0) {
		*val = gs101_bcl_device->s2mpg11_lvl[id] +
				THERMAL_HYST_LEVEL;
	} else {
		*val = gs101_bcl_device->s2mpg11_lvl[id];
	}
	return 0;
}

static void irq_work(struct gs101_bcl_dev *gs101_bcl_device, u8 active_pull, u8 idx, u8 pmic)
{
	int state = !active_pull;

	if (pmic == S2MPG10) {
		mutex_lock(&gs101_bcl_device->s2mpg10_irq_lock[idx]);
		state = gpio_get_value(gs101_bcl_device->s2mpg10_pin[idx]);
		if (state == active_pull) {
			gs101_bcl_device->s2mpg10_triggered_irq[idx] = 1;
			queue_delayed_work(system_wq, &gs101_bcl_device->s2mpg10_irq_work[idx],
			 msecs_to_jiffies(ONE_SECOND));
		} else {
			gs101_bcl_device->s2mpg10_triggered_irq[idx] = 0;
			gs101_bcl_device->s2mpg10_counter[idx] = 0;
			enable_irq(gs101_bcl_device->s2mpg10_irq[idx]);
		}
		mutex_unlock(&gs101_bcl_device->s2mpg10_irq_lock[idx]);
	} else {
		mutex_lock(&gs101_bcl_device->s2mpg11_irq_lock[idx]);
		state = gpio_get_value(gs101_bcl_device->s2mpg11_pin[idx]);
		if (state == active_pull) {
			gs101_bcl_device->s2mpg11_triggered_irq[idx] = 1;
			queue_delayed_work(system_wq, &gs101_bcl_device->s2mpg11_irq_work[idx],
			 msecs_to_jiffies(ONE_SECOND));
		} else {
			gs101_bcl_device->s2mpg11_triggered_irq[idx] = 0;
			gs101_bcl_device->s2mpg11_counter[idx] = 0;
			enable_irq(gs101_bcl_device->s2mpg11_irq[idx]);
		}
		mutex_unlock(&gs101_bcl_device->s2mpg11_irq_lock[idx]);
	}
}

static struct power_supply *google_gs101_get_power_supply(struct gs101_bcl_dev *bcl_dev)
{
	static struct power_supply *psy[2];
	static struct power_supply *batt_psy;
	int err = 0;

	batt_psy = NULL;
	err = power_supply_get_by_phandle_array(bcl_dev->device->of_node,
						"google,power-supply", psy,
						ARRAY_SIZE(psy));
	if (err > 0)
		batt_psy = psy[0];
	return batt_psy;
}

static void ocpsmpl_read_stats(struct ocpsmpl_stats *dst, struct power_supply *psy)
{
	union power_supply_propval ret = {0};
	int err = 0;

	dst->_time = ktime_to_ms(ktime_get());
	err = power_supply_get_property(psy, POWER_SUPPLY_PROP_CAPACITY, &ret);
	if (err < 0)
		dst->capacity = -1;
	else
		dst->capacity = ret.intval;
	err = power_supply_get_property(psy, POWER_SUPPLY_PROP_VOLTAGE_NOW, &ret);
	if (err < 0)
		dst->voltage = -1;
	else
		dst->voltage = ret.intval;

}

static irqreturn_t irq_handler(int irq, void *data, u8 pmic, u8 idx, u8 active_pull)
{
	struct gs101_bcl_dev *gs101_bcl_device = data;

	if (pmic == S2MPG10) {
		mutex_lock(&gs101_bcl_device->s2mpg10_irq_lock[idx]);
		atomic_inc(&gs101_bcl_device->s2mpg10_cnt[idx]);
		ocpsmpl_read_stats(&gs101_bcl_device->s2mpg10_stats[idx],
				   gs101_bcl_device->batt_psy);
		gs101_bcl_device->s2mpg10_triggered_irq[idx] = 1;
		disable_irq_nosync(gs101_bcl_device->s2mpg10_irq[idx]);
		queue_delayed_work(system_wq, &gs101_bcl_device->s2mpg10_irq_work[idx],
				   msecs_to_jiffies(ONE_SECOND));
		mutex_unlock(&gs101_bcl_device->s2mpg10_irq_lock[idx]);
		pr_info_ratelimited("S2MPG10 IRQ : %d triggered\n", irq);
		if (gs101_bcl_device->s2mpg10_counter[idx] == 0) {
			gs101_bcl_device->s2mpg10_counter[idx] += 1;

			/* Minimize the amount of thermal update by only triggering
			 * update every THERMAL_IRQ_COUNTER_LIMIT IRQ triggered.
			 */
			if (gs101_bcl_device->s2mpg10_tz_irq[idx])
				thermal_zone_device_update(
						gs101_bcl_device->s2mpg10_tz_irq[idx],
						THERMAL_EVENT_UNSPECIFIED);
		}
	} else {
		mutex_lock(&gs101_bcl_device->s2mpg11_irq_lock[idx]);
		atomic_inc(&gs101_bcl_device->s2mpg11_cnt[idx]);
		ocpsmpl_read_stats(&gs101_bcl_device->s2mpg11_stats[idx],
				   gs101_bcl_device->batt_psy);
		gs101_bcl_device->s2mpg11_triggered_irq[idx] = 1;
		disable_irq_nosync(gs101_bcl_device->s2mpg11_irq[idx]);
		queue_delayed_work(system_wq, &gs101_bcl_device->s2mpg11_irq_work[idx],
				   msecs_to_jiffies(ONE_SECOND));
		mutex_unlock(&gs101_bcl_device->s2mpg11_irq_lock[idx]);
		pr_info_ratelimited("S2MPG11 IRQ : %d triggered\n", irq);
		if (gs101_bcl_device->s2mpg11_counter[idx] == 0) {
			gs101_bcl_device->s2mpg11_counter[idx] = 1;

			/* Minimize the amount of thermal update by only triggering
			 * update every THERMAL_IRQ_COUNTER_LIMIT IRQ triggered.
			 */
			if (gs101_bcl_device->s2mpg11_tz_irq[idx])
				thermal_zone_device_update(
						gs101_bcl_device->s2mpg11_tz_irq[idx],
						THERMAL_EVENT_UNSPECIFIED);
		}
	}
	return IRQ_HANDLED;
}

static irqreturn_t gs101_smpl_warn_irq_handler(int irq, void *data)
{
	if (!data)
		return IRQ_HANDLED;

	return irq_handler(irq, data, S2MPG10, IRQ_SMPL_WARN, ACTIVE_LOW);
}

static void gs101_smpl_warn_work(struct work_struct *work)
{
	struct gs101_bcl_dev *gs101_bcl_device =
	    container_of(work, struct gs101_bcl_dev, s2mpg10_irq_work[IRQ_SMPL_WARN].work);

	irq_work(gs101_bcl_device, ACTIVE_LOW, IRQ_SMPL_WARN, S2MPG10);
}

static int smpl_warn_read_voltage(void *data, int *val)
{
	return s2mpg10_read_level(data, val, IRQ_SMPL_WARN);
}

static const struct thermal_zone_of_device_ops gs101_smpl_warn_ops = {
	.get_temp = smpl_warn_read_voltage,
};

static void gs101_cpu1_warn_work(struct work_struct *work)
{
	struct gs101_bcl_dev *gs101_bcl_device =
			container_of(work, struct gs101_bcl_dev,
		   s2mpg10_irq_work[IRQ_OCP_WARN_CPUCL1].work);

	irq_work(gs101_bcl_device, ACTIVE_HIGH, IRQ_OCP_WARN_CPUCL1, S2MPG10);
}

static irqreturn_t gs101_cpu1_ocp_warn_irq_handler(int irq, void *data)
{
	if (!data)
		return IRQ_HANDLED;

	return irq_handler(irq, data, S2MPG10, IRQ_OCP_WARN_CPUCL1, ACTIVE_HIGH);
}

static int ocp_cpu1_read_current(void *data, int *val)
{
	return s2mpg10_read_level(data, val, IRQ_OCP_WARN_CPUCL1);
}

static const struct thermal_zone_of_device_ops gs101_ocp_cpu1_ops = {
	.get_temp = ocp_cpu1_read_current,
};

static void gs101_cpu2_warn_work(struct work_struct *work)
{
	struct gs101_bcl_dev *gs101_bcl_device =
			container_of(work, struct gs101_bcl_dev,
		   s2mpg10_irq_work[IRQ_OCP_WARN_CPUCL2].work);

	irq_work(gs101_bcl_device, ACTIVE_HIGH, IRQ_OCP_WARN_CPUCL2, S2MPG10);
}

static irqreturn_t gs101_cpu2_ocp_warn_irq_handler(int irq, void *data)
{
	if (!data)
		return IRQ_HANDLED;

	return irq_handler(irq, data, S2MPG10, IRQ_OCP_WARN_CPUCL2, ACTIVE_HIGH);
}

static int ocp_cpu2_read_current(void *data, int *val)
{
	return s2mpg10_read_level(data, val, IRQ_OCP_WARN_CPUCL2);
}

static const struct thermal_zone_of_device_ops gs101_ocp_cpu2_ops = {
	.get_temp = ocp_cpu2_read_current,
};

static void gs101_soft_cpu1_warn_work(struct work_struct *work)
{
	struct gs101_bcl_dev *gs101_bcl_device =
			container_of(work, struct gs101_bcl_dev,
		   s2mpg10_irq_work[IRQ_SOFT_OCP_WARN_CPUCL1].work);

	irq_work(gs101_bcl_device, ACTIVE_HIGH, IRQ_SOFT_OCP_WARN_CPUCL1, S2MPG10);
}

static irqreturn_t gs101_soft_cpu1_ocp_warn_irq_handler(int irq, void *data)
{
	if (!data)
		return IRQ_HANDLED;

	return irq_handler(irq, data, S2MPG10, IRQ_SOFT_OCP_WARN_CPUCL1, ACTIVE_HIGH);
}

static int soft_ocp_cpu1_read_current(void *data, int *val)
{
	return s2mpg10_read_level(data, val, IRQ_SOFT_OCP_WARN_CPUCL1);
}

static const struct thermal_zone_of_device_ops gs101_soft_ocp_cpu1_ops = {
	.get_temp = soft_ocp_cpu1_read_current,
};

static void gs101_soft_cpu2_warn_work(struct work_struct *work)
{
	struct gs101_bcl_dev *gs101_bcl_device =
			container_of(work, struct gs101_bcl_dev,
		   s2mpg10_irq_work[IRQ_SOFT_OCP_WARN_CPUCL2].work);

	irq_work(gs101_bcl_device, ACTIVE_HIGH, IRQ_SOFT_OCP_WARN_CPUCL2, S2MPG10);
}

static irqreturn_t gs101_soft_cpu2_ocp_warn_irq_handler(int irq, void *data)
{
	if (!data)
		return IRQ_HANDLED;

	return irq_handler(irq, data, S2MPG10, IRQ_SOFT_OCP_WARN_CPUCL2, ACTIVE_HIGH);
}

static int soft_ocp_cpu2_read_current(void *data, int *val)
{
	return s2mpg10_read_level(data, val, IRQ_SOFT_OCP_WARN_CPUCL2);
}

static const struct thermal_zone_of_device_ops gs101_soft_ocp_cpu2_ops = {
	.get_temp = soft_ocp_cpu2_read_current,
};

static void gs101_tpu_warn_work(struct work_struct *work)
{
	struct gs101_bcl_dev *gs101_bcl_device =
			container_of(work, struct gs101_bcl_dev,
		   s2mpg10_irq_work[IRQ_OCP_WARN_TPU].work);

	irq_work(gs101_bcl_device, ACTIVE_HIGH, IRQ_OCP_WARN_TPU, S2MPG10);
}

static irqreturn_t gs101_tpu_ocp_warn_irq_handler(int irq, void *data)
{
	if (!data)
		return IRQ_HANDLED;

	return irq_handler(irq, data, S2MPG10, IRQ_OCP_WARN_TPU, ACTIVE_HIGH);
}

static int ocp_tpu_read_current(void *data, int *val)
{
	return s2mpg10_read_level(data, val, IRQ_OCP_WARN_TPU);
}

static const struct thermal_zone_of_device_ops gs101_ocp_tpu_ops = {
	.get_temp = ocp_tpu_read_current,
};

static void gs101_soft_tpu_warn_work(struct work_struct *work)
{
	struct gs101_bcl_dev *gs101_bcl_device =
			container_of(work, struct gs101_bcl_dev,
		   s2mpg10_irq_work[IRQ_SOFT_OCP_WARN_TPU].work);

	irq_work(gs101_bcl_device, ACTIVE_HIGH, IRQ_SOFT_OCP_WARN_TPU, S2MPG10);
}

static irqreturn_t gs101_soft_tpu_ocp_warn_irq_handler(int irq, void *data)
{
	if (!data)
		return IRQ_HANDLED;

	return irq_handler(irq, data, S2MPG10, IRQ_SOFT_OCP_WARN_TPU, ACTIVE_HIGH);
}

static int soft_ocp_tpu_read_current(void *data, int *val)
{
	return s2mpg10_read_level(data, val, IRQ_SOFT_OCP_WARN_TPU);
}

static const struct thermal_zone_of_device_ops gs101_soft_ocp_tpu_ops = {
	.get_temp = soft_ocp_tpu_read_current,
};

static void gs101_gpu_warn_work(struct work_struct *work)
{
	struct gs101_bcl_dev *gs101_bcl_device =
			container_of(work, struct gs101_bcl_dev,
		   s2mpg11_irq_work[IRQ_OCP_WARN_GPU].work);

	irq_work(gs101_bcl_device, ACTIVE_HIGH, IRQ_OCP_WARN_GPU, S2MPG11);
}

static irqreturn_t gs101_gpu_ocp_warn_irq_handler(int irq, void *data)
{
	if (!data)
		return IRQ_HANDLED;

	return irq_handler(irq, data, S2MPG11, IRQ_OCP_WARN_GPU, ACTIVE_HIGH);
}

static int ocp_gpu_read_current(void *data, int *val)
{
	return s2mpg11_read_level(data, val, IRQ_OCP_WARN_GPU);
}

static const struct thermal_zone_of_device_ops gs101_ocp_gpu_ops = {
	.get_temp = ocp_gpu_read_current,
};

static void gs101_soft_gpu_warn_work(struct work_struct *work)
{
	struct gs101_bcl_dev *gs101_bcl_device =
			container_of(work, struct gs101_bcl_dev,
		   s2mpg11_irq_work[IRQ_SOFT_OCP_WARN_GPU].work);

	irq_work(gs101_bcl_device, ACTIVE_HIGH, IRQ_SOFT_OCP_WARN_GPU, S2MPG11);
}

static irqreturn_t gs101_soft_gpu_ocp_warn_irq_handler(int irq, void *data)
{
	if (!data)
		return IRQ_HANDLED;

	return irq_handler(irq, data, S2MPG11, IRQ_SOFT_OCP_WARN_GPU, ACTIVE_HIGH);
}

static int soft_ocp_gpu_read_current(void *data, int *val)
{
	return s2mpg11_read_level(data, val, IRQ_SOFT_OCP_WARN_GPU);
}

static const struct thermal_zone_of_device_ops gs101_soft_ocp_gpu_ops = {
	.get_temp = soft_ocp_gpu_read_current,
};

static void gs101_pmic_120c_work(struct work_struct *work)
{
	struct gs101_bcl_dev *gs101_bcl_device =
			container_of(work, struct gs101_bcl_dev,
		   s2mpg10_irq_work[IRQ_PMIC_120C].work);

	irq_work(gs101_bcl_device, ACTIVE_HIGH, IRQ_PMIC_120C, S2MPG10);
}

static irqreturn_t gs101_pmic_120c_irq_handler(int irq, void *data)
{
	if (!data)
		return IRQ_HANDLED;

	return irq_handler(irq, data, S2MPG10, IRQ_PMIC_120C, ACTIVE_HIGH);
}

static int pmic_120c_read_temp(void *data, int *val)
{
	return s2mpg10_read_level(data, val, IRQ_PMIC_120C);
}

static const struct thermal_zone_of_device_ops gs101_pmic_120c_ops = {
	.get_temp = pmic_120c_read_temp,
};

static void gs101_pmic_140c_work(struct work_struct *work)
{
	struct gs101_bcl_dev *gs101_bcl_device =
			container_of(work, struct gs101_bcl_dev,
		   s2mpg10_irq_work[IRQ_PMIC_140C].work);

	irq_work(gs101_bcl_device, ACTIVE_HIGH, IRQ_PMIC_140C, S2MPG10);
}

static irqreturn_t gs101_pmic_140c_irq_handler(int irq, void *data)
{
	if (!data)
		return IRQ_HANDLED;

	return irq_handler(irq, data, S2MPG10, IRQ_PMIC_140C, ACTIVE_HIGH);
}

static int pmic_140c_read_temp(void *data, int *val)
{
	return s2mpg10_read_level(data, val, IRQ_PMIC_140C);
}

static const struct thermal_zone_of_device_ops gs101_pmic_140c_ops = {
	.get_temp = pmic_140c_read_temp,
};

static void gs101_pmic_overheat_work(struct work_struct *work)
{
	struct gs101_bcl_dev *gs101_bcl_device =
			container_of(work, struct gs101_bcl_dev,
		   s2mpg10_irq_work[IRQ_PMIC_OVERHEAT].work);

	irq_work(gs101_bcl_device, ACTIVE_HIGH, IRQ_PMIC_OVERHEAT, S2MPG10);
}

static irqreturn_t gs101_tsd_overheat_irq_handler(int irq, void *data)
{
	if (!data)
		return IRQ_HANDLED;

	return irq_handler(irq, data, S2MPG10, IRQ_PMIC_OVERHEAT, ACTIVE_HIGH);
}

static int tsd_overheat_read_temp(void *data, int *val)
{
	return s2mpg10_read_level(data, val, IRQ_PMIC_OVERHEAT);
}

static const struct thermal_zone_of_device_ops gs101_pmic_overheat_ops = {
	.get_temp = tsd_overheat_read_temp,
};

static int gs101_bcl_set_soc(void *data, int low, int high)
{
	struct gs101_bcl_dev *gs101_bcl_device = data;

	if (high == gs101_bcl_device->trip_high_temp)
		return 0;

	mutex_lock(&gs101_bcl_device->state_trans_lock);
	gs101_bcl_device->trip_low_temp = low;
	gs101_bcl_device->trip_high_temp = high;
	schedule_delayed_work(&gs101_bcl_device->soc_eval_work, 0);

	mutex_unlock(&gs101_bcl_device->state_trans_lock);
	return 0;
}

static int gs101_bcl_read_soc(void *data, int *val)
{
	struct gs101_bcl_dev *bcl_dev = data;
	static struct power_supply *batt_psy;
	union power_supply_propval ret = {
		0,
	};
	int err = 0;

	*val = 100;
	if (!batt_psy)
		batt_psy = power_supply_get_by_name("battery");
	if (batt_psy) {
		err = power_supply_get_property(
			batt_psy, POWER_SUPPLY_PROP_CAPACITY, &ret);
		if (err) {
			dev_err(bcl_dev->device, "battery percentage read error:%d\n", err);
			return err;
		}
		*val = 100 - ret.intval;
	}
	pr_debug("soc:%d\n", *val);

	return err;
}

static void gs101_bcl_evaluate_soc(struct work_struct *work)
{
	int battery_percentage_reverse;
	struct gs101_bcl_dev *gs101_bcl_device =
	    container_of(work, struct gs101_bcl_dev, soc_eval_work.work);

	if (gs101_bcl_read_soc(gs101_bcl_device, &battery_percentage_reverse))
		return;

	mutex_lock(&gs101_bcl_device->state_trans_lock);
	if ((battery_percentage_reverse < gs101_bcl_device->trip_high_temp) &&
		(battery_percentage_reverse > gs101_bcl_device->trip_low_temp))
		goto eval_exit;

	gs101_bcl_device->trip_val = battery_percentage_reverse;
	mutex_unlock(&gs101_bcl_device->state_trans_lock);
	thermal_zone_device_update(gs101_bcl_device->soc_tzd,
				   THERMAL_EVENT_UNSPECIFIED);

	return;
eval_exit:
	mutex_unlock(&gs101_bcl_device->state_trans_lock);
}

static int battery_supply_callback(struct notifier_block *nb,
				   unsigned long event, void *data)
{
	struct power_supply *psy = data;
	struct gs101_bcl_dev *gs101_bcl_device =
			container_of(nb, struct gs101_bcl_dev, psy_nb);

	if (strcmp(psy->desc->name, "battery") == 0)
		schedule_delayed_work(&gs101_bcl_device->soc_eval_work, 0);

	return NOTIFY_OK;
}

static int gs101_bcl_remove(struct gs101_bcl_dev *bcl_dev)
{
	int i = 0;

	power_supply_unreg_notifier(&bcl_dev->psy_nb);
	if (bcl_dev->soc_tzd)
		thermal_zone_of_sensor_unregister(bcl_dev->device, bcl_dev->soc_tzd);
	for (i = 0; i < IRQ_SOURCE_S2MPG10_MAX; i++) {
		if (bcl_dev->s2mpg10_tz_irq[i])
			thermal_zone_of_sensor_unregister(bcl_dev->device,
							  bcl_dev->s2mpg10_tz_irq[i]);
	}
	for (i = 0; i < IRQ_SOURCE_S2MPG11_MAX; i++) {
		if (bcl_dev->s2mpg11_tz_irq[i])
			thermal_zone_of_sensor_unregister(bcl_dev->device,
							  bcl_dev->s2mpg11_tz_irq[i]);
	}

	return 0;
}

static ssize_t triggered_stats_show(struct device *dev, struct device_attribute *attr, char *buf)
{
	struct platform_device *pdev = container_of(dev, struct platform_device, dev);
	struct gs101_bcl_dev *bcl_device = platform_get_drvdata(pdev);
	int i, len = 0;

	len = scnprintf(buf, PAGE_SIZE, "%-10s\t%s\t%s\t%s\t%s\n",
			"Source", "Count", "Last Triggered", "Last SOC", "Last Voltage");

	for (i = 0; i < IRQ_SOURCE_S2MPG10_MAX; i++) {
		len += scnprintf(buf + len, PAGE_SIZE - len,
				"%-15s\t%d\t%lld\t\t%d\t\t%d\n",
				s2mpg10_source[i],
				atomic_read(&bcl_device->s2mpg10_cnt[i]),
				bcl_device->s2mpg10_stats[i]._time,
				bcl_device->s2mpg10_stats[i].capacity,
				bcl_device->s2mpg10_stats[i].voltage);
	}
	for (i = 0; i < IRQ_SOURCE_S2MPG11_MAX; i++) {
		len += scnprintf(buf + len, PAGE_SIZE - len,
				"%-15s\t%d\t%lld\t\t%d\t\t%d\n",
				s2mpg11_source[i],
				atomic_read(&bcl_device->s2mpg11_cnt[i]),
				bcl_device->s2mpg11_stats[i]._time,
				bcl_device->s2mpg11_stats[i].capacity,
				bcl_device->s2mpg11_stats[i].voltage);
	}

	return len;
}

static DEVICE_ATTR_RO(triggered_stats);

static void __iomem *get_addr_by_rail(struct gs101_bcl_dev *bcl_dev, const char *rail_name)
{
	int i = 0, idx;

	for (i = 0; i < 9; i++) {
		if (strcmp(rail_name, clk_ratio_source[i]) == 0) {
			idx = i > 4 ? i - 4 : i;
			if (is_subsystem_on(subsystem_pmu[idx])) {
				if (idx == 0)
					return bcl_dev->base_mem[CPU0] + CPUCL0_CLKDIVSTEP_CON;
				if (i > 4)
					return bcl_dev->base_mem[idx] +
							CPUCL12_CLKDIVSTEP_CON_LIGHT;
				else
					return bcl_dev->base_mem[idx] +
							CPUCL12_CLKDIVSTEP_CON_HEAVY;
			} else
				return NULL;
		}
	}

	return NULL;
}

static ssize_t clk_ratio_show(struct device *dev,
			      struct device_attribute *attr, char *buf)
{
	struct platform_device *pdev = container_of(dev, struct platform_device, dev);
	struct gs101_bcl_dev *bcl_dev = platform_get_drvdata(pdev);
	int len = 0, i;
	unsigned int reg[8];
	void __iomem *addr;

	len = scnprintf(buf, PAGE_SIZE, "%-10s\t%-10s\t%-10s\t%-10s\t%-10s\t%-10s\n",
			"Source", "Reg", "Step Count[31:20]", "Step Size[19:14]",
			"Numerator [8:6]", "Denominator [2:0]");

	for (i = 0; i < 9; i++) {
		addr = get_addr_by_rail(bcl_dev, clk_ratio_source[i]);
		if (addr != NULL) {
			reg[i] = __raw_readl(addr);
			len += scnprintf(buf + len, PAGE_SIZE - len,
					 "%-15s\t0x%-15x\t0x%-15x\t0x%-15x\t0x%-10x\t0x%-10x\n",
					 clk_ratio_source[i], reg[i], (reg[i] >> 20) & 0xFF,
					 (reg[i] >> 14) & 0x3F, (reg[i] >> 6) & 0x3F,
					 reg[i] & 0x3F);
		} else
			len += scnprintf(buf + len, PAGE_SIZE - len, "%-15s\t is off\n",
					 clk_ratio_source[i]);
	}
	len += scnprintf(buf + len, PAGE_SIZE - len, "echo (source) (data) > clk_ratio\n");
	len += scnprintf(buf + len, PAGE_SIZE - len,
			 "i.e. echo cpu1_heavy 0xF041C3 > clk_ratio\n");

	return len;
}

static ssize_t clk_ratio_store(struct device *dev,
			       struct device_attribute *attr, const char *buf, size_t size)
{
	struct platform_device *pdev = container_of(dev, struct platform_device, dev);
	struct gs101_bcl_dev *bcl_dev = platform_get_drvdata(pdev);
	char rail_name[11];
	void __iomem *addr;
	int ret;
	unsigned int value;

	/* Possible Rail name:
	 * cpu1_heavy, cpu1_light, cpu2_heavy, cpu2_light,
	 * tpu_heavy, tpu_light, gpu_heavy, gpu_light
	 */

	ret = sscanf(buf, "%s 0x%x", &rail_name, &value);
	if (ret != 2)
		return -EINVAL;

	if ((value & 0x3F) == 0) {
		dev_err(bcl_dev->device, "Denominator cannot be zero\n");
		return -EINVAL;
	}

	addr = get_addr_by_rail(bcl_dev, rail_name);

	if (addr == NULL) {
		dev_err(bcl_dev->device, "Address is NULL\n");
		return -EINVAL;
	}

	mutex_lock(&bcl_dev->ratio_lock);
	__raw_writel(value, addr);
	mutex_unlock(&bcl_dev->ratio_lock);

	if (strcmp(rail_name, clk_ratio_source[TPU_HEAVY]) == 0)
		bcl_dev->tpu_con_heavy = value;
	else if (strcmp(rail_name, clk_ratio_source[GPU_HEAVY]) == 0)
		bcl_dev->gpu_con_heavy = value;
	else if (strcmp(rail_name, clk_ratio_source[TPU_LIGHT]) == 0)
		bcl_dev->tpu_con_light = value;
	else if (strcmp(rail_name, clk_ratio_source[GPU_LIGHT]) == 0)
		bcl_dev->gpu_con_light = value;

	return size;
}

static DEVICE_ATTR_RW(clk_ratio);

static void __iomem *get_addr_by_subsystem(struct gs101_bcl_dev *bcl_dev,
					   const char *subsystem, bool is_store)
{
	int i = 0;

	for (i = 0; i < ARRAY_SIZE(clk_stats_source); i++) {
		if (strcmp(subsystem, clk_stats_source[i]) == 0) {
			if (!is_subsystem_on(subsystem_pmu[i]))
				return NULL;
			if (is_store)
				return bcl_dev->base_mem[i] + CLKDIVSTEP;
			return bcl_dev->base_mem[i] + clk_stats_offset[i];
		}
	}
	return NULL;
}

static ssize_t clk_stats_show(struct device *dev,
			      struct device_attribute *attr, char *buf)
{
	struct platform_device *pdev = container_of(dev, struct platform_device, dev);
	struct gs101_bcl_dev *bcl_dev = platform_get_drvdata(pdev);
	int len = 0, i;
	unsigned int reg[5];
	void __iomem *addr;


	len = scnprintf(buf, PAGE_SIZE, "%s\n%-10s\t%-10s\n",
			"Configuration", "Source", "Reg");
	for (i = 0; i < 5; i++) {
		addr = get_addr_by_subsystem(bcl_dev, clk_stats_source[i], true);
		if (addr == NULL) {
			len += scnprintf(buf + len, PAGE_SIZE - len, "%-15s\t is off\n",
					 clk_stats_source[i]);
			continue;
		}
		reg[i] = __raw_readl(addr);
		len += scnprintf(buf + len, PAGE_SIZE - len, "%-15s\t0x%-15x\n",
				 clk_stats_source[i], reg[i]);
	}

	len += scnprintf(buf + len, PAGE_SIZE - len, "\nStatistics:\n");
	len += scnprintf(buf + len, PAGE_SIZE - len,
			 "%-10s\t%-10s\t%-10s\t%-10s\t%-10s\t%-10s\t%-10s\n",
			 "Source", "Reg", "Step run[31]", "Trig CNT OFL[29]",
			 "Trig CNT [27:16]", "Numerator [11:8]", "Denominator [3:0]");

	for (i = 0; i < 5; i++) {
		addr = get_addr_by_subsystem(bcl_dev, clk_stats_source[i], false);
		if (addr == NULL) {
			len += scnprintf(buf + len, PAGE_SIZE - len, "%-15s\t is off\n",
					 clk_stats_source[i]);
			continue;
		}
		reg[i] = __raw_readl(addr);
		len += scnprintf(buf + len, PAGE_SIZE - len,
				 "%-15s\t0x%-15x\t0x%-10x\t0x%-10x\t0x%-10x\t0x%-10x\t0x%-10x\n",
				 clk_stats_source[i], reg[i], (reg[i] >> 31) & 0x1,
				 (reg[i] >> 29) & 0x1, (reg[i] >> 16) & 0xFFF,
				 (reg[i] >> 8) & 0x3F, reg[i] & 0xF);
	}

	len += scnprintf(buf + len, PAGE_SIZE - len, "echo (source) (data) > clk_stats\n");
	len += scnprintf(buf + len, PAGE_SIZE - len,
			 "i.e. echo cpu1 0x3 > clk_stats\n");
	return len;
}

static ssize_t clk_stats_store(struct device *dev,
			       struct device_attribute *attr, const char *buf, size_t size)
{
	struct platform_device *pdev = container_of(dev, struct platform_device, dev);
	struct gs101_bcl_dev *bcl_dev = platform_get_drvdata(pdev);
	char subsystem[4];
	void __iomem *addr;
	int ret;
	unsigned int value;

	/* Possible Subsystem:
	 * cpu0, cpu1, cpu2, tpu, gpu
	 */

	ret = sscanf(buf, "%s 0x%x", &subsystem, &value);
	if (ret != 2)
		return -EINVAL;

	addr = get_addr_by_subsystem(bcl_dev, subsystem, true);

	if (addr == NULL) {
		dev_err(bcl_dev->device, "Address is NULL\n");
		return -EINVAL;
	}

	mutex_lock(&bcl_dev->ratio_lock);
	__raw_writel(value, addr);
	mutex_unlock(&bcl_dev->ratio_lock);

	if (strcmp(subsystem, clk_stats_source[TPU]) == 0)
		bcl_dev->tpu_clkdivstep = value;
	else if (strcmp(subsystem, clk_stats_source[GPU]) == 0)
		bcl_dev->gpu_clkdivstep = value;

	return size;
}

static DEVICE_ATTR_RW(clk_stats);

static int get_smpl_lvl(void *data, u64 *val)
{
	struct gs101_bcl_dev *bcl_dev = data;
	u8 value = 0;
	unsigned int smpl_warn_lvl;

	if (!bcl_dev->s2mpg10_i2c) {
		dev_err(bcl_dev->device, "S2MPG10 I2C not found.");
		return 0;
	}
	if (s2mpg10_read_reg(bcl_dev->s2mpg10_i2c,
			     S2MPG10_PM_SMPL_WARN_CTRL, &value)) {
		dev_err(bcl_dev->device, "S2MPG10 read SMPL_WARN_CTRL failed.");
		return 0;
	}
	value >>= S2MPG10_SMPL_WARN_LVL_SHIFT;
	smpl_warn_lvl = value * 100 + SMPL_LOWER_LIMIT;
	*val = smpl_warn_lvl;
	return 0;
}

static int set_smpl_lvl(void *data, u64 val)
{
	struct gs101_bcl_dev *bcl_dev = data;
	u8 value;
	int ret;

	if (val < SMPL_LOWER_LIMIT || val > SMPL_UPPER_LIMIT) {
		dev_err(bcl_dev->device, "SMPL_WARN LEVEL %d outside of range %d - %d mV.", val,
			SMPL_LOWER_LIMIT, SMPL_UPPER_LIMIT);
		return -1;
	}

	if (s2mpg10_read_reg(bcl_dev->s2mpg10_i2c,
			     S2MPG10_PM_SMPL_WARN_CTRL, &value)) {
		dev_err(bcl_dev->device, "S2MPG10 read 0x%x failed.", S2MPG10_PM_SMPL_WARN_CTRL);
	}
	value |= ((val - SMPL_LOWER_LIMIT) / 100) << S2MPG10_SMPL_WARN_LVL_SHIFT;
	ret = s2mpg10_write_reg(bcl_dev->s2mpg10_i2c,
				S2MPG10_PM_SMPL_WARN_CTRL, value);

	if (ret)
		dev_err(bcl_dev->device, "i2c write error setting smpl_warn\n");
	else {
		bcl_dev->s2mpg10_lvl[IRQ_SMPL_WARN] = SMPL_BATTERY_VOLTAGE - val -
				THERMAL_HYST_LEVEL;
		ret = bcl_dev->s2mpg10_tz_irq[IRQ_SMPL_WARN]->ops->set_trip_temp(
				bcl_dev->s2mpg10_tz_irq[IRQ_SMPL_WARN], 0,
				SMPL_BATTERY_VOLTAGE - val);
		if (ret)
			dev_err(bcl_dev->device, "Fail to set smpl_warn trip temp\n");

	}

	return ret;

}

DEFINE_SIMPLE_ATTRIBUTE(smpl_lvl_fops, get_smpl_lvl, set_smpl_lvl, "%d\n");

static int get_ocp_lvl(void *data, u64 *val, u8 addr,
		       u8 pmic, u8 mask, u16 limit,
		       u8 step)
{
	struct gs101_bcl_dev *bcl_dev = data;
	u8 value = 0;
	unsigned int ocp_warn_lvl;

	if (pmic == S2MPG10) {
		if (s2mpg10_read_reg(bcl_dev->s2mpg10_i2c, addr, &value)) {
			dev_err(bcl_dev->device, "S2MPG10 read 0x%x failed.", addr);
			return -1;
		}
	} else {
		if (s2mpg11_read_reg(bcl_dev->s2mpg11_i2c, addr, &value)) {
			dev_err(bcl_dev->device, "S2MPG11 read 0x%x failed.", addr);
			return -1;
		}
	}
	value &= mask;
	ocp_warn_lvl = limit - value * step;
	*val = ocp_warn_lvl;
	return 0;
}

static int set_ocp_lvl(void *data, u64 val, u8 addr, u8 pmic, u8 mask,
		       u16 llimit, u16 ulimit, u8 step, u8 id)
{
	struct gs101_bcl_dev *bcl_dev = data;
	u8 value;
	int ret;

	if (val < llimit || val > ulimit) {
		dev_err(bcl_dev->device, "OCP_WARN LEVEL %d outside of range %d - %d mA.", val,
		       llimit, ulimit);
		return -1;
	}
	if (pmic == S2MPG10) {
		mutex_lock(&bcl_dev->s2mpg10_irq_lock[id]);
		if (s2mpg10_read_reg(bcl_dev->s2mpg10_i2c, addr, &value)) {
			dev_err(bcl_dev->device, "S2MPG10 read 0x%x failed.", addr);
			mutex_unlock(&bcl_dev->s2mpg10_irq_lock[id]);
			return -1;
		}
		value &= ~(OCP_WARN_MASK) << S2MPG10_OCP_WARN_LVL_SHIFT;
		value |= ((ulimit - val) / step) << S2MPG10_OCP_WARN_LVL_SHIFT;
		ret = s2mpg10_write_reg(bcl_dev->s2mpg10_i2c, addr, value);
		if (!ret) {
			bcl_dev->s2mpg10_lvl[id] = val - THERMAL_HYST_LEVEL;
			ret = bcl_dev->s2mpg10_tz_irq[id]->ops->set_trip_temp(
					bcl_dev->s2mpg10_tz_irq[id], 0,
					val);
			if (ret)
				dev_err(bcl_dev->device, "Fail to set ocp_warn trip temp\n");
		}
		mutex_unlock(&bcl_dev->s2mpg10_irq_lock[id]);
	} else {
		mutex_lock(&bcl_dev->s2mpg11_irq_lock[id]);
		if (s2mpg11_read_reg(bcl_dev->s2mpg11_i2c, addr, &value)) {
			dev_err(bcl_dev->device, "S2MPG11 read 0x%x failed.", addr);
			mutex_unlock(&bcl_dev->s2mpg11_irq_lock[id]);
			return -1;
		}
		value &= ~(OCP_WARN_MASK) << S2MPG10_OCP_WARN_LVL_SHIFT;
		value |= ((ulimit - val) / step) << S2MPG11_OCP_WARN_LVL_SHIFT;
		ret = s2mpg11_write_reg(bcl_dev->s2mpg11_i2c, addr, value);
		if (!ret) {
			bcl_dev->s2mpg11_lvl[id] = val - THERMAL_HYST_LEVEL;
			ret = bcl_dev->s2mpg11_tz_irq[id]->ops->set_trip_temp(
					bcl_dev->s2mpg11_tz_irq[id], 0,
					val);
			if (ret)
				dev_err(bcl_dev->device, "Fail to set ocp_warn trip temp\n");
		}
		mutex_unlock(&bcl_dev->s2mpg11_irq_lock[id]);
	}

	if (ret)
		dev_err(bcl_dev->device, "i2c write error setting smpl_warn\n");

	return ret;
}

static int get_soft_cpu1_lvl(void *data, u64 *val)
{
	return get_ocp_lvl(data, val, S2MPG10_PM_B3M_SOFT_OCP_WARN, S2MPG10,
			   OCP_WARN_MASK, B3M_UPPER_LIMIT, B3M_STEP);
}

static int set_soft_cpu1_lvl(void *data, u64 val)
{
	return set_ocp_lvl(data, val, S2MPG10_PM_B3M_SOFT_OCP_WARN, S2MPG10,
			   OCP_WARN_MASK, B3M_LOWER_LIMIT, B3M_UPPER_LIMIT,
			   B3M_STEP, IRQ_SOFT_OCP_WARN_CPUCL1);
}

DEFINE_SIMPLE_ATTRIBUTE(soft_cpu1_lvl_fops, get_soft_cpu1_lvl, set_soft_cpu1_lvl, "%d\n");

static int get_soft_cpu2_lvl(void *data, u64 *val)
{
	return get_ocp_lvl(data, val, S2MPG10_PM_B2M_SOFT_OCP_WARN, S2MPG10,
			   OCP_WARN_MASK, B2M_UPPER_LIMIT, B2M_STEP);
}

static int set_soft_cpu2_lvl(void *data, u64 val)
{
	return set_ocp_lvl(data, val, S2MPG10_PM_B2M_SOFT_OCP_WARN, S2MPG10,
			   OCP_WARN_MASK, B2M_LOWER_LIMIT, B2M_UPPER_LIMIT,
			   B2M_STEP, IRQ_SOFT_OCP_WARN_CPUCL2);
}

DEFINE_SIMPLE_ATTRIBUTE(soft_cpu2_lvl_fops, get_soft_cpu2_lvl, set_soft_cpu2_lvl, "%d\n");

static int get_cpu1_lvl(void *data, u64 *val)
{
	return get_ocp_lvl(data, val, S2MPG10_PM_B3M_OCP_WARN, S2MPG10,
			   OCP_WARN_MASK, B3M_UPPER_LIMIT, B3M_STEP);
}

static int set_cpu1_lvl(void *data, u64 val)
{
	return set_ocp_lvl(data, val, S2MPG10_PM_B3M_OCP_WARN, S2MPG10,
			   OCP_WARN_MASK, B3M_LOWER_LIMIT, B3M_UPPER_LIMIT,
			   B3M_STEP, IRQ_OCP_WARN_CPUCL1);
}

DEFINE_SIMPLE_ATTRIBUTE(cpu1_lvl_fops, get_cpu1_lvl, set_cpu1_lvl, "%d\n");

static int get_cpu2_lvl(void *data, u64 *val)
{
	return get_ocp_lvl(data, val, S2MPG10_PM_B2M_OCP_WARN, S2MPG10,
			   OCP_WARN_MASK, B2M_UPPER_LIMIT, B2M_STEP);
}

static int set_cpu2_lvl(void *data, u64 val)
{
	return set_ocp_lvl(data, val, S2MPG10_PM_B2M_OCP_WARN, S2MPG10,
			   OCP_WARN_MASK, B2M_LOWER_LIMIT, B2M_UPPER_LIMIT,
			   B2M_STEP, IRQ_OCP_WARN_CPUCL2);
}

DEFINE_SIMPLE_ATTRIBUTE(cpu2_lvl_fops, get_cpu2_lvl, set_cpu2_lvl, "%d\n");

static int get_tpu_lvl(void *data, u64 *val)
{
	return get_ocp_lvl(data, val, S2MPG10_PM_B10M_OCP_WARN, S2MPG10,
			   OCP_WARN_MASK, B10M_UPPER_LIMIT, B10M_STEP);
}

static int set_tpu_lvl(void *data, u64 val)
{
	return set_ocp_lvl(data, val, S2MPG10_PM_B10M_OCP_WARN, S2MPG10,
			   OCP_WARN_MASK, B10M_LOWER_LIMIT, B10M_UPPER_LIMIT,
			   B10M_STEP, IRQ_OCP_WARN_TPU);
}

DEFINE_SIMPLE_ATTRIBUTE(tpu_lvl_fops, get_tpu_lvl, set_tpu_lvl, "%d\n");

static int get_soft_tpu_lvl(void *data, u64 *val)
{
	return get_ocp_lvl(data, val, S2MPG10_PM_B10M_SOFT_OCP_WARN, S2MPG10,
			   OCP_WARN_MASK, B10M_UPPER_LIMIT, B10M_STEP);
}

static int set_soft_tpu_lvl(void *data, u64 val)
{
	return set_ocp_lvl(data, val, S2MPG10_PM_B10M_SOFT_OCP_WARN, S2MPG10,
			   OCP_WARN_MASK, B10M_LOWER_LIMIT, B10M_UPPER_LIMIT,
			   B10M_STEP, IRQ_SOFT_OCP_WARN_TPU);
}

DEFINE_SIMPLE_ATTRIBUTE(soft_tpu_lvl_fops, get_soft_tpu_lvl, set_soft_tpu_lvl, "%d\n");

static int get_gpu_lvl(void *data, u64 *val)
{
	return get_ocp_lvl(data, val, S2MPG11_PM_B2S_OCP_WARN, S2MPG11,
			   OCP_WARN_MASK, B2S_UPPER_LIMIT, B2S_STEP);
}

static int set_gpu_lvl(void *data, u64 val)
{
	return set_ocp_lvl(data, val, S2MPG11_PM_B2S_OCP_WARN, S2MPG11,
			   OCP_WARN_MASK, B2S_LOWER_LIMIT, B2S_UPPER_LIMIT,
			   B2S_STEP, IRQ_OCP_WARN_GPU);
}

DEFINE_SIMPLE_ATTRIBUTE(gpu_lvl_fops, get_gpu_lvl, set_gpu_lvl, "%d\n");

static int get_soft_gpu_lvl(void *data, u64 *val)
{
	return get_ocp_lvl(data, val, S2MPG11_PM_B2S_SOFT_OCP_WARN, S2MPG11,
			   OCP_WARN_MASK, B2S_UPPER_LIMIT, B2S_STEP);
}

static int set_soft_gpu_lvl(void *data, u64 val)
{
	return set_ocp_lvl(data, val, S2MPG11_PM_B2S_SOFT_OCP_WARN, S2MPG11,
			   OCP_WARN_MASK, B2S_LOWER_LIMIT, B2S_UPPER_LIMIT,
			   B2S_STEP, IRQ_SOFT_OCP_WARN_GPU);
}

DEFINE_SIMPLE_ATTRIBUTE(soft_gpu_lvl_fops, get_soft_gpu_lvl, set_soft_gpu_lvl, "%d\n");

struct gs101_bcl_dev *gs101_retrieve_bcl_handle(void)
{
	struct device_node *np;
	struct platform_device *pdev;
	struct gs101_bcl_dev *bcl_dev;

	np = of_find_node_by_name(NULL, "google,mitigation");
	if (!np)
		return NULL;
	pdev = of_find_device_by_node(np);
	if (!pdev)
		return NULL;
	bcl_dev = platform_get_drvdata(pdev);
	if (!bcl_dev)
		return NULL;

	return bcl_dev;
}
EXPORT_SYMBOL_GPL(gs101_retrieve_bcl_handle);

<<<<<<< HEAD
unsigned int gs101_get_ppm(struct gs101_bcl_dev *data)
{
	void __iomem *addr;
	unsigned int reg;

	if (!data)
		return -ENOMEM;
	if (!data->sysreg_cpucl0) {
		pr_err("Error in sysreg_cpucl0\n");
		return -ENOMEM;
	}

	mutex_lock(&sysreg_lock);
	addr = data->sysreg_cpucl0 + CLUSTER0_PPM;
	reg = __raw_readl(addr);
	mutex_unlock(&sysreg_lock);

	return reg;
}
EXPORT_SYMBOL_GPL(gs101_get_ppm);

unsigned int gs101_get_mpmm(struct gs101_bcl_dev *data)
=======
int gs101_init_tpu_ratio(struct gs101_bcl_dev *data)
>>>>>>> 3c122b93
{
	void __iomem *addr;
	unsigned int reg;

	if (!data)
		return -ENOMEM;
<<<<<<< HEAD
=======

	if (!data->sysreg_cpucl0)
		return -ENOMEM;

	if (!is_subsystem_on(subsystem_pmu[TPU]))
		return -EIO;

	mutex_lock(&data->ratio_lock);
	addr = data->base_mem[TPU] + CPUCL12_CLKDIVSTEP_CON_HEAVY;
	__raw_writel(data->tpu_con_heavy, addr);
	addr = data->base_mem[TPU] + CPUCL12_CLKDIVSTEP_CON_LIGHT;
	__raw_writel(data->tpu_con_light, addr);
	addr = data->base_mem[TPU] + CLKDIVSTEP;
	__raw_writel(data->tpu_clkdivstep, addr);
	mutex_unlock(&data->ratio_lock);

	return 0;
}
EXPORT_SYMBOL_GPL(gs101_init_tpu_ratio);

int gs101_init_gpu_ratio(struct gs101_bcl_dev *data)
{
	void __iomem *addr;

	if (!data)
		return -ENOMEM;

	if (!data->sysreg_cpucl0)
		return -ENOMEM;

	if (!is_subsystem_on(subsystem_pmu[GPU]))
		return -EIO;

	mutex_lock(&data->ratio_lock);
	addr = data->base_mem[GPU] + CPUCL12_CLKDIVSTEP_CON_HEAVY;
	__raw_writel(data->gpu_con_heavy, addr);
	addr = data->base_mem[GPU] + CPUCL12_CLKDIVSTEP_CON_LIGHT;
	__raw_writel(data->gpu_con_light, addr);
	addr = data->base_mem[GPU] + CLKDIVSTEP;
	__raw_writel(data->gpu_clkdivstep, addr);
	mutex_unlock(&data->ratio_lock);

	return 0;
}
EXPORT_SYMBOL_GPL(gs101_init_gpu_ratio);

unsigned int gs101_get_ppm(struct gs101_bcl_dev *data)
{
	void __iomem *addr;
	unsigned int reg;

	if (!data)
		return -ENOMEM;
	if (!data->sysreg_cpucl0) {
		pr_err("Error in sysreg_cpucl0\n");
		return -ENOMEM;
	}

	mutex_lock(&sysreg_lock);
	addr = data->sysreg_cpucl0 + CLUSTER0_PPM;
	reg = __raw_readl(addr);
	mutex_unlock(&sysreg_lock);

	return reg;
}
EXPORT_SYMBOL_GPL(gs101_get_ppm);

unsigned int gs101_get_mpmm(struct gs101_bcl_dev *data)
{
	void __iomem *addr;
	unsigned int reg;

	if (!data)
		return -ENOMEM;
>>>>>>> 3c122b93
	if (!data->sysreg_cpucl0) {
		pr_err("Error in sysreg_cpucl0\n");
		return -ENOMEM;
	}

	mutex_lock(&sysreg_lock);
	addr = data->sysreg_cpucl0 + CLUSTER0_MPMM;
	reg = __raw_readl(addr);
	mutex_unlock(&sysreg_lock);

	return reg;
}
EXPORT_SYMBOL_GPL(gs101_get_mpmm);

int gs101_set_ppm(struct gs101_bcl_dev *data, unsigned int value)
{
	void __iomem *addr;

	if (!data)
		return -ENOMEM;
	if (!data->sysreg_cpucl0) {
		pr_err("Error in sysreg_cpucl0\n");
		return -ENOMEM;
	}

	mutex_lock(&sysreg_lock);
	addr = data->sysreg_cpucl0 + CLUSTER0_PPM;
	__raw_writel(value, addr);
	mutex_unlock(&sysreg_lock);

	return 0;
}
EXPORT_SYMBOL_GPL(gs101_set_ppm);

int gs101_set_mpmm(struct gs101_bcl_dev *data, unsigned int value)
{
	void __iomem *addr;

	if (!data)
		return -ENOMEM;
	if (!data->sysreg_cpucl0) {
		pr_err("Error in sysreg_cpucl0\n");
		return -ENOMEM;
	}

	mutex_lock(&sysreg_lock);
	addr = data->sysreg_cpucl0 + CLUSTER0_MPMM;
	__raw_writel(value, addr);
	mutex_unlock(&sysreg_lock);

	return 0;
}
EXPORT_SYMBOL_GPL(gs101_set_mpmm);

static ssize_t mpmm_settings_store(struct device *dev,
				   struct device_attribute *attr, const char *buf, size_t size)
{
	struct platform_device *pdev = container_of(dev, struct platform_device, dev);
	struct gs101_bcl_dev *bcl_dev = platform_get_drvdata(pdev);
	void __iomem *addr;
	int value;
	int ret;

	ret = sscanf(buf, "0x%x", &value);
	if (ret != 1)
		return -EINVAL;

	mutex_lock(&sysreg_lock);
	addr = bcl_dev->sysreg_cpucl0 + CLUSTER0_MPMM;
	__raw_writel(value, addr);
	mutex_unlock(&sysreg_lock);

	return size;
}

static const char *mpmm_gear_parse(unsigned int state)
{
	switch (state) {
	case 0x0:
		return "GEAR 0";
	case 0x1:
		return "GEAR 1";
	case 0x2:
		return "GEAR 2";
	case 0x3:
	default:
		return "DISABLED";
	}
}

static ssize_t mpmm_settings_show(struct device *dev, struct device_attribute *attr, char *buf)
{
	struct platform_device *pdev = container_of(dev, struct platform_device, dev);
	struct gs101_bcl_dev *bcl_dev = platform_get_drvdata(pdev);
	unsigned int reg = 0, len;
	unsigned int state_big7, state_big6;
	void __iomem *addr;

	if (!bcl_dev->sysreg_cpucl0)
		return scnprintf(buf, PAGE_SIZE, "sysreg_cpucl0 memory is not accessible.\n\n");

	mutex_lock(&sysreg_lock);
	addr = bcl_dev->sysreg_cpucl0 + CLUSTER0_MPMM;
	reg = __raw_readl(addr);
	mutex_unlock(&sysreg_lock);
	state_big7 = (reg >> 2) & 0x3;
	state_big6  = reg & 0x3;
	len = scnprintf(buf, PAGE_SIZE, "Value\tSettings\n");
	len += scnprintf(buf + len, PAGE_SIZE - len,
			 "0x%x\t%s\n0x%x\t%s\n0x%x\t%s\n0x%x\t%s\n",
			 0, "Gear 0", 1, "Gear 1", 2,
			 "Gear 2", 3, "Disabled", 4);
	len += scnprintf(buf + len, PAGE_SIZE - len,
			"Reg: 0x%x\n%s: 0x%x\n%s: 0x%x,%s\n%s: 0x%x,%s\n%s:\n%s\n\n",
			reg, "CAPTURE_ENABLE [4]", reg >> 4, "MPMMSTATE_BIG7 [3:2]",
			state_big7, mpmm_gear_parse(state_big7), "MPMMSTATE_BIG6 [1:0]",
			state_big6, mpmm_gear_parse(state_big6),
			"To set", "echo 0x(value) > mpmm_settings");
	len += scnprintf(buf + len, PAGE_SIZE - len, "Value\tSettings\n");
	len += scnprintf(buf + len, PAGE_SIZE - len,
			 "0x%x\t%s\n0x%x\t%s\n0x%x\t%s\n0x%x\t%s\n",
			 0, "Gear 0", 1, "Gear 1", 2,
			 "Gear 2", 3, "Disabled", 4);
	return len;
}

static DEVICE_ATTR_RW(mpmm_settings);

static ssize_t ppm_settings_store(struct device *dev,
				  struct device_attribute *attr, const char *buf, size_t size)
{
	struct platform_device *pdev = container_of(dev, struct platform_device, dev);
	struct gs101_bcl_dev *bcl_dev = platform_get_drvdata(pdev);
	void __iomem *addr;
	int value;
	int ret;

	ret = sscanf(buf, "0x%x", &value);
	if (ret != 1)
		return -EINVAL;

	mutex_lock(&sysreg_lock);
	addr = bcl_dev->sysreg_cpucl0 + CLUSTER0_PPM;
	__raw_writel(value, addr);
	mutex_unlock(&sysreg_lock);

	return size;
}

static ssize_t ppm_settings_show(struct device *dev, struct device_attribute *attr, char *buf)
{
	struct platform_device *pdev = container_of(dev, struct platform_device, dev);
	struct gs101_bcl_dev *bcl_dev = platform_get_drvdata(pdev);
	unsigned int reg = 0, len;
	unsigned int ppmctl7, ppmctl6, ocp_en_big;
	void __iomem *addr;

	if (!bcl_dev->sysreg_cpucl0)
		return scnprintf(buf, PAGE_SIZE, "sysreg_cpucl0 memory is not accessible.\n\n");

	mutex_lock(&sysreg_lock);
	addr = bcl_dev->sysreg_cpucl0 + CLUSTER0_PPM;
	reg = __raw_readl(addr);
	mutex_unlock(&sysreg_lock);
	ocp_en_big = test_bit(8, (unsigned long *)&reg);
	ppmctl7 = (reg >> 4) & 0xF;
	ppmctl6 = reg & 0xF;
	len = scnprintf(buf, PAGE_SIZE, "Reg: 0x%x\n%s: %d\n%s: 0x%x\n%s: 0x%x\n%s:\n%s\n\n",
			reg, "PPMOCP_EN_BIG [8]", ocp_en_big, "PPMCTL7 BIG1 [7:4]", ppmctl7,
			"PPMCTL6 BIG0 [3:0]", ppmctl6, "To set", "echo 0x(value) > ppm_settings");
	len += scnprintf(buf + len, PAGE_SIZE - len, "Value\tDispatch Reduction\n");
	len += scnprintf(buf + len, PAGE_SIZE - len,
			 "0x%x\t%s\n0x%x\t%s\n0x%x\t%s\n0x%x\t%s\n0x%x\t%s\n0x%x\t%s\n0x%x\t%s\n",
			 0, "0 percent reduction", 1, "12 percent reduction", 2,
			 "25 percent reduction", 3, "30 percent reduction", 4,
			 "35 percent reduction", 5, "40 percent reduction", 6,
			 "75 percent reduction");
	return len;
}

static DEVICE_ATTR_RW(ppm_settings);

static int gs101_bcl_register_pmic_irq(struct gs101_bcl_dev *gs101_bcl_device,
				  int id, int sensor_id, irq_handler_t thread_fn,
				  struct device *dev,
				  const struct thermal_zone_of_device_ops *ops,
				  const char *devname, u8 pmic, u32 intr_flag)
{
	int ret = 0;

	ret = devm_request_threaded_irq(gs101_bcl_device->device,
					gs101_bcl_device->s2mpg10_irq[id],
					NULL, thread_fn,
					intr_flag | IRQF_ONESHOT,
					devname, gs101_bcl_device);
	if (ret < 0) {
		dev_err(gs101_bcl_device->device, "Failed to request IRQ: %d: %d\n",
			gs101_bcl_device->s2mpg10_irq[id], ret);
		return ret;
	}
	if (ops) {
		gs101_bcl_device->s2mpg10_tz_irq[id] =
				thermal_zone_of_sensor_register(dev, sensor_id,
					gs101_bcl_device,
								ops);
		if (IS_ERR(gs101_bcl_device->s2mpg10_tz_irq[id])) {
			dev_err(gs101_bcl_device->device,
				"PMIC TZ register failed. %d, err:%ld\n", id,
				PTR_ERR(gs101_bcl_device->s2mpg10_tz_irq[id]));
		} else {
			thermal_zone_device_enable(gs101_bcl_device->s2mpg10_tz_irq[id]);
			thermal_zone_device_update(gs101_bcl_device->s2mpg10_tz_irq[id],
			   THERMAL_DEVICE_UP);
		}
	}
	return ret;
}

static int gs101_bcl_register_irq(struct gs101_bcl_dev *gs101_bcl_device,
				  int id, irq_handler_t thread_fn,
				  struct device *dev,
				  const struct thermal_zone_of_device_ops *ops,
				  const char *devname, u8 pmic, u32 intr_flag)
{
	int ret = 0;

	if (pmic == S2MPG10) {
		ret = devm_request_threaded_irq(gs101_bcl_device->device,
						gs101_bcl_device->s2mpg10_irq[id],
						NULL, thread_fn,
						intr_flag | IRQF_ONESHOT,
						devname, gs101_bcl_device);
		if (ret < 0) {
			dev_err(gs101_bcl_device->device,
				"Failed to request IRQ: %d: %d\n",
				gs101_bcl_device->s2mpg10_irq[id], ret);
			return ret;
		}
		if (ops) {
			gs101_bcl_device->s2mpg10_tz_irq[id] =
					thermal_zone_of_sensor_register(dev, id,
									gs101_bcl_device,
									ops);
			if (IS_ERR(gs101_bcl_device->s2mpg10_tz_irq[id])) {
				dev_err(gs101_bcl_device->device,
					"TZ register failed. %d, err:%ld\n", id,
					PTR_ERR(gs101_bcl_device->s2mpg10_tz_irq[id]));
			} else {
				thermal_zone_device_enable(gs101_bcl_device->s2mpg10_tz_irq[id]);
				thermal_zone_device_update(gs101_bcl_device->s2mpg10_tz_irq[id],
				   THERMAL_DEVICE_UP);
			}
		}
	} else {
		ret = devm_request_threaded_irq(gs101_bcl_device->device,
						gs101_bcl_device->s2mpg11_irq[id],
						NULL, thread_fn,
						intr_flag | IRQF_ONESHOT,
						devname, gs101_bcl_device);
		if (ret < 0) {
			dev_err(gs101_bcl_device->device,
				"Failed to request IRQ: %d: %d\n",
				gs101_bcl_device->s2mpg11_irq[id], ret);
			return ret;
		}
		if (ops) {
			gs101_bcl_device->s2mpg11_tz_irq[id] =
					thermal_zone_of_sensor_register(dev, id,
									gs101_bcl_device,
									ops);
			if (IS_ERR(gs101_bcl_device->s2mpg11_tz_irq[id])) {
				dev_err(gs101_bcl_device->device,
					"TZ register failed. %d, err:%ld\n", id,
					PTR_ERR(gs101_bcl_device->s2mpg11_tz_irq[id]));
			} else {
				thermal_zone_device_enable(gs101_bcl_device->s2mpg11_tz_irq[id]);
				thermal_zone_device_update(gs101_bcl_device->s2mpg11_tz_irq[id],
				   THERMAL_DEVICE_UP);
			}
		}
	}
	return ret;
}

static void google_gs101_set_throttling(struct gs101_bcl_dev *bcl_dev)
{
	struct device_node *np = bcl_dev->device->of_node;
	int ret;
	u32 val, ppm_settings, mpmm_settings;
	void __iomem *addr;

	if (!bcl_dev->sysreg_cpucl0) {
		dev_err(bcl_dev->device, "sysreg_cpucl0 ioremap not mapped\n");
		return;
	}
	ret = of_property_read_u32(np, "ppm_settings", &val);
	ppm_settings = ret ? 0 : val;

	ret = of_property_read_u32(np, "mpmm_settings", &val);
	mpmm_settings = ret ? 0 : val;

	mutex_lock(&sysreg_lock);
	addr = bcl_dev->sysreg_cpucl0 + CLUSTER0_PPM;
	__raw_writel(ppm_settings, addr);
	addr = bcl_dev->sysreg_cpucl0 + CLUSTER0_MPMM;
	__raw_writel(mpmm_settings, addr);
	mutex_unlock(&sysreg_lock);

}

static int google_gs101_set_sub_pmic(struct gs101_bcl_dev *bcl_dev)
{
	struct s2mpg11_platform_data *pdata_s2mpg11;
	struct device_node *p_np;
	struct device_node *np = bcl_dev->device->of_node;
	struct s2mpg11_dev *s2mpg11 = NULL;
	struct i2c_client *i2c;
	u8 val = 0;
	int ret;

	p_np = of_parse_phandle(np, "google,sub-power", 0);
	if (p_np) {
		i2c = of_find_i2c_device_by_node(p_np);
		if (!i2c) {
			dev_err(bcl_dev->device, "Cannot find sub-power I2C\n");
			return -ENODEV;
		}
		s2mpg11 = i2c_get_clientdata(i2c);
	}
	of_node_put(p_np);
	if (!s2mpg11) {
		dev_err(bcl_dev->device, "S2MPG11 device not found\n");
		return -ENODEV;
	}
	pdata_s2mpg11 = dev_get_platdata(s2mpg11->dev);
	bcl_dev->s2mpg11_i2c = s2mpg11->pmic;
	bcl_dev->s2mpg11_lvl[IRQ_OCP_WARN_GPU] = B2S_UPPER_LIMIT - THERMAL_HYST_LEVEL -
			(pdata_s2mpg11->b2_ocp_warn_lvl * B2S_STEP);
	bcl_dev->s2mpg11_lvl[IRQ_SOFT_OCP_WARN_GPU] = B2S_UPPER_LIMIT - THERMAL_HYST_LEVEL -
			(pdata_s2mpg11->b2_soft_ocp_warn_lvl * B2S_STEP);
	bcl_dev->s2mpg11_pin[IRQ_OCP_WARN_GPU] = pdata_s2mpg11->b2_ocp_warn_pin;
	bcl_dev->s2mpg11_pin[IRQ_SOFT_OCP_WARN_GPU] = pdata_s2mpg11->b2_soft_ocp_warn_pin;
	bcl_dev->s2mpg11_irq[IRQ_OCP_WARN_GPU] = gpio_to_irq(pdata_s2mpg11->b2_ocp_warn_pin);
	bcl_dev->s2mpg11_irq[IRQ_SOFT_OCP_WARN_GPU] =
			gpio_to_irq(pdata_s2mpg11->b2_soft_ocp_warn_pin);
	if (s2mpg11_read_reg(bcl_dev->s2mpg11_i2c, S2MPG11_COMMON_CHIPID, &val)) {
		dev_err(bcl_dev->device, "Failed to read S2MPG11 chipid.\n");
		return -ENODEV;
	}
	ret = gs101_bcl_register_irq(bcl_dev,
				     IRQ_OCP_WARN_GPU,
				     gs101_gpu_ocp_warn_irq_handler,
				     s2mpg11->dev,
				     &gs101_ocp_gpu_ops, "GPU_OCP_IRQ",
				     S2MPG11, IRQF_TRIGGER_HIGH);
	if (ret < 0) {
		dev_err(bcl_dev->device, "bcl_register fail:%d\n", IRQ_OCP_WARN_GPU);
		return -ENODEV;
	}
	ret = gs101_bcl_register_irq(bcl_dev,
				     IRQ_SOFT_OCP_WARN_GPU,
				     gs101_soft_gpu_ocp_warn_irq_handler,
				     s2mpg11->dev,
				     &gs101_soft_ocp_gpu_ops, "SOFT_GPU_OCP_IRQ",
				     S2MPG11, IRQF_TRIGGER_HIGH);
	if (ret < 0) {
		dev_err(bcl_dev->device, "bcl_register fail:%d\n", IRQ_SOFT_OCP_WARN_GPU);
		return -ENODEV;
	}
	debugfs_create_file("soft_ocp_gpu_lvl", 0644,
			    bcl_dev->debug_entry,
			    bcl_dev, &soft_gpu_lvl_fops);

	debugfs_create_file("ocp_gpu_lvl", 0644,
			    bcl_dev->debug_entry,
			    bcl_dev, &gpu_lvl_fops);
	return 0;
}

static int google_gs101_set_main_pmic(struct gs101_bcl_dev *bcl_dev)
{
	struct s2mpg10_platform_data *pdata_s2mpg10;
	struct device_node *p_np;
	struct device_node *np = bcl_dev->device->of_node;
	struct s2mpg10_dev *s2mpg10 = NULL;
	struct i2c_client *i2c;
	bool bypass_smpl_warn = false;
	u8 val = 0;
	int ret;

	p_np = of_parse_phandle(np, "google,main-power", 0);
	if (p_np) {
		i2c = of_find_i2c_device_by_node(p_np);
		if (!i2c) {
			dev_err(bcl_dev->device, "Cannot find main-power I2C\n");
			return -ENODEV;
		}
		s2mpg10 = i2c_get_clientdata(i2c);
	}
	of_node_put(p_np);
	if (!s2mpg10) {
		dev_err(bcl_dev->device, "S2MPG10 device not found\n");
		return -ENODEV;
	}
	pdata_s2mpg10 = dev_get_platdata(s2mpg10->dev);
	/* request smpl_warn interrupt */
	if (!gpio_is_valid(pdata_s2mpg10->smpl_warn_pin)) {
		dev_err(bcl_dev->device, "smpl_warn GPIO NOT VALID\n");
		devm_free_irq(bcl_dev->device, bcl_dev->s2mpg10_irq[IRQ_SMPL_WARN], bcl_dev);
		bypass_smpl_warn = true;
	}
	bcl_dev->s2mpg10_i2c = s2mpg10->pmic;
	bcl_dev->s2mpg10_irq[IRQ_SMPL_WARN] = gpio_to_irq(pdata_s2mpg10->smpl_warn_pin);
	irq_set_status_flags(bcl_dev->s2mpg10_irq[IRQ_SMPL_WARN], IRQ_DISABLE_UNLAZY);
	bcl_dev->s2mpg10_pin[IRQ_SMPL_WARN] = pdata_s2mpg10->smpl_warn_pin;
	bcl_dev->s2mpg10_lvl[IRQ_SMPL_WARN] = SMPL_BATTERY_VOLTAGE -
			(pdata_s2mpg10->smpl_warn_lvl * SMPL_STEP + SMPL_LOWER_LIMIT);
	bcl_dev->s2mpg10_lvl[IRQ_OCP_WARN_CPUCL1] = B3M_UPPER_LIMIT -
			THERMAL_HYST_LEVEL - (pdata_s2mpg10->b3_ocp_warn_lvl * B3M_STEP);
	bcl_dev->s2mpg10_lvl[IRQ_SOFT_OCP_WARN_CPUCL1] = B3M_UPPER_LIMIT -
			THERMAL_HYST_LEVEL - (pdata_s2mpg10->b3_soft_ocp_warn_lvl * B3M_STEP);
	bcl_dev->s2mpg10_lvl[IRQ_OCP_WARN_CPUCL2] = B2M_UPPER_LIMIT -
			THERMAL_HYST_LEVEL - (pdata_s2mpg10->b2_ocp_warn_lvl * B2M_STEP);
	bcl_dev->s2mpg10_lvl[IRQ_SOFT_OCP_WARN_CPUCL2] = B2M_UPPER_LIMIT -
			THERMAL_HYST_LEVEL - (pdata_s2mpg10->b2_soft_ocp_warn_lvl * B2M_STEP);
	bcl_dev->s2mpg10_lvl[IRQ_OCP_WARN_TPU] = B10M_UPPER_LIMIT -
			THERMAL_HYST_LEVEL - (pdata_s2mpg10->b10_ocp_warn_lvl * B10M_STEP);
	bcl_dev->s2mpg10_lvl[IRQ_SOFT_OCP_WARN_TPU] = B10M_UPPER_LIMIT -
			THERMAL_HYST_LEVEL - (pdata_s2mpg10->b10_soft_ocp_warn_lvl * B10M_STEP);
	bcl_dev->s2mpg10_lvl[IRQ_PMIC_120C] = PMIC_120C_UPPER_LIMIT - THERMAL_HYST_LEVEL;
	bcl_dev->s2mpg10_lvl[IRQ_PMIC_140C] = PMIC_140C_UPPER_LIMIT - THERMAL_HYST_LEVEL;
	bcl_dev->s2mpg10_lvl[IRQ_PMIC_OVERHEAT] = PMIC_OVERHEAT_UPPER_LIMIT - THERMAL_HYST_LEVEL;
	bcl_dev->s2mpg10_pin[IRQ_OCP_WARN_CPUCL1] = pdata_s2mpg10->b3_ocp_warn_pin;
	bcl_dev->s2mpg10_pin[IRQ_OCP_WARN_CPUCL2] = pdata_s2mpg10->b2_ocp_warn_pin;
	bcl_dev->s2mpg10_pin[IRQ_SOFT_OCP_WARN_CPUCL1] = pdata_s2mpg10->b3_soft_ocp_warn_pin;
	bcl_dev->s2mpg10_pin[IRQ_SOFT_OCP_WARN_CPUCL2] = pdata_s2mpg10->b2_soft_ocp_warn_pin;
	bcl_dev->s2mpg10_pin[IRQ_OCP_WARN_TPU] = pdata_s2mpg10->b10_ocp_warn_pin;
	bcl_dev->s2mpg10_pin[IRQ_SOFT_OCP_WARN_TPU] = pdata_s2mpg10->b10_soft_ocp_warn_pin;
	bcl_dev->s2mpg10_irq[IRQ_OCP_WARN_CPUCL1] = gpio_to_irq(pdata_s2mpg10->b3_ocp_warn_pin);
	bcl_dev->s2mpg10_irq[IRQ_OCP_WARN_CPUCL2] = gpio_to_irq(pdata_s2mpg10->b2_ocp_warn_pin);
	bcl_dev->s2mpg10_irq[IRQ_SOFT_OCP_WARN_CPUCL1] =
			gpio_to_irq(pdata_s2mpg10->b3_soft_ocp_warn_pin);
	bcl_dev->s2mpg10_irq[IRQ_SOFT_OCP_WARN_CPUCL2] =
			gpio_to_irq(pdata_s2mpg10->b2_soft_ocp_warn_pin);
	bcl_dev->s2mpg10_irq[IRQ_OCP_WARN_TPU] = gpio_to_irq(pdata_s2mpg10->b10_ocp_warn_pin);
	bcl_dev->s2mpg10_irq[IRQ_SOFT_OCP_WARN_TPU] =
			gpio_to_irq(pdata_s2mpg10->b10_soft_ocp_warn_pin);
	bcl_dev->s2mpg10_irq[IRQ_PMIC_120C] = pdata_s2mpg10->irq_base + S2MPG10_IRQ_120C_INT3;
	bcl_dev->s2mpg10_irq[IRQ_PMIC_140C] = pdata_s2mpg10->irq_base + S2MPG10_IRQ_140C_INT3;
	bcl_dev->s2mpg10_irq[IRQ_PMIC_OVERHEAT] = pdata_s2mpg10->irq_base + S2MPG10_IRQ_TSD_INT3;
	if (s2mpg10_read_reg(bcl_dev->s2mpg10_i2c, S2MPG10_COMMON_CHIPID, &val)) {
		dev_err(bcl_dev->device, "Failed to read S2MPG10 chipid.\n");
		return -ENODEV;
	}
	if (!bypass_smpl_warn) {
		ret = gs101_bcl_register_irq(bcl_dev,
					     IRQ_SMPL_WARN,
					     gs101_smpl_warn_irq_handler,
					     s2mpg10->dev,
					     &gs101_smpl_warn_ops,
					     "SMPL_WARN_IRQ",
					     S2MPG10, IRQF_TRIGGER_LOW);
		if (ret < 0) {
			dev_err(bcl_dev->device, "bcl_register fail:%d\n", IRQ_SMPL_WARN);
			return -ENODEV;
		}
	}
	ret = gs101_bcl_register_irq(bcl_dev,
				     IRQ_OCP_WARN_CPUCL1,
				     gs101_cpu1_ocp_warn_irq_handler,
				     s2mpg10->dev,
				     &gs101_ocp_cpu1_ops, "CPU1_OCP_IRQ",
				     S2MPG10, IRQF_TRIGGER_HIGH);
	if (ret < 0) {
		dev_err(bcl_dev->device, "bcl_register fail:%d\n", IRQ_OCP_WARN_CPUCL1);
		return -ENODEV;
	}
	ret = gs101_bcl_register_irq(bcl_dev,
				     IRQ_OCP_WARN_CPUCL2,
				     gs101_cpu2_ocp_warn_irq_handler,
				     s2mpg10->dev,
				     &gs101_ocp_cpu2_ops, "CPU2_OCP_IRQ",
				     S2MPG10, IRQF_TRIGGER_HIGH);
	if (ret < 0) {
		dev_err(bcl_dev->device, "bcl_register fail:%d\n", IRQ_OCP_WARN_CPUCL2);
		return -ENODEV;
	}
	ret = gs101_bcl_register_irq(bcl_dev,
				     IRQ_SOFT_OCP_WARN_CPUCL1,
				     gs101_soft_cpu1_ocp_warn_irq_handler,
				     s2mpg10->dev,
				     &gs101_soft_ocp_cpu1_ops, "SOFT_CPU1_OCP_IRQ",
				     S2MPG10, IRQF_TRIGGER_HIGH);
	if (ret < 0) {
		dev_err(bcl_dev->device, "bcl_register fail:%d\n", IRQ_SOFT_OCP_WARN_CPUCL1);
		return -ENODEV;
	}
	ret = gs101_bcl_register_irq(bcl_dev,
				     IRQ_SOFT_OCP_WARN_CPUCL2,
				     gs101_soft_cpu2_ocp_warn_irq_handler,
				     s2mpg10->dev,
				     &gs101_soft_ocp_cpu2_ops, "SOFT_CPU2_OCP_IRQ",
				     S2MPG10, IRQF_TRIGGER_HIGH);
	if (ret < 0) {
		dev_err(bcl_dev->device, "bcl_register fail:%d\n", IRQ_SOFT_OCP_WARN_CPUCL2);
		return -ENODEV;
	}
	ret = gs101_bcl_register_irq(bcl_dev,
				     IRQ_OCP_WARN_TPU,
				     gs101_tpu_ocp_warn_irq_handler,
				     s2mpg10->dev,
				     &gs101_ocp_tpu_ops, "TPU_OCP_IRQ",
				     S2MPG10, IRQF_TRIGGER_HIGH);
	if (ret < 0) {
		dev_err(bcl_dev->device, "bcl_register fail:%d\n", IRQ_OCP_WARN_TPU);
		return -ENODEV;
	}
	ret = gs101_bcl_register_irq(bcl_dev,
				     IRQ_SOFT_OCP_WARN_TPU,
				     gs101_soft_tpu_ocp_warn_irq_handler,
				     s2mpg10->dev,
				     &gs101_soft_ocp_tpu_ops, "SOFT_TPU_OCP_IRQ",
				     S2MPG10, IRQF_TRIGGER_HIGH);
	if (ret < 0) {
		dev_err(bcl_dev->device, "bcl_register fail:%d\n", IRQ_SOFT_OCP_WARN_TPU);
		return -ENODEV;
	}
	ret = gs101_bcl_register_pmic_irq(bcl_dev,
				     IRQ_PMIC_120C, PMIC_120C,
				     gs101_pmic_120c_irq_handler,
				     bcl_dev->device,
				     &gs101_pmic_120c_ops, "PMIC_120C",
				     S2MPG10, IRQF_TRIGGER_HIGH);
	if (ret < 0) {
		dev_err(bcl_dev->device, "bcl_pmic_register fail:%d\n", IRQ_PMIC_120C);
		return -ENODEV;
	}
	ret = gs101_bcl_register_pmic_irq(bcl_dev,
				     IRQ_PMIC_140C, PMIC_140C,
				     gs101_pmic_140c_irq_handler,
				     bcl_dev->device,
				     &gs101_pmic_140c_ops, "PMIC_140C",
				     S2MPG10, IRQF_TRIGGER_HIGH);
	if (ret < 0) {
		dev_err(bcl_dev->device, "bcl_pmic_register fail:%d\n", IRQ_PMIC_140C);
		return -ENODEV;
	}
	ret = gs101_bcl_register_pmic_irq(bcl_dev,
				     IRQ_PMIC_OVERHEAT, PMIC_OVERHEAT,
				     gs101_tsd_overheat_irq_handler,
				     bcl_dev->device,
				     &gs101_pmic_overheat_ops, "THERMAL_OVERHEAT",
				     S2MPG10, IRQF_TRIGGER_HIGH);
	if (ret < 0) {
		dev_err(bcl_dev->device, "bcl_pmic_register fail:%d\n", IRQ_PMIC_OVERHEAT);
		return -ENODEV;
	}
	debugfs_create_file("smpl_lvl", 0644, bcl_dev->debug_entry, bcl_dev, &smpl_lvl_fops);
	debugfs_create_file("soft_ocp_cpu1_lvl", 0644, bcl_dev->debug_entry,
			    bcl_dev, &soft_cpu1_lvl_fops);
	debugfs_create_file("soft_ocp_cpu2_lvl", 0644, bcl_dev->debug_entry,
			    bcl_dev, &soft_cpu2_lvl_fops);
	debugfs_create_file("soft_ocp_tpu_lvl", 0644, bcl_dev->debug_entry,
			    bcl_dev, &soft_tpu_lvl_fops);
	debugfs_create_file("ocp_cpu1_lvl", 0644, bcl_dev->debug_entry, bcl_dev, &cpu1_lvl_fops);
	debugfs_create_file("ocp_cpu2_lvl", 0644, bcl_dev->debug_entry, bcl_dev, &cpu2_lvl_fops);
	debugfs_create_file("ocp_tpu_lvl", 0644, bcl_dev->debug_entry, bcl_dev, &tpu_lvl_fops);

	return 0;

}

static int google_gs101_bcl_probe(struct platform_device *pdev)
{
	unsigned int reg;
	int ret = 0, i;
	struct gs101_bcl_dev *bcl_dev;
	struct dentry *root;
	u32 val;
	struct device_node *np;

	bcl_dev = devm_kzalloc(&pdev->dev, sizeof(*bcl_dev), GFP_KERNEL);
	if (!bcl_dev)
		return -ENOMEM;
	bcl_dev->device = &pdev->dev;
	bcl_dev->iodev = dev_get_drvdata(pdev->dev.parent);
	platform_set_drvdata(pdev, bcl_dev);
	np = bcl_dev->device->of_node;
	bcl_dev->psy_nb.notifier_call = battery_supply_callback;
	ret = power_supply_reg_notifier(&bcl_dev->psy_nb);
	if (ret < 0) {
		dev_err(bcl_dev->device, "soc notifier registration error. defer. err:%d\n", ret);
		ret = -EPROBE_DEFER;
		goto bcl_soc_probe_exit;
	}
	bcl_dev->soc_tzd = thermal_zone_of_sensor_register(
		bcl_dev->device, PMIC_SOC, bcl_dev,
		&bcl_dev->soc_ops);
	if (IS_ERR(bcl_dev->soc_tzd)) {
		dev_err(bcl_dev->device, "soc TZ register failed. err:%ld\n",
			PTR_ERR(bcl_dev->soc_tzd));
		ret = PTR_ERR(bcl_dev->soc_tzd);
		bcl_dev->soc_tzd = NULL;
		ret = -EPROBE_DEFER;
		goto bcl_soc_probe_exit;
	}
	INIT_DELAYED_WORK(&bcl_dev->soc_eval_work, gs101_bcl_evaluate_soc);
	INIT_DELAYED_WORK(&bcl_dev->s2mpg10_irq_work[IRQ_SMPL_WARN], gs101_smpl_warn_work);
	INIT_DELAYED_WORK(&bcl_dev->s2mpg10_irq_work[IRQ_OCP_WARN_CPUCL1], gs101_cpu1_warn_work);
	INIT_DELAYED_WORK(&bcl_dev->s2mpg10_irq_work[IRQ_SOFT_OCP_WARN_CPUCL1],
			  gs101_soft_cpu1_warn_work);
	INIT_DELAYED_WORK(&bcl_dev->s2mpg10_irq_work[IRQ_OCP_WARN_CPUCL2], gs101_cpu2_warn_work);
	INIT_DELAYED_WORK(&bcl_dev->s2mpg10_irq_work[IRQ_SOFT_OCP_WARN_CPUCL2],
			  gs101_soft_cpu2_warn_work);
	INIT_DELAYED_WORK(&bcl_dev->s2mpg10_irq_work[IRQ_OCP_WARN_TPU], gs101_tpu_warn_work);
	INIT_DELAYED_WORK(&bcl_dev->s2mpg10_irq_work[IRQ_SOFT_OCP_WARN_TPU],
			  gs101_soft_tpu_warn_work);
	INIT_DELAYED_WORK(&bcl_dev->s2mpg10_irq_work[IRQ_PMIC_120C], gs101_pmic_120c_work);
	INIT_DELAYED_WORK(&bcl_dev->s2mpg10_irq_work[IRQ_PMIC_140C], gs101_pmic_140c_work);
	INIT_DELAYED_WORK(&bcl_dev->s2mpg10_irq_work[IRQ_PMIC_OVERHEAT], gs101_pmic_overheat_work);
	INIT_DELAYED_WORK(&bcl_dev->s2mpg11_irq_work[IRQ_OCP_WARN_GPU], gs101_gpu_warn_work);
	INIT_DELAYED_WORK(&bcl_dev->s2mpg11_irq_work[IRQ_SOFT_OCP_WARN_GPU],
			  gs101_soft_gpu_warn_work);
	root = debugfs_lookup("gs101-bcl", NULL);
	if (!root) {
		bcl_dev->debug_entry = debugfs_create_dir("gs101-bcl", 0);
		if (IS_ERR_OR_NULL(bcl_dev->debug_entry)) {
			bcl_dev->debug_entry = NULL;
			return -EINVAL;
		}
	} else
		bcl_dev->debug_entry = root;
<<<<<<< HEAD
	bcl_dev->base_mem[0] = devm_ioremap(bcl_dev->device, CPUCL0_BASE, SZ_8K);
	if (!bcl_dev->base_mem[0]) {
=======
	bcl_dev->base_mem[CPU0] = devm_ioremap(bcl_dev->device, CPUCL0_BASE, SZ_8K);
	if (!bcl_dev->base_mem[CPU0]) {
>>>>>>> 3c122b93
		dev_err(bcl_dev->device, "cpu0_mem ioremap failed\n");
		ret = -EIO;
		goto bcl_soc_probe_exit;
	}
<<<<<<< HEAD
	bcl_dev->base_mem[1] = devm_ioremap(bcl_dev->device, CPUCL1_BASE, SZ_8K);
	if (!bcl_dev->base_mem[1]) {
=======
	bcl_dev->base_mem[CPU1] = devm_ioremap(bcl_dev->device, CPUCL1_BASE, SZ_8K);
	if (!bcl_dev->base_mem[CPU1]) {
>>>>>>> 3c122b93
		dev_err(bcl_dev->device, "cpu1_mem ioremap failed\n");
		ret = -EIO;
		goto bcl_soc_probe_exit;
	}
<<<<<<< HEAD
	bcl_dev->base_mem[2] = devm_ioremap(bcl_dev->device, CPUCL2_BASE, SZ_8K);
	if (!bcl_dev->base_mem[2]) {
=======
	bcl_dev->base_mem[CPU2] = devm_ioremap(bcl_dev->device, CPUCL2_BASE, SZ_8K);
	if (!bcl_dev->base_mem[CPU2]) {
>>>>>>> 3c122b93
		dev_err(bcl_dev->device, "cpu2_mem ioremap failed\n");
		ret = -EIO;
		goto bcl_soc_probe_exit;
	}
<<<<<<< HEAD
	bcl_dev->base_mem[3] = devm_ioremap(bcl_dev->device, TPU_BASE, SZ_8K);
	if (!bcl_dev->base_mem[3]) {
=======
	bcl_dev->base_mem[TPU] = devm_ioremap(bcl_dev->device, TPU_BASE, SZ_8K);
	if (!bcl_dev->base_mem[TPU]) {
>>>>>>> 3c122b93
		dev_err(bcl_dev->device, "tpu_mem ioremap failed\n");
		ret = -EIO;
		goto bcl_soc_probe_exit;
	}
<<<<<<< HEAD
	bcl_dev->base_mem[4] = devm_ioremap(bcl_dev->device, G3D_BASE, SZ_8K);
	if (!bcl_dev->base_mem[4]) {
=======
	bcl_dev->base_mem[GPU] = devm_ioremap(bcl_dev->device, G3D_BASE, SZ_8K);
	if (!bcl_dev->base_mem[GPU]) {
>>>>>>> 3c122b93
		dev_err(bcl_dev->device, "gpu_mem ioremap failed\n");
		ret = -EIO;
		goto bcl_soc_probe_exit;
	}
	bcl_dev->sysreg_cpucl0 = devm_ioremap(bcl_dev->device, SYSREG_CPUCL0_BASE, SZ_8K);
	if (!bcl_dev->sysreg_cpucl0) {
		dev_err(bcl_dev->device, "sysreg_cpucl0 ioremap failed\n");
		ret = -EIO;
		goto bcl_soc_probe_exit;
	}


	mutex_lock(&sysreg_lock);
	reg = __raw_readl(bcl_dev->sysreg_cpucl0 + CLUSTER0_GENERAL_CTRL_64);
	reg |= MPMMEN_MASK;
	__raw_writel(reg, bcl_dev->sysreg_cpucl0 + CLUSTER0_GENERAL_CTRL_64);
	reg = __raw_readl(bcl_dev->sysreg_cpucl0 + CLUSTER0_PPM);
	reg |= PPMEN_MASK;
	__raw_writel(reg, bcl_dev->sysreg_cpucl0 + CLUSTER0_PPM);

	mutex_unlock(&sysreg_lock);
	mutex_init(&bcl_dev->state_trans_lock);
	mutex_init(&bcl_dev->ratio_lock);
	bcl_dev->soc_ops.get_temp = gs101_bcl_read_soc;
	bcl_dev->soc_ops.set_trips = gs101_bcl_set_soc;
	for (i = 0; i < IRQ_SOURCE_S2MPG10_MAX; i++) {
		bcl_dev->s2mpg10_counter[i] = 0;
		bcl_dev->s2mpg10_triggered_irq[i] = 0;
		atomic_set(&bcl_dev->s2mpg10_cnt[i], 0);
		mutex_init(&bcl_dev->s2mpg10_irq_lock[i]);
	}
	for (i = 0; i < IRQ_SOURCE_S2MPG11_MAX; i++) {
		bcl_dev->s2mpg11_counter[i] = 0;
		bcl_dev->s2mpg11_triggered_irq[i] = 0;
		atomic_set(&bcl_dev->s2mpg11_cnt[i], 0);
		mutex_init(&bcl_dev->s2mpg11_irq_lock[i]);
	}
	thermal_zone_device_update(bcl_dev->soc_tzd, THERMAL_DEVICE_UP);
	schedule_delayed_work(&bcl_dev->soc_eval_work, 0);
	bcl_dev->batt_psy = google_gs101_get_power_supply(bcl_dev);
	google_gs101_set_throttling(bcl_dev);
	google_gs101_set_main_pmic(bcl_dev);
	google_gs101_set_sub_pmic(bcl_dev);
	bcl_dev->device = pmic_device_create(bcl_dev, "mitigation");
	ret = device_create_file(bcl_dev->device, &dev_attr_triggered_stats);
	if (ret) {
		dev_err(bcl_dev->device, "gs101_bcl: failed to create device file, %s\n",
			dev_attr_triggered_stats.attr.name);
	}
	ret = device_create_file(bcl_dev->device, &dev_attr_mpmm_settings);
	if (ret) {
		dev_err(bcl_dev->device, "gs101_bcl: failed to create device file, %s\n",
			dev_attr_mpmm_settings.attr.name);
	}
	ret = device_create_file(bcl_dev->device, &dev_attr_ppm_settings);
	if (ret) {
		dev_err(bcl_dev->device, "gs101_bcl: failed to create device file, %s\n",
			dev_attr_ppm_settings.attr.name);
	}
	ret = device_create_file(bcl_dev->device, &dev_attr_clk_ratio);
	if (ret) {
		dev_err(bcl_dev->device, "gs101_bcl: failed to create device file, %s\n",
			dev_attr_clk_ratio.attr.name);
	}
	ret = device_create_file(bcl_dev->device, &dev_attr_clk_stats);
	if (ret) {
		dev_err(bcl_dev->device, "gs101_bcl: failed to create device file, %s\n",
			dev_attr_clk_stats.attr.name);
	}
	ret = of_property_read_u32(np, "tpu_con_heavy", &val);
	bcl_dev->tpu_con_heavy = ret ? 0 : val;
	ret = of_property_read_u32(np, "tpu_con_light", &val);
	bcl_dev->tpu_con_light = ret ? 0 : val;
	ret = of_property_read_u32(np, "gpu_con_heavy", &val);
	bcl_dev->gpu_con_heavy = ret ? 0 : val;
	ret = of_property_read_u32(np, "gpu_con_light", &val);
	bcl_dev->gpu_con_light = ret ? 0 : val;
	ret = of_property_read_u32(np, "gpu_clkdivstep", &val);
	bcl_dev->gpu_clkdivstep = ret ? 0 : val;
	ret = of_property_read_u32(np, "tpu_clkdivstep", &val);
	bcl_dev->tpu_clkdivstep = ret ? 0 : val;

	return 0;

bcl_soc_probe_exit:
	gs101_bcl_remove(bcl_dev);
	return ret;
}

static int google_gs101_bcl_remove(struct platform_device *pdev)
{
	struct gs101_bcl_dev *gs101_bcl_device = platform_get_drvdata(pdev);

	pmic_device_destroy(gs101_bcl_device->device->devt);
	gs101_bcl_remove(gs101_bcl_device);
	debugfs_remove(gs101_bcl_device->debug_entry);

	return 0;
}

static const struct of_device_id match_table[] = {
	{ .compatible = "google,gs101-bcl"},
	{},
};

static struct platform_driver gs101_bcl_driver = {
	.probe  = google_gs101_bcl_probe,
	.remove = google_gs101_bcl_remove,
	.id_table = google_gs101_id_table,
	.driver = {
		.name           = "google_mitigation",
		.owner          = THIS_MODULE,
		.of_match_table = match_table,
	},
};

module_platform_driver(gs101_bcl_driver);
MODULE_DESCRIPTION("Google Battery Current Limiter");
MODULE_AUTHOR("George Lee <geolee@google.com>");
MODULE_LICENSE("GPL");<|MERGE_RESOLUTION|>--- conflicted
+++ resolved
@@ -1266,40 +1266,12 @@
 }
 EXPORT_SYMBOL_GPL(gs101_retrieve_bcl_handle);
 
-<<<<<<< HEAD
-unsigned int gs101_get_ppm(struct gs101_bcl_dev *data)
+int gs101_init_tpu_ratio(struct gs101_bcl_dev *data)
 {
 	void __iomem *addr;
-	unsigned int reg;
 
 	if (!data)
 		return -ENOMEM;
-	if (!data->sysreg_cpucl0) {
-		pr_err("Error in sysreg_cpucl0\n");
-		return -ENOMEM;
-	}
-
-	mutex_lock(&sysreg_lock);
-	addr = data->sysreg_cpucl0 + CLUSTER0_PPM;
-	reg = __raw_readl(addr);
-	mutex_unlock(&sysreg_lock);
-
-	return reg;
-}
-EXPORT_SYMBOL_GPL(gs101_get_ppm);
-
-unsigned int gs101_get_mpmm(struct gs101_bcl_dev *data)
-=======
-int gs101_init_tpu_ratio(struct gs101_bcl_dev *data)
->>>>>>> 3c122b93
-{
-	void __iomem *addr;
-	unsigned int reg;
-
-	if (!data)
-		return -ENOMEM;
-<<<<<<< HEAD
-=======
 
 	if (!data->sysreg_cpucl0)
 		return -ENOMEM;
@@ -1374,7 +1346,6 @@
 
 	if (!data)
 		return -ENOMEM;
->>>>>>> 3c122b93
 	if (!data->sysreg_cpucl0) {
 		pr_err("Error in sysreg_cpucl0\n");
 		return -ENOMEM;
@@ -2007,57 +1978,32 @@
 		}
 	} else
 		bcl_dev->debug_entry = root;
-<<<<<<< HEAD
-	bcl_dev->base_mem[0] = devm_ioremap(bcl_dev->device, CPUCL0_BASE, SZ_8K);
-	if (!bcl_dev->base_mem[0]) {
-=======
 	bcl_dev->base_mem[CPU0] = devm_ioremap(bcl_dev->device, CPUCL0_BASE, SZ_8K);
 	if (!bcl_dev->base_mem[CPU0]) {
->>>>>>> 3c122b93
 		dev_err(bcl_dev->device, "cpu0_mem ioremap failed\n");
 		ret = -EIO;
 		goto bcl_soc_probe_exit;
 	}
-<<<<<<< HEAD
-	bcl_dev->base_mem[1] = devm_ioremap(bcl_dev->device, CPUCL1_BASE, SZ_8K);
-	if (!bcl_dev->base_mem[1]) {
-=======
 	bcl_dev->base_mem[CPU1] = devm_ioremap(bcl_dev->device, CPUCL1_BASE, SZ_8K);
 	if (!bcl_dev->base_mem[CPU1]) {
->>>>>>> 3c122b93
 		dev_err(bcl_dev->device, "cpu1_mem ioremap failed\n");
 		ret = -EIO;
 		goto bcl_soc_probe_exit;
 	}
-<<<<<<< HEAD
-	bcl_dev->base_mem[2] = devm_ioremap(bcl_dev->device, CPUCL2_BASE, SZ_8K);
-	if (!bcl_dev->base_mem[2]) {
-=======
 	bcl_dev->base_mem[CPU2] = devm_ioremap(bcl_dev->device, CPUCL2_BASE, SZ_8K);
 	if (!bcl_dev->base_mem[CPU2]) {
->>>>>>> 3c122b93
 		dev_err(bcl_dev->device, "cpu2_mem ioremap failed\n");
 		ret = -EIO;
 		goto bcl_soc_probe_exit;
 	}
-<<<<<<< HEAD
-	bcl_dev->base_mem[3] = devm_ioremap(bcl_dev->device, TPU_BASE, SZ_8K);
-	if (!bcl_dev->base_mem[3]) {
-=======
 	bcl_dev->base_mem[TPU] = devm_ioremap(bcl_dev->device, TPU_BASE, SZ_8K);
 	if (!bcl_dev->base_mem[TPU]) {
->>>>>>> 3c122b93
 		dev_err(bcl_dev->device, "tpu_mem ioremap failed\n");
 		ret = -EIO;
 		goto bcl_soc_probe_exit;
 	}
-<<<<<<< HEAD
-	bcl_dev->base_mem[4] = devm_ioremap(bcl_dev->device, G3D_BASE, SZ_8K);
-	if (!bcl_dev->base_mem[4]) {
-=======
 	bcl_dev->base_mem[GPU] = devm_ioremap(bcl_dev->device, G3D_BASE, SZ_8K);
 	if (!bcl_dev->base_mem[GPU]) {
->>>>>>> 3c122b93
 		dev_err(bcl_dev->device, "gpu_mem ioremap failed\n");
 		ret = -EIO;
 		goto bcl_soc_probe_exit;
