/*
 * Copyright © 2016 Intel Corporation
 *
 * Permission is hereby granted, free of charge, to any person obtaining a
 * copy of this software and associated documentation files (the "Software"),
 * to deal in the Software without restriction, including without limitation
 * the rights to use, copy, modify, merge, publish, distribute, sublicense,
 * and/or sell copies of the Software, and to permit persons to whom the
 * Software is furnished to do so, subject to the following conditions:
 *
 * The above copyright notice and this permission notice (including the next
 * paragraph) shall be included in all copies or substantial portions of the
 * Software.
 *
 * THE SOFTWARE IS PROVIDED "AS IS", WITHOUT WARRANTY OF ANY KIND, EXPRESS OR
 * IMPLIED, INCLUDING BUT NOT LIMITED TO THE WARRANTIES OF MERCHANTABILITY,
 * FITNESS FOR A PARTICULAR PURPOSE AND NONINFRINGEMENT.  IN NO EVENT SHALL
 * THE AUTHORS OR COPYRIGHT HOLDERS BE LIABLE FOR ANY CLAIM, DAMAGES OR OTHER
 * LIABILITY, WHETHER IN AN ACTION OF CONTRACT, TORT OR OTHERWISE, ARISING
 * FROM, OUT OF OR IN CONNECTION WITH THE SOFTWARE OR THE USE OR OTHER DEALINGS
 * IN THE SOFTWARE.
 *
 */

#include "../i915_selftest.h"

static int intel_fw_table_check(const struct intel_forcewake_range *ranges,
				unsigned int num_ranges,
				bool is_watertight)
{
	unsigned int i;
	s32 prev;

	for (i = 0, prev = -1; i < num_ranges; i++, ranges++) {
		/* Check that the table is watertight */
		if (is_watertight && (prev + 1) != (s32)ranges->start) {
			pr_err("%s: entry[%d]:(%x, %x) is not watertight to previous (%x)\n",
			       __func__, i, ranges->start, ranges->end, prev);
			return -EINVAL;
		}

		/* Check that the table never goes backwards */
		if (prev >= (s32)ranges->start) {
			pr_err("%s: entry[%d]:(%x, %x) is less than the previous (%x)\n",
			       __func__, i, ranges->start, ranges->end, prev);
			return -EINVAL;
		}

		/* Check that the entry is valid */
		if (ranges->start >= ranges->end) {
			pr_err("%s: entry[%d]:(%x, %x) has negative length\n",
			       __func__, i, ranges->start, ranges->end);
			return -EINVAL;
		}

		prev = ranges->end;
	}

	return 0;
}

static int intel_shadow_table_check(void)
{
	struct {
		const struct i915_range *regs;
		unsigned int size;
	} range_lists[] = {
		{ gen8_shadowed_regs, ARRAY_SIZE(gen8_shadowed_regs) },
		{ gen11_shadowed_regs, ARRAY_SIZE(gen11_shadowed_regs) },
		{ gen12_shadowed_regs, ARRAY_SIZE(gen12_shadowed_regs) },
<<<<<<< HEAD
=======
		{ dg2_shadowed_regs, ARRAY_SIZE(dg2_shadowed_regs) },
>>>>>>> 56d33754
	};
	const struct i915_range *range;
	unsigned int i, j;
	s32 prev;

	for (j = 0; j < ARRAY_SIZE(range_lists); ++j) {
		range = range_lists[j].regs;
		for (i = 0, prev = -1; i < range_lists[j].size; i++, range++) {
			if (range->end < range->start) {
				pr_err("%s: range[%d]:(%06x-%06x) has end before start\n",
				       __func__, i, range->start, range->end);
				return -EINVAL;
			}

			if (prev >= (s32)range->start) {
				pr_err("%s: range[%d]:(%06x-%06x) is before end of previous (%06x)\n",
				       __func__, i, range->start, range->end, prev);
				return -EINVAL;
			}

			if (range->start % 4) {
				pr_err("%s: range[%d]:(%06x-%06x) has non-dword-aligned start\n",
				       __func__, i, range->start, range->end);
				return -EINVAL;
			}

			prev = range->end;
		}
	}

	return 0;
}

int intel_uncore_mock_selftests(void)
{
	struct {
		const struct intel_forcewake_range *ranges;
		unsigned int num_ranges;
		bool is_watertight;
	} fw[] = {
		{ __vlv_fw_ranges, ARRAY_SIZE(__vlv_fw_ranges), false },
		{ __chv_fw_ranges, ARRAY_SIZE(__chv_fw_ranges), false },
		{ __gen9_fw_ranges, ARRAY_SIZE(__gen9_fw_ranges), true },
		{ __gen11_fw_ranges, ARRAY_SIZE(__gen11_fw_ranges), true },
		{ __gen12_fw_ranges, ARRAY_SIZE(__gen12_fw_ranges), true },
		{ __xehp_fw_ranges, ARRAY_SIZE(__xehp_fw_ranges), true },
	};
	int err, i;

	for (i = 0; i < ARRAY_SIZE(fw); i++) {
		err = intel_fw_table_check(fw[i].ranges,
					   fw[i].num_ranges,
					   fw[i].is_watertight);
		if (err)
			return err;
	}

	err = intel_shadow_table_check();
	if (err)
		return err;

	return 0;
}

static int live_forcewake_ops(void *arg)
{
	static const struct reg {
		const char *name;
		u8 min_graphics_ver;
		u8 max_graphics_ver;
		unsigned long platforms;
		unsigned int offset;
	} registers[] = {
		{
			"RING_START",
			6, 7,
			0x38,
		},
		{
			"RING_MI_MODE",
			8, U8_MAX,
			0x9c,
		}
	};
	const struct reg *r;
	struct intel_gt *gt = arg;
	struct intel_uncore_forcewake_domain *domain;
	struct intel_uncore *uncore = gt->uncore;
	struct intel_engine_cs *engine;
	enum intel_engine_id id;
	intel_wakeref_t wakeref;
	unsigned int tmp;
	int err = 0;

	GEM_BUG_ON(gt->awake);

	/* vlv/chv with their pcu behave differently wrt reads */
	if (IS_VALLEYVIEW(gt->i915) || IS_CHERRYVIEW(gt->i915)) {
		pr_debug("PCU fakes forcewake badly; skipping\n");
		return 0;
	}

	/*
	 * Not quite as reliable across the gen as one would hope.
	 *
	 * Either our theory of operation is incorrect, or there remain
	 * external parties interfering with the powerwells.
	 *
	 * https://bugs.freedesktop.org/show_bug.cgi?id=110210
	 */
	if (!IS_ENABLED(CONFIG_DRM_I915_SELFTEST_BROKEN))
		return 0;

	/* We have to pick carefully to get the exact behaviour we need */
	for (r = registers; r->name; r++)
		if (IS_GRAPHICS_VER(gt->i915, r->min_graphics_ver, r->max_graphics_ver))
			break;
	if (!r->name) {
		pr_debug("Forcewaked register not known for %s; skipping\n",
			 intel_platform_name(INTEL_INFO(gt->i915)->platform));
		return 0;
	}

	wakeref = intel_runtime_pm_get(uncore->rpm);

	for_each_fw_domain(domain, uncore, tmp) {
		smp_store_mb(domain->active, false);
		if (!hrtimer_cancel(&domain->timer))
			continue;

		intel_uncore_fw_release_timer(&domain->timer);
	}

	for_each_engine(engine, gt, id) {
		i915_reg_t mmio = _MMIO(engine->mmio_base + r->offset);
		u32 __iomem *reg = uncore->regs + engine->mmio_base + r->offset;
		enum forcewake_domains fw_domains;
		u32 val;

		if (!engine->default_state)
			continue;

		fw_domains = intel_uncore_forcewake_for_reg(uncore, mmio,
							    FW_REG_READ);
		if (!fw_domains)
			continue;

		for_each_fw_domain_masked(domain, fw_domains, uncore, tmp) {
			if (!domain->wake_count)
				continue;

			pr_err("fw_domain %s still active, aborting test!\n",
			       intel_uncore_forcewake_domain_to_str(domain->id));
			err = -EINVAL;
			goto out_rpm;
		}

		intel_uncore_forcewake_get(uncore, fw_domains);
		val = readl(reg);
		intel_uncore_forcewake_put(uncore, fw_domains);

		/* Flush the forcewake release (delayed onto a timer) */
		for_each_fw_domain_masked(domain, fw_domains, uncore, tmp) {
			smp_store_mb(domain->active, false);
			if (hrtimer_cancel(&domain->timer))
				intel_uncore_fw_release_timer(&domain->timer);

			preempt_disable();
			err = wait_ack_clear(domain, FORCEWAKE_KERNEL);
			preempt_enable();
			if (err) {
				pr_err("Failed to clear fw_domain %s\n",
				       intel_uncore_forcewake_domain_to_str(domain->id));
				goto out_rpm;
			}
		}

		if (!val) {
			pr_err("%s:%s was zero while fw was held!\n",
			       engine->name, r->name);
			err = -EINVAL;
			goto out_rpm;
		}

		/* We then expect the read to return 0 outside of the fw */
		if (wait_for(readl(reg) == 0, 100)) {
			pr_err("%s:%s=%0x, fw_domains 0x%x still up after 100ms!\n",
			       engine->name, r->name, readl(reg), fw_domains);
			err = -ETIMEDOUT;
			goto out_rpm;
		}
	}

out_rpm:
	intel_runtime_pm_put(uncore->rpm, wakeref);
	return err;
}

static int live_forcewake_domains(void *arg)
{
#define FW_RANGE 0x40000
	struct intel_gt *gt = arg;
	struct intel_uncore *uncore = gt->uncore;
	unsigned long *valid;
	u32 offset;
	int err;

	if (!HAS_FPGA_DBG_UNCLAIMED(gt->i915) &&
	    !IS_VALLEYVIEW(gt->i915) &&
	    !IS_CHERRYVIEW(gt->i915))
		return 0;

	/*
	 * This test may lockup the machine or cause GPU hangs afterwards.
	 */
	if (!IS_ENABLED(CONFIG_DRM_I915_SELFTEST_BROKEN))
		return 0;

	valid = bitmap_zalloc(FW_RANGE, GFP_KERNEL);
	if (!valid)
		return -ENOMEM;

	intel_uncore_forcewake_get(uncore, FORCEWAKE_ALL);

	check_for_unclaimed_mmio(uncore);
	for (offset = 0; offset < FW_RANGE; offset += 4) {
		i915_reg_t reg = { offset };

		intel_uncore_posting_read_fw(uncore, reg);
		if (!check_for_unclaimed_mmio(uncore))
			set_bit(offset, valid);
	}

	intel_uncore_forcewake_put(uncore, FORCEWAKE_ALL);

	err = 0;
	for_each_set_bit(offset, valid, FW_RANGE) {
		i915_reg_t reg = { offset };

		iosf_mbi_punit_acquire();
		intel_uncore_forcewake_reset(uncore);
		iosf_mbi_punit_release();

		check_for_unclaimed_mmio(uncore);

		intel_uncore_posting_read_fw(uncore, reg);
		if (check_for_unclaimed_mmio(uncore)) {
			pr_err("Unclaimed mmio read to register 0x%04x\n",
			       offset);
			err = -EINVAL;
		}
	}

	bitmap_free(valid);
	return err;
}

static int live_fw_table(void *arg)
{
	struct intel_gt *gt = arg;

	/* Confirm the table we load is still valid */
	return intel_fw_table_check(gt->uncore->fw_domains_table,
				    gt->uncore->fw_domains_table_entries,
				    GRAPHICS_VER(gt->i915) >= 9);
}

int intel_uncore_live_selftests(struct drm_i915_private *i915)
{
	static const struct i915_subtest tests[] = {
		SUBTEST(live_fw_table),
		SUBTEST(live_forcewake_ops),
		SUBTEST(live_forcewake_domains),
	};

	return intel_gt_live_subtests(tests, &i915->gt);
}<|MERGE_RESOLUTION|>--- conflicted
+++ resolved
@@ -68,10 +68,7 @@
 		{ gen8_shadowed_regs, ARRAY_SIZE(gen8_shadowed_regs) },
 		{ gen11_shadowed_regs, ARRAY_SIZE(gen11_shadowed_regs) },
 		{ gen12_shadowed_regs, ARRAY_SIZE(gen12_shadowed_regs) },
-<<<<<<< HEAD
-=======
 		{ dg2_shadowed_regs, ARRAY_SIZE(dg2_shadowed_regs) },
->>>>>>> 56d33754
 	};
 	const struct i915_range *range;
 	unsigned int i, j;
