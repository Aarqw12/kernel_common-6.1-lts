/*
 * SPDX-License-Identifier: MIT
 *
 * Copyright © 2016 Intel Corporation
 */

#ifndef __I915_GEM_OBJECT_TYPES_H__
#define __I915_GEM_OBJECT_TYPES_H__

#include <linux/mmu_notifier.h>

#include <drm/drm_gem.h>
#include <drm/ttm/ttm_bo_api.h>
#include <uapi/drm/i915_drm.h>

#include "i915_active.h"
#include "i915_selftest.h"

struct drm_i915_gem_object;
struct intel_fronbuffer;
struct intel_memory_region;

/*
 * struct i915_lut_handle tracks the fast lookups from handle to vma used
 * for execbuf. Although we use a radixtree for that mapping, in order to
 * remove them as the object or context is closed, we need a secondary list
 * and a translation entry (i915_lut_handle).
 */
struct i915_lut_handle {
	struct list_head obj_link;
	struct i915_gem_context *ctx;
	u32 handle;
};

struct drm_i915_gem_object_ops {
	unsigned int flags;
#define I915_GEM_OBJECT_IS_SHRINKABLE	BIT(1)
#define I915_GEM_OBJECT_IS_PROXY	BIT(2)
#define I915_GEM_OBJECT_NO_MMAP		BIT(3)

	/* Interface between the GEM object and its backing storage.
	 * get_pages() is called once prior to the use of the associated set
	 * of pages before to binding them into the GTT, and put_pages() is
	 * called after we no longer need them. As we expect there to be
	 * associated cost with migrating pages between the backing storage
	 * and making them available for the GPU (e.g. clflush), we may hold
	 * onto the pages after they are no longer referenced by the GPU
	 * in case they may be used again shortly (for example migrating the
	 * pages to a different memory domain within the GTT). put_pages()
	 * will therefore most likely be called when the object itself is
	 * being released or under memory pressure (where we attempt to
	 * reap pages for the shrinker).
	 */
	int (*get_pages)(struct drm_i915_gem_object *obj);
	void (*put_pages)(struct drm_i915_gem_object *obj,
			  struct sg_table *pages);
	void (*truncate)(struct drm_i915_gem_object *obj);
	void (*writeback)(struct drm_i915_gem_object *obj);

	int (*pread)(struct drm_i915_gem_object *obj,
		     const struct drm_i915_gem_pread *arg);
	int (*pwrite)(struct drm_i915_gem_object *obj,
		      const struct drm_i915_gem_pwrite *arg);
	u64 (*mmap_offset)(struct drm_i915_gem_object *obj);

	int (*dmabuf_export)(struct drm_i915_gem_object *obj);

	/**
	 * adjust_lru - notify that the madvise value was updated
	 * @obj: The gem object
	 *
	 * The madvise value may have been updated, or object was recently
	 * referenced so act accordingly (Perhaps changing an LRU list etc).
	 */
	void (*adjust_lru)(struct drm_i915_gem_object *obj);

	/**
	 * delayed_free - Override the default delayed free implementation
	 */
	void (*delayed_free)(struct drm_i915_gem_object *obj);
<<<<<<< HEAD
=======

	/**
	 * migrate - Migrate object to a different region either for
	 * pinning or for as long as the object lock is held.
	 */
	int (*migrate)(struct drm_i915_gem_object *obj,
		       struct intel_memory_region *mr);

>>>>>>> 927dfdd0
	void (*release)(struct drm_i915_gem_object *obj);

	const struct vm_operations_struct *mmap_ops;
	const char *name; /* friendly name for debug, e.g. lockdep classes */
};

/**
 * enum i915_cache_level - The supported GTT caching values for system memory
 * pages.
 *
 * These translate to some special GTT PTE bits when binding pages into some
 * address space. It also determines whether an object, or rather its pages are
 * coherent with the GPU, when also reading or writing through the CPU cache
 * with those pages.
 *
 * Userspace can also control this through struct drm_i915_gem_caching.
 */
enum i915_cache_level {
	/**
	 * @I915_CACHE_NONE:
	 *
	 * GPU access is not coherent with the CPU cache. If the cache is dirty
	 * and we need the underlying pages to be coherent with some later GPU
	 * access then we need to manually flush the pages.
	 *
	 * On shared LLC platforms reads and writes through the CPU cache are
	 * still coherent even with this setting. See also
	 * &drm_i915_gem_object.cache_coherent for more details. Due to this we
	 * should only ever use uncached for scanout surfaces, otherwise we end
	 * up over-flushing in some places.
	 *
	 * This is the default on non-LLC platforms.
	 */
	I915_CACHE_NONE = 0,
	/**
	 * @I915_CACHE_LLC:
	 *
	 * GPU access is coherent with the CPU cache. If the cache is dirty,
	 * then the GPU will ensure that access remains coherent, when both
	 * reading and writing through the CPU cache. GPU writes can dirty the
	 * CPU cache.
	 *
	 * Not used for scanout surfaces.
	 *
	 * Applies to both platforms with shared LLC(HAS_LLC), and snooping
	 * based platforms(HAS_SNOOP).
	 *
	 * This is the default on shared LLC platforms.  The only exception is
	 * scanout objects, where the display engine is not coherent with the
	 * CPU cache. For such objects I915_CACHE_NONE or I915_CACHE_WT is
	 * automatically applied by the kernel in pin_for_display, if userspace
	 * has not done so already.
	 */
	I915_CACHE_LLC,
	/**
	 * @I915_CACHE_L3_LLC:
	 *
	 * Explicitly enable the Gfx L3 cache, with coherent LLC.
	 *
	 * The Gfx L3 sits between the domain specific caches, e.g
	 * sampler/render caches, and the larger LLC. LLC is coherent with the
	 * GPU, but L3 is only visible to the GPU, so likely needs to be flushed
	 * when the workload completes.
	 *
	 * Not used for scanout surfaces.
	 *
	 * Only exposed on some gen7 + GGTT. More recent hardware has dropped
	 * this explicit setting, where it should now be enabled by default.
	 */
	I915_CACHE_L3_LLC,
	/**
	 * @I915_CACHE_WT:
	 *
	 * Write-through. Used for scanout surfaces.
	 *
	 * The GPU can utilise the caches, while still having the display engine
	 * be coherent with GPU writes, as a result we don't need to flush the
	 * CPU caches when moving out of the render domain. This is the default
	 * setting chosen by the kernel, if supported by the HW, otherwise we
	 * fallback to I915_CACHE_NONE. On the CPU side writes through the CPU
	 * cache still need to be flushed, to remain coherent with the display
	 * engine.
	 */
	I915_CACHE_WT,
};

enum i915_map_type {
	I915_MAP_WB = 0,
	I915_MAP_WC,
#define I915_MAP_OVERRIDE BIT(31)
	I915_MAP_FORCE_WB = I915_MAP_WB | I915_MAP_OVERRIDE,
	I915_MAP_FORCE_WC = I915_MAP_WC | I915_MAP_OVERRIDE,
};

enum i915_mmap_type {
	I915_MMAP_TYPE_GTT = 0,
	I915_MMAP_TYPE_WC,
	I915_MMAP_TYPE_WB,
	I915_MMAP_TYPE_UC,
	I915_MMAP_TYPE_FIXED,
};

struct i915_mmap_offset {
	struct drm_vma_offset_node vma_node;
	struct drm_i915_gem_object *obj;
	enum i915_mmap_type mmap_type;

	struct rb_node offset;
};

struct i915_gem_object_page_iter {
	struct scatterlist *sg_pos;
	unsigned int sg_idx; /* in pages, but 32bit eek! */

	struct radix_tree_root radix;
	struct mutex lock; /* protects this cache */
};

struct drm_i915_gem_object {
	/*
	 * We might have reason to revisit the below since it wastes
	 * a lot of space for non-ttm gem objects.
	 * In any case, always use the accessors for the ttm_buffer_object
	 * when accessing it.
	 */
	union {
		struct drm_gem_object base;
		struct ttm_buffer_object __do_not_access;
	};

	const struct drm_i915_gem_object_ops *ops;

	struct {
		/**
		 * @vma.lock: protect the list/tree of vmas
		 */
		spinlock_t lock;

		/**
		 * @vma.list: List of VMAs backed by this object
		 *
		 * The VMA on this list are ordered by type, all GGTT vma are
		 * placed at the head and all ppGTT vma are placed at the tail.
		 * The different types of GGTT vma are unordered between
		 * themselves, use the @vma.tree (which has a defined order
		 * between all VMA) to quickly find an exact match.
		 */
		struct list_head list;

		/**
		 * @vma.tree: Ordered tree of VMAs backed by this object
		 *
		 * All VMA created for this object are placed in the @vma.tree
		 * for fast retrieval via a binary search in
		 * i915_vma_instance(). They are also added to @vma.list for
		 * easy iteration.
		 */
		struct rb_root tree;
	} vma;

	/**
	 * @lut_list: List of vma lookup entries in use for this object.
	 *
	 * If this object is closed, we need to remove all of its VMA from
	 * the fast lookup index in associated contexts; @lut_list provides
	 * this translation from object to context->handles_vma.
	 */
	struct list_head lut_list;
	spinlock_t lut_lock; /* guards lut_list */

	/**
	 * @obj_link: Link into @i915_gem_ww_ctx.obj_list
	 *
	 * When we lock this object through i915_gem_object_lock() with a
	 * context, we add it to the list to ensure we can unlock everything
	 * when i915_gem_ww_ctx_backoff() or i915_gem_ww_ctx_fini() are called.
	 */
	struct list_head obj_link;
	/**
	 * @shared_resv_from: The object shares the resv from this vm.
	 */
	struct i915_address_space *shares_resv_from;

	union {
		struct rcu_head rcu;
		struct llist_node freed;
	};

	/**
	 * Whether the object is currently in the GGTT mmap.
	 */
	unsigned int userfault_count;
	struct list_head userfault_link;

	struct {
		spinlock_t lock; /* Protects access to mmo offsets */
		struct rb_root offsets;
	} mmo;

	I915_SELFTEST_DECLARE(struct list_head st_link);

	unsigned long flags;
#define I915_BO_ALLOC_CONTIGUOUS BIT(0)
#define I915_BO_ALLOC_VOLATILE   BIT(1)
<<<<<<< HEAD
#define I915_BO_ALLOC_STRUCT_PAGE BIT(2)
#define I915_BO_ALLOC_CPU_CLEAR  BIT(3)
#define I915_BO_ALLOC_USER       BIT(4)
#define I915_BO_ALLOC_FLAGS (I915_BO_ALLOC_CONTIGUOUS | \
			     I915_BO_ALLOC_VOLATILE | \
			     I915_BO_ALLOC_STRUCT_PAGE | \
			     I915_BO_ALLOC_CPU_CLEAR | \
			     I915_BO_ALLOC_USER)
#define I915_BO_READONLY         BIT(5)
#define I915_TILING_QUIRK_BIT    6 /* unknown swizzling; do not release! */
=======
#define I915_BO_ALLOC_CPU_CLEAR  BIT(2)
#define I915_BO_ALLOC_USER       BIT(3)
#define I915_BO_ALLOC_FLAGS (I915_BO_ALLOC_CONTIGUOUS | \
			     I915_BO_ALLOC_VOLATILE | \
			     I915_BO_ALLOC_CPU_CLEAR | \
			     I915_BO_ALLOC_USER)
#define I915_BO_READONLY         BIT(4)
#define I915_TILING_QUIRK_BIT    5 /* unknown swizzling; do not release! */
>>>>>>> 927dfdd0

	/**
	 * @mem_flags - Mutable placement-related flags
	 *
	 * These are flags that indicate specifics of the memory region
	 * the object is currently in. As such they are only stable
	 * either under the object lock or if the object is pinned.
	 */
	unsigned int mem_flags;
#define I915_BO_FLAG_STRUCT_PAGE BIT(0) /* Object backed by struct pages */
#define I915_BO_FLAG_IOMEM       BIT(1) /* Object backed by IO memory */
	/**
	 * @cache_level: The desired GTT caching level.
	 *
	 * See enum i915_cache_level for possible values, along with what
	 * each does.
	 */
	unsigned int cache_level:3;
	/**
	 * @cache_coherent:
	 *
	 * Track whether the pages are coherent with the GPU if reading or
	 * writing through the CPU caches. The largely depends on the
	 * @cache_level setting.
	 *
	 * On platforms which don't have the shared LLC(HAS_SNOOP), like on Atom
	 * platforms, coherency must be explicitly requested with some special
	 * GTT caching bits(see enum i915_cache_level). When enabling coherency
	 * it does come at a performance and power cost on such platforms. On
	 * the flip side the kernel does not need to manually flush any buffers
	 * which need to be coherent with the GPU, if the object is not coherent
	 * i.e @cache_coherent is zero.
	 *
	 * On platforms that share the LLC with the CPU(HAS_LLC), all GT memory
	 * access will automatically snoop the CPU caches(even with CACHE_NONE).
	 * The one exception is when dealing with the display engine, like with
	 * scanout surfaces. To handle this the kernel will always flush the
	 * surface out of the CPU caches when preparing it for scanout.  Also
	 * note that since scanout surfaces are only ever read by the display
	 * engine we only need to care about flushing any writes through the CPU
	 * cache, reads on the other hand will always be coherent.
	 *
	 * Something strange here is why @cache_coherent is not a simple
	 * boolean, i.e coherent vs non-coherent. The reasoning for this is back
	 * to the display engine not being fully coherent. As a result scanout
	 * surfaces will either be marked as I915_CACHE_NONE or I915_CACHE_WT.
	 * In the case of seeing I915_CACHE_NONE the kernel makes the assumption
	 * that this is likely a scanout surface, and will set @cache_coherent
	 * as only I915_BO_CACHE_COHERENT_FOR_READ, on platforms with the shared
	 * LLC. The kernel uses this to always flush writes through the CPU
	 * cache as early as possible, where it can, in effect keeping
	 * @cache_dirty clean, so we can potentially avoid stalling when
	 * flushing the surface just before doing the scanout.  This does mean
	 * we might unnecessarily flush non-scanout objects in some places, but
	 * the default assumption is that all normal objects should be using
	 * I915_CACHE_LLC, at least on platforms with the shared LLC.
	 *
	 * Supported values:
	 *
	 * I915_BO_CACHE_COHERENT_FOR_READ:
	 *
	 * On shared LLC platforms, we use this for special scanout surfaces,
	 * where the display engine is not coherent with the CPU cache. As such
	 * we need to ensure we flush any writes before doing the scanout. As an
	 * optimisation we try to flush any writes as early as possible to avoid
	 * stalling later.
	 *
	 * Thus for scanout surfaces using I915_CACHE_NONE, on shared LLC
	 * platforms, we use:
	 *
	 *	cache_coherent = I915_BO_CACHE_COHERENT_FOR_READ
	 *
	 * While for normal objects that are fully coherent, including special
	 * scanout surfaces marked as I915_CACHE_WT, we use:
	 *
	 *	cache_coherent = I915_BO_CACHE_COHERENT_FOR_READ |
	 *			 I915_BO_CACHE_COHERENT_FOR_WRITE
	 *
	 * And then for objects that are not coherent at all we use:
	 *
	 *	cache_coherent = 0
	 *
	 * I915_BO_CACHE_COHERENT_FOR_WRITE:
	 *
	 * When writing through the CPU cache, the GPU is still coherent. Note
	 * that this also implies I915_BO_CACHE_COHERENT_FOR_READ.
	 */
#define I915_BO_CACHE_COHERENT_FOR_READ BIT(0)
#define I915_BO_CACHE_COHERENT_FOR_WRITE BIT(1)
	unsigned int cache_coherent:2;

	/**
	 * @cache_dirty:
	 *
	 * Track if we are we dirty with writes through the CPU cache for this
	 * object. As a result reading directly from main memory might yield
	 * stale data.
	 *
	 * This also ties into whether the kernel is tracking the object as
	 * coherent with the GPU, as per @cache_coherent, as it determines if
	 * flushing might be needed at various points.
	 *
	 * Another part of @cache_dirty is managing flushing when first
	 * acquiring the pages for system memory, at this point the pages are
	 * considered foreign, so the default assumption is that the cache is
	 * dirty, for example the page zeroing done by the kernel might leave
	 * writes though the CPU cache, or swapping-in, while the actual data in
	 * main memory is potentially stale.  Note that this is a potential
	 * security issue when dealing with userspace objects and zeroing. Now,
	 * whether we actually need apply the big sledgehammer of flushing all
	 * the pages on acquire depends on if @cache_coherent is marked as
	 * I915_BO_CACHE_COHERENT_FOR_WRITE, i.e that the GPU will be coherent
	 * for both reads and writes though the CPU cache.
	 *
	 * Note that on shared LLC platforms we still apply the heavy flush for
	 * I915_CACHE_NONE objects, under the assumption that this is going to
	 * be used for scanout.
	 *
	 * Update: On some hardware there is now also the 'Bypass LLC' MOCS
	 * entry, which defeats our @cache_coherent tracking, since userspace
	 * can freely bypass the CPU cache when touching the pages with the GPU,
	 * where the kernel is completely unaware. On such platform we need
	 * apply the sledgehammer-on-acquire regardless of the @cache_coherent.
	 */
	unsigned int cache_dirty:1;

	/**
	 * @read_domains: Read memory domains.
	 *
	 * These monitor which caches contain read/write data related to the
	 * object. When transitioning from one set of domains to another,
	 * the driver is called to ensure that caches are suitably flushed and
	 * invalidated.
	 */
	u16 read_domains;

	/**
	 * @write_domain: Corresponding unique write memory domain.
	 */
	u16 write_domain;

	struct intel_frontbuffer __rcu *frontbuffer;

	/** Current tiling stride for the object, if it's tiled. */
	unsigned int tiling_and_stride;
#define FENCE_MINIMUM_STRIDE 128 /* See i915_tiling_ok() */
#define TILING_MASK (FENCE_MINIMUM_STRIDE - 1)
#define STRIDE_MASK (~TILING_MASK)

	struct {
		/*
		 * Protects the pages and their use. Do not use directly, but
		 * instead go through the pin/unpin interfaces.
		 */
		atomic_t pages_pin_count;
		atomic_t shrink_pin;

		/**
		 * Priority list of potential placements for this object.
		 */
		struct intel_memory_region **placements;
		int n_placements;

		/**
		 * Memory region for this object.
		 */
		struct intel_memory_region *region;

		/**
		 * Memory manager resource allocated for this object. Only
		 * needed for the mock region.
		 */
		struct ttm_resource *res;

		/**
		 * Element within memory_region->objects or region->purgeable
		 * if the object is marked as DONTNEED. Access is protected by
		 * region->obj_lock.
		 */
		struct list_head region_link;

		struct sg_table *pages;
		void *mapping;

		struct i915_page_sizes {
			/**
			 * The sg mask of the pages sg_table. i.e the mask of
			 * of the lengths for each sg entry.
			 */
			unsigned int phys;

			/**
			 * The gtt page sizes we are allowed to use given the
			 * sg mask and the supported page sizes. This will
			 * express the smallest unit we can use for the whole
			 * object, as well as the larger sizes we may be able
			 * to use opportunistically.
			 */
			unsigned int sg;

			/**
			 * The actual gtt page size usage. Since we can have
			 * multiple vma associated with this object we need to
			 * prevent any trampling of state, hence a copy of this
			 * struct also lives in each vma, therefore the gtt
			 * value here should only be read/write through the vma.
			 */
			unsigned int gtt;
		} page_sizes;

		I915_SELFTEST_DECLARE(unsigned int page_mask);

		struct i915_gem_object_page_iter get_page;
		struct i915_gem_object_page_iter get_dma_page;

		/**
		 * Element within i915->mm.unbound_list or i915->mm.bound_list,
		 * locked by i915->mm.obj_lock.
		 */
		struct list_head link;

		/**
		 * Advice: are the backing pages purgeable?
		 */
		unsigned int madv:2;

		/**
		 * This is set if the object has been written to since the
		 * pages were last acquired.
		 */
		bool dirty:1;
	} mm;

	struct {
		struct sg_table *cached_io_st;
		struct i915_gem_object_page_iter get_io_page;
		bool created:1;
	} ttm;

	/** Record of address bit 17 of each page at last unbind. */
	unsigned long *bit_17;

	union {
#ifdef CONFIG_MMU_NOTIFIER
		struct i915_gem_userptr {
			uintptr_t ptr;
			unsigned long notifier_seq;

			struct mmu_interval_notifier notifier;
			struct page **pvec;
			int page_ref;
		} userptr;
#endif

		struct drm_mm_node *stolen;

		unsigned long scratch;
		u64 encode;

		void *gvt_info;
	};
};

static inline struct drm_i915_gem_object *
to_intel_bo(struct drm_gem_object *gem)
{
	/* Assert that to_intel_bo(NULL) == NULL */
	BUILD_BUG_ON(offsetof(struct drm_i915_gem_object, base));

	return container_of(gem, struct drm_i915_gem_object, base);
}

#endif<|MERGE_RESOLUTION|>--- conflicted
+++ resolved
@@ -78,8 +78,6 @@
 	 * delayed_free - Override the default delayed free implementation
 	 */
 	void (*delayed_free)(struct drm_i915_gem_object *obj);
-<<<<<<< HEAD
-=======
 
 	/**
 	 * migrate - Migrate object to a different region either for
@@ -88,7 +86,6 @@
 	int (*migrate)(struct drm_i915_gem_object *obj,
 		       struct intel_memory_region *mr);
 
->>>>>>> 927dfdd0
 	void (*release)(struct drm_i915_gem_object *obj);
 
 	const struct vm_operations_struct *mmap_ops;
@@ -293,18 +290,6 @@
 	unsigned long flags;
 #define I915_BO_ALLOC_CONTIGUOUS BIT(0)
 #define I915_BO_ALLOC_VOLATILE   BIT(1)
-<<<<<<< HEAD
-#define I915_BO_ALLOC_STRUCT_PAGE BIT(2)
-#define I915_BO_ALLOC_CPU_CLEAR  BIT(3)
-#define I915_BO_ALLOC_USER       BIT(4)
-#define I915_BO_ALLOC_FLAGS (I915_BO_ALLOC_CONTIGUOUS | \
-			     I915_BO_ALLOC_VOLATILE | \
-			     I915_BO_ALLOC_STRUCT_PAGE | \
-			     I915_BO_ALLOC_CPU_CLEAR | \
-			     I915_BO_ALLOC_USER)
-#define I915_BO_READONLY         BIT(5)
-#define I915_TILING_QUIRK_BIT    6 /* unknown swizzling; do not release! */
-=======
 #define I915_BO_ALLOC_CPU_CLEAR  BIT(2)
 #define I915_BO_ALLOC_USER       BIT(3)
 #define I915_BO_ALLOC_FLAGS (I915_BO_ALLOC_CONTIGUOUS | \
@@ -313,7 +298,6 @@
 			     I915_BO_ALLOC_USER)
 #define I915_BO_READONLY         BIT(4)
 #define I915_TILING_QUIRK_BIT    5 /* unknown swizzling; do not release! */
->>>>>>> 927dfdd0
 
 	/**
 	 * @mem_flags - Mutable placement-related flags
