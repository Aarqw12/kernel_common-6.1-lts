--- conflicted
+++ resolved
@@ -1027,49 +1027,6 @@
 	.num_entries = ARRAY_SIZE(_dg2_snps_trans_uhbr),
 };
 
-static const union intel_ddi_buf_trans_entry _dg2_snps_translations[] = {
-	{ .snps = { 26, 0, 0 } },	/* VS 0, pre-emph 0 */
-	{ .snps = { 33, 0, 6 } },	/* VS 0, pre-emph 1 */
-	{ .snps = { 38, 0, 12 } },	/* VS 0, pre-emph 2 */
-	{ .snps = { 43, 0, 19 } },	/* VS 0, pre-emph 3 */
-	{ .snps = { 39, 0, 0 } },	/* VS 1, pre-emph 0 */
-	{ .snps = { 44, 0, 8 } },	/* VS 1, pre-emph 1 */
-	{ .snps = { 47, 0, 15 } },	/* VS 1, pre-emph 2 */
-	{ .snps = { 52, 0, 0 } },	/* VS 2, pre-emph 0 */
-	{ .snps = { 51, 0, 10 } },	/* VS 2, pre-emph 1 */
-	{ .snps = { 62, 0, 0 } },	/* VS 3, pre-emph 0 */
-};
-
-static const struct intel_ddi_buf_trans dg2_snps_translations = {
-	.entries = _dg2_snps_translations,
-	.num_entries = ARRAY_SIZE(_dg2_snps_translations),
-	.hdmi_default_entry = ARRAY_SIZE(_dg2_snps_translations) - 1,
-};
-
-static const union intel_ddi_buf_trans_entry _dg2_snps_translations_uhbr[] = {
-	{ .snps = { 62, 0, 0 } },	/* preset 0 */
-	{ .snps = { 56, 0, 6 } },	/* preset 1 */
-	{ .snps = { 51, 0, 11 } },	/* preset 2 */
-	{ .snps = { 48, 0, 14 } },	/* preset 3 */
-	{ .snps = { 43, 0, 19 } },	/* preset 4 */
-	{ .snps = { 59, 3, 0 } },	/* preset 5 */
-	{ .snps = { 53, 3, 6 } },	/* preset 6 */
-	{ .snps = { 49, 3, 10 } },	/* preset 7 */
-	{ .snps = { 45, 3, 14 } },	/* preset 8 */
-	{ .snps = { 42, 3, 17 } },	/* preset 9 */
-	{ .snps = { 56, 6, 0 } },	/* preset 10 */
-	{ .snps = { 50, 6, 6 } },	/* preset 11 */
-	{ .snps = { 47, 6, 9 } },	/* preset 12 */
-	{ .snps = { 42, 6, 14 } },	/* preset 13 */
-	{ .snps = { 46, 8, 8 } },	/* preset 14 */
-	{ .snps = { 56, 3, 3 } },	/* preset 15 */
-};
-
-static const struct intel_ddi_buf_trans dg2_snps_translations_uhbr = {
-	.entries = _dg2_snps_translations_uhbr,
-	.num_entries = ARRAY_SIZE(_dg2_snps_translations_uhbr),
-};
-
 bool is_hobl_buf_trans(const struct intel_ddi_buf_trans *table)
 {
 	return table == &tgl_combo_phy_trans_edp_hbr2_hobl;
@@ -1654,19 +1611,6 @@
 dg2_get_snps_buf_trans(struct intel_encoder *encoder,
 		       const struct intel_crtc_state *crtc_state,
 		       int *n_entries)
-<<<<<<< HEAD
-{
-	if (crtc_state->port_clock > 1000000)
-		return intel_get_buf_trans(&dg2_snps_translations_uhbr, n_entries);
-	else
-		return intel_get_buf_trans(&dg2_snps_translations, n_entries);
-}
-
-int intel_ddi_hdmi_num_entries(struct intel_encoder *encoder,
-			       const struct intel_crtc_state *crtc_state,
-			       int *default_entry)
-=======
->>>>>>> 56d33754
 {
 	if (intel_crtc_has_dp_encoder(crtc_state) &&
 	    intel_dp_is_uhbr(crtc_state))
