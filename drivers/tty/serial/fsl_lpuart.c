// SPDX-License-Identifier: GPL-2.0+
/*
 *  Freescale lpuart serial port driver
 *
 *  Copyright 2012-2014 Freescale Semiconductor, Inc.
 */

#include <linux/clk.h>
#include <linux/console.h>
#include <linux/delay.h>
#include <linux/dma-mapping.h>
#include <linux/dmaengine.h>
#include <linux/dmapool.h>
#include <linux/io.h>
#include <linux/irq.h>
#include <linux/module.h>
#include <linux/of.h>
#include <linux/of_device.h>
#include <linux/of_dma.h>
#include <linux/serial_core.h>
#include <linux/slab.h>
#include <linux/tty_flip.h>

/* All registers are 8-bit width */
#define UARTBDH			0x00
#define UARTBDL			0x01
#define UARTCR1			0x02
#define UARTCR2			0x03
#define UARTSR1			0x04
#define UARTCR3			0x06
#define UARTDR			0x07
#define UARTCR4			0x0a
#define UARTCR5			0x0b
#define UARTMODEM		0x0d
#define UARTPFIFO		0x10
#define UARTCFIFO		0x11
#define UARTSFIFO		0x12
#define UARTTWFIFO		0x13
#define UARTTCFIFO		0x14
#define UARTRWFIFO		0x15

#define UARTBDH_LBKDIE		0x80
#define UARTBDH_RXEDGIE		0x40
#define UARTBDH_SBR_MASK	0x1f

#define UARTCR1_LOOPS		0x80
#define UARTCR1_RSRC		0x20
#define UARTCR1_M		0x10
#define UARTCR1_WAKE		0x08
#define UARTCR1_ILT		0x04
#define UARTCR1_PE		0x02
#define UARTCR1_PT		0x01

#define UARTCR2_TIE		0x80
#define UARTCR2_TCIE		0x40
#define UARTCR2_RIE		0x20
#define UARTCR2_ILIE		0x10
#define UARTCR2_TE		0x08
#define UARTCR2_RE		0x04
#define UARTCR2_RWU		0x02
#define UARTCR2_SBK		0x01

#define UARTSR1_TDRE		0x80
#define UARTSR1_TC		0x40
#define UARTSR1_RDRF		0x20
#define UARTSR1_IDLE		0x10
#define UARTSR1_OR		0x08
#define UARTSR1_NF		0x04
#define UARTSR1_FE		0x02
#define UARTSR1_PE		0x01

#define UARTCR3_R8		0x80
#define UARTCR3_T8		0x40
#define UARTCR3_TXDIR		0x20
#define UARTCR3_TXINV		0x10
#define UARTCR3_ORIE		0x08
#define UARTCR3_NEIE		0x04
#define UARTCR3_FEIE		0x02
#define UARTCR3_PEIE		0x01

#define UARTCR4_MAEN1		0x80
#define UARTCR4_MAEN2		0x40
#define UARTCR4_M10		0x20
#define UARTCR4_BRFA_MASK	0x1f
#define UARTCR4_BRFA_OFF	0

#define UARTCR5_TDMAS		0x80
#define UARTCR5_RDMAS		0x20

#define UARTMODEM_RXRTSE	0x08
#define UARTMODEM_TXRTSPOL	0x04
#define UARTMODEM_TXRTSE	0x02
#define UARTMODEM_TXCTSE	0x01

#define UARTPFIFO_TXFE		0x80
#define UARTPFIFO_FIFOSIZE_MASK	0x7
#define UARTPFIFO_TXSIZE_OFF	4
#define UARTPFIFO_RXFE		0x08
#define UARTPFIFO_RXSIZE_OFF	0

#define UARTCFIFO_TXFLUSH	0x80
#define UARTCFIFO_RXFLUSH	0x40
#define UARTCFIFO_RXOFE		0x04
#define UARTCFIFO_TXOFE		0x02
#define UARTCFIFO_RXUFE		0x01

#define UARTSFIFO_TXEMPT	0x80
#define UARTSFIFO_RXEMPT	0x40
#define UARTSFIFO_RXOF		0x04
#define UARTSFIFO_TXOF		0x02
#define UARTSFIFO_RXUF		0x01

/* 32-bit global registers only for i.MX7ULP/i.MX8x
 * Used to reset all internal logic and registers, except the Global Register.
 */
#define UART_GLOBAL		0x8

/* 32-bit register definition */
#define UARTBAUD		0x00
#define UARTSTAT		0x04
#define UARTCTRL		0x08
#define UARTDATA		0x0C
#define UARTMATCH		0x10
#define UARTMODIR		0x14
#define UARTFIFO		0x18
#define UARTWATER		0x1c

#define UARTBAUD_MAEN1		0x80000000
#define UARTBAUD_MAEN2		0x40000000
#define UARTBAUD_M10		0x20000000
#define UARTBAUD_TDMAE		0x00800000
#define UARTBAUD_RDMAE		0x00200000
#define UARTBAUD_MATCFG		0x00400000
#define UARTBAUD_BOTHEDGE	0x00020000
#define UARTBAUD_RESYNCDIS	0x00010000
#define UARTBAUD_LBKDIE		0x00008000
#define UARTBAUD_RXEDGIE	0x00004000
#define UARTBAUD_SBNS		0x00002000
#define UARTBAUD_SBR		0x00000000
#define UARTBAUD_SBR_MASK	0x1fff
#define UARTBAUD_OSR_MASK       0x1f
#define UARTBAUD_OSR_SHIFT      24

#define UARTSTAT_LBKDIF		0x80000000
#define UARTSTAT_RXEDGIF	0x40000000
#define UARTSTAT_MSBF		0x20000000
#define UARTSTAT_RXINV		0x10000000
#define UARTSTAT_RWUID		0x08000000
#define UARTSTAT_BRK13		0x04000000
#define UARTSTAT_LBKDE		0x02000000
#define UARTSTAT_RAF		0x01000000
#define UARTSTAT_TDRE		0x00800000
#define UARTSTAT_TC		0x00400000
#define UARTSTAT_RDRF		0x00200000
#define UARTSTAT_IDLE		0x00100000
#define UARTSTAT_OR		0x00080000
#define UARTSTAT_NF		0x00040000
#define UARTSTAT_FE		0x00020000
#define UARTSTAT_PE		0x00010000
#define UARTSTAT_MA1F		0x00008000
#define UARTSTAT_M21F		0x00004000

#define UARTCTRL_R8T9		0x80000000
#define UARTCTRL_R9T8		0x40000000
#define UARTCTRL_TXDIR		0x20000000
#define UARTCTRL_TXINV		0x10000000
#define UARTCTRL_ORIE		0x08000000
#define UARTCTRL_NEIE		0x04000000
#define UARTCTRL_FEIE		0x02000000
#define UARTCTRL_PEIE		0x01000000
#define UARTCTRL_TIE		0x00800000
#define UARTCTRL_TCIE		0x00400000
#define UARTCTRL_RIE		0x00200000
#define UARTCTRL_ILIE		0x00100000
#define UARTCTRL_TE		0x00080000
#define UARTCTRL_RE		0x00040000
#define UARTCTRL_RWU		0x00020000
#define UARTCTRL_SBK		0x00010000
#define UARTCTRL_MA1IE		0x00008000
#define UARTCTRL_MA2IE		0x00004000
#define UARTCTRL_IDLECFG	0x00000100
#define UARTCTRL_LOOPS		0x00000080
#define UARTCTRL_DOZEEN		0x00000040
#define UARTCTRL_RSRC		0x00000020
#define UARTCTRL_M		0x00000010
#define UARTCTRL_WAKE		0x00000008
#define UARTCTRL_ILT		0x00000004
#define UARTCTRL_PE		0x00000002
#define UARTCTRL_PT		0x00000001

#define UARTDATA_NOISY		0x00008000
#define UARTDATA_PARITYE	0x00004000
#define UARTDATA_FRETSC		0x00002000
#define UARTDATA_RXEMPT		0x00001000
#define UARTDATA_IDLINE		0x00000800
#define UARTDATA_MASK		0x3ff

#define UARTMODIR_IREN		0x00020000
#define UARTMODIR_TXCTSSRC	0x00000020
#define UARTMODIR_TXCTSC	0x00000010
#define UARTMODIR_RXRTSE	0x00000008
#define UARTMODIR_TXRTSPOL	0x00000004
#define UARTMODIR_TXRTSE	0x00000002
#define UARTMODIR_TXCTSE	0x00000001

#define UARTFIFO_TXEMPT		0x00800000
#define UARTFIFO_RXEMPT		0x00400000
#define UARTFIFO_TXOF		0x00020000
#define UARTFIFO_RXUF		0x00010000
#define UARTFIFO_TXFLUSH	0x00008000
#define UARTFIFO_RXFLUSH	0x00004000
#define UARTFIFO_TXOFE		0x00000200
#define UARTFIFO_RXUFE		0x00000100
#define UARTFIFO_TXFE		0x00000080
#define UARTFIFO_FIFOSIZE_MASK	0x7
#define UARTFIFO_TXSIZE_OFF	4
#define UARTFIFO_RXFE		0x00000008
#define UARTFIFO_RXSIZE_OFF	0
#define UARTFIFO_DEPTH(x)	(0x1 << ((x) ? ((x) + 1) : 0))

#define UARTWATER_COUNT_MASK	0xff
#define UARTWATER_TXCNT_OFF	8
#define UARTWATER_RXCNT_OFF	24
#define UARTWATER_WATER_MASK	0xff
#define UARTWATER_TXWATER_OFF	0
#define UARTWATER_RXWATER_OFF	16

#define UART_GLOBAL_RST	0x2
#define GLOBAL_RST_MIN_US	20
#define GLOBAL_RST_MAX_US	40

/* Rx DMA timeout in ms, which is used to calculate Rx ring buffer size */
#define DMA_RX_TIMEOUT		(10)

#define DRIVER_NAME	"fsl-lpuart"
#define DEV_NAME	"ttyLP"
#define UART_NR		6

/* IMX lpuart has four extra unused regs located at the beginning */
#define IMX_REG_OFF	0x10

enum lpuart_type {
	VF610_LPUART,
	LS1021A_LPUART,
	LS1028A_LPUART,
	IMX7ULP_LPUART,
	IMX8QXP_LPUART,
	IMXRT1050_LPUART,
};

struct lpuart_port {
	struct uart_port	port;
	enum lpuart_type	devtype;
	struct clk		*ipg_clk;
	struct clk		*baud_clk;
	unsigned int		txfifo_size;
	unsigned int		rxfifo_size;

	bool			lpuart_dma_tx_use;
	bool			lpuart_dma_rx_use;
	struct dma_chan		*dma_tx_chan;
	struct dma_chan		*dma_rx_chan;
	struct dma_async_tx_descriptor  *dma_tx_desc;
	struct dma_async_tx_descriptor  *dma_rx_desc;
	dma_cookie_t		dma_tx_cookie;
	dma_cookie_t		dma_rx_cookie;
	unsigned int		dma_tx_bytes;
	unsigned int		dma_rx_bytes;
	bool			dma_tx_in_progress;
	unsigned int		dma_rx_timeout;
	struct timer_list	lpuart_timer;
	struct scatterlist	rx_sgl, tx_sgl[2];
	struct circ_buf		rx_ring;
	int			rx_dma_rng_buf_len;
	unsigned int		dma_tx_nents;
	wait_queue_head_t	dma_wait;
	bool			is_cs7; /* Set to true when character size is 7 */
					/* and the parity is enabled		*/
};

struct lpuart_soc_data {
	enum lpuart_type devtype;
	char iotype;
	u8 reg_off;
};

static const struct lpuart_soc_data vf_data = {
	.devtype = VF610_LPUART,
	.iotype = UPIO_MEM,
};

static const struct lpuart_soc_data ls1021a_data = {
	.devtype = LS1021A_LPUART,
	.iotype = UPIO_MEM32BE,
};

static const struct lpuart_soc_data ls1028a_data = {
	.devtype = LS1028A_LPUART,
	.iotype = UPIO_MEM32,
};

static struct lpuart_soc_data imx7ulp_data = {
	.devtype = IMX7ULP_LPUART,
	.iotype = UPIO_MEM32,
	.reg_off = IMX_REG_OFF,
};

static struct lpuart_soc_data imx8qxp_data = {
	.devtype = IMX8QXP_LPUART,
	.iotype = UPIO_MEM32,
	.reg_off = IMX_REG_OFF,
};
static struct lpuart_soc_data imxrt1050_data = {
	.devtype = IMXRT1050_LPUART,
	.iotype = UPIO_MEM32,
	.reg_off = IMX_REG_OFF,
};

static const struct of_device_id lpuart_dt_ids[] = {
	{ .compatible = "fsl,vf610-lpuart",	.data = &vf_data, },
	{ .compatible = "fsl,ls1021a-lpuart",	.data = &ls1021a_data, },
	{ .compatible = "fsl,ls1028a-lpuart",	.data = &ls1028a_data, },
	{ .compatible = "fsl,imx7ulp-lpuart",	.data = &imx7ulp_data, },
	{ .compatible = "fsl,imx8qxp-lpuart",	.data = &imx8qxp_data, },
	{ .compatible = "fsl,imxrt1050-lpuart",	.data = &imxrt1050_data},
	{ /* sentinel */ }
};
MODULE_DEVICE_TABLE(of, lpuart_dt_ids);

/* Forward declare this for the dma callbacks*/
static void lpuart_dma_tx_complete(void *arg);

static inline bool is_layerscape_lpuart(struct lpuart_port *sport)
{
	return (sport->devtype == LS1021A_LPUART ||
		sport->devtype == LS1028A_LPUART);
}

static inline bool is_imx7ulp_lpuart(struct lpuart_port *sport)
{
	return sport->devtype == IMX7ULP_LPUART;
}

static inline bool is_imx8qxp_lpuart(struct lpuart_port *sport)
{
	return sport->devtype == IMX8QXP_LPUART;
}

static inline u32 lpuart32_read(struct uart_port *port, u32 off)
{
	switch (port->iotype) {
	case UPIO_MEM32:
		return readl(port->membase + off);
	case UPIO_MEM32BE:
		return ioread32be(port->membase + off);
	default:
		return 0;
	}
}

static inline void lpuart32_write(struct uart_port *port, u32 val,
				  u32 off)
{
	switch (port->iotype) {
	case UPIO_MEM32:
		writel(val, port->membase + off);
		break;
	case UPIO_MEM32BE:
		iowrite32be(val, port->membase + off);
		break;
	}
}

static int __lpuart_enable_clks(struct lpuart_port *sport, bool is_en)
{
	int ret = 0;

	if (is_en) {
		ret = clk_prepare_enable(sport->ipg_clk);
		if (ret)
			return ret;

		ret = clk_prepare_enable(sport->baud_clk);
		if (ret) {
			clk_disable_unprepare(sport->ipg_clk);
			return ret;
		}
	} else {
		clk_disable_unprepare(sport->baud_clk);
		clk_disable_unprepare(sport->ipg_clk);
	}

	return 0;
}

static unsigned int lpuart_get_baud_clk_rate(struct lpuart_port *sport)
{
	if (is_imx8qxp_lpuart(sport))
		return clk_get_rate(sport->baud_clk);

	return clk_get_rate(sport->ipg_clk);
}

#define lpuart_enable_clks(x)	__lpuart_enable_clks(x, true)
#define lpuart_disable_clks(x)	__lpuart_enable_clks(x, false)

static int lpuart_global_reset(struct lpuart_port *sport)
{
	struct uart_port *port = &sport->port;
	void __iomem *global_addr;
	int ret;

	if (uart_console(port))
		return 0;

	ret = clk_prepare_enable(sport->ipg_clk);
	if (ret) {
		dev_err(sport->port.dev, "failed to enable uart ipg clk: %d\n", ret);
		return ret;
	}

	if (is_imx7ulp_lpuart(sport) || is_imx8qxp_lpuart(sport)) {
		global_addr = port->membase + UART_GLOBAL - IMX_REG_OFF;
		writel(UART_GLOBAL_RST, global_addr);
		usleep_range(GLOBAL_RST_MIN_US, GLOBAL_RST_MAX_US);
		writel(0, global_addr);
		usleep_range(GLOBAL_RST_MIN_US, GLOBAL_RST_MAX_US);
	}

	clk_disable_unprepare(sport->ipg_clk);
	return 0;
}

static void lpuart_stop_tx(struct uart_port *port)
{
	unsigned char temp;

	temp = readb(port->membase + UARTCR2);
	temp &= ~(UARTCR2_TIE | UARTCR2_TCIE);
	writeb(temp, port->membase + UARTCR2);
}

static void lpuart32_stop_tx(struct uart_port *port)
{
	unsigned long temp;

	temp = lpuart32_read(port, UARTCTRL);
	temp &= ~(UARTCTRL_TIE | UARTCTRL_TCIE);
	lpuart32_write(port, temp, UARTCTRL);
}

static void lpuart_stop_rx(struct uart_port *port)
{
	unsigned char temp;

	temp = readb(port->membase + UARTCR2);
	writeb(temp & ~UARTCR2_RE, port->membase + UARTCR2);
}

static void lpuart32_stop_rx(struct uart_port *port)
{
	unsigned long temp;

	temp = lpuart32_read(port, UARTCTRL);
	lpuart32_write(port, temp & ~UARTCTRL_RE, UARTCTRL);
}

static void lpuart_dma_tx(struct lpuart_port *sport)
{
	struct circ_buf *xmit = &sport->port.state->xmit;
	struct scatterlist *sgl = sport->tx_sgl;
	struct device *dev = sport->port.dev;
	struct dma_chan *chan = sport->dma_tx_chan;
	int ret;

	if (sport->dma_tx_in_progress)
		return;

	sport->dma_tx_bytes = uart_circ_chars_pending(xmit);

	if (xmit->tail < xmit->head || xmit->head == 0) {
		sport->dma_tx_nents = 1;
		sg_init_one(sgl, xmit->buf + xmit->tail, sport->dma_tx_bytes);
	} else {
		sport->dma_tx_nents = 2;
		sg_init_table(sgl, 2);
		sg_set_buf(sgl, xmit->buf + xmit->tail,
				UART_XMIT_SIZE - xmit->tail);
		sg_set_buf(sgl + 1, xmit->buf, xmit->head);
	}

	ret = dma_map_sg(chan->device->dev, sgl, sport->dma_tx_nents,
			 DMA_TO_DEVICE);
	if (!ret) {
		dev_err(dev, "DMA mapping error for TX.\n");
		return;
	}

	sport->dma_tx_desc = dmaengine_prep_slave_sg(chan, sgl,
					ret, DMA_MEM_TO_DEV,
					DMA_PREP_INTERRUPT);
	if (!sport->dma_tx_desc) {
		dma_unmap_sg(chan->device->dev, sgl, sport->dma_tx_nents,
			      DMA_TO_DEVICE);
		dev_err(dev, "Cannot prepare TX slave DMA!\n");
		return;
	}

	sport->dma_tx_desc->callback = lpuart_dma_tx_complete;
	sport->dma_tx_desc->callback_param = sport;
	sport->dma_tx_in_progress = true;
	sport->dma_tx_cookie = dmaengine_submit(sport->dma_tx_desc);
	dma_async_issue_pending(chan);
}

static bool lpuart_stopped_or_empty(struct uart_port *port)
{
	return uart_circ_empty(&port->state->xmit) || uart_tx_stopped(port);
}

static void lpuart_dma_tx_complete(void *arg)
{
	struct lpuart_port *sport = arg;
	struct scatterlist *sgl = &sport->tx_sgl[0];
	struct circ_buf *xmit = &sport->port.state->xmit;
	struct dma_chan *chan = sport->dma_tx_chan;
	unsigned long flags;

	spin_lock_irqsave(&sport->port.lock, flags);
	if (!sport->dma_tx_in_progress) {
		spin_unlock_irqrestore(&sport->port.lock, flags);
		return;
	}

	dma_unmap_sg(chan->device->dev, sgl, sport->dma_tx_nents,
		     DMA_TO_DEVICE);

	xmit->tail = (xmit->tail + sport->dma_tx_bytes) & (UART_XMIT_SIZE - 1);

	sport->port.icount.tx += sport->dma_tx_bytes;
	sport->dma_tx_in_progress = false;
	spin_unlock_irqrestore(&sport->port.lock, flags);

	if (uart_circ_chars_pending(xmit) < WAKEUP_CHARS)
		uart_write_wakeup(&sport->port);

	if (waitqueue_active(&sport->dma_wait)) {
		wake_up(&sport->dma_wait);
		return;
	}

	spin_lock_irqsave(&sport->port.lock, flags);

	if (!lpuart_stopped_or_empty(&sport->port))
		lpuart_dma_tx(sport);

	spin_unlock_irqrestore(&sport->port.lock, flags);
}

static dma_addr_t lpuart_dma_datareg_addr(struct lpuart_port *sport)
{
	switch (sport->port.iotype) {
	case UPIO_MEM32:
		return sport->port.mapbase + UARTDATA;
	case UPIO_MEM32BE:
		return sport->port.mapbase + UARTDATA + sizeof(u32) - 1;
	}
	return sport->port.mapbase + UARTDR;
}

static int lpuart_dma_tx_request(struct uart_port *port)
{
	struct lpuart_port *sport = container_of(port,
					struct lpuart_port, port);
	struct dma_slave_config dma_tx_sconfig = {};
	int ret;

	dma_tx_sconfig.dst_addr = lpuart_dma_datareg_addr(sport);
	dma_tx_sconfig.dst_addr_width = DMA_SLAVE_BUSWIDTH_1_BYTE;
	dma_tx_sconfig.dst_maxburst = 1;
	dma_tx_sconfig.direction = DMA_MEM_TO_DEV;
	ret = dmaengine_slave_config(sport->dma_tx_chan, &dma_tx_sconfig);

	if (ret) {
		dev_err(sport->port.dev,
				"DMA slave config failed, err = %d\n", ret);
		return ret;
	}

	return 0;
}

static bool lpuart_is_32(struct lpuart_port *sport)
{
	return sport->port.iotype == UPIO_MEM32 ||
	       sport->port.iotype ==  UPIO_MEM32BE;
}

static void lpuart_flush_buffer(struct uart_port *port)
{
	struct lpuart_port *sport = container_of(port, struct lpuart_port, port);
	struct dma_chan *chan = sport->dma_tx_chan;
	u32 val;

	if (sport->lpuart_dma_tx_use) {
		if (sport->dma_tx_in_progress) {
			dma_unmap_sg(chan->device->dev, &sport->tx_sgl[0],
				sport->dma_tx_nents, DMA_TO_DEVICE);
			sport->dma_tx_in_progress = false;
		}
		dmaengine_terminate_all(chan);
	}

	if (lpuart_is_32(sport)) {
		val = lpuart32_read(&sport->port, UARTFIFO);
		val |= UARTFIFO_TXFLUSH | UARTFIFO_RXFLUSH;
		lpuart32_write(&sport->port, val, UARTFIFO);
	} else {
		val = readb(sport->port.membase + UARTCFIFO);
		val |= UARTCFIFO_TXFLUSH | UARTCFIFO_RXFLUSH;
		writeb(val, sport->port.membase + UARTCFIFO);
	}
}

static void lpuart_wait_bit_set(struct uart_port *port, unsigned int offset,
				u8 bit)
{
	while (!(readb(port->membase + offset) & bit))
		cpu_relax();
}

static void lpuart32_wait_bit_set(struct uart_port *port, unsigned int offset,
				  u32 bit)
{
	while (!(lpuart32_read(port, offset) & bit))
		cpu_relax();
}

#if defined(CONFIG_CONSOLE_POLL)

static int lpuart_poll_init(struct uart_port *port)
{
	struct lpuart_port *sport = container_of(port,
					struct lpuart_port, port);
	unsigned long flags;
	unsigned char temp;

	sport->port.fifosize = 0;

	spin_lock_irqsave(&sport->port.lock, flags);
	/* Disable Rx & Tx */
	writeb(0, sport->port.membase + UARTCR2);

	temp = readb(sport->port.membase + UARTPFIFO);
	/* Enable Rx and Tx FIFO */
	writeb(temp | UARTPFIFO_RXFE | UARTPFIFO_TXFE,
			sport->port.membase + UARTPFIFO);

	/* flush Tx and Rx FIFO */
	writeb(UARTCFIFO_TXFLUSH | UARTCFIFO_RXFLUSH,
			sport->port.membase + UARTCFIFO);

	/* explicitly clear RDRF */
	if (readb(sport->port.membase + UARTSR1) & UARTSR1_RDRF) {
		readb(sport->port.membase + UARTDR);
		writeb(UARTSFIFO_RXUF, sport->port.membase + UARTSFIFO);
	}

	writeb(0, sport->port.membase + UARTTWFIFO);
	writeb(1, sport->port.membase + UARTRWFIFO);

	/* Enable Rx and Tx */
	writeb(UARTCR2_RE | UARTCR2_TE, sport->port.membase + UARTCR2);
	spin_unlock_irqrestore(&sport->port.lock, flags);

	return 0;
}

static void lpuart_poll_put_char(struct uart_port *port, unsigned char c)
{
	/* drain */
	lpuart_wait_bit_set(port, UARTSR1, UARTSR1_TDRE);
	writeb(c, port->membase + UARTDR);
}

static int lpuart_poll_get_char(struct uart_port *port)
{
	if (!(readb(port->membase + UARTSR1) & UARTSR1_RDRF))
		return NO_POLL_CHAR;

	return readb(port->membase + UARTDR);
}

static int lpuart32_poll_init(struct uart_port *port)
{
	unsigned long flags;
	struct lpuart_port *sport = container_of(port, struct lpuart_port, port);
	u32 temp;

	sport->port.fifosize = 0;

	spin_lock_irqsave(&sport->port.lock, flags);

	/* Disable Rx & Tx */
	lpuart32_write(&sport->port, 0, UARTCTRL);

	temp = lpuart32_read(&sport->port, UARTFIFO);

	/* Enable Rx and Tx FIFO */
	lpuart32_write(&sport->port, temp | UARTFIFO_RXFE | UARTFIFO_TXFE, UARTFIFO);

	/* flush Tx and Rx FIFO */
	lpuart32_write(&sport->port, UARTFIFO_TXFLUSH | UARTFIFO_RXFLUSH, UARTFIFO);

	/* explicitly clear RDRF */
	if (lpuart32_read(&sport->port, UARTSTAT) & UARTSTAT_RDRF) {
		lpuart32_read(&sport->port, UARTDATA);
		lpuart32_write(&sport->port, UARTFIFO_RXUF, UARTFIFO);
	}

	/* Enable Rx and Tx */
	lpuart32_write(&sport->port, UARTCTRL_RE | UARTCTRL_TE, UARTCTRL);
	spin_unlock_irqrestore(&sport->port.lock, flags);

	return 0;
}

static void lpuart32_poll_put_char(struct uart_port *port, unsigned char c)
{
	lpuart32_wait_bit_set(port, UARTSTAT, UARTSTAT_TDRE);
	lpuart32_write(port, c, UARTDATA);
}

static int lpuart32_poll_get_char(struct uart_port *port)
{
	if (!(lpuart32_read(port, UARTWATER) >> UARTWATER_RXCNT_OFF))
		return NO_POLL_CHAR;

	return lpuart32_read(port, UARTDATA);
}
#endif

static inline void lpuart_transmit_buffer(struct lpuart_port *sport)
{
	struct circ_buf *xmit = &sport->port.state->xmit;

	if (sport->port.x_char) {
		writeb(sport->port.x_char, sport->port.membase + UARTDR);
		sport->port.icount.tx++;
		sport->port.x_char = 0;
		return;
	}

	if (lpuart_stopped_or_empty(&sport->port)) {
		lpuart_stop_tx(&sport->port);
		return;
	}

	while (!uart_circ_empty(xmit) &&
		(readb(sport->port.membase + UARTTCFIFO) < sport->txfifo_size)) {
		writeb(xmit->buf[xmit->tail], sport->port.membase + UARTDR);
		xmit->tail = (xmit->tail + 1) & (UART_XMIT_SIZE - 1);
		sport->port.icount.tx++;
	}

	if (uart_circ_chars_pending(xmit) < WAKEUP_CHARS)
		uart_write_wakeup(&sport->port);

	if (uart_circ_empty(xmit))
		lpuart_stop_tx(&sport->port);
}

static inline void lpuart32_transmit_buffer(struct lpuart_port *sport)
{
	struct circ_buf *xmit = &sport->port.state->xmit;
	unsigned long txcnt;

	if (sport->port.x_char) {
		lpuart32_write(&sport->port, sport->port.x_char, UARTDATA);
		sport->port.icount.tx++;
		sport->port.x_char = 0;
		return;
	}

	if (lpuart_stopped_or_empty(&sport->port)) {
		lpuart32_stop_tx(&sport->port);
		return;
	}

	txcnt = lpuart32_read(&sport->port, UARTWATER);
	txcnt = txcnt >> UARTWATER_TXCNT_OFF;
	txcnt &= UARTWATER_COUNT_MASK;
	while (!uart_circ_empty(xmit) && (txcnt < sport->txfifo_size)) {
		lpuart32_write(&sport->port, xmit->buf[xmit->tail], UARTDATA);
		xmit->tail = (xmit->tail + 1) & (UART_XMIT_SIZE - 1);
		sport->port.icount.tx++;
		txcnt = lpuart32_read(&sport->port, UARTWATER);
		txcnt = txcnt >> UARTWATER_TXCNT_OFF;
		txcnt &= UARTWATER_COUNT_MASK;
	}

	if (uart_circ_chars_pending(xmit) < WAKEUP_CHARS)
		uart_write_wakeup(&sport->port);

	if (uart_circ_empty(xmit))
		lpuart32_stop_tx(&sport->port);
}

static void lpuart_start_tx(struct uart_port *port)
{
	struct lpuart_port *sport = container_of(port,
			struct lpuart_port, port);
	unsigned char temp;

	temp = readb(port->membase + UARTCR2);
	writeb(temp | UARTCR2_TIE, port->membase + UARTCR2);

	if (sport->lpuart_dma_tx_use) {
		if (!lpuart_stopped_or_empty(port))
			lpuart_dma_tx(sport);
	} else {
		if (readb(port->membase + UARTSR1) & UARTSR1_TDRE)
			lpuart_transmit_buffer(sport);
	}
}

static void lpuart32_start_tx(struct uart_port *port)
{
	struct lpuart_port *sport = container_of(port, struct lpuart_port, port);
	unsigned long temp;

	if (sport->lpuart_dma_tx_use) {
		if (!lpuart_stopped_or_empty(port))
			lpuart_dma_tx(sport);
	} else {
		temp = lpuart32_read(port, UARTCTRL);
		lpuart32_write(port, temp | UARTCTRL_TIE, UARTCTRL);

		if (lpuart32_read(port, UARTSTAT) & UARTSTAT_TDRE)
			lpuart32_transmit_buffer(sport);
	}
}

/* return TIOCSER_TEMT when transmitter is not busy */
static unsigned int lpuart_tx_empty(struct uart_port *port)
{
	struct lpuart_port *sport = container_of(port,
			struct lpuart_port, port);
	unsigned char sr1 = readb(port->membase + UARTSR1);
	unsigned char sfifo = readb(port->membase + UARTSFIFO);

	if (sport->dma_tx_in_progress)
		return 0;

	if (sr1 & UARTSR1_TC && sfifo & UARTSFIFO_TXEMPT)
		return TIOCSER_TEMT;

	return 0;
}

static unsigned int lpuart32_tx_empty(struct uart_port *port)
{
	struct lpuart_port *sport = container_of(port,
			struct lpuart_port, port);
	unsigned long stat = lpuart32_read(port, UARTSTAT);
	unsigned long sfifo = lpuart32_read(port, UARTFIFO);

	if (sport->dma_tx_in_progress)
		return 0;

	if (stat & UARTSTAT_TC && sfifo & UARTFIFO_TXEMPT)
		return TIOCSER_TEMT;

	return 0;
}

static void lpuart_txint(struct lpuart_port *sport)
{
	spin_lock(&sport->port.lock);
	lpuart_transmit_buffer(sport);
	spin_unlock(&sport->port.lock);
}

static void lpuart_rxint(struct lpuart_port *sport)
{
	unsigned int flg, ignored = 0, overrun = 0;
	struct tty_port *port = &sport->port.state->port;
	unsigned char rx, sr;

	spin_lock(&sport->port.lock);

	while (!(readb(sport->port.membase + UARTSFIFO) & UARTSFIFO_RXEMPT)) {
		flg = TTY_NORMAL;
		sport->port.icount.rx++;
		/*
		 * to clear the FE, OR, NF, FE, PE flags,
		 * read SR1 then read DR
		 */
		sr = readb(sport->port.membase + UARTSR1);
		rx = readb(sport->port.membase + UARTDR);

		if (uart_prepare_sysrq_char(&sport->port, rx))
			continue;

		if (sr & (UARTSR1_PE | UARTSR1_OR | UARTSR1_FE)) {
			if (sr & UARTSR1_PE)
				sport->port.icount.parity++;
			else if (sr & UARTSR1_FE)
				sport->port.icount.frame++;

			if (sr & UARTSR1_OR)
				overrun++;

			if (sr & sport->port.ignore_status_mask) {
				if (++ignored > 100)
					goto out;
				continue;
			}

			sr &= sport->port.read_status_mask;

			if (sr & UARTSR1_PE)
				flg = TTY_PARITY;
			else if (sr & UARTSR1_FE)
				flg = TTY_FRAME;

			if (sr & UARTSR1_OR)
				flg = TTY_OVERRUN;

			sport->port.sysrq = 0;
		}

		if (tty_insert_flip_char(port, rx, flg) == 0)
			sport->port.icount.buf_overrun++;
	}

out:
	if (overrun) {
		sport->port.icount.overrun += overrun;

		/*
		 * Overruns cause FIFO pointers to become missaligned.
		 * Flushing the receive FIFO reinitializes the pointers.
		 */
		writeb(UARTCFIFO_RXFLUSH, sport->port.membase + UARTCFIFO);
		writeb(UARTSFIFO_RXOF, sport->port.membase + UARTSFIFO);
	}

	uart_unlock_and_check_sysrq(&sport->port);

	tty_flip_buffer_push(port);
}

static void lpuart32_txint(struct lpuart_port *sport)
{
	spin_lock(&sport->port.lock);
	lpuart32_transmit_buffer(sport);
	spin_unlock(&sport->port.lock);
}

static void lpuart32_rxint(struct lpuart_port *sport)
{
	unsigned int flg, ignored = 0;
	struct tty_port *port = &sport->port.state->port;
	unsigned long rx, sr;
	bool is_break;

	spin_lock(&sport->port.lock);

	while (!(lpuart32_read(&sport->port, UARTFIFO) & UARTFIFO_RXEMPT)) {
		flg = TTY_NORMAL;
		sport->port.icount.rx++;
		/*
		 * to clear the FE, OR, NF, FE, PE flags,
		 * read STAT then read DATA reg
		 */
		sr = lpuart32_read(&sport->port, UARTSTAT);
		rx = lpuart32_read(&sport->port, UARTDATA);
		rx &= UARTDATA_MASK;

		/*
		 * The LPUART can't distinguish between a break and a framing error,
		 * thus we assume it is a break if the received data is zero.
		 */
		is_break = (sr & UARTSTAT_FE) && !rx;

		if (is_break && uart_handle_break(&sport->port))
			continue;

		if (uart_prepare_sysrq_char(&sport->port, rx))
			continue;

		if (sr & (UARTSTAT_PE | UARTSTAT_OR | UARTSTAT_FE)) {
			if (sr & UARTSTAT_PE) {
				sport->port.icount.parity++;
			} else if (sr & UARTSTAT_FE) {
				if (is_break)
					sport->port.icount.brk++;
				else
					sport->port.icount.frame++;
			}

			if (sr & UARTSTAT_OR)
				sport->port.icount.overrun++;

			if (sr & sport->port.ignore_status_mask) {
				if (++ignored > 100)
					goto out;
				continue;
			}

			sr &= sport->port.read_status_mask;

			if (sr & UARTSTAT_PE) {
				flg = TTY_PARITY;
			} else if (sr & UARTSTAT_FE) {
				if (is_break)
					flg = TTY_BREAK;
				else
					flg = TTY_FRAME;
			}

			if (sr & UARTSTAT_OR)
				flg = TTY_OVERRUN;
		}

		if (sport->is_cs7)
			rx &= 0x7F;

		if (tty_insert_flip_char(port, rx, flg) == 0)
			sport->port.icount.buf_overrun++;
	}

out:
	uart_unlock_and_check_sysrq(&sport->port);

	tty_flip_buffer_push(port);
}

static irqreturn_t lpuart_int(int irq, void *dev_id)
{
	struct lpuart_port *sport = dev_id;
	unsigned char sts;

	sts = readb(sport->port.membase + UARTSR1);

	/* SysRq, using dma, check for linebreak by framing err. */
	if (sts & UARTSR1_FE && sport->lpuart_dma_rx_use) {
		readb(sport->port.membase + UARTDR);
		uart_handle_break(&sport->port);
		/* linebreak produces some garbage, removing it */
		writeb(UARTCFIFO_RXFLUSH, sport->port.membase + UARTCFIFO);
		return IRQ_HANDLED;
	}

	if (sts & UARTSR1_RDRF && !sport->lpuart_dma_rx_use)
		lpuart_rxint(sport);

	if (sts & UARTSR1_TDRE && !sport->lpuart_dma_tx_use)
		lpuart_txint(sport);

	return IRQ_HANDLED;
}

static irqreturn_t lpuart32_int(int irq, void *dev_id)
{
	struct lpuart_port *sport = dev_id;
	unsigned long sts, rxcount;

	sts = lpuart32_read(&sport->port, UARTSTAT);
	rxcount = lpuart32_read(&sport->port, UARTWATER);
	rxcount = rxcount >> UARTWATER_RXCNT_OFF;

	if ((sts & UARTSTAT_RDRF || rxcount > 0) && !sport->lpuart_dma_rx_use)
		lpuart32_rxint(sport);

	if ((sts & UARTSTAT_TDRE) && !sport->lpuart_dma_tx_use)
		lpuart32_txint(sport);

	lpuart32_write(&sport->port, sts, UARTSTAT);
	return IRQ_HANDLED;
}


static inline void lpuart_handle_sysrq_chars(struct uart_port *port,
					     unsigned char *p, int count)
{
	while (count--) {
		if (*p && uart_handle_sysrq_char(port, *p))
			return;
		p++;
	}
}

static void lpuart_handle_sysrq(struct lpuart_port *sport)
{
	struct circ_buf *ring = &sport->rx_ring;
	int count;

	if (ring->head < ring->tail) {
		count = sport->rx_sgl.length - ring->tail;
		lpuart_handle_sysrq_chars(&sport->port,
					  ring->buf + ring->tail, count);
		ring->tail = 0;
	}

	if (ring->head > ring->tail) {
		count = ring->head - ring->tail;
		lpuart_handle_sysrq_chars(&sport->port,
					  ring->buf + ring->tail, count);
		ring->tail = ring->head;
	}
}

static int lpuart_tty_insert_flip_string(struct tty_port *port,
	unsigned char *chars, size_t size, bool is_cs7)
{
	int i;

	if (is_cs7)
		for (i = 0; i < size; i++)
			chars[i] &= 0x7F;
	return tty_insert_flip_string(port, chars, size);
}

static void lpuart_copy_rx_to_tty(struct lpuart_port *sport)
{
	struct tty_port *port = &sport->port.state->port;
	struct dma_tx_state state;
	enum dma_status dmastat;
	struct dma_chan *chan = sport->dma_rx_chan;
	struct circ_buf *ring = &sport->rx_ring;
	unsigned long flags;
	int count, copied;

	if (lpuart_is_32(sport)) {
		unsigned long sr = lpuart32_read(&sport->port, UARTSTAT);

		if (sr & (UARTSTAT_PE | UARTSTAT_FE)) {
			/* Read DR to clear the error flags */
			lpuart32_read(&sport->port, UARTDATA);

			if (sr & UARTSTAT_PE)
				sport->port.icount.parity++;
			else if (sr & UARTSTAT_FE)
				sport->port.icount.frame++;
		}
	} else {
		unsigned char sr = readb(sport->port.membase + UARTSR1);

		if (sr & (UARTSR1_PE | UARTSR1_FE)) {
			unsigned char cr2;

			/* Disable receiver during this operation... */
			cr2 = readb(sport->port.membase + UARTCR2);
			cr2 &= ~UARTCR2_RE;
			writeb(cr2, sport->port.membase + UARTCR2);

			/* Read DR to clear the error flags */
			readb(sport->port.membase + UARTDR);

			if (sr & UARTSR1_PE)
				sport->port.icount.parity++;
			else if (sr & UARTSR1_FE)
				sport->port.icount.frame++;
			/*
			 * At this point parity/framing error is
			 * cleared However, since the DMA already read
			 * the data register and we had to read it
			 * again after reading the status register to
			 * properly clear the flags, the FIFO actually
			 * underflowed... This requires a clearing of
			 * the FIFO...
			 */
			if (readb(sport->port.membase + UARTSFIFO) &
			    UARTSFIFO_RXUF) {
				writeb(UARTSFIFO_RXUF,
				       sport->port.membase + UARTSFIFO);
				writeb(UARTCFIFO_RXFLUSH,
				       sport->port.membase + UARTCFIFO);
			}

			cr2 |= UARTCR2_RE;
			writeb(cr2, sport->port.membase + UARTCR2);
		}
	}

	async_tx_ack(sport->dma_rx_desc);

	spin_lock_irqsave(&sport->port.lock, flags);

	dmastat = dmaengine_tx_status(chan, sport->dma_rx_cookie, &state);
	if (dmastat == DMA_ERROR) {
		dev_err(sport->port.dev, "Rx DMA transfer failed!\n");
		spin_unlock_irqrestore(&sport->port.lock, flags);
		return;
	}

	/* CPU claims ownership of RX DMA buffer */
	dma_sync_sg_for_cpu(chan->device->dev, &sport->rx_sgl, 1,
			    DMA_FROM_DEVICE);

	/*
	 * ring->head points to the end of data already written by the DMA.
	 * ring->tail points to the beginning of data to be read by the
	 * framework.
	 * The current transfer size should not be larger than the dma buffer
	 * length.
	 */
	ring->head = sport->rx_sgl.length - state.residue;
	BUG_ON(ring->head > sport->rx_sgl.length);

	/*
	 * Silent handling of keys pressed in the sysrq timeframe
	 */
	if (sport->port.sysrq) {
		lpuart_handle_sysrq(sport);
		goto exit;
	}

	/*
	 * At this point ring->head may point to the first byte right after the
	 * last byte of the dma buffer:
	 * 0 <= ring->head <= sport->rx_sgl.length
	 *
	 * However ring->tail must always points inside the dma buffer:
	 * 0 <= ring->tail <= sport->rx_sgl.length - 1
	 *
	 * Since we use a ring buffer, we have to handle the case
	 * where head is lower than tail. In such a case, we first read from
	 * tail to the end of the buffer then reset tail.
	 */
	if (ring->head < ring->tail) {
		count = sport->rx_sgl.length - ring->tail;

		copied = lpuart_tty_insert_flip_string(port, ring->buf + ring->tail,
					count, sport->is_cs7);
		if (copied != count)
			sport->port.icount.buf_overrun++;
		ring->tail = 0;
		sport->port.icount.rx += copied;
	}

	/* Finally we read data from tail to head */
	if (ring->tail < ring->head) {
		count = ring->head - ring->tail;
		copied = lpuart_tty_insert_flip_string(port, ring->buf + ring->tail,
					count, sport->is_cs7);
		if (copied != count)
			sport->port.icount.buf_overrun++;
		/* Wrap ring->head if needed */
		if (ring->head >= sport->rx_sgl.length)
			ring->head = 0;
		ring->tail = ring->head;
		sport->port.icount.rx += copied;
	}

exit:
	dma_sync_sg_for_device(chan->device->dev, &sport->rx_sgl, 1,
			       DMA_FROM_DEVICE);

	spin_unlock_irqrestore(&sport->port.lock, flags);

	tty_flip_buffer_push(port);
	mod_timer(&sport->lpuart_timer, jiffies + sport->dma_rx_timeout);
}

static void lpuart_dma_rx_complete(void *arg)
{
	struct lpuart_port *sport = arg;

	lpuart_copy_rx_to_tty(sport);
}

static void lpuart_timer_func(struct timer_list *t)
{
	struct lpuart_port *sport = from_timer(sport, t, lpuart_timer);

	lpuart_copy_rx_to_tty(sport);
}

static inline int lpuart_start_rx_dma(struct lpuart_port *sport)
{
	struct dma_slave_config dma_rx_sconfig = {};
	struct circ_buf *ring = &sport->rx_ring;
	int ret, nent;
	struct tty_port *port = &sport->port.state->port;
	struct tty_struct *tty = port->tty;
	struct ktermios *termios = &tty->termios;
	struct dma_chan *chan = sport->dma_rx_chan;
	unsigned int bits = tty_get_frame_size(termios->c_cflag);
	unsigned int baud = tty_get_baud_rate(tty);

	/*
	 * Calculate length of one DMA buffer size to keep latency below
	 * 10ms at any baud rate.
	 */
	sport->rx_dma_rng_buf_len = (DMA_RX_TIMEOUT * baud /  bits / 1000) * 2;
	sport->rx_dma_rng_buf_len = (1 << (fls(sport->rx_dma_rng_buf_len) - 1));
	if (sport->rx_dma_rng_buf_len < 16)
		sport->rx_dma_rng_buf_len = 16;

	ring->buf = kzalloc(sport->rx_dma_rng_buf_len, GFP_ATOMIC);
	if (!ring->buf)
		return -ENOMEM;

	sg_init_one(&sport->rx_sgl, ring->buf, sport->rx_dma_rng_buf_len);
	nent = dma_map_sg(chan->device->dev, &sport->rx_sgl, 1,
			  DMA_FROM_DEVICE);

	if (!nent) {
		dev_err(sport->port.dev, "DMA Rx mapping error\n");
		return -EINVAL;
	}

	dma_rx_sconfig.src_addr = lpuart_dma_datareg_addr(sport);
	dma_rx_sconfig.src_addr_width = DMA_SLAVE_BUSWIDTH_1_BYTE;
	dma_rx_sconfig.src_maxburst = 1;
	dma_rx_sconfig.direction = DMA_DEV_TO_MEM;
	ret = dmaengine_slave_config(chan, &dma_rx_sconfig);

	if (ret < 0) {
		dev_err(sport->port.dev,
				"DMA Rx slave config failed, err = %d\n", ret);
		return ret;
	}

	sport->dma_rx_desc = dmaengine_prep_dma_cyclic(chan,
				 sg_dma_address(&sport->rx_sgl),
				 sport->rx_sgl.length,
				 sport->rx_sgl.length / 2,
				 DMA_DEV_TO_MEM,
				 DMA_PREP_INTERRUPT);
	if (!sport->dma_rx_desc) {
		dev_err(sport->port.dev, "Cannot prepare cyclic DMA\n");
		return -EFAULT;
	}

	sport->dma_rx_desc->callback = lpuart_dma_rx_complete;
	sport->dma_rx_desc->callback_param = sport;
	sport->dma_rx_cookie = dmaengine_submit(sport->dma_rx_desc);
	dma_async_issue_pending(chan);

	if (lpuart_is_32(sport)) {
		unsigned long temp = lpuart32_read(&sport->port, UARTBAUD);

		lpuart32_write(&sport->port, temp | UARTBAUD_RDMAE, UARTBAUD);
	} else {
		writeb(readb(sport->port.membase + UARTCR5) | UARTCR5_RDMAS,
		       sport->port.membase + UARTCR5);
	}

	return 0;
}

static void lpuart_dma_rx_free(struct uart_port *port)
{
	struct lpuart_port *sport = container_of(port,
					struct lpuart_port, port);
	struct dma_chan *chan = sport->dma_rx_chan;

	dmaengine_terminate_all(chan);
	dma_unmap_sg(chan->device->dev, &sport->rx_sgl, 1, DMA_FROM_DEVICE);
	kfree(sport->rx_ring.buf);
	sport->rx_ring.tail = 0;
	sport->rx_ring.head = 0;
	sport->dma_rx_desc = NULL;
	sport->dma_rx_cookie = -EINVAL;
}

static int lpuart_config_rs485(struct uart_port *port, struct ktermios *termios,
			struct serial_rs485 *rs485)
{
	struct lpuart_port *sport = container_of(port,
			struct lpuart_port, port);

	u8 modem = readb(sport->port.membase + UARTMODEM) &
		~(UARTMODEM_TXRTSPOL | UARTMODEM_TXRTSE);
	writeb(modem, sport->port.membase + UARTMODEM);

	if (rs485->flags & SER_RS485_ENABLED) {
		/* Enable auto RS-485 RTS mode */
		modem |= UARTMODEM_TXRTSE;

		/*
		 * The hardware defaults to RTS logic HIGH while transfer.
		 * Switch polarity in case RTS shall be logic HIGH
		 * after transfer.
		 * Note: UART is assumed to be active high.
		 */
		if (rs485->flags & SER_RS485_RTS_ON_SEND)
			modem |= UARTMODEM_TXRTSPOL;
		else if (rs485->flags & SER_RS485_RTS_AFTER_SEND)
			modem &= ~UARTMODEM_TXRTSPOL;
	}

	writeb(modem, sport->port.membase + UARTMODEM);
	return 0;
}

static int lpuart32_config_rs485(struct uart_port *port, struct ktermios *termios,
			struct serial_rs485 *rs485)
{
	struct lpuart_port *sport = container_of(port,
			struct lpuart_port, port);

	unsigned long modem = lpuart32_read(&sport->port, UARTMODIR)
				& ~(UARTMODEM_TXRTSPOL | UARTMODEM_TXRTSE);
	lpuart32_write(&sport->port, modem, UARTMODIR);

	if (rs485->flags & SER_RS485_ENABLED) {
		/* Enable auto RS-485 RTS mode */
		modem |= UARTMODEM_TXRTSE;

		/*
		 * The hardware defaults to RTS logic HIGH while transfer.
		 * Switch polarity in case RTS shall be logic HIGH
		 * after transfer.
		 * Note: UART is assumed to be active high.
		 */
		if (rs485->flags & SER_RS485_RTS_ON_SEND)
			modem &= ~UARTMODEM_TXRTSPOL;
		else if (rs485->flags & SER_RS485_RTS_AFTER_SEND)
			modem |= UARTMODEM_TXRTSPOL;
	}

	lpuart32_write(&sport->port, modem, UARTMODIR);
	return 0;
}

static unsigned int lpuart_get_mctrl(struct uart_port *port)
{
	unsigned int mctrl = 0;
	u8 reg;

	reg = readb(port->membase + UARTCR1);
	if (reg & UARTCR1_LOOPS)
		mctrl |= TIOCM_LOOP;

	return mctrl;
}

static unsigned int lpuart32_get_mctrl(struct uart_port *port)
{
	unsigned int mctrl = TIOCM_CAR | TIOCM_DSR | TIOCM_CTS;
	u32 reg;

	reg = lpuart32_read(port, UARTCTRL);
	if (reg & UARTCTRL_LOOPS)
		mctrl |= TIOCM_LOOP;

	return mctrl;
}

static void lpuart_set_mctrl(struct uart_port *port, unsigned int mctrl)
{
	u8 reg;

	reg = readb(port->membase + UARTCR1);

	/* for internal loopback we need LOOPS=1 and RSRC=0 */
	reg &= ~(UARTCR1_LOOPS | UARTCR1_RSRC);
	if (mctrl & TIOCM_LOOP)
		reg |= UARTCR1_LOOPS;

	writeb(reg, port->membase + UARTCR1);
}

static void lpuart32_set_mctrl(struct uart_port *port, unsigned int mctrl)
{
	u32 reg;

	reg = lpuart32_read(port, UARTCTRL);

	/* for internal loopback we need LOOPS=1 and RSRC=0 */
	reg &= ~(UARTCTRL_LOOPS | UARTCTRL_RSRC);
	if (mctrl & TIOCM_LOOP)
		reg |= UARTCTRL_LOOPS;

	lpuart32_write(port, reg, UARTCTRL);
}

static void lpuart_break_ctl(struct uart_port *port, int break_state)
{
	unsigned char temp;

	temp = readb(port->membase + UARTCR2) & ~UARTCR2_SBK;

	if (break_state != 0)
		temp |= UARTCR2_SBK;

	writeb(temp, port->membase + UARTCR2);
}

static void lpuart32_break_ctl(struct uart_port *port, int break_state)
{
	unsigned long temp;

	temp = lpuart32_read(port, UARTCTRL) & ~UARTCTRL_SBK;

	if (break_state != 0)
		temp |= UARTCTRL_SBK;

	lpuart32_write(port, temp, UARTCTRL);
}

static void lpuart_setup_watermark(struct lpuart_port *sport)
{
	unsigned char val, cr2;
	unsigned char cr2_saved;

	cr2 = readb(sport->port.membase + UARTCR2);
	cr2_saved = cr2;
	cr2 &= ~(UARTCR2_TIE | UARTCR2_TCIE | UARTCR2_TE |
			UARTCR2_RIE | UARTCR2_RE);
	writeb(cr2, sport->port.membase + UARTCR2);

	val = readb(sport->port.membase + UARTPFIFO);
	writeb(val | UARTPFIFO_TXFE | UARTPFIFO_RXFE,
			sport->port.membase + UARTPFIFO);

	/* flush Tx and Rx FIFO */
	writeb(UARTCFIFO_TXFLUSH | UARTCFIFO_RXFLUSH,
			sport->port.membase + UARTCFIFO);

	/* explicitly clear RDRF */
	if (readb(sport->port.membase + UARTSR1) & UARTSR1_RDRF) {
		readb(sport->port.membase + UARTDR);
		writeb(UARTSFIFO_RXUF, sport->port.membase + UARTSFIFO);
	}

	writeb(0, sport->port.membase + UARTTWFIFO);
	writeb(1, sport->port.membase + UARTRWFIFO);

	/* Restore cr2 */
	writeb(cr2_saved, sport->port.membase + UARTCR2);
}

static void lpuart_setup_watermark_enable(struct lpuart_port *sport)
{
	unsigned char cr2;

	lpuart_setup_watermark(sport);

	cr2 = readb(sport->port.membase + UARTCR2);
	cr2 |= UARTCR2_RIE | UARTCR2_RE | UARTCR2_TE;
	writeb(cr2, sport->port.membase + UARTCR2);
}

static void lpuart32_setup_watermark(struct lpuart_port *sport)
{
	unsigned long val, ctrl;
	unsigned long ctrl_saved;

	ctrl = lpuart32_read(&sport->port, UARTCTRL);
	ctrl_saved = ctrl;
	ctrl &= ~(UARTCTRL_TIE | UARTCTRL_TCIE | UARTCTRL_TE |
			UARTCTRL_RIE | UARTCTRL_RE);
	lpuart32_write(&sport->port, ctrl, UARTCTRL);

	/* enable FIFO mode */
	val = lpuart32_read(&sport->port, UARTFIFO);
	val |= UARTFIFO_TXFE | UARTFIFO_RXFE;
	val |= UARTFIFO_TXFLUSH | UARTFIFO_RXFLUSH;
	lpuart32_write(&sport->port, val, UARTFIFO);

	/* set the watermark */
	val = (0x1 << UARTWATER_RXWATER_OFF) | (0x0 << UARTWATER_TXWATER_OFF);
	lpuart32_write(&sport->port, val, UARTWATER);

	/* Restore cr2 */
	lpuart32_write(&sport->port, ctrl_saved, UARTCTRL);
}

static void lpuart32_setup_watermark_enable(struct lpuart_port *sport)
{
	u32 temp;

	lpuart32_setup_watermark(sport);

	temp = lpuart32_read(&sport->port, UARTCTRL);
	temp |= UARTCTRL_RE | UARTCTRL_TE | UARTCTRL_ILIE;
	lpuart32_write(&sport->port, temp, UARTCTRL);
}

static void rx_dma_timer_init(struct lpuart_port *sport)
{
	timer_setup(&sport->lpuart_timer, lpuart_timer_func, 0);
	sport->lpuart_timer.expires = jiffies + sport->dma_rx_timeout;
	add_timer(&sport->lpuart_timer);
}

static void lpuart_request_dma(struct lpuart_port *sport)
{
	sport->dma_tx_chan = dma_request_chan(sport->port.dev, "tx");
	if (IS_ERR(sport->dma_tx_chan)) {
		dev_dbg_once(sport->port.dev,
			     "DMA tx channel request failed, operating without tx DMA (%ld)\n",
			     PTR_ERR(sport->dma_tx_chan));
		sport->dma_tx_chan = NULL;
	}

	sport->dma_rx_chan = dma_request_chan(sport->port.dev, "rx");
	if (IS_ERR(sport->dma_rx_chan)) {
		dev_dbg_once(sport->port.dev,
			     "DMA rx channel request failed, operating without rx DMA (%ld)\n",
			     PTR_ERR(sport->dma_rx_chan));
		sport->dma_rx_chan = NULL;
	}
}

static void lpuart_tx_dma_startup(struct lpuart_port *sport)
{
	u32 uartbaud;
	int ret;

	if (uart_console(&sport->port))
		goto err;

	if (!sport->dma_tx_chan)
		goto err;

	ret = lpuart_dma_tx_request(&sport->port);
	if (ret)
		goto err;

	init_waitqueue_head(&sport->dma_wait);
	sport->lpuart_dma_tx_use = true;
	if (lpuart_is_32(sport)) {
		uartbaud = lpuart32_read(&sport->port, UARTBAUD);
		lpuart32_write(&sport->port,
			       uartbaud | UARTBAUD_TDMAE, UARTBAUD);
	} else {
		writeb(readb(sport->port.membase + UARTCR5) |
		       UARTCR5_TDMAS, sport->port.membase + UARTCR5);
	}

	return;

err:
	sport->lpuart_dma_tx_use = false;
}

static void lpuart_rx_dma_startup(struct lpuart_port *sport)
{
	int ret;
	unsigned char cr3;

	if (uart_console(&sport->port))
		goto err;

	if (!sport->dma_rx_chan)
		goto err;

	ret = lpuart_start_rx_dma(sport);
	if (ret)
		goto err;

	/* set Rx DMA timeout */
	sport->dma_rx_timeout = msecs_to_jiffies(DMA_RX_TIMEOUT);
	if (!sport->dma_rx_timeout)
		sport->dma_rx_timeout = 1;

	sport->lpuart_dma_rx_use = true;
	rx_dma_timer_init(sport);

	if (sport->port.has_sysrq && !lpuart_is_32(sport)) {
		cr3 = readb(sport->port.membase + UARTCR3);
		cr3 |= UARTCR3_FEIE;
		writeb(cr3, sport->port.membase + UARTCR3);
	}

	return;

err:
	sport->lpuart_dma_rx_use = false;
}

static int lpuart_startup(struct uart_port *port)
{
	struct lpuart_port *sport = container_of(port, struct lpuart_port, port);
	unsigned long flags;
	unsigned char temp;

	/* determine FIFO size and enable FIFO mode */
	temp = readb(sport->port.membase + UARTPFIFO);

	sport->txfifo_size = UARTFIFO_DEPTH((temp >> UARTPFIFO_TXSIZE_OFF) &
					    UARTPFIFO_FIFOSIZE_MASK);
	sport->port.fifosize = sport->txfifo_size;

	sport->rxfifo_size = UARTFIFO_DEPTH((temp >> UARTPFIFO_RXSIZE_OFF) &
					    UARTPFIFO_FIFOSIZE_MASK);

	lpuart_request_dma(sport);

	spin_lock_irqsave(&sport->port.lock, flags);

	lpuart_setup_watermark_enable(sport);

	lpuart_rx_dma_startup(sport);
	lpuart_tx_dma_startup(sport);

	spin_unlock_irqrestore(&sport->port.lock, flags);

	return 0;
}

static void lpuart32_configure(struct lpuart_port *sport)
{
	unsigned long temp;

	if (sport->lpuart_dma_rx_use) {
		/* RXWATER must be 0 */
		temp = lpuart32_read(&sport->port, UARTWATER);
		temp &= ~(UARTWATER_WATER_MASK << UARTWATER_RXWATER_OFF);
		lpuart32_write(&sport->port, temp, UARTWATER);
	}
	temp = lpuart32_read(&sport->port, UARTCTRL);
	if (!sport->lpuart_dma_rx_use)
		temp |= UARTCTRL_RIE;
	if (!sport->lpuart_dma_tx_use)
		temp |= UARTCTRL_TIE;
	lpuart32_write(&sport->port, temp, UARTCTRL);
}

static int lpuart32_startup(struct uart_port *port)
{
	struct lpuart_port *sport = container_of(port, struct lpuart_port, port);
	unsigned long flags;
	unsigned long temp;

	/* determine FIFO size */
	temp = lpuart32_read(&sport->port, UARTFIFO);

	sport->txfifo_size = UARTFIFO_DEPTH((temp >> UARTFIFO_TXSIZE_OFF) &
					    UARTFIFO_FIFOSIZE_MASK);
	sport->port.fifosize = sport->txfifo_size;

	sport->rxfifo_size = UARTFIFO_DEPTH((temp >> UARTFIFO_RXSIZE_OFF) &
					    UARTFIFO_FIFOSIZE_MASK);

	/*
	 * The LS1021A and LS1028A have a fixed FIFO depth of 16 words.
	 * Although they support the RX/TXSIZE fields, their encoding is
	 * different. Eg the reference manual states 0b101 is 16 words.
	 */
	if (is_layerscape_lpuart(sport)) {
		sport->rxfifo_size = 16;
		sport->txfifo_size = 16;
		sport->port.fifosize = sport->txfifo_size;
	}

	lpuart_request_dma(sport);

	spin_lock_irqsave(&sport->port.lock, flags);

	lpuart32_setup_watermark_enable(sport);

	lpuart_rx_dma_startup(sport);
	lpuart_tx_dma_startup(sport);

	lpuart32_configure(sport);

	spin_unlock_irqrestore(&sport->port.lock, flags);
	return 0;
}

static void lpuart_dma_shutdown(struct lpuart_port *sport)
{
	if (sport->lpuart_dma_rx_use) {
		del_timer_sync(&sport->lpuart_timer);
		lpuart_dma_rx_free(&sport->port);
		sport->lpuart_dma_rx_use = false;
	}

	if (sport->lpuart_dma_tx_use) {
		if (wait_event_interruptible_timeout(sport->dma_wait,
			!sport->dma_tx_in_progress, msecs_to_jiffies(300)) <= 0) {
			sport->dma_tx_in_progress = false;
			dmaengine_terminate_all(sport->dma_tx_chan);
		}
		sport->lpuart_dma_tx_use = false;
	}

	if (sport->dma_tx_chan)
		dma_release_channel(sport->dma_tx_chan);
	if (sport->dma_rx_chan)
		dma_release_channel(sport->dma_rx_chan);
}

static void lpuart_shutdown(struct uart_port *port)
{
	struct lpuart_port *sport = container_of(port, struct lpuart_port, port);
	unsigned char temp;
	unsigned long flags;

	spin_lock_irqsave(&port->lock, flags);

	/* disable Rx/Tx and interrupts */
	temp = readb(port->membase + UARTCR2);
	temp &= ~(UARTCR2_TE | UARTCR2_RE |
			UARTCR2_TIE | UARTCR2_TCIE | UARTCR2_RIE);
	writeb(temp, port->membase + UARTCR2);

	spin_unlock_irqrestore(&port->lock, flags);

	lpuart_dma_shutdown(sport);
}

static void lpuart32_shutdown(struct uart_port *port)
{
	struct lpuart_port *sport =
		container_of(port, struct lpuart_port, port);
	unsigned long temp;
	unsigned long flags;

	spin_lock_irqsave(&port->lock, flags);

	/* disable Rx/Tx and interrupts */
	temp = lpuart32_read(port, UARTCTRL);
	temp &= ~(UARTCTRL_TE | UARTCTRL_RE |
			UARTCTRL_TIE | UARTCTRL_TCIE | UARTCTRL_RIE);
	lpuart32_write(port, temp, UARTCTRL);

	spin_unlock_irqrestore(&port->lock, flags);

	lpuart_dma_shutdown(sport);
}

static void
lpuart_set_termios(struct uart_port *port, struct ktermios *termios,
		   const struct ktermios *old)
{
	struct lpuart_port *sport = container_of(port, struct lpuart_port, port);
	unsigned long flags;
	unsigned char cr1, old_cr1, old_cr2, cr3, cr4, bdh, modem;
	unsigned int  baud;
	unsigned int old_csize = old ? old->c_cflag & CSIZE : CS8;
	unsigned int sbr, brfa;

	cr1 = old_cr1 = readb(sport->port.membase + UARTCR1);
	old_cr2 = readb(sport->port.membase + UARTCR2);
	cr3 = readb(sport->port.membase + UARTCR3);
	cr4 = readb(sport->port.membase + UARTCR4);
	bdh = readb(sport->port.membase + UARTBDH);
	modem = readb(sport->port.membase + UARTMODEM);
	/*
	 * only support CS8 and CS7, and for CS7 must enable PE.
	 * supported mode:
	 *  - (7,e/o,1)
	 *  - (8,n,1)
	 *  - (8,m/s,1)
	 *  - (8,e/o,1)
	 */
	while ((termios->c_cflag & CSIZE) != CS8 &&
		(termios->c_cflag & CSIZE) != CS7) {
		termios->c_cflag &= ~CSIZE;
		termios->c_cflag |= old_csize;
		old_csize = CS8;
	}

	if ((termios->c_cflag & CSIZE) == CS8 ||
		(termios->c_cflag & CSIZE) == CS7)
		cr1 = old_cr1 & ~UARTCR1_M;

	if (termios->c_cflag & CMSPAR) {
		if ((termios->c_cflag & CSIZE) != CS8) {
			termios->c_cflag &= ~CSIZE;
			termios->c_cflag |= CS8;
		}
		cr1 |= UARTCR1_M;
	}

	/*
	 * When auto RS-485 RTS mode is enabled,
	 * hardware flow control need to be disabled.
	 */
	if (sport->port.rs485.flags & SER_RS485_ENABLED)
		termios->c_cflag &= ~CRTSCTS;

	if (termios->c_cflag & CRTSCTS)
		modem |= UARTMODEM_RXRTSE | UARTMODEM_TXCTSE;
	else
		modem &= ~(UARTMODEM_RXRTSE | UARTMODEM_TXCTSE);

	termios->c_cflag &= ~CSTOPB;

	/* parity must be enabled when CS7 to match 8-bits format */
	if ((termios->c_cflag & CSIZE) == CS7)
		termios->c_cflag |= PARENB;

	if (termios->c_cflag & PARENB) {
		if (termios->c_cflag & CMSPAR) {
			cr1 &= ~UARTCR1_PE;
			if (termios->c_cflag & PARODD)
				cr3 |= UARTCR3_T8;
			else
				cr3 &= ~UARTCR3_T8;
		} else {
			cr1 |= UARTCR1_PE;
			if ((termios->c_cflag & CSIZE) == CS8)
				cr1 |= UARTCR1_M;
			if (termios->c_cflag & PARODD)
				cr1 |= UARTCR1_PT;
			else
				cr1 &= ~UARTCR1_PT;
		}
	} else {
		cr1 &= ~UARTCR1_PE;
	}

	/* ask the core to calculate the divisor */
	baud = uart_get_baud_rate(port, termios, old, 50, port->uartclk / 16);

	/*
	 * Need to update the Ring buffer length according to the selected
	 * baud rate and restart Rx DMA path.
	 *
	 * Since timer function acqures sport->port.lock, need to stop before
	 * acquring same lock because otherwise del_timer_sync() can deadlock.
	 */
	if (old && sport->lpuart_dma_rx_use) {
		del_timer_sync(&sport->lpuart_timer);
		lpuart_dma_rx_free(&sport->port);
	}

	spin_lock_irqsave(&sport->port.lock, flags);

	sport->port.read_status_mask = 0;
	if (termios->c_iflag & INPCK)
		sport->port.read_status_mask |= UARTSR1_FE | UARTSR1_PE;
	if (termios->c_iflag & (IGNBRK | BRKINT | PARMRK))
		sport->port.read_status_mask |= UARTSR1_FE;

	/* characters to ignore */
	sport->port.ignore_status_mask = 0;
	if (termios->c_iflag & IGNPAR)
		sport->port.ignore_status_mask |= UARTSR1_PE;
	if (termios->c_iflag & IGNBRK) {
		sport->port.ignore_status_mask |= UARTSR1_FE;
		/*
		 * if we're ignoring parity and break indicators,
		 * ignore overruns too (for real raw support).
		 */
		if (termios->c_iflag & IGNPAR)
			sport->port.ignore_status_mask |= UARTSR1_OR;
	}

	/* update the per-port timeout */
	uart_update_timeout(port, termios->c_cflag, baud);

	/* wait transmit engin complete */
	lpuart_wait_bit_set(&sport->port, UARTSR1, UARTSR1_TC);

	/* disable transmit and receive */
	writeb(old_cr2 & ~(UARTCR2_TE | UARTCR2_RE),
			sport->port.membase + UARTCR2);

	sbr = sport->port.uartclk / (16 * baud);
	brfa = ((sport->port.uartclk - (16 * sbr * baud)) * 2) / baud;
	bdh &= ~UARTBDH_SBR_MASK;
	bdh |= (sbr >> 8) & 0x1F;
	cr4 &= ~UARTCR4_BRFA_MASK;
	brfa &= UARTCR4_BRFA_MASK;
	writeb(cr4 | brfa, sport->port.membase + UARTCR4);
	writeb(bdh, sport->port.membase + UARTBDH);
	writeb(sbr & 0xFF, sport->port.membase + UARTBDL);
	writeb(cr3, sport->port.membase + UARTCR3);
	writeb(cr1, sport->port.membase + UARTCR1);
	writeb(modem, sport->port.membase + UARTMODEM);

	/* restore control register */
	writeb(old_cr2, sport->port.membase + UARTCR2);

	if (old && sport->lpuart_dma_rx_use) {
		if (!lpuart_start_rx_dma(sport))
			rx_dma_timer_init(sport);
		else
			sport->lpuart_dma_rx_use = false;
	}

	spin_unlock_irqrestore(&sport->port.lock, flags);
}

static void __lpuart32_serial_setbrg(struct uart_port *port,
				     unsigned int baudrate, bool use_rx_dma,
				     bool use_tx_dma)
{
	u32 sbr, osr, baud_diff, tmp_osr, tmp_sbr, tmp_diff, tmp;
	u32 clk = port->uartclk;

	/*
	 * The idea is to use the best OSR (over-sampling rate) possible.
	 * Note, OSR is typically hard-set to 16 in other LPUART instantiations.
	 * Loop to find the best OSR value possible, one that generates minimum
	 * baud_diff iterate through the rest of the supported values of OSR.
	 *
	 * Calculation Formula:
	 *  Baud Rate = baud clock / ((OSR+1) × SBR)
	 */
	baud_diff = baudrate;
	osr = 0;
	sbr = 0;

	for (tmp_osr = 4; tmp_osr <= 32; tmp_osr++) {
		/* calculate the temporary sbr value  */
		tmp_sbr = (clk / (baudrate * tmp_osr));
		if (tmp_sbr == 0)
			tmp_sbr = 1;

		/*
		 * calculate the baud rate difference based on the temporary
		 * osr and sbr values
		 */
		tmp_diff = clk / (tmp_osr * tmp_sbr) - baudrate;

		/* select best values between sbr and sbr+1 */
		tmp = clk / (tmp_osr * (tmp_sbr + 1));
		if (tmp_diff > (baudrate - tmp)) {
			tmp_diff = baudrate - tmp;
			tmp_sbr++;
		}

		if (tmp_sbr > UARTBAUD_SBR_MASK)
			continue;

		if (tmp_diff <= baud_diff) {
			baud_diff = tmp_diff;
			osr = tmp_osr;
			sbr = tmp_sbr;

			if (!baud_diff)
				break;
		}
	}

	/* handle buadrate outside acceptable rate */
	if (baud_diff > ((baudrate / 100) * 3))
		dev_warn(port->dev,
			 "unacceptable baud rate difference of more than 3%%\n");

	tmp = lpuart32_read(port, UARTBAUD);

	if ((osr > 3) && (osr < 8))
		tmp |= UARTBAUD_BOTHEDGE;

	tmp &= ~(UARTBAUD_OSR_MASK << UARTBAUD_OSR_SHIFT);
	tmp |= ((osr-1) & UARTBAUD_OSR_MASK) << UARTBAUD_OSR_SHIFT;

	tmp &= ~UARTBAUD_SBR_MASK;
	tmp |= sbr & UARTBAUD_SBR_MASK;

	if (!use_rx_dma)
		tmp &= ~UARTBAUD_RDMAE;
	if (!use_tx_dma)
		tmp &= ~UARTBAUD_TDMAE;

	lpuart32_write(port, tmp, UARTBAUD);
}

static void lpuart32_serial_setbrg(struct lpuart_port *sport,
				   unsigned int baudrate)
{
	__lpuart32_serial_setbrg(&sport->port, baudrate,
				 sport->lpuart_dma_rx_use,
				 sport->lpuart_dma_tx_use);
}


static void
lpuart32_set_termios(struct uart_port *port, struct ktermios *termios,
		     const struct ktermios *old)
{
	struct lpuart_port *sport = container_of(port, struct lpuart_port, port);
	unsigned long flags;
	unsigned long ctrl, old_ctrl, bd, modem;
	unsigned int  baud;
	unsigned int old_csize = old ? old->c_cflag & CSIZE : CS8;

	ctrl = old_ctrl = lpuart32_read(&sport->port, UARTCTRL);
	bd = lpuart32_read(&sport->port, UARTBAUD);
	modem = lpuart32_read(&sport->port, UARTMODIR);
	sport->is_cs7 = false;
	/*
	 * only support CS8 and CS7, and for CS7 must enable PE.
	 * supported mode:
	 *  - (7,e/o,1)
	 *  - (8,n,1)
	 *  - (8,m/s,1)
	 *  - (8,e/o,1)
	 */
	while ((termios->c_cflag & CSIZE) != CS8 &&
		(termios->c_cflag & CSIZE) != CS7) {
		termios->c_cflag &= ~CSIZE;
		termios->c_cflag |= old_csize;
		old_csize = CS8;
	}

	if ((termios->c_cflag & CSIZE) == CS8 ||
		(termios->c_cflag & CSIZE) == CS7)
		ctrl = old_ctrl & ~UARTCTRL_M;

	if (termios->c_cflag & CMSPAR) {
		if ((termios->c_cflag & CSIZE) != CS8) {
			termios->c_cflag &= ~CSIZE;
			termios->c_cflag |= CS8;
		}
		ctrl |= UARTCTRL_M;
	}

	/*
	 * When auto RS-485 RTS mode is enabled,
	 * hardware flow control need to be disabled.
	 */
	if (sport->port.rs485.flags & SER_RS485_ENABLED)
		termios->c_cflag &= ~CRTSCTS;

	if (termios->c_cflag & CRTSCTS)
		modem |= UARTMODIR_RXRTSE | UARTMODIR_TXCTSE;
	else
		modem &= ~(UARTMODIR_RXRTSE | UARTMODIR_TXCTSE);

	if (termios->c_cflag & CSTOPB)
		bd |= UARTBAUD_SBNS;
	else
		bd &= ~UARTBAUD_SBNS;

	/* parity must be enabled when CS7 to match 8-bits format */
	if ((termios->c_cflag & CSIZE) == CS7)
		termios->c_cflag |= PARENB;

	if ((termios->c_cflag & PARENB)) {
		if (termios->c_cflag & CMSPAR) {
			ctrl &= ~UARTCTRL_PE;
			ctrl |= UARTCTRL_M;
		} else {
			ctrl |= UARTCTRL_PE;
			if ((termios->c_cflag & CSIZE) == CS8)
				ctrl |= UARTCTRL_M;
			if (termios->c_cflag & PARODD)
				ctrl |= UARTCTRL_PT;
			else
				ctrl &= ~UARTCTRL_PT;
		}
	} else {
		ctrl &= ~UARTCTRL_PE;
	}

	/* ask the core to calculate the divisor */
	baud = uart_get_baud_rate(port, termios, old, 50, port->uartclk / 4);

	/*
	 * Need to update the Ring buffer length according to the selected
	 * baud rate and restart Rx DMA path.
	 *
	 * Since timer function acqures sport->port.lock, need to stop before
	 * acquring same lock because otherwise del_timer_sync() can deadlock.
	 */
	if (old && sport->lpuart_dma_rx_use) {
		del_timer_sync(&sport->lpuart_timer);
		lpuart_dma_rx_free(&sport->port);
	}

	spin_lock_irqsave(&sport->port.lock, flags);

	sport->port.read_status_mask = 0;
	if (termios->c_iflag & INPCK)
		sport->port.read_status_mask |= UARTSTAT_FE | UARTSTAT_PE;
	if (termios->c_iflag & (IGNBRK | BRKINT | PARMRK))
		sport->port.read_status_mask |= UARTSTAT_FE;

	/* characters to ignore */
	sport->port.ignore_status_mask = 0;
	if (termios->c_iflag & IGNPAR)
		sport->port.ignore_status_mask |= UARTSTAT_PE;
	if (termios->c_iflag & IGNBRK) {
		sport->port.ignore_status_mask |= UARTSTAT_FE;
		/*
		 * if we're ignoring parity and break indicators,
		 * ignore overruns too (for real raw support).
		 */
		if (termios->c_iflag & IGNPAR)
			sport->port.ignore_status_mask |= UARTSTAT_OR;
	}

	/* update the per-port timeout */
	uart_update_timeout(port, termios->c_cflag, baud);

	/* wait transmit engin complete */
	lpuart32_write(&sport->port, 0, UARTMODIR);
	lpuart32_wait_bit_set(&sport->port, UARTSTAT, UARTSTAT_TC);

	/* disable transmit and receive */
	lpuart32_write(&sport->port, old_ctrl & ~(UARTCTRL_TE | UARTCTRL_RE),
		       UARTCTRL);

	lpuart32_write(&sport->port, bd, UARTBAUD);
	lpuart32_serial_setbrg(sport, baud);
	lpuart32_write(&sport->port, modem, UARTMODIR);
	lpuart32_write(&sport->port, ctrl, UARTCTRL);
	/* restore control register */

	if ((ctrl & (UARTCTRL_PE | UARTCTRL_M)) == UARTCTRL_PE)
		sport->is_cs7 = true;

	if (old && sport->lpuart_dma_rx_use) {
		if (!lpuart_start_rx_dma(sport))
			rx_dma_timer_init(sport);
		else
			sport->lpuart_dma_rx_use = false;
	}

	spin_unlock_irqrestore(&sport->port.lock, flags);
}

static const char *lpuart_type(struct uart_port *port)
{
	return "FSL_LPUART";
}

static void lpuart_release_port(struct uart_port *port)
{
	/* nothing to do */
}

static int lpuart_request_port(struct uart_port *port)
{
	return  0;
}

/* configure/autoconfigure the port */
static void lpuart_config_port(struct uart_port *port, int flags)
{
	if (flags & UART_CONFIG_TYPE)
		port->type = PORT_LPUART;
}

static int lpuart_verify_port(struct uart_port *port, struct serial_struct *ser)
{
	int ret = 0;

	if (ser->type != PORT_UNKNOWN && ser->type != PORT_LPUART)
		ret = -EINVAL;
	if (port->irq != ser->irq)
		ret = -EINVAL;
	if (ser->io_type != UPIO_MEM)
		ret = -EINVAL;
	if (port->uartclk / 16 != ser->baud_base)
		ret = -EINVAL;
	if (port->iobase != ser->port)
		ret = -EINVAL;
	if (ser->hub6 != 0)
		ret = -EINVAL;
	return ret;
}

static const struct uart_ops lpuart_pops = {
	.tx_empty	= lpuart_tx_empty,
	.set_mctrl	= lpuart_set_mctrl,
	.get_mctrl	= lpuart_get_mctrl,
	.stop_tx	= lpuart_stop_tx,
	.start_tx	= lpuart_start_tx,
	.stop_rx	= lpuart_stop_rx,
	.break_ctl	= lpuart_break_ctl,
	.startup	= lpuart_startup,
	.shutdown	= lpuart_shutdown,
	.set_termios	= lpuart_set_termios,
	.type		= lpuart_type,
	.request_port	= lpuart_request_port,
	.release_port	= lpuart_release_port,
	.config_port	= lpuart_config_port,
	.verify_port	= lpuart_verify_port,
	.flush_buffer	= lpuart_flush_buffer,
#if defined(CONFIG_CONSOLE_POLL)
	.poll_init	= lpuart_poll_init,
	.poll_get_char	= lpuart_poll_get_char,
	.poll_put_char	= lpuart_poll_put_char,
#endif
};

static const struct uart_ops lpuart32_pops = {
	.tx_empty	= lpuart32_tx_empty,
	.set_mctrl	= lpuart32_set_mctrl,
	.get_mctrl	= lpuart32_get_mctrl,
	.stop_tx	= lpuart32_stop_tx,
	.start_tx	= lpuart32_start_tx,
	.stop_rx	= lpuart32_stop_rx,
	.break_ctl	= lpuart32_break_ctl,
	.startup	= lpuart32_startup,
	.shutdown	= lpuart32_shutdown,
	.set_termios	= lpuart32_set_termios,
	.type		= lpuart_type,
	.request_port	= lpuart_request_port,
	.release_port	= lpuart_release_port,
	.config_port	= lpuart_config_port,
	.verify_port	= lpuart_verify_port,
	.flush_buffer	= lpuart_flush_buffer,
#if defined(CONFIG_CONSOLE_POLL)
	.poll_init	= lpuart32_poll_init,
	.poll_get_char	= lpuart32_poll_get_char,
	.poll_put_char	= lpuart32_poll_put_char,
#endif
};

static struct lpuart_port *lpuart_ports[UART_NR];

#ifdef CONFIG_SERIAL_FSL_LPUART_CONSOLE
static void lpuart_console_putchar(struct uart_port *port, unsigned char ch)
{
	lpuart_wait_bit_set(port, UARTSR1, UARTSR1_TDRE);
	writeb(ch, port->membase + UARTDR);
}

static void lpuart32_console_putchar(struct uart_port *port, unsigned char ch)
{
	lpuart32_wait_bit_set(port, UARTSTAT, UARTSTAT_TDRE);
	lpuart32_write(port, ch, UARTDATA);
}

static void
lpuart_console_write(struct console *co, const char *s, unsigned int count)
{
	struct lpuart_port *sport = lpuart_ports[co->index];
	unsigned char  old_cr2, cr2;
	unsigned long flags;
	int locked = 1;

	if (oops_in_progress)
		locked = spin_trylock_irqsave(&sport->port.lock, flags);
	else
		spin_lock_irqsave(&sport->port.lock, flags);

	/* first save CR2 and then disable interrupts */
	cr2 = old_cr2 = readb(sport->port.membase + UARTCR2);
	cr2 |= UARTCR2_TE | UARTCR2_RE;
	cr2 &= ~(UARTCR2_TIE | UARTCR2_TCIE | UARTCR2_RIE);
	writeb(cr2, sport->port.membase + UARTCR2);

	uart_console_write(&sport->port, s, count, lpuart_console_putchar);

	/* wait for transmitter finish complete and restore CR2 */
	lpuart_wait_bit_set(&sport->port, UARTSR1, UARTSR1_TC);

	writeb(old_cr2, sport->port.membase + UARTCR2);

	if (locked)
		spin_unlock_irqrestore(&sport->port.lock, flags);
}

static void
lpuart32_console_write(struct console *co, const char *s, unsigned int count)
{
	struct lpuart_port *sport = lpuart_ports[co->index];
	unsigned long  old_cr, cr;
	unsigned long flags;
	int locked = 1;

	if (oops_in_progress)
		locked = spin_trylock_irqsave(&sport->port.lock, flags);
	else
		spin_lock_irqsave(&sport->port.lock, flags);

	/* first save CR2 and then disable interrupts */
	cr = old_cr = lpuart32_read(&sport->port, UARTCTRL);
	cr |= UARTCTRL_TE | UARTCTRL_RE;
	cr &= ~(UARTCTRL_TIE | UARTCTRL_TCIE | UARTCTRL_RIE);
	lpuart32_write(&sport->port, cr, UARTCTRL);

	uart_console_write(&sport->port, s, count, lpuart32_console_putchar);

	/* wait for transmitter finish complete and restore CR2 */
	lpuart32_wait_bit_set(&sport->port, UARTSTAT, UARTSTAT_TC);

	lpuart32_write(&sport->port, old_cr, UARTCTRL);

	if (locked)
		spin_unlock_irqrestore(&sport->port.lock, flags);
}

/*
 * if the port was already initialised (eg, by a boot loader),
 * try to determine the current setup.
 */
static void __init
lpuart_console_get_options(struct lpuart_port *sport, int *baud,
			   int *parity, int *bits)
{
	unsigned char cr, bdh, bdl, brfa;
	unsigned int sbr, uartclk, baud_raw;

	cr = readb(sport->port.membase + UARTCR2);
	cr &= UARTCR2_TE | UARTCR2_RE;
	if (!cr)
		return;

	/* ok, the port was enabled */

	cr = readb(sport->port.membase + UARTCR1);

	*parity = 'n';
	if (cr & UARTCR1_PE) {
		if (cr & UARTCR1_PT)
			*parity = 'o';
		else
			*parity = 'e';
	}

	if (cr & UARTCR1_M)
		*bits = 9;
	else
		*bits = 8;

	bdh = readb(sport->port.membase + UARTBDH);
	bdh &= UARTBDH_SBR_MASK;
	bdl = readb(sport->port.membase + UARTBDL);
	sbr = bdh;
	sbr <<= 8;
	sbr |= bdl;
	brfa = readb(sport->port.membase + UARTCR4);
	brfa &= UARTCR4_BRFA_MASK;

	uartclk = lpuart_get_baud_clk_rate(sport);
	/*
	 * baud = mod_clk/(16*(sbr[13]+(brfa)/32)
	 */
	baud_raw = uartclk / (16 * (sbr + brfa / 32));

	if (*baud != baud_raw)
		dev_info(sport->port.dev, "Serial: Console lpuart rounded baud rate"
				"from %d to %d\n", baud_raw, *baud);
}

static void __init
lpuart32_console_get_options(struct lpuart_port *sport, int *baud,
			   int *parity, int *bits)
{
	unsigned long cr, bd;
	unsigned int sbr, uartclk, baud_raw;

	cr = lpuart32_read(&sport->port, UARTCTRL);
	cr &= UARTCTRL_TE | UARTCTRL_RE;
	if (!cr)
		return;

	/* ok, the port was enabled */

	cr = lpuart32_read(&sport->port, UARTCTRL);

	*parity = 'n';
	if (cr & UARTCTRL_PE) {
		if (cr & UARTCTRL_PT)
			*parity = 'o';
		else
			*parity = 'e';
	}

	if (cr & UARTCTRL_M)
		*bits = 9;
	else
		*bits = 8;

	bd = lpuart32_read(&sport->port, UARTBAUD);
	bd &= UARTBAUD_SBR_MASK;
	if (!bd)
		return;

	sbr = bd;
	uartclk = lpuart_get_baud_clk_rate(sport);
	/*
	 * baud = mod_clk/(16*(sbr[13]+(brfa)/32)
	 */
	baud_raw = uartclk / (16 * sbr);

	if (*baud != baud_raw)
		dev_info(sport->port.dev, "Serial: Console lpuart rounded baud rate"
				"from %d to %d\n", baud_raw, *baud);
}

static int __init lpuart_console_setup(struct console *co, char *options)
{
	struct lpuart_port *sport;
	int baud = 115200;
	int bits = 8;
	int parity = 'n';
	int flow = 'n';

	/*
	 * check whether an invalid uart number has been specified, and
	 * if so, search for the first available port that does have
	 * console support.
	 */
	if (co->index == -1 || co->index >= ARRAY_SIZE(lpuart_ports))
		co->index = 0;

	sport = lpuart_ports[co->index];
	if (sport == NULL)
		return -ENODEV;

	if (options)
		uart_parse_options(options, &baud, &parity, &bits, &flow);
	else
		if (lpuart_is_32(sport))
			lpuart32_console_get_options(sport, &baud, &parity, &bits);
		else
			lpuart_console_get_options(sport, &baud, &parity, &bits);

	if (lpuart_is_32(sport))
		lpuart32_setup_watermark(sport);
	else
		lpuart_setup_watermark(sport);

	return uart_set_options(&sport->port, co, baud, parity, bits, flow);
}

static struct uart_driver lpuart_reg;
static struct console lpuart_console = {
	.name		= DEV_NAME,
	.write		= lpuart_console_write,
	.device		= uart_console_device,
	.setup		= lpuart_console_setup,
	.flags		= CON_PRINTBUFFER,
	.index		= -1,
	.data		= &lpuart_reg,
};

static struct console lpuart32_console = {
	.name		= DEV_NAME,
	.write		= lpuart32_console_write,
	.device		= uart_console_device,
	.setup		= lpuart_console_setup,
	.flags		= CON_PRINTBUFFER,
	.index		= -1,
	.data		= &lpuart_reg,
};

static void lpuart_early_write(struct console *con, const char *s, unsigned n)
{
	struct earlycon_device *dev = con->data;

	uart_console_write(&dev->port, s, n, lpuart_console_putchar);
}

static void lpuart32_early_write(struct console *con, const char *s, unsigned n)
{
	struct earlycon_device *dev = con->data;

	uart_console_write(&dev->port, s, n, lpuart32_console_putchar);
}

static int __init lpuart_early_console_setup(struct earlycon_device *device,
					  const char *opt)
{
	if (!device->port.membase)
		return -ENODEV;

	device->con->write = lpuart_early_write;
	return 0;
}

static int __init lpuart32_early_console_setup(struct earlycon_device *device,
					  const char *opt)
{
	if (!device->port.membase)
		return -ENODEV;

	if (device->port.iotype != UPIO_MEM32)
		device->port.iotype = UPIO_MEM32BE;

	device->con->write = lpuart32_early_write;
	return 0;
}

static int __init ls1028a_early_console_setup(struct earlycon_device *device,
					      const char *opt)
{
	u32 cr;

	if (!device->port.membase)
		return -ENODEV;

	device->port.iotype = UPIO_MEM32;
	device->con->write = lpuart32_early_write;

	/* set the baudrate */
	if (device->port.uartclk && device->baud)
		__lpuart32_serial_setbrg(&device->port, device->baud,
					 false, false);

	/* enable transmitter */
	cr = lpuart32_read(&device->port, UARTCTRL);
	cr |= UARTCTRL_TE;
	lpuart32_write(&device->port, cr, UARTCTRL);

	return 0;
}

static int __init lpuart32_imx_early_console_setup(struct earlycon_device *device,
						   const char *opt)
{
	if (!device->port.membase)
		return -ENODEV;

	device->port.iotype = UPIO_MEM32;
	device->port.membase += IMX_REG_OFF;
	device->con->write = lpuart32_early_write;

	return 0;
}
OF_EARLYCON_DECLARE(lpuart, "fsl,vf610-lpuart", lpuart_early_console_setup);
OF_EARLYCON_DECLARE(lpuart32, "fsl,ls1021a-lpuart", lpuart32_early_console_setup);
OF_EARLYCON_DECLARE(lpuart32, "fsl,ls1028a-lpuart", ls1028a_early_console_setup);
OF_EARLYCON_DECLARE(lpuart32, "fsl,imx7ulp-lpuart", lpuart32_imx_early_console_setup);
OF_EARLYCON_DECLARE(lpuart32, "fsl,imx8qxp-lpuart", lpuart32_imx_early_console_setup);
OF_EARLYCON_DECLARE(lpuart32, "fsl,imxrt1050-lpuart", lpuart32_imx_early_console_setup);
EARLYCON_DECLARE(lpuart, lpuart_early_console_setup);
EARLYCON_DECLARE(lpuart32, lpuart32_early_console_setup);

#define LPUART_CONSOLE	(&lpuart_console)
#define LPUART32_CONSOLE	(&lpuart32_console)
#else
#define LPUART_CONSOLE	NULL
#define LPUART32_CONSOLE	NULL
#endif

static struct uart_driver lpuart_reg = {
	.owner		= THIS_MODULE,
	.driver_name	= DRIVER_NAME,
	.dev_name	= DEV_NAME,
	.nr		= ARRAY_SIZE(lpuart_ports),
	.cons		= LPUART_CONSOLE,
};

static const struct serial_rs485 lpuart_rs485_supported = {
	.flags = SER_RS485_ENABLED | SER_RS485_RTS_ON_SEND | SER_RS485_RTS_AFTER_SEND,
	/* delay_rts_* and RX_DURING_TX are not supported */
};

static int lpuart_probe(struct platform_device *pdev)
{
	const struct lpuart_soc_data *sdata = of_device_get_match_data(&pdev->dev);
	struct device_node *np = pdev->dev.of_node;
	struct lpuart_port *sport;
	struct resource *res;
	irq_handler_t handler;
	int ret;

	sport = devm_kzalloc(&pdev->dev, sizeof(*sport), GFP_KERNEL);
	if (!sport)
		return -ENOMEM;

	res = platform_get_resource(pdev, IORESOURCE_MEM, 0);
	sport->port.membase = devm_ioremap_resource(&pdev->dev, res);
	if (IS_ERR(sport->port.membase))
		return PTR_ERR(sport->port.membase);

	sport->port.membase += sdata->reg_off;
	sport->port.mapbase = res->start + sdata->reg_off;
	sport->port.dev = &pdev->dev;
	sport->port.type = PORT_LPUART;
	sport->devtype = sdata->devtype;
	ret = platform_get_irq(pdev, 0);
	if (ret < 0)
		return ret;
	sport->port.irq = ret;
	sport->port.iotype = sdata->iotype;
	if (lpuart_is_32(sport))
		sport->port.ops = &lpuart32_pops;
	else
		sport->port.ops = &lpuart_pops;
	sport->port.has_sysrq = IS_ENABLED(CONFIG_SERIAL_FSL_LPUART_CONSOLE);
	sport->port.flags = UPF_BOOT_AUTOCONF;

	if (lpuart_is_32(sport))
		sport->port.rs485_config = lpuart32_config_rs485;
	else
		sport->port.rs485_config = lpuart_config_rs485;
	sport->port.rs485_supported = lpuart_rs485_supported;

	sport->ipg_clk = devm_clk_get(&pdev->dev, "ipg");
	if (IS_ERR(sport->ipg_clk)) {
		ret = PTR_ERR(sport->ipg_clk);
		dev_err(&pdev->dev, "failed to get uart ipg clk: %d\n", ret);
		return ret;
	}

	sport->baud_clk = NULL;
	if (is_imx8qxp_lpuart(sport)) {
		sport->baud_clk = devm_clk_get(&pdev->dev, "baud");
		if (IS_ERR(sport->baud_clk)) {
			ret = PTR_ERR(sport->baud_clk);
			dev_err(&pdev->dev, "failed to get uart baud clk: %d\n", ret);
			return ret;
		}
	}

	ret = of_alias_get_id(np, "serial");
	if (ret < 0) {
		dev_err(&pdev->dev, "failed to get alias id, errno %d\n", ret);
		return ret;
	}
	if (ret >= ARRAY_SIZE(lpuart_ports)) {
		dev_err(&pdev->dev, "serial%d out of range\n", ret);
		return -EINVAL;
	}
	sport->port.line = ret;

	ret = lpuart_enable_clks(sport);
	if (ret)
		return ret;
	sport->port.uartclk = lpuart_get_baud_clk_rate(sport);

	lpuart_ports[sport->port.line] = sport;

	platform_set_drvdata(pdev, &sport->port);

	if (lpuart_is_32(sport)) {
		lpuart_reg.cons = LPUART32_CONSOLE;
		handler = lpuart32_int;
	} else {
		lpuart_reg.cons = LPUART_CONSOLE;
		handler = lpuart_int;
	}

	ret = lpuart_global_reset(sport);
	if (ret)
		goto failed_reset;

	ret = uart_add_one_port(&lpuart_reg, &sport->port);
	if (ret)
		goto failed_attach_port;

	ret = uart_get_rs485_mode(&sport->port);
	if (ret)
		goto failed_get_rs485;

	ret = uart_add_one_port(&lpuart_reg, &sport->port);
	if (ret)
		goto failed_attach_port;

	ret = devm_request_irq(&pdev->dev, sport->port.irq, handler, 0,
				DRIVER_NAME, sport);
	if (ret)
		goto failed_irq_request;

	return 0;

failed_irq_request:
<<<<<<< HEAD
failed_get_rs485:
	uart_remove_one_port(&lpuart_reg, &sport->port);
failed_attach_port:
=======
	uart_remove_one_port(&lpuart_reg, &sport->port);
failed_attach_port:
failed_get_rs485:
>>>>>>> 9abf2313
failed_reset:
	lpuart_disable_clks(sport);
	return ret;
}

static int lpuart_remove(struct platform_device *pdev)
{
	struct lpuart_port *sport = platform_get_drvdata(pdev);

	uart_remove_one_port(&lpuart_reg, &sport->port);

	lpuart_disable_clks(sport);

	if (sport->dma_tx_chan)
		dma_release_channel(sport->dma_tx_chan);

	if (sport->dma_rx_chan)
		dma_release_channel(sport->dma_rx_chan);

	return 0;
}

static int __maybe_unused lpuart_suspend(struct device *dev)
{
	struct lpuart_port *sport = dev_get_drvdata(dev);
	unsigned long temp;
	bool irq_wake;

	if (lpuart_is_32(sport)) {
		/* disable Rx/Tx and interrupts */
		temp = lpuart32_read(&sport->port, UARTCTRL);
		temp &= ~(UARTCTRL_TE | UARTCTRL_TIE | UARTCTRL_TCIE);
		lpuart32_write(&sport->port, temp, UARTCTRL);
	} else {
		/* disable Rx/Tx and interrupts */
		temp = readb(sport->port.membase + UARTCR2);
		temp &= ~(UARTCR2_TE | UARTCR2_TIE | UARTCR2_TCIE);
		writeb(temp, sport->port.membase + UARTCR2);
	}

	uart_suspend_port(&lpuart_reg, &sport->port);

	/* uart_suspend_port() might set wakeup flag */
	irq_wake = irqd_is_wakeup_set(irq_get_irq_data(sport->port.irq));

	if (sport->lpuart_dma_rx_use) {
		/*
		 * EDMA driver during suspend will forcefully release any
		 * non-idle DMA channels. If port wakeup is enabled or if port
		 * is console port or 'no_console_suspend' is set the Rx DMA
		 * cannot resume as expected, hence gracefully release the
		 * Rx DMA path before suspend and start Rx DMA path on resume.
		 */
		if (irq_wake) {
			del_timer_sync(&sport->lpuart_timer);
			lpuart_dma_rx_free(&sport->port);
		}

		/* Disable Rx DMA to use UART port as wakeup source */
		if (lpuart_is_32(sport)) {
			temp = lpuart32_read(&sport->port, UARTBAUD);
			lpuart32_write(&sport->port, temp & ~UARTBAUD_RDMAE,
				       UARTBAUD);
		} else {
			writeb(readb(sport->port.membase + UARTCR5) &
			       ~UARTCR5_RDMAS, sport->port.membase + UARTCR5);
		}
	}

	if (sport->lpuart_dma_tx_use) {
		sport->dma_tx_in_progress = false;
		dmaengine_terminate_all(sport->dma_tx_chan);
	}

	if (sport->port.suspended && !irq_wake)
		lpuart_disable_clks(sport);

	return 0;
}

static int __maybe_unused lpuart_resume(struct device *dev)
{
	struct lpuart_port *sport = dev_get_drvdata(dev);
	bool irq_wake = irqd_is_wakeup_set(irq_get_irq_data(sport->port.irq));

	if (sport->port.suspended && !irq_wake)
		lpuart_enable_clks(sport);

	if (lpuart_is_32(sport))
		lpuart32_setup_watermark_enable(sport);
	else
		lpuart_setup_watermark_enable(sport);

	if (sport->lpuart_dma_rx_use) {
		if (irq_wake) {
			if (!lpuart_start_rx_dma(sport))
				rx_dma_timer_init(sport);
			else
				sport->lpuart_dma_rx_use = false;
		}
	}

	lpuart_tx_dma_startup(sport);

	if (lpuart_is_32(sport))
		lpuart32_configure(sport);

	uart_resume_port(&lpuart_reg, &sport->port);

	return 0;
}

static SIMPLE_DEV_PM_OPS(lpuart_pm_ops, lpuart_suspend, lpuart_resume);

static struct platform_driver lpuart_driver = {
	.probe		= lpuart_probe,
	.remove		= lpuart_remove,
	.driver		= {
		.name	= "fsl-lpuart",
		.of_match_table = lpuart_dt_ids,
		.pm	= &lpuart_pm_ops,
	},
};

static int __init lpuart_serial_init(void)
{
	int ret = uart_register_driver(&lpuart_reg);

	if (ret)
		return ret;

	ret = platform_driver_register(&lpuart_driver);
	if (ret)
		uart_unregister_driver(&lpuart_reg);

	return ret;
}

static void __exit lpuart_serial_exit(void)
{
	platform_driver_unregister(&lpuart_driver);
	uart_unregister_driver(&lpuart_reg);
}

module_init(lpuart_serial_init);
module_exit(lpuart_serial_exit);

MODULE_DESCRIPTION("Freescale lpuart serial port driver");
MODULE_LICENSE("GPL v2");<|MERGE_RESOLUTION|>--- conflicted
+++ resolved
@@ -2726,10 +2726,6 @@
 	if (ret)
 		goto failed_reset;
 
-	ret = uart_add_one_port(&lpuart_reg, &sport->port);
-	if (ret)
-		goto failed_attach_port;
-
 	ret = uart_get_rs485_mode(&sport->port);
 	if (ret)
 		goto failed_get_rs485;
@@ -2746,15 +2742,9 @@
 	return 0;
 
 failed_irq_request:
-<<<<<<< HEAD
-failed_get_rs485:
-	uart_remove_one_port(&lpuart_reg, &sport->port);
-failed_attach_port:
-=======
 	uart_remove_one_port(&lpuart_reg, &sport->port);
 failed_attach_port:
 failed_get_rs485:
->>>>>>> 9abf2313
 failed_reset:
 	lpuart_disable_clks(sport);
 	return ret;
