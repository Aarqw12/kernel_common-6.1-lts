--- conflicted
+++ resolved
@@ -5258,20 +5258,14 @@
 
 out:
 	/* Last CPU being brought up gets to issue the cleanup */
-<<<<<<< HEAD
-	if (cpumask_equal(&cpus_booted_once_mask, cpu_possible_mask))
-=======
 	if (!IS_ENABLED(CONFIG_SMP) ||
 	    cpumask_equal(&cpus_booted_once_mask, cpu_possible_mask))
->>>>>>> ed9f4f96
 		schedule_work(&rdist_memreserve_cpuhp_cleanup_work);
 
 	gic_data_rdist()->flags |= RD_LOCAL_MEMRESERVE_DONE;
 	return ret;
 }
 
-<<<<<<< HEAD
-=======
 /* Mark all the BASER registers as invalid before they get reprogrammed */
 static int __init its_reset_one(struct resource *res)
 {
@@ -5289,7 +5283,6 @@
 	return 0;
 }
 
->>>>>>> ed9f4f96
 static const struct of_device_id its_device_id[] = {
 	{	.compatible	= "arm,gic-v3-its",	},
 	{},
@@ -5524,12 +5517,9 @@
 	if (!efi_enabled(EFI_CONFIG_TABLES))
 		return 0;
 
-<<<<<<< HEAD
-=======
 	if (list_empty(&its_nodes))
 		return 0;
 
->>>>>>> ed9f4f96
 	gic_rdists->cpuhp_memreserve_state = CPUHP_INVALID;
 	state = cpuhp_setup_state(CPUHP_AP_ONLINE_DYN,
 				  "irqchip/arm/gicv3/memreserve:online",
