// SPDX-License-Identifier: GPL-2.0
/*
 * Interconnect framework core driver
 *
 * Copyright (c) 2017-2019, Linaro Ltd.
 * Author: Georgi Djakov <georgi.djakov@linaro.org>
 */

#include <linux/debugfs.h>
#include <linux/device.h>
#include <linux/idr.h>
#include <linux/init.h>
#include <linux/interconnect.h>
#include <linux/interconnect-provider.h>
#include <linux/list.h>
#include <linux/module.h>
#include <linux/mutex.h>
#include <linux/slab.h>
#include <linux/of.h>
#include <linux/overflow.h>

#include "internal.h"

#define CREATE_TRACE_POINTS
#include "trace.h"

static DEFINE_IDR(icc_idr);
static LIST_HEAD(icc_providers);
static DEFINE_MUTEX(icc_lock);
static struct dentry *icc_debugfs_dir;

static void icc_summary_show_one(struct seq_file *s, struct icc_node *n)
{
	if (!n)
		return;

	seq_printf(s, "%-42s %12u %12u\n",
		   n->name, n->avg_bw, n->peak_bw);
}

static int icc_summary_show(struct seq_file *s, void *data)
{
	struct icc_provider *provider;

	seq_puts(s, " node                                  tag          avg         peak\n");
	seq_puts(s, "--------------------------------------------------------------------\n");

	mutex_lock(&icc_lock);

	list_for_each_entry(provider, &icc_providers, provider_list) {
		struct icc_node *n;

		list_for_each_entry(n, &provider->nodes, node_list) {
			struct icc_req *r;

			icc_summary_show_one(s, n);
			hlist_for_each_entry(r, &n->req_list, req_node) {
				if (!r->dev)
					continue;

				seq_printf(s, "  %-27s %12u %12u %12u\n",
					   dev_name(r->dev), r->tag, r->avg_bw,
					   r->peak_bw);
			}
		}
	}

	mutex_unlock(&icc_lock);

	return 0;
}
DEFINE_SHOW_ATTRIBUTE(icc_summary);

static void icc_graph_show_link(struct seq_file *s, int level,
				struct icc_node *n, struct icc_node *m)
{
	seq_printf(s, "%s\"%d:%s\" -> \"%d:%s\"\n",
		   level == 2 ? "\t\t" : "\t",
		   n->id, n->name, m->id, m->name);
}

static void icc_graph_show_node(struct seq_file *s, struct icc_node *n)
{
	seq_printf(s, "\t\t\"%d:%s\" [label=\"%d:%s",
		   n->id, n->name, n->id, n->name);
	seq_printf(s, "\n\t\t\t|avg_bw=%ukBps", n->avg_bw);
	seq_printf(s, "\n\t\t\t|peak_bw=%ukBps", n->peak_bw);
	seq_puts(s, "\"]\n");
}

static int icc_graph_show(struct seq_file *s, void *data)
{
	struct icc_provider *provider;
	struct icc_node *n;
	int cluster_index = 0;
	int i;

	seq_puts(s, "digraph {\n\trankdir = LR\n\tnode [shape = record]\n");
	mutex_lock(&icc_lock);

	/* draw providers as cluster subgraphs */
	cluster_index = 0;
	list_for_each_entry(provider, &icc_providers, provider_list) {
		seq_printf(s, "\tsubgraph cluster_%d {\n", ++cluster_index);
		if (provider->dev)
			seq_printf(s, "\t\tlabel = \"%s\"\n",
				   dev_name(provider->dev));

		/* draw nodes */
		list_for_each_entry(n, &provider->nodes, node_list)
			icc_graph_show_node(s, n);

		/* draw internal links */
		list_for_each_entry(n, &provider->nodes, node_list)
			for (i = 0; i < n->num_links; ++i)
				if (n->provider == n->links[i]->provider)
					icc_graph_show_link(s, 2, n,
							    n->links[i]);

		seq_puts(s, "\t}\n");
	}

	/* draw external links */
	list_for_each_entry(provider, &icc_providers, provider_list)
		list_for_each_entry(n, &provider->nodes, node_list)
			for (i = 0; i < n->num_links; ++i)
				if (n->provider != n->links[i]->provider)
					icc_graph_show_link(s, 1, n,
							    n->links[i]);

	mutex_unlock(&icc_lock);
	seq_puts(s, "}");

	return 0;
}
DEFINE_SHOW_ATTRIBUTE(icc_graph);

static struct icc_node *node_find(const int id)
{
	return idr_find(&icc_idr, id);
}

static struct icc_path *path_init(struct device *dev, struct icc_node *dst,
				  ssize_t num_nodes)
{
	struct icc_node *node = dst;
	struct icc_path *path;
	int i;

	path = kzalloc(struct_size(path, reqs, num_nodes), GFP_KERNEL);
	if (!path)
		return ERR_PTR(-ENOMEM);

	path->num_nodes = num_nodes;

	for (i = num_nodes - 1; i >= 0; i--) {
		node->provider->users++;
		hlist_add_head(&path->reqs[i].req_node, &node->req_list);
		path->reqs[i].node = node;
		path->reqs[i].dev = dev;
		path->reqs[i].enabled = true;
		/* reference to previous node was saved during path traversal */
		node = node->reverse;
	}

	return path;
}

static struct icc_path *path_find(struct device *dev, struct icc_node *src,
				  struct icc_node *dst)
{
	struct icc_path *path = ERR_PTR(-EPROBE_DEFER);
	struct icc_node *n, *node = NULL;
	struct list_head traverse_list;
	struct list_head edge_list;
	struct list_head visited_list;
	size_t i, depth = 1;
	bool found = false;

	INIT_LIST_HEAD(&traverse_list);
	INIT_LIST_HEAD(&edge_list);
	INIT_LIST_HEAD(&visited_list);

	list_add(&src->search_list, &traverse_list);
	src->reverse = NULL;

	do {
		list_for_each_entry_safe(node, n, &traverse_list, search_list) {
			if (node == dst) {
				found = true;
				list_splice_init(&edge_list, &visited_list);
				list_splice_init(&traverse_list, &visited_list);
				break;
			}
			for (i = 0; i < node->num_links; i++) {
				struct icc_node *tmp = node->links[i];

				if (!tmp) {
					path = ERR_PTR(-ENOENT);
					goto out;
				}

				if (tmp->is_traversed)
					continue;

				tmp->is_traversed = true;
				tmp->reverse = node;
				list_add_tail(&tmp->search_list, &edge_list);
			}
		}

		if (found)
			break;

		list_splice_init(&traverse_list, &visited_list);
		list_splice_init(&edge_list, &traverse_list);

		/* count the hops including the source */
		depth++;

	} while (!list_empty(&traverse_list));

out:

	/* reset the traversed state */
	list_for_each_entry_reverse(n, &visited_list, search_list)
		n->is_traversed = false;

	if (found)
		path = path_init(dev, dst, depth);

	return path;
}

/*
 * We want the path to honor all bandwidth requests, so the average and peak
 * bandwidth requirements from each consumer are aggregated at each node.
 * The aggregation is platform specific, so each platform can customize it by
 * implementing its own aggregate() function.
 */

static int aggregate_requests(struct icc_node *node)
{
	struct icc_provider *p = node->provider;
	struct icc_req *r;
	u32 avg_bw, peak_bw;

	node->avg_bw = 0;
	node->peak_bw = 0;

	if (p->pre_aggregate)
		p->pre_aggregate(node);

	hlist_for_each_entry(r, &node->req_list, req_node) {
<<<<<<< HEAD
		if (!r->enabled)
			continue;
		p->aggregate(node, r->tag, r->avg_bw, r->peak_bw,
=======
		if (r->enabled) {
			avg_bw = r->avg_bw;
			peak_bw = r->peak_bw;
		} else {
			avg_bw = 0;
			peak_bw = 0;
		}
		p->aggregate(node, r->tag, avg_bw, peak_bw,
>>>>>>> 84569f32
			     &node->avg_bw, &node->peak_bw);
	}

	return 0;
}

static int apply_constraints(struct icc_path *path)
{
	struct icc_node *next, *prev = NULL;
	int ret = -EINVAL;
	int i;

	for (i = 0; i < path->num_nodes; i++) {
		next = path->reqs[i].node;

		/*
		 * Both endpoints should be valid master-slave pairs of the
		 * same interconnect provider that will be configured.
		 */
		if (!prev || next->provider != prev->provider) {
			prev = next;
			continue;
		}

		/* set the constraints */
		ret = next->provider->set(prev, next);
		if (ret)
			goto out;

		prev = next;
	}
out:
	return ret;
}

int icc_std_aggregate(struct icc_node *node, u32 tag, u32 avg_bw,
		      u32 peak_bw, u32 *agg_avg, u32 *agg_peak)
{
	*agg_avg += avg_bw;
	*agg_peak = max(*agg_peak, peak_bw);

	return 0;
}
EXPORT_SYMBOL_GPL(icc_std_aggregate);

/* of_icc_xlate_onecell() - Translate function using a single index.
 * @spec: OF phandle args to map into an interconnect node.
 * @data: private data (pointer to struct icc_onecell_data)
 *
 * This is a generic translate function that can be used to model simple
 * interconnect providers that have one device tree node and provide
 * multiple interconnect nodes. A single cell is used as an index into
 * an array of icc nodes specified in the icc_onecell_data struct when
 * registering the provider.
 */
struct icc_node *of_icc_xlate_onecell(struct of_phandle_args *spec,
				      void *data)
{
	struct icc_onecell_data *icc_data = data;
	unsigned int idx = spec->args[0];

	if (idx >= icc_data->num_nodes) {
		pr_err("%s: invalid index %u\n", __func__, idx);
		return ERR_PTR(-EINVAL);
	}

	return icc_data->nodes[idx];
}
EXPORT_SYMBOL_GPL(of_icc_xlate_onecell);

/**
 * of_icc_get_from_provider() - Look-up interconnect node
 * @spec: OF phandle args to use for look-up
 *
 * Looks for interconnect provider under the node specified by @spec and if
 * found, uses xlate function of the provider to map phandle args to node.
 *
 * Returns a valid pointer to struct icc_node on success or ERR_PTR()
 * on failure.
 */
static struct icc_node *of_icc_get_from_provider(struct of_phandle_args *spec)
{
	struct icc_node *node = ERR_PTR(-EPROBE_DEFER);
	struct icc_provider *provider;

	if (!spec || spec->args_count != 1)
		return ERR_PTR(-EINVAL);

	mutex_lock(&icc_lock);
	list_for_each_entry(provider, &icc_providers, provider_list) {
		if (provider->dev->of_node == spec->np)
			node = provider->xlate(spec, provider->data);
		if (!IS_ERR(node))
			break;
	}
	mutex_unlock(&icc_lock);

	return node;
}

static void devm_icc_release(struct device *dev, void *res)
{
	icc_put(*(struct icc_path **)res);
}

struct icc_path *devm_of_icc_get(struct device *dev, const char *name)
{
	struct icc_path **ptr, *path;

	ptr = devres_alloc(devm_icc_release, sizeof(**ptr), GFP_KERNEL);
	if (!ptr)
		return ERR_PTR(-ENOMEM);

	path = of_icc_get(dev, name);
	if (!IS_ERR(path)) {
		*ptr = path;
		devres_add(dev, ptr);
	} else {
		devres_free(ptr);
	}

	return path;
}
EXPORT_SYMBOL_GPL(devm_of_icc_get);

/**
 * of_icc_get_by_index() - get a path handle from a DT node based on index
 * @dev: device pointer for the consumer device
 * @idx: interconnect path index
 *
 * This function will search for a path between two endpoints and return an
 * icc_path handle on success. Use icc_put() to release constraints when they
 * are not needed anymore.
 * If the interconnect API is disabled, NULL is returned and the consumer
 * drivers will still build. Drivers are free to handle this specifically,
 * but they don't have to.
 *
 * Return: icc_path pointer on success or ERR_PTR() on error. NULL is returned
 * when the API is disabled or the "interconnects" DT property is missing.
 */
struct icc_path *of_icc_get_by_index(struct device *dev, int idx)
{
	struct icc_path *path;
	struct icc_node *src_node, *dst_node;
	struct device_node *np;
	struct of_phandle_args src_args, dst_args;
	int ret;

	if (!dev || !dev->of_node)
		return ERR_PTR(-ENODEV);

	np = dev->of_node;

	/*
	 * When the consumer DT node do not have "interconnects" property
	 * return a NULL path to skip setting constraints.
	 */
	if (!of_find_property(np, "interconnects", NULL))
		return NULL;

	/*
	 * We use a combination of phandle and specifier for endpoint. For now
	 * lets support only global ids and extend this in the future if needed
	 * without breaking DT compatibility.
	 */
	ret = of_parse_phandle_with_args(np, "interconnects",
					 "#interconnect-cells", idx * 2,
					 &src_args);
	if (ret)
		return ERR_PTR(ret);

	of_node_put(src_args.np);

	ret = of_parse_phandle_with_args(np, "interconnects",
					 "#interconnect-cells", idx * 2 + 1,
					 &dst_args);
	if (ret)
		return ERR_PTR(ret);

	of_node_put(dst_args.np);

	src_node = of_icc_get_from_provider(&src_args);

	if (IS_ERR(src_node)) {
		if (PTR_ERR(src_node) != -EPROBE_DEFER)
			dev_err(dev, "error finding src node: %ld\n",
				PTR_ERR(src_node));
		return ERR_CAST(src_node);
	}

	dst_node = of_icc_get_from_provider(&dst_args);

	if (IS_ERR(dst_node)) {
		if (PTR_ERR(dst_node) != -EPROBE_DEFER)
			dev_err(dev, "error finding dst node: %ld\n",
				PTR_ERR(dst_node));
		return ERR_CAST(dst_node);
	}

	mutex_lock(&icc_lock);
	path = path_find(dev, src_node, dst_node);
	mutex_unlock(&icc_lock);
	if (IS_ERR(path)) {
		dev_err(dev, "%s: invalid path=%ld\n", __func__, PTR_ERR(path));
		return path;
	}

	path->name = kasprintf(GFP_KERNEL, "%s-%s",
			       src_node->name, dst_node->name);
	if (!path->name) {
		kfree(path);
		return ERR_PTR(-ENOMEM);
	}

	return path;
}
EXPORT_SYMBOL_GPL(of_icc_get_by_index);

/**
 * of_icc_get() - get a path handle from a DT node based on name
 * @dev: device pointer for the consumer device
 * @name: interconnect path name
 *
 * This function will search for a path between two endpoints and return an
 * icc_path handle on success. Use icc_put() to release constraints when they
 * are not needed anymore.
 * If the interconnect API is disabled, NULL is returned and the consumer
 * drivers will still build. Drivers are free to handle this specifically,
 * but they don't have to.
 *
 * Return: icc_path pointer on success or ERR_PTR() on error. NULL is returned
 * when the API is disabled or the "interconnects" DT property is missing.
 */
struct icc_path *of_icc_get(struct device *dev, const char *name)
{
	struct device_node *np;
	int idx = 0;

	if (!dev || !dev->of_node)
		return ERR_PTR(-ENODEV);

	np = dev->of_node;

	/*
	 * When the consumer DT node do not have "interconnects" property
	 * return a NULL path to skip setting constraints.
	 */
	if (!of_find_property(np, "interconnects", NULL))
		return NULL;

	/*
	 * We use a combination of phandle and specifier for endpoint. For now
	 * lets support only global ids and extend this in the future if needed
	 * without breaking DT compatibility.
	 */
	if (name) {
		idx = of_property_match_string(np, "interconnect-names", name);
		if (idx < 0)
			return ERR_PTR(idx);
	}

	return of_icc_get_by_index(dev, idx);
}
EXPORT_SYMBOL_GPL(of_icc_get);

/**
 * icc_set_tag() - set an optional tag on a path
 * @path: the path we want to tag
 * @tag: the tag value
 *
 * This function allows consumers to append a tag to the requests associated
 * with a path, so that a different aggregation could be done based on this tag.
 */
void icc_set_tag(struct icc_path *path, u32 tag)
{
	int i;

	if (!path)
		return;

	mutex_lock(&icc_lock);

	for (i = 0; i < path->num_nodes; i++)
		path->reqs[i].tag = tag;

	mutex_unlock(&icc_lock);
}
EXPORT_SYMBOL_GPL(icc_set_tag);

/**
 * icc_get_name() - Get name of the icc path
 * @path: reference to the path returned by icc_get()
 *
 * This function is used by an interconnect consumer to get the name of the icc
 * path.
 *
 * Returns a valid pointer on success, or NULL otherwise.
 */
const char *icc_get_name(struct icc_path *path)
{
	if (!path)
		return NULL;

	return path->name;
}
EXPORT_SYMBOL_GPL(icc_get_name);

/**
 * icc_set_bw() - set bandwidth constraints on an interconnect path
 * @path: reference to the path returned by icc_get()
 * @avg_bw: average bandwidth in kilobytes per second
 * @peak_bw: peak bandwidth in kilobytes per second
 *
 * This function is used by an interconnect consumer to express its own needs
 * in terms of bandwidth for a previously requested path between two endpoints.
 * The requests are aggregated and each node is updated accordingly. The entire
 * path is locked by a mutex to ensure that the set() is completed.
 * The @path can be NULL when the "interconnects" DT properties is missing,
 * which will mean that no constraints will be set.
 *
 * Returns 0 on success, or an appropriate error code otherwise.
 */
int icc_set_bw(struct icc_path *path, u32 avg_bw, u32 peak_bw)
{
	struct icc_node *node;
	u32 old_avg, old_peak;
	size_t i;
	int ret;

	if (!path)
		return 0;

	if (WARN_ON(IS_ERR(path) || !path->num_nodes))
		return -EINVAL;

	mutex_lock(&icc_lock);

	old_avg = path->reqs[0].avg_bw;
	old_peak = path->reqs[0].peak_bw;

	for (i = 0; i < path->num_nodes; i++) {
		node = path->reqs[i].node;

		/* update the consumer request for this path */
		path->reqs[i].avg_bw = avg_bw;
		path->reqs[i].peak_bw = peak_bw;

		/* aggregate requests for this node */
		aggregate_requests(node);

		trace_icc_set_bw(path, node, i, avg_bw, peak_bw);
	}

	ret = apply_constraints(path);
	if (ret) {
		pr_debug("interconnect: error applying constraints (%d)\n",
			 ret);

		for (i = 0; i < path->num_nodes; i++) {
			node = path->reqs[i].node;
			path->reqs[i].avg_bw = old_avg;
			path->reqs[i].peak_bw = old_peak;
			aggregate_requests(node);
		}
		apply_constraints(path);
	}

	mutex_unlock(&icc_lock);

	trace_icc_set_bw_end(path, ret);

	return ret;
}
EXPORT_SYMBOL_GPL(icc_set_bw);

static int __icc_enable(struct icc_path *path, bool enable)
{
	int i;

	if (!path)
		return 0;

	if (WARN_ON(IS_ERR(path) || !path->num_nodes))
		return -EINVAL;

	mutex_lock(&icc_lock);

	for (i = 0; i < path->num_nodes; i++)
		path->reqs[i].enabled = enable;

	mutex_unlock(&icc_lock);

	return icc_set_bw(path, path->reqs[0].avg_bw,
			  path->reqs[0].peak_bw);
}

int icc_enable(struct icc_path *path)
{
	return __icc_enable(path, true);
}
EXPORT_SYMBOL_GPL(icc_enable);

int icc_disable(struct icc_path *path)
{
	return __icc_enable(path, false);
}
EXPORT_SYMBOL_GPL(icc_disable);

/**
 * icc_get() - return a handle for path between two endpoints
 * @dev: the device requesting the path
 * @src_id: source device port id
 * @dst_id: destination device port id
 *
 * This function will search for a path between two endpoints and return an
 * icc_path handle on success. Use icc_put() to release
 * constraints when they are not needed anymore.
 * If the interconnect API is disabled, NULL is returned and the consumer
 * drivers will still build. Drivers are free to handle this specifically,
 * but they don't have to.
 *
 * Return: icc_path pointer on success, ERR_PTR() on error or NULL if the
 * interconnect API is disabled.
 */
struct icc_path *icc_get(struct device *dev, const int src_id, const int dst_id)
{
	struct icc_node *src, *dst;
	struct icc_path *path = ERR_PTR(-EPROBE_DEFER);

	mutex_lock(&icc_lock);

	src = node_find(src_id);
	if (!src)
		goto out;

	dst = node_find(dst_id);
	if (!dst)
		goto out;

	path = path_find(dev, src, dst);
	if (IS_ERR(path)) {
		dev_err(dev, "%s: invalid path=%ld\n", __func__, PTR_ERR(path));
		goto out;
	}

	path->name = kasprintf(GFP_KERNEL, "%s-%s", src->name, dst->name);
	if (!path->name) {
		kfree(path);
		path = ERR_PTR(-ENOMEM);
	}
out:
	mutex_unlock(&icc_lock);
	return path;
}
EXPORT_SYMBOL_GPL(icc_get);

/**
 * icc_put() - release the reference to the icc_path
 * @path: interconnect path
 *
 * Use this function to release the constraints on a path when the path is
 * no longer needed. The constraints will be re-aggregated.
 */
void icc_put(struct icc_path *path)
{
	struct icc_node *node;
	size_t i;
	int ret;

	if (!path || WARN_ON(IS_ERR(path)))
		return;

	ret = icc_set_bw(path, 0, 0);
	if (ret)
		pr_err("%s: error (%d)\n", __func__, ret);

	mutex_lock(&icc_lock);
	for (i = 0; i < path->num_nodes; i++) {
		node = path->reqs[i].node;
		hlist_del(&path->reqs[i].req_node);
		if (!WARN_ON(!node->provider->users))
			node->provider->users--;
	}
	mutex_unlock(&icc_lock);

	kfree_const(path->name);
	kfree(path);
}
EXPORT_SYMBOL_GPL(icc_put);

static struct icc_node *icc_node_create_nolock(int id)
{
	struct icc_node *node;

	/* check if node already exists */
	node = node_find(id);
	if (node)
		return node;

	node = kzalloc(sizeof(*node), GFP_KERNEL);
	if (!node)
		return ERR_PTR(-ENOMEM);

	id = idr_alloc(&icc_idr, node, id, id + 1, GFP_KERNEL);
	if (id < 0) {
		WARN(1, "%s: couldn't get idr\n", __func__);
		kfree(node);
		return ERR_PTR(id);
	}

	node->id = id;

	return node;
}

/**
 * icc_node_create() - create a node
 * @id: node id
 *
 * Return: icc_node pointer on success, or ERR_PTR() on error
 */
struct icc_node *icc_node_create(int id)
{
	struct icc_node *node;

	mutex_lock(&icc_lock);

	node = icc_node_create_nolock(id);

	mutex_unlock(&icc_lock);

	return node;
}
EXPORT_SYMBOL_GPL(icc_node_create);

/**
 * icc_node_destroy() - destroy a node
 * @id: node id
 */
void icc_node_destroy(int id)
{
	struct icc_node *node;

	mutex_lock(&icc_lock);

	node = node_find(id);
	if (node) {
		idr_remove(&icc_idr, node->id);
		WARN_ON(!hlist_empty(&node->req_list));
	}

	mutex_unlock(&icc_lock);

	kfree(node);
}
EXPORT_SYMBOL_GPL(icc_node_destroy);

/**
 * icc_link_create() - create a link between two nodes
 * @node: source node id
 * @dst_id: destination node id
 *
 * Create a link between two nodes. The nodes might belong to different
 * interconnect providers and the @dst_id node might not exist (if the
 * provider driver has not probed yet). So just create the @dst_id node
 * and when the actual provider driver is probed, the rest of the node
 * data is filled.
 *
 * Return: 0 on success, or an error code otherwise
 */
int icc_link_create(struct icc_node *node, const int dst_id)
{
	struct icc_node *dst;
	struct icc_node **new;
	int ret = 0;

	if (!node->provider)
		return -EINVAL;

	mutex_lock(&icc_lock);

	dst = node_find(dst_id);
	if (!dst) {
		dst = icc_node_create_nolock(dst_id);

		if (IS_ERR(dst)) {
			ret = PTR_ERR(dst);
			goto out;
		}
	}

	new = krealloc(node->links,
		       (node->num_links + 1) * sizeof(*node->links),
		       GFP_KERNEL);
	if (!new) {
		ret = -ENOMEM;
		goto out;
	}

	node->links = new;
	node->links[node->num_links++] = dst;

out:
	mutex_unlock(&icc_lock);

	return ret;
}
EXPORT_SYMBOL_GPL(icc_link_create);

/**
 * icc_link_destroy() - destroy a link between two nodes
 * @src: pointer to source node
 * @dst: pointer to destination node
 *
 * Return: 0 on success, or an error code otherwise
 */
int icc_link_destroy(struct icc_node *src, struct icc_node *dst)
{
	struct icc_node **new;
	size_t slot;
	int ret = 0;

	if (IS_ERR_OR_NULL(src))
		return -EINVAL;

	if (IS_ERR_OR_NULL(dst))
		return -EINVAL;

	mutex_lock(&icc_lock);

	for (slot = 0; slot < src->num_links; slot++)
		if (src->links[slot] == dst)
			break;

	if (WARN_ON(slot == src->num_links)) {
		ret = -ENXIO;
		goto out;
	}

	src->links[slot] = src->links[--src->num_links];

	new = krealloc(src->links, src->num_links * sizeof(*src->links),
		       GFP_KERNEL);
	if (new)
		src->links = new;

out:
	mutex_unlock(&icc_lock);

	return ret;
}
EXPORT_SYMBOL_GPL(icc_link_destroy);

/**
 * icc_node_add() - add interconnect node to interconnect provider
 * @node: pointer to the interconnect node
 * @provider: pointer to the interconnect provider
 */
void icc_node_add(struct icc_node *node, struct icc_provider *provider)
{
	mutex_lock(&icc_lock);

	node->provider = provider;
	list_add_tail(&node->node_list, &provider->nodes);

	mutex_unlock(&icc_lock);
}
EXPORT_SYMBOL_GPL(icc_node_add);

/**
 * icc_node_del() - delete interconnect node from interconnect provider
 * @node: pointer to the interconnect node
 */
void icc_node_del(struct icc_node *node)
{
	mutex_lock(&icc_lock);

	list_del(&node->node_list);

	mutex_unlock(&icc_lock);
}
EXPORT_SYMBOL_GPL(icc_node_del);

/**
 * icc_nodes_remove() - remove all previously added nodes from provider
 * @provider: the interconnect provider we are removing nodes from
 *
 * Return: 0 on success, or an error code otherwise
 */
int icc_nodes_remove(struct icc_provider *provider)
{
	struct icc_node *n, *tmp;

	if (WARN_ON(IS_ERR_OR_NULL(provider)))
		return -EINVAL;

	list_for_each_entry_safe_reverse(n, tmp, &provider->nodes, node_list) {
		icc_node_del(n);
		icc_node_destroy(n->id);
	}

	return 0;
}
EXPORT_SYMBOL_GPL(icc_nodes_remove);

/**
 * icc_provider_add() - add a new interconnect provider
 * @provider: the interconnect provider that will be added into topology
 *
 * Return: 0 on success, or an error code otherwise
 */
int icc_provider_add(struct icc_provider *provider)
{
	if (WARN_ON(!provider->set))
		return -EINVAL;
	if (WARN_ON(!provider->xlate))
		return -EINVAL;

	mutex_lock(&icc_lock);

	INIT_LIST_HEAD(&provider->nodes);
	list_add_tail(&provider->provider_list, &icc_providers);

	mutex_unlock(&icc_lock);

	dev_dbg(provider->dev, "interconnect provider added to topology\n");

	return 0;
}
EXPORT_SYMBOL_GPL(icc_provider_add);

/**
 * icc_provider_del() - delete previously added interconnect provider
 * @provider: the interconnect provider that will be removed from topology
 *
 * Return: 0 on success, or an error code otherwise
 */
int icc_provider_del(struct icc_provider *provider)
{
	mutex_lock(&icc_lock);
	if (provider->users) {
		pr_warn("interconnect provider still has %d users\n",
			provider->users);
		mutex_unlock(&icc_lock);
		return -EBUSY;
	}

	if (!list_empty(&provider->nodes)) {
		pr_warn("interconnect provider still has nodes\n");
		mutex_unlock(&icc_lock);
		return -EBUSY;
	}

	list_del(&provider->provider_list);
	mutex_unlock(&icc_lock);

	return 0;
}
EXPORT_SYMBOL_GPL(icc_provider_del);

static int __init icc_init(void)
{
	icc_debugfs_dir = debugfs_create_dir("interconnect", NULL);
	debugfs_create_file("interconnect_summary", 0444,
			    icc_debugfs_dir, NULL, &icc_summary_fops);
	debugfs_create_file("interconnect_graph", 0444,
			    icc_debugfs_dir, NULL, &icc_graph_fops);
	return 0;
}

device_initcall(icc_init);

MODULE_AUTHOR("Georgi Djakov <georgi.djakov@linaro.org>");
MODULE_DESCRIPTION("Interconnect Driver Core");
MODULE_LICENSE("GPL v2");<|MERGE_RESOLUTION|>--- conflicted
+++ resolved
@@ -252,11 +252,6 @@
 		p->pre_aggregate(node);
 
 	hlist_for_each_entry(r, &node->req_list, req_node) {
-<<<<<<< HEAD
-		if (!r->enabled)
-			continue;
-		p->aggregate(node, r->tag, r->avg_bw, r->peak_bw,
-=======
 		if (r->enabled) {
 			avg_bw = r->avg_bw;
 			peak_bw = r->peak_bw;
@@ -265,7 +260,6 @@
 			peak_bw = 0;
 		}
 		p->aggregate(node, r->tag, avg_bw, peak_bw,
->>>>>>> 84569f32
 			     &node->avg_bw, &node->peak_bw);
 	}
 
