--- conflicted
+++ resolved
@@ -467,8 +467,6 @@
 
 		prdt_length =
 			le16_to_cpu(lrbp->utr_descriptor_ptr->prd_table_length);
-		if (hba->quirks & UFSHCD_QUIRK_PRDT_BYTE_GRAN)
-			prdt_length /= hba->sg_entry_size;
 
 		dev_err(hba->dev,
 			"UPIU[%d] - PRDT - %d entries  phys@0x%llx\n",
@@ -2170,18 +2168,8 @@
 		return sg_segments;
 
 	if (sg_segments) {
-<<<<<<< HEAD
-		if (hba->quirks & UFSHCD_QUIRK_PRDT_BYTE_GRAN)
-			lrbp->utr_descriptor_ptr->prd_table_length =
-				cpu_to_le16((u16)(sg_segments *
-						  hba->sg_entry_size));
-		else
-			lrbp->utr_descriptor_ptr->prd_table_length =
-				cpu_to_le16((u16) (sg_segments));
-=======
 		lrbp->utr_descriptor_ptr->prd_table_length =
 			cpu_to_le16((u16)sg_segments);
->>>>>>> 79f51b7b
 
 		prd = (struct ufshcd_sg_entry *)lrbp->ucd_prdt_ptr;
 
@@ -3560,24 +3548,7 @@
 		utrdlp[i].response_upiu_length =
 			cpu_to_le16(ALIGNED_UPIU_SIZE >> 2);
 
-<<<<<<< HEAD
-		hba->lrb[i].utr_descriptor_ptr = (utrdlp + i);
-		hba->lrb[i].utrd_dma_addr = hba->utrdl_dma_addr +
-				(i * sizeof(struct utp_transfer_req_desc));
-		hba->lrb[i].ucd_req_ptr = (struct utp_upiu_req *)cmd_descp;
-		hba->lrb[i].ucd_req_dma_addr = cmd_desc_element_addr;
-		hba->lrb[i].ucd_rsp_ptr =
-			(struct utp_upiu_rsp *)cmd_descp->response_upiu;
-		hba->lrb[i].ucd_rsp_dma_addr = cmd_desc_element_addr +
-				response_offset;
-		hba->lrb[i].ucd_prdt_ptr =
-			(struct ufshcd_sg_entry *)cmd_descp->prd_table;
-		hba->lrb[i].ucd_prdt_dma_addr = cmd_desc_element_addr +
-				prdt_offset;
-		cmd_descp = (void *)cmd_descp + cmd_desc_size;
-=======
 		ufshcd_init_lrb(hba, &hba->lrb[i], i);
->>>>>>> 79f51b7b
 	}
 }
 
@@ -4822,23 +4793,14 @@
 			 * UFS device needs urgent BKOPs.
 			 */
 			if (!hba->pm_op_in_progress &&
-<<<<<<< HEAD
-			    ufshcd_is_exception_event(lrbp->ucd_rsp_ptr)) {
-=======
 			    ufshcd_is_exception_event(lrbp->ucd_rsp_ptr) &&
 			    schedule_work(&hba->eeh_work)) {
->>>>>>> 79f51b7b
 				/*
 				 * Prevent suspend once eeh_work is scheduled
 				 * to avoid deadlock between ufshcd_suspend
 				 * and exception event handler.
 				 */
-<<<<<<< HEAD
-				if (schedule_work(&hba->eeh_work))
-					pm_runtime_get_noresume(hba->dev);
-=======
 				pm_runtime_get_noresume(hba->dev);
->>>>>>> 79f51b7b
 			}
 			break;
 		case UPIU_TRANSACTION_REJECT_UPIU:
