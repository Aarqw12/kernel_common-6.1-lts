--- conflicted
+++ resolved
@@ -1668,17 +1668,9 @@
  * be unbounded on Azure.  Reset the timer unconditionally to give the host a
  * chance to perform EH.
  */
-static enum scsi_timeout_action storvsc_eh_timed_out(struct scsi_cmnd *scmnd)
-{
-<<<<<<< HEAD
-#if IS_ENABLED(CONFIG_SCSI_FC_ATTRS)
-	if (scmnd->device->host->transportt == fc_transport_template)
-		return fc_eh_timed_out(scmnd);
-#endif
-	return SCSI_EH_RESET_TIMER;
-=======
+static enum blk_eh_timer_return storvsc_eh_timed_out(struct scsi_cmnd *scmnd)
+{
 	return BLK_EH_RESET_TIMER;
->>>>>>> 6c44e13d
 }
 
 static bool storvsc_scsi_cmd_ok(struct scsi_cmnd *scmnd)
