--- conflicted
+++ resolved
@@ -433,12 +433,8 @@
  * DEGAMMALUT (0~32) : 0x1004 ~ 0x1084
  * _n: [0, 32] / _x: [0, 64]
  */
-<<<<<<< HEAD
 #define DQE_DEGAMMALUT(_n)		(0x1004 + ((_n) * 0x4))
-=======
-#define DQE0_DEGAMMALUT(_n)		(0x1004 + ((_n) * 0x4))
-#define DQE0_DEGAMMALUT_REG_CNT		(33)
->>>>>>> 9a659309
+#define DQE_DEGAMMALUT_REG_CNT		(33)
 
 #define DEGAMMA_LUT_H(_v)		((_v) << 16)
 #define DEGAMMA_LUT_H_MASK		(0x1FFF << 16)
@@ -514,18 +510,11 @@
  * REGAMMALUT_B (0~32) : 0x210C ~ 0x218C
  * _n: [0, 32] / _x: [0, 64]
  */
-<<<<<<< HEAD
 #define DQE_REGAMMALUT(_n)		(0x2004 + ((_n) * 0x4))
 #define DQE_REGAMMALUT_R(_n)		(0x2004 + ((_n) * 0x4))
 #define DQE_REGAMMALUT_G(_n)		(0x2088 + ((_n) * 0x4))
 #define DQE_REGAMMALUT_B(_n)		(0x210C + ((_n) * 0x4))
-=======
-#define DQE0_REGAMMALUT(_n)		(0x2004 + ((_n) * 0x4))
-#define DQE0_REGAMMALUT_R(_n)		(0x2004 + ((_n) * 0x4))
-#define DQE0_REGAMMALUT_G(_n)		(0x2088 + ((_n) * 0x4))
-#define DQE0_REGAMMALUT_B(_n)		(0x210C + ((_n) * 0x4))
-#define DQE0_REGAMMALUT_REG_CNT		(33)
->>>>>>> 9a659309
+#define DQE_REGAMMALUT_REG_CNT		(33)
 
 #define REGAMMA_LUT_H(_v)		((_v) << 16)
 #define REGAMMA_LUT_H_MASK		(0x1FFF << 16)
