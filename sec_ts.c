/* drivers/input/touchscreen/sec_ts.c
 *
 * Copyright (C) 2011 Samsung Electronics Co., Ltd.
 * http://www.samsungsemi.com/
 *
 * Core file for Samsung TSC driver
 *
 * This program is free software; you can redistribute it and/or modify
 * it under the terms of the GNU General Public License version 2 as
 * published by the Free Software Foundation.
 */

struct sec_ts_data *tsp_info;

#include "sec_ts.h"
#include <samsung/exynos_drm_connector.h>

#if IS_ENABLED(CONFIG_GS_DRM_PANEL_UNIFIED)
#include <gs_drm/gs_drm_connector.h>
#endif

/* init the kfifo for health check. */
#define SEC_TS_HC_KFIFO_LEN 4 /* must be power of 2. */
DEFINE_KFIFO(hc_fifo, struct sec_ts_health_check, SEC_TS_HC_KFIFO_LEN);

/* init the kfifo for debug used. */
#define SEC_TS_DEBUG_KFIFO_LEN 4 /* must be power of 2. */
DEFINE_KFIFO(debug_fifo, struct sec_ts_coordinate, SEC_TS_DEBUG_KFIFO_LEN);
static struct sec_ts_coordinate last_coord[SEC_TS_DEBUG_KFIFO_LEN];

/* Switch GPIO values */
#define SEC_SWITCH_GPIO_VALUE_SLPI_MASTER	1
#define SEC_SWITCH_GPIO_VALUE_AP_MASTER		0

struct sec_ts_data *ts_dup;

#ifndef CONFIG_SEC_SYSFS
/* Declare extern sec_class */
struct class *sec_class;
#endif

#ifdef USE_POWER_RESET_WORK
static void sec_ts_reset_work(struct work_struct *work);
#endif
static void sec_ts_fw_update_work(struct work_struct *work);
static void sec_ts_suspend_work(struct work_struct *work);
static void sec_ts_resume_work(struct work_struct *work);
#ifdef USE_CHARGER_WORK
static void sec_ts_charger_work(struct work_struct *work);
#endif

#ifdef USE_OPEN_CLOSE
static int sec_ts_input_open(struct input_dev *dev);
static void sec_ts_input_close(struct input_dev *dev);
#endif

static int register_panel_bridge(struct sec_ts_data *ts);
static void unregister_panel_bridge(struct drm_bridge *bridge);

int sec_ts_read_information(struct sec_ts_data *ts);

#ifndef I2C_INTERFACE
u32 sec_ts_spi_delay(u8 reg, u32 data_len)
{
	u32 delay_us = 100;

	switch (reg) {
	case SEC_TS_READ_TOUCH_RAWDATA:
		delay_us = 500;
		break;
#if IS_ENABLED(CONFIG_TOUCHSCREEN_HEATMAP)
	case SEC_TS_CMD_HEATMAP_READ:
		delay_us = 500;
		break;
#endif
	case SEC_TS_CMD_CUSTOMLIB_READ_PARAM:
		delay_us = min(120 + (data_len >> 2), (u32) 500);
		break;
	case SEC_TS_READ_ALL_EVENT:
		delay_us = 550;
		break;
	case SEC_TS_READ_CSRAM_RTDP_DATA:
		delay_us = 550;
		break;
	case SEC_TS_CAAT_READ_STORED_DATA:
		delay_us = 550;
		break;
	case SEC_TS_CMD_FLASH_READ_DATA:
		delay_us = 2000;
		break;
	case SEC_TS_READ_FIRMWARE_INTEGRITY:
		delay_us = 20*1000;
		break;
	case SEC_TS_READ_SELFTEST_RESULT:
		delay_us = 4000;
		break;
	}

	usleep_range(delay_us, delay_us + 1);

	return delay_us;
}

int sec_ts_spi_post_delay(u8 reg)
{
	switch (reg) {
	case SEC_TS_READ_TOUCH_RAWDATA:
	case SEC_TS_CMD_FLASH_READ_DATA:
	case SEC_TS_READ_SELFTEST_RESULT:
		return 500;
	default: return 0;
	}
}
#endif

int sec_ts_write(struct sec_ts_data *ts, u8 reg, u8 *data, int len)
{
	u8 *buf;
	int ret;
	unsigned char retry;
#ifdef I2C_INTERFACE
	struct i2c_msg msg;
#else
	struct spi_message msg;
	struct spi_transfer transfer[1] = { { 0 } };
	unsigned int i;
	unsigned int spi_len = 0;
	unsigned char checksum = 0x0;
#endif

	if (ts->power_status == SEC_TS_STATE_POWER_OFF) {
		input_err(true, &ts->client->dev,
			"%s: POWER_STATUS: OFF\n", __func__);
		goto err;
	}

#ifdef I2C_INTERFACE
	if (len + 1 > sizeof(ts->io_write_buf)) {
		input_err(true, &ts->client->dev,
			"%s: len is larger than buffer size\n", __func__);
		return -EINVAL;
	}
#else
	/* add 3 zero stuffing tx bytes at last */
	if (SEC_TS_SPI_HEADER_SIZE + 1 + len + SEC_TS_SPI_CHECKSUM_SIZE + 3 >
		sizeof(ts->io_write_buf)) {
		input_err(true, &ts->client->dev,
			"%s: len is larger than buffer size\n", __func__);
		return -EINVAL;
	}
#endif

	mutex_lock(&ts->io_mutex);

	buf = ts->io_write_buf;
#ifdef I2C_INTERFACE
	buf[0] = reg;
	memcpy(buf + 1, data, len);

	msg.addr = ts->client->addr;
	msg.flags = 0;
	msg.len = len + 1;
	msg.buf = buf;
#else

	buf[0] = SEC_TS_SPI_SYNC_CODE;
	buf[1] = ((len + 1) >> 8) & 0xFF;
	buf[2] = (len + 1) & 0xFF;
	buf[3] = 0x00;
	buf[4] = 0x00;
	buf[5] = reg;
	memcpy(buf + SEC_TS_SPI_HEADER_SIZE + 1, data, len);

	spi_len = SEC_TS_SPI_HEADER_SIZE + 1 + len;
	// spi_len = SPI header size(5)+register(1)+data size(len)
	for (i = 0; i < spi_len ; i++)
		checksum += buf[i];
	buf[spi_len++] = checksum;
	// spi_len += checksum(1)

	spi_message_init(&msg);

	/* add 3 zero stuffing tx bytes at last */
	memset(ts->io_write_buf + spi_len, 0x00, 3);
	/* spi transfer size should be multiple of 4
	 **/
	spi_len = (spi_len + 3) & ~3;
	transfer[0].len = spi_len;
	transfer[0].tx_buf = buf;
	transfer[0].rx_buf = NULL;
	spi_message_add_tail(&transfer[0], &msg);

#ifdef SEC_TS_DEBUG_IO
	input_info(true, &ts->client->dev, "%s: ", __func__);
//	for (i = 0; i < SEC_TS_SPI_HEADER_SIZE + 1 + len + 1; i++)
	for (i = 0; i < 8; i++)
		input_info(true, &ts->client->dev, "%X ", buf[i]);
	input_info(true, &ts->client->dev, "\n");
#endif

#endif

	for (retry = 0; retry < SEC_TS_IO_RETRY_CNT; retry++) {
#ifdef I2C_INTERFACE
		if ((ret = i2c_transfer(ts->client->adapter, &msg, 1)) == 1)
			break;
#else
		if ((ret = spi_sync(ts->client, &msg)) == 0)
			break;
#endif

		if (ts->power_status == SEC_TS_STATE_POWER_OFF) {
			input_err(true, &ts->client->dev,
				  "%s: POWER_STATUS: OFF, retry: %d\n",
				  __func__, retry);
			mutex_unlock(&ts->io_mutex);
			goto err;
		}

		usleep_range(1 * 1000, 1 * 1000);

		if (retry > 1) {
			input_err(true, &ts->client->dev,
				  "%s: retry %d\n", __func__, retry + 1);
			ts->comm_err_count++;
		}
	}

	mutex_unlock(&ts->io_mutex);

	if (retry == SEC_TS_IO_RETRY_CNT) {
		input_err(true, &ts->client->dev,
			  "%s: write over retry limit\n", __func__);
		ret = -EIO;
#ifdef USE_POR_AFTER_I2C_RETRY
		if (ts->probe_done && !ts->reset_is_on_going)
			schedule_delayed_work(&ts->reset_work,
				msecs_to_jiffies(TOUCH_RESET_DWORK_TIME));
#endif
	}

#ifdef I2C_INTERFACE
	if (ret == 1)
#else
	if (ret == 0)
#endif
		return 0;
err:
	return -EIO;
}

static int sec_ts_read_internal(struct sec_ts_data *ts, u8 reg,
			     u8 *data, int len, bool dma_safe)
{
	u8 *buf;
	int ret;
	unsigned char retry;
#ifdef I2C_INTERFASCE
	struct i2c_msg msg[2];
#else
	struct spi_message msg;
	struct spi_transfer transfer[1] = { { 0 } };
	u32 spi_delay_us = 0;
	unsigned int i;
	unsigned int spi_write_len = 0, spi_read_len = 0;
	unsigned char write_checksum = 0x0, read_checksum = 0x0;
	int copy_size = 0, copy_cur = 0;
#endif
	int remain = len;

	if (ts->power_status == SEC_TS_STATE_POWER_OFF) {
		input_err(true, &ts->client->dev,
			"%s: POWER_STATUS: OFF\n", __func__);
		goto err;
	}

#ifndef I2C_INTERFACE
	/* add 3 zero stuffing tx bytes at last */
	if (SEC_TS_SPI_HEADER_SIZE + 1 + SEC_TS_SPI_CHECKSUM_SIZE + 3 >
		sizeof(ts->io_write_buf)) {
		input_err(true, &ts->client->dev,
			"%s: len is larger than buffer size\n", __func__);
		return -EINVAL;
	}
#endif

	if (len > sizeof(ts->io_read_buf) && dma_safe == false) {
		input_err(true, &ts->client->dev,
			"%s: len %d over pre-allocated size %d\n",
			__func__, len, IO_PREALLOC_READ_BUF_SZ);
		return -ENOSPC;
	}

	mutex_lock(&ts->io_mutex);

	buf = ts->io_write_buf;
#ifdef I2C_INTERFACE
	buf[0] = reg;

	msg[0].addr = ts->client->addr;
	msg[0].flags = 0;
	msg[0].len = 1;
	msg[0].buf = buf;

	msg[1].addr = ts->client->addr;
	msg[1].flags = I2C_M_RD;
	msg[1].len = len;
	if (dma_safe == false)
		msg[1].buf = ts->io_read_buf;
	else
		msg[1].buf = data;
#else

	buf[0] = SEC_TS_SPI_SYNC_CODE;
	buf[1] = 0x00;
	buf[2] = 0x01;
	buf[3] = (len >> 8) & 0xFF;
	buf[4] = len & 0xFF;
	buf[5] = reg;

	spi_write_len = SEC_TS_SPI_HEADER_SIZE + 1;
	for (i = 0; i < spi_write_len; i++)
		write_checksum += buf[i];
	buf[spi_write_len] = write_checksum;
	spi_write_len += SEC_TS_SPI_CHECKSUM_SIZE;
	/* add 3 zero stuffing tx bytes at last */
	memset(ts->io_write_buf + spi_write_len, 0x00, 3);
	spi_write_len = (spi_write_len + 3) & ~3;

	spi_read_len = len +
		SEC_TS_SPI_READ_HEADER_SIZE + SEC_TS_SPI_CHECKSUM_SIZE;
	spi_read_len = (spi_read_len + 3) & ~3;
#endif
	if (len <= ts->io_burstmax) {
#ifdef I2C_INTERFACE
		for (retry = 0; retry < SEC_TS_IO_RETRY_CNT; retry++) {
			ret = i2c_transfer(ts->client->adapter, msg, 2);
			if (ret == 2)
				break;

			usleep_range(1 * 1000, 1 * 1000);
			if (ts->power_status == SEC_TS_STATE_POWER_OFF) {
				input_err(true, &ts->client->dev,
					  "%s: POWER_STATUS: OFF, retry: %d\n",
					  __func__, retry);
				mutex_unlock(&ts->io_mutex);
				goto err;
			}

			if (retry > 1) {
				input_err(true, &ts->client->dev,
					"%s: retry %d\n", __func__, retry + 1);
				ts->comm_err_count++;
			}
		}
		if (ret == 2 && dma_safe == false)
			memcpy(data,
			       ts->io_read_buf[SEC_TS_SPI_READ_HEADER_SIZE],
			       len);
#else
		for (retry = 0; retry < SEC_TS_IO_RETRY_CNT; retry++) {
			spi_message_init(&msg);
			// spi transfer size should be multiple of 4
			transfer[0].len = spi_write_len;
			transfer[0].tx_buf = buf;
			transfer[0].rx_buf = NULL;
			spi_message_add_tail(&transfer[0], &msg);

			ret = spi_sync(ts->client, &msg);
#ifdef SEC_TS_DEBUG_IO
			input_info(true, &ts->client->dev,
				"%s: spi write buf %X %X %X %X %X %X %X\n",
				__func__, buf[0], buf[1], buf[2],
				buf[3], buf[4], buf[5], buf[6]);
#endif
			// write fail
			if (ret != 0) {
				ret = -EIO;

				input_err(true, &ts->client->dev,
					"%s: spi write retry %d\n",
					__func__, retry + 1);
				ts->comm_err_count++;

				usleep_range(1 * 1000, 1 * 1000);
				if (ts->power_status ==
					SEC_TS_STATE_POWER_OFF) {
					input_err(true, &ts->client->dev,
						"%s: POWER_STATUS: OFF, retry: %d\n",
						__func__, retry);
					mutex_unlock(&ts->io_mutex);
					goto err;
				}

				if (retry == SEC_TS_IO_RETRY_CNT - 1) {
					input_err(true, &ts->client->dev,
						"%s: write reg retry over retry limit, skip read\n",
						__func__);
					goto skip_spi_read;
				}

				continue;
			}

			spi_delay_us = sec_ts_spi_delay(reg, len);

			// read sequence start
			spi_message_init(&msg);
			transfer[0].len = spi_read_len;
			transfer[0].tx_buf = NULL;
			transfer[0].rx_buf = ts->io_read_buf;
			spi_message_add_tail(&transfer[0], &msg);
			ret = spi_sync(ts->client, &msg);

			for (i = 0, read_checksum = 0x0;
				i < (SEC_TS_SPI_READ_HEADER_SIZE + len);
				i++)
				read_checksum += ts->io_read_buf[i];

#ifdef SEC_TS_DEBUG_IO
			input_info(true, &ts->client->dev, "%s: ", __func__);
//			for (i = 0; i < spi_read_len; i++)
			for (i = 0; i < 8; i++)
				input_info(true, &ts->client->dev,
					"%X ",
					ts->io_read_buf[i]);
			input_info(true, &ts->client->dev,
				"\n%s: checksum = %X",
				__func__, read_checksum);
#endif
			// read fail
			if (ret != 0 ||
				ts->io_read_buf[0] != SEC_TS_SPI_SYNC_CODE ||
				reg != ts->io_read_buf[5] ||
				// ts->io_read_buf[6] != SEC_TS_SPI_CMD_OK ||
				read_checksum !=
					ts->io_read_buf[
						SEC_TS_SPI_READ_HEADER_SIZE +
					len]) {

				ret = -EIO;

				/*
				 * For LP idle state from AOD to normal screen-on,
				 * T-IC needs one SPI cmds to wake-up.
				 * Therefore, change the log level to warning
				 * for this intended behavir.
				 */
				if (!completion_done(&ts->bus_resumed) &&
					reg == SEC_TS_CMD_CHG_SYSMODE) {
					dev_warn(&ts->client->dev,
						"%s: wake-up touch(#%d) by 0x%02X cmd delay_us(%d)\n",
						__func__, retry + 1, reg, spi_delay_us);
				} else {
					input_err(true, &ts->client->dev,
						"%s: retry %d for 0x%02X size(%d) delay_us(%d)\n",
						__func__, retry + 1, reg, len, spi_delay_us);
						ts->comm_err_count++;
				}

				usleep_range(1 * 1000, 1 * 1000);
				if (ts->power_status ==
					SEC_TS_STATE_POWER_OFF) {
					input_err(true, &ts->client->dev,
						"%s: POWER_STATUS: OFF, retry: %d\n",
						__func__, retry);
					mutex_unlock(&ts->io_mutex);
					goto err;
				}
				continue;
			} else
				break;
		}
		if (ret == 0)
			memcpy(data, ts->io_read_buf +
			       SEC_TS_SPI_READ_HEADER_SIZE, len);

		usleep_range(sec_ts_spi_post_delay(reg),
			     sec_ts_spi_post_delay(reg) + 1);

#endif //I2C_INTERFACE
	} else {
		/*
		 * read buffer is 256 byte. do not support long buffer over
		 * than 256. So, try to separate reading data about 256 bytes.
		 **/
#ifdef I2C_INTERFACE
		for (retry = 0; retry < SEC_TS_IO_RETRY_CNT; retry++) {
			ret = i2c_transfer(ts->client->adapter, msg, 1);
			if (ret == 1)
				break;

			usleep_range(1 * 1000, 1 * 1000);
			if (ts->power_status == SEC_TS_STATE_POWER_OFF) {
				input_err(true, &ts->client->dev,
					"%s: POWER_STATUS: OFF, retry: %d\n",
					__func__, retry);
				mutex_unlock(&ts->io_mutex);
				goto err;
			}

			if (retry > 1) {
				input_err(true, &ts->client->dev,
					"%s: retry %d\n",
					__func__, retry + 1);
				ts->comm_err_count++;
			}
		}

		do {
			if (remain > ts->io_burstmax)
				msg[1].len = ts->io_burstmax;
			else
				msg[1].len = remain;

			remain -= ts->io_burstmax;

			for (retry = 0; retry < SEC_TS_IO_RETRY_CNT; retry++) {
				ret = i2c_transfer(ts->client->adapter,
						   &msg[1], 1);
				if (ret == 1)
					break;
				usleep_range(1 * 1000, 1 * 1000);
				if (ts->power_status ==
					SEC_TS_STATE_POWER_OFF) {
					input_err(true, &ts->client->dev,
						"%s: POWER_STATUS: OFF, retry: %d\n",
						__func__, retry);
					mutex_unlock(&ts->io_mutex);
					goto err;
				}

				if (retry > 1) {
					input_err(true, &ts->client->dev,
						"%s: retry %d\n",
						__func__, retry + 1);
					ts->comm_err_count++;
				}
			}

			msg[1].buf += msg[1].len;

		} while (remain > 0);

		if (ret == 1 && dma_safe == false)
			memcpy(data, ts->io_read_buf, len);
#else
		for (retry = 0; retry < SEC_TS_IO_RETRY_CNT; retry++) {
			spi_message_init(&msg);
			// spi transfer size should be multiple of 4
			transfer[0].len = spi_write_len;
			transfer[0].tx_buf = buf;
			transfer[0].rx_buf = NULL;
			spi_message_add_tail(&transfer[0], &msg);

			ret = spi_sync(ts->client, &msg);

			// write fail
			if (ret != 0) {
				ret = -EIO;

				input_err(true, &ts->client->dev,
					"%s: spi write retry %d\n",
					__func__, retry + 1);
				ts->comm_err_count++;

				usleep_range(1 * 1000, 1 * 1000);

				if (ts->power_status ==
					SEC_TS_STATE_POWER_OFF) {
					input_err(true, &ts->client->dev,
						"%s: POWER_STATUS: OFF, retry: %d\n",
						__func__, retry);
					mutex_unlock(&ts->io_mutex);
					goto err;
				}

				if (retry == SEC_TS_IO_RETRY_CNT - 1) {
					input_err(true, &ts->client->dev,
						"%s: write reg retry over retry limit, skip read\n",
						__func__);
					goto skip_spi_read;
				}

				continue;
			}

			sec_ts_spi_delay(reg, len);

			copy_size = 0;
			remain = spi_read_len;
			do {
				if (remain > ts->io_burstmax)
					copy_cur = ts->io_burstmax;
				else
					copy_cur = remain;

				spi_message_init(&msg);

				transfer[0].len = copy_cur;
				transfer[0].tx_buf = NULL;
				transfer[0].rx_buf =
					&ts->io_read_buf[copy_size];
				// CS needs to stay low until read seq. is done
				transfer[0].cs_change =
					(remain > ts->io_burstmax) ? 1 : 0;

				spi_message_add_tail(&transfer[0], &msg);

				copy_size += copy_cur;
				remain -= copy_cur;

				ret = spi_sync(ts->client, &msg);
#ifdef SEC_TS_DEBUG_IO
				input_info(true, &ts->client->dev,
					"%s: ", __func__);
				for (i = 0; i < 8; i++)
					input_info(true,
						   &ts->client->dev, "%X ",
						   ts->io_read_buf[i]);
				input_info(true, &ts->client->dev,
					"\n%s: checksum = %X",
					__func__, read_checksum);
#endif

				if (ret != 0) {
					ret = -EIO;

					input_err(true, &ts->client->dev,
						"%s: retry %d\n",
						__func__, retry + 1);
					ts->comm_err_count++;

					usleep_range(1 * 1000, 1 * 1000);
					if (ts->power_status
						== SEC_TS_STATE_POWER_OFF) {
						input_err(true,
							&ts->client->dev,
							"%s: POWER_STATUS: OFF, retry: %d\n",
							__func__, retry);
						mutex_unlock(&ts->io_mutex);
						goto err;
					}
					break;
				}
			} while (remain > 0);
			if (ret != 0) { // read fail, retry
				ret = -EIO;
				continue;
			}

			for (i = 0, read_checksum = 0x0;
				i < SEC_TS_SPI_READ_HEADER_SIZE + len; i++)
				read_checksum += ts->io_read_buf[i];
			//read success
			if (ts->io_read_buf[0] == SEC_TS_SPI_SYNC_CODE &&
				// ts->io_read_buf[6] == SEC_TS_SPI_CMD_OK &&
				reg == ts->io_read_buf[5] &&
				read_checksum ==
				ts->io_read_buf[SEC_TS_SPI_READ_HEADER_SIZE +
				len])
				break;
			//read data fail
			else if (ts->io_read_buf[6]
				 == SEC_TS_SPI_CMD_UNKNOWN ||
				 ts->io_read_buf[6]
				 == SEC_TS_SPI_CMD_BAD_PARAM) {
				input_info(true, &ts->client->dev,
					"%s: CMD_NG cmd(M) = %X, cmd(S) = %X, cmd_result = %X\n",
					__func__, reg, ts->io_read_buf[5],
					ts->io_read_buf[6]);
				ret = -EIO;
				continue;
			} else {
				input_info(true, &ts->client->dev,
					"%s: spi fail, ret %d, sync code %X, reg(M) %X, reg(S) %X, cmd_result %X, chksum(M) %X, chksum(S) %X\n",
					__func__, ret, ts->io_read_buf[0],
					reg, ts->io_read_buf[5],
					ts->io_read_buf[6], read_checksum,
					ts->io_read_buf[
						SEC_TS_SPI_READ_HEADER_SIZE +
					len]);
				ret = -EIO;
				continue;
			}
		}
		if (ret == 0)
			memcpy(data, ts->io_read_buf +
				SEC_TS_SPI_READ_HEADER_SIZE, len);

		usleep_range(sec_ts_spi_post_delay(reg),
			     sec_ts_spi_post_delay(reg) + 1);
#endif
	}
skip_spi_read:
	mutex_unlock(&ts->io_mutex);

	if (retry == SEC_TS_IO_RETRY_CNT) {
		input_err(true, &ts->client->dev,
			"%s: read reg(%#x) over retry limit, comm_err_count %d, io_err_count %d\n",
			__func__, reg, ts->comm_err_count, ts->io_err_count);
		ret = -EIO;
		ts->io_err_count++;
#ifdef USE_POR_AFTER_I2C_RETRY
		if (ts->probe_done && !ts->reset_is_on_going)
			schedule_delayed_work(&ts->reset_work,
				msecs_to_jiffies(TOUCH_RESET_DWORK_TIME));
#endif

	} else
		ts->io_err_count = 0;

	/*
	 * Do hw reset if continuously failed over SEC_TS_IO_RESET_CNT times
	 * except for FW update process.
	 */
	if (ts->io_err_count >= SEC_TS_IO_RESET_CNT &&
	    (ts->bus_refmask & SEC_TS_BUS_REF_FW_UPDATE) == 0) {
		ts->hw_reset_count++;
		ts->io_err_count = 0;
		sec_ts_system_reset(ts, RESET_MODE_HW, false, true);
	}

	return ret;

err:
	return -EIO;
}

static int sec_ts_write_burst_internal(struct sec_ts_data *ts,
					   u8 *data, int len, bool dma_safe)
{
	int ret;
	int retry;
#ifndef I2C_INTERFACE
	struct spi_message msg;
	struct spi_transfer transfer[1] = { { 0 } };
	unsigned int i;
	unsigned int spi_len = 0;
	unsigned char checksum = 0x0;
#endif

#ifdef I2C_INTERFACE
	if (len > sizeof(ts->io_write_buf) && dma_safe == false) {
		input_err(true, &ts->client->dev,
			"%s: len %d over pre-allocated size %d\n",
			__func__, len, sizeof(ts->io_write_buf));
		return -ENOSPC;
	}
#else
	/* add 3 zero stuffing tx bytes at last */
	if (SEC_TS_SPI_HEADER_SIZE + len + SEC_TS_SPI_CHECKSUM_SIZE + 3 >
		sizeof(ts->io_write_buf)) {
		input_err(true, &ts->client->dev,
			"%s: len is larger than buffer size\n", __func__);
		return -EINVAL;
	}
#endif

	mutex_lock(&ts->io_mutex);
#ifdef I2C_INTERFACE
	if (dma_safe == false) {
		memcpy(ts->io_write_buf, data, len);
		data = ts->io_write_buf;
	}
#else

	ts->io_write_buf[0] = SEC_TS_SPI_SYNC_CODE;
	ts->io_write_buf[1] = (len >> 8) & 0xFF;
	ts->io_write_buf[2] = len & 0xFF;
	ts->io_write_buf[3] = 0x0;
	ts->io_write_buf[4] = 0x0;

	memcpy(ts->io_write_buf + SEC_TS_SPI_HEADER_SIZE, data, len);


	spi_len = SEC_TS_SPI_HEADER_SIZE + len;
	for (i = 0; i < spi_len; i++)
		checksum += ts->io_write_buf[i];

	ts->io_write_buf[spi_len] = checksum;
	spi_len += SEC_TS_SPI_CHECKSUM_SIZE;

	spi_message_init(&msg);

	/* add 3 zero stuffing tx bytes at last */
	memset(ts->io_write_buf + spi_len, 0x00, 3);
	spi_len = (spi_len + 3) & ~3;
	transfer[0].len = spi_len;
	transfer[0].tx_buf = ts->io_write_buf;
	transfer[0].rx_buf = NULL;
	spi_message_add_tail(&transfer[0], &msg);

#ifdef SEC_TS_DEBUG_IO
	input_info(true, &ts->client->dev, "%s:\n", __func__);
	for (i = 0; i < spi_len; i++)
		input_info(true, &ts->client->dev, "%X ", ts->io_write_buf[i]);
	input_info(true, &ts->client->dev, "\n");
#endif

#endif

	for (retry = 0; retry < SEC_TS_IO_RETRY_CNT; retry++) {
#ifdef I2C_INTERFACE
		if ((ret = i2c_master_send(ts->client, data, len)) == len)
			break;
#else
		if ((ret = spi_sync(ts->client, &msg)) == 0)
			break;
#endif

		usleep_range(1 * 1000, 1 * 1000);

		if (retry > 1) {
			input_err(true, &ts->client->dev,
				  "%s: retry %d\n", __func__, retry + 1);
			ts->comm_err_count++;
		}
	}

	mutex_unlock(&ts->io_mutex);
	if (retry == SEC_TS_IO_RETRY_CNT) {
		input_err(true, &ts->client->dev,
			  "%s: write over retry limit\n", __func__);
		ret = -EIO;
	}

	return ret;
}

static int sec_ts_read_bulk_internal(struct sec_ts_data *ts,
					 u8 *data, int len, bool dma_safe)
{
	int ret;
	unsigned char retry;
	int remain = len;
#ifdef I2C_INTERFACE
	struct i2c_msg msg;
#else
	struct spi_message msg;
	struct spi_transfer transfer[1] = { { 0 } };
	unsigned int i;
	unsigned int spi_len = 0;
	unsigned char checksum = 0x0;
	int copy_size = 0, copy_cur = 0;
	int retry_msg = 0;
#endif

	if (len > sizeof(ts->io_read_buf) && dma_safe == false) {
		input_err(true, &ts->client->dev,
			  "%s: len %d over pre-allocated size %d\n", __func__,
			  len, sizeof(ts->io_read_buf));
		return -ENOSPC;
	}

	mutex_lock(&ts->io_mutex);

#ifdef I2C_INTERFACE
	msg.addr = ts->client->addr;
	msg.flags = I2C_M_RD;
	msg.len = len;
	if (dma_safe == false)
		msg.buf = ts->io_read_buf;
	else
		msg.buf = data;

	do {
		if (remain > ts->io_burstmax)
			msg.len = ts->io_burstmax;
		else
			msg.len = remain;

		remain -= ts->io_burstmax;

		for (retry = 0; retry < SEC_TS_IO_RETRY_CNT; retry++) {
			ret = i2c_transfer(ts->client->adapter, &msg, 1);
			if (ret == 1)
				break;
			usleep_range(1 * 1000, 1 * 1000);

			if (retry > 1) {
				input_err(true, &ts->client->dev,
					  "%s: retry %d\n",
					  __func__, retry + 1);
				ts->comm_err_count++;
			}
		}

		if (retry == SEC_TS_IO_RETRY_CNT) {
			input_err(true, &ts->client->dev,
				  "%s: read over retry limit\n", __func__);
			ret = -EIO;
			break;
		}

		msg.buf += msg.len;

	} while (remain > 0);

	if (ret == 1 && dma_safe == false)
		memcpy(data, ts->io_read_buf, len);
#else
retry_message:
	remain = spi_len = (SEC_TS_SPI_READ_HEADER_SIZE + len +
			    SEC_TS_SPI_CHECKSUM_SIZE + 3) & ~3;
	do {
		if (remain > ts->io_burstmax)
			copy_cur = ts->io_burstmax;
		else
			copy_cur = remain;

		spi_message_init(&msg);
		transfer[0].len = copy_cur;
		transfer[0].tx_buf = NULL;
		transfer[0].rx_buf = &ts->io_read_buf[copy_size];
		/* CS needs to stay low until read seq. is done
		 */
		transfer[0].cs_change = (remain > ts->io_burstmax) ? 1 : 0;

		spi_message_add_tail(&transfer[0], &msg);

		copy_size += copy_cur;
		remain -= copy_cur;

		for (retry = 0; retry < SEC_TS_IO_RETRY_CNT; retry++) {
			ret = spi_sync(ts->client, &msg);
			if (ret == 0)
				break;

			usleep_range(1 * 1000, 1 * 1000);
			if (ts->power_status == SEC_TS_STATE_POWER_OFF) {
				input_err(true, &ts->client->dev,
					  "%s: POWER_STATUS: OFF, retry: %d\n",
					  __func__, retry);
				mutex_unlock(&ts->io_mutex);
				goto err;
			}

			if (retry > 1) {
				input_err(true, &ts->client->dev,
					"%s: retry %d\n", __func__, retry + 1);
				ts->comm_err_count++;
			}
		}
	} while (remain > 0);

	for (i = 0, checksum = 0; i < SEC_TS_SPI_READ_HEADER_SIZE + len; i++)
		checksum += ts->io_read_buf[i];

	if (ret == 0 && ts->io_read_buf[0] == SEC_TS_SPI_SYNC_CODE &&
		checksum == ts->io_read_buf[SEC_TS_SPI_READ_HEADER_SIZE + len])
		memcpy(data, ts->io_read_buf + SEC_TS_SPI_READ_HEADER_SIZE,
		       len);
	else {
		input_info(true, &ts->client->dev,
			   "%s: spi fail, ret %d, sync code %X, reg(S) %X, chksum(M) %X, chksum(S) %X\n",
			__func__, ret, ts->io_read_buf[0], ts->io_read_buf[5],
			checksum,
			ts->io_read_buf[SEC_TS_SPI_READ_HEADER_SIZE + len]);
		if (retry_msg++ < SEC_TS_IO_RETRY_CNT)
			goto retry_message;
	}
#endif
	mutex_unlock(&ts->io_mutex);

#ifdef I2C_INTERFACE
	if (ret == 1)
#else
	if (ret == 0)
#endif
		return 0;
err:
	return -EIO;
}

/* Wrapper API for read and write */
int sec_ts_read(struct sec_ts_data *ts, u8 reg, u8 *data, int len)
{
	return sec_ts_read_internal(ts, reg, data, len, false);
}

int sec_ts_read_heap(struct sec_ts_data *ts, u8 reg, u8 *data, int len)
{
	return sec_ts_read_internal(ts, reg, data, len, true);
}

int sec_ts_write_burst(struct sec_ts_data *ts, u8 *data, int len)
{
	return sec_ts_write_burst_internal(ts, data, len, false);
}

int sec_ts_write_burst_heap(struct sec_ts_data *ts, u8 *data, int len)
{
	return sec_ts_write_burst_internal(ts, data, len, true);
}

int sec_ts_read_bulk(struct sec_ts_data *ts, u8 *data, int len)
{
	return sec_ts_read_bulk_internal(ts, data, len, false);
}

int sec_ts_read_bulk_heap(struct sec_ts_data *ts, u8 *data, int len)
{
	return sec_ts_read_bulk_internal(ts, data, len, true);
}

static int sec_ts_read_from_customlib(struct sec_ts_data *ts, u8 *data, int len)
{
	int ret;

	ret = sec_ts_write(ts, SEC_TS_CMD_CUSTOMLIB_READ_PARAM, data, 2);
	if (ret < 0)
		input_err(true, &ts->client->dev,
			"%s: fail to write custom library command\n", __func__);

	usleep_range(100, 100);

	ret = sec_ts_read(ts, SEC_TS_CMD_CUSTOMLIB_READ_PARAM, (u8 *)data, len);
	if (ret < 0)
		input_err(true, &ts->client->dev,
			"%s: fail to read custom library command\n", __func__);

	return ret;
}

#if defined(CONFIG_TOUCHSCREEN_DUMP_MODE)
#include <linux/sec_debug.h>
extern struct tsp_dump_callbacks dump_callbacks;
static struct delayed_work *p_ghost_check;

static void sec_ts_check_rawdata(struct work_struct *work)
{
	struct sec_ts_data *ts = container_of(work, struct sec_ts_data,
					      ghost_check.work);

	if (ts->tsp_dump_lock == 1) {
		input_err(true, &ts->client->dev,
			  "%s: ignored ## already checking..\n", __func__);
		return;
	}
	if (ts->power_status == SEC_TS_STATE_POWER_OFF) {
		input_err(true, &ts->client->dev,
			  "%s: ignored ## IC is power off\n", __func__);
		return;
	}

	ts->tsp_dump_lock = 1;
	input_info(true, &ts->client->dev, "%s: start ##\n", __func__);
	sec_ts_run_rawdata_all((void *)ts, false);
	msleep(100);

	input_info(true, &ts->client->dev, "%s: done ##\n", __func__);
	ts->tsp_dump_lock = 0;

}

static void dump_tsp_log(void)
{
	pr_info("%s: %s %s: start\n", SEC_TS_NAME, SECLOG, __func__);

#ifdef CONFIG_BATTERY_SAMSUNG
	if (lpcharge == 1) {
		pr_err("%s: %s %s: ignored ## lpm charging Mode!!\n",
		       SEC_TS_NAME, SECLOG, __func__);
		return;
	}
#endif

	if (p_ghost_check == NULL) {
		pr_err("%s: %s %s: ignored ## tsp probe fail!!\n",
		       SEC_TS_NAME, SECLOG, __func__);
		return;
	}
	schedule_delayed_work(p_ghost_check, msecs_to_jiffies(100));
}
#endif


void sec_ts_delay(unsigned int ms)
{
	if (ms < 20)
		usleep_range(ms * 1000, ms * 1000);
	else
		msleep(ms);
}

int sec_ts_wait_for_ready(struct sec_ts_data *ts, unsigned int ack)
{
	return sec_ts_wait_for_ready_with_count(ts, ack,
						SEC_TS_WAIT_RETRY_CNT);
}

int sec_ts_wait_for_ready_with_count(struct sec_ts_data *ts, unsigned int ack,
				     unsigned int count)
{
	int rc = -1;
	int retry = 0;
	u8 tBuff[SEC_TS_EVENT_BUFF_SIZE] = {0,};

	while (retry < count) {
		if (sec_ts_read(ts, SEC_TS_READ_ONE_EVENT, tBuff,
			SEC_TS_EVENT_BUFF_SIZE) >= 0) {
			if (((tBuff[0] >> 2) & 0xF) == TYPE_STATUS_EVENT_INFO) {
				if (tBuff[1] == ack) {
					rc = 0;
					break;
				}
			} else if (((tBuff[0] >> 2) & 0xF) ==
				   TYPE_STATUS_EVENT_VENDOR_INFO) {
				if (tBuff[1] == ack) {
					rc = 0;
					break;
				}
			}
		}
		sec_ts_delay(20);
		retry++;
	}
	if (retry == count)
		input_err(true, &ts->client->dev, "%s: Time Over\n",
			__func__);

	input_info(true, &ts->client->dev,
		"%s: %02X, %02X, %02X, %02X, %02X, %02X, %02X, %02X [%d]\n",
		__func__, tBuff[0], tBuff[1], tBuff[2], tBuff[3],
		tBuff[4], tBuff[5], tBuff[6], tBuff[7], retry);

	return rc;
}

int sec_ts_read_calibration_report(struct sec_ts_data *ts)
{
	int ret;

	memset(ts->cali_report, 0, sizeof(ts->cali_report));
	ret = sec_ts_read(ts, SEC_TS_READ_CALIBRATION_REPORT,
		ts->cali_report, sizeof(ts->cali_report));
	if (ret < 0) {
		input_err(true, &ts->client->dev,
			  "%s: failed to read, %d\n", __func__, ret);
		return ret;
	}

	input_info(true, &ts->client->dev,
		"%s: count: %d, pass cnt: %d, fail cnt: %d, status: %X, param ver: %X %X %X %X\n",
		__func__, ts->cali_report_try_cnt, ts->cali_report_pass_cnt,
		ts->cali_report_fail_cnt, ts->cali_report_status,
		ts->cali_report_param_ver[0], ts->cali_report_param_ver[1],
		ts->cali_report_param_ver[2], ts->cali_report_param_ver[3]);

	return ts->cali_report_status;
}

#define PTFLIB_ENCODED_ENABLED_OFFSET_LSB	0xA0
#define PTFLIB_ENCODED_ENABLED_OFFSET_MSB	0x00
#define PTFLIB_ENCODED_ENABLED_TRUE		0x01
#define PTFLIB_ENCODED_ENABLED_FALSE		0x00
static int sec_ts_ptflib_reinit(struct sec_ts_data *ts)
{
	u8 r_data[2] = {0x00, 0x00};
	u8 w_data[6] = {0x00, 0x00, 0x00, 0x00, 0x00, 0x00};
	int ret = 0;

	/* Check whether encoded heatmap is inited in custom library. */
	r_data[0] = PTFLIB_ENCODED_ENABLED_OFFSET_LSB;
	r_data[1] = PTFLIB_ENCODED_ENABLED_OFFSET_MSB;
        ret = sec_ts_read_from_customlib(ts, r_data, 2);
	if (ret < 0) {
		input_err(true, &ts->client->dev,
			  "%s: Read encoded heatmap's inited failed.\n",
			  __func__);
		return -EIO;
	}

	if (r_data[1] != 0x01) {
		input_err(true, &ts->client->dev,
			  "%s: Encoded heatmap was not initialized.\n",
			  __func__);
		return -EIO;
	}

	/* Return if encoded heatmap is already enabled. */
	if (r_data[0] == 0x01) {
		input_info(true, &ts->client->dev,
			   "%s: Encoded heatmap is already enabled.\n",
			   __func__);
		return 0;
	}

	/* Enable encoded heatmap. */
	w_data[0] = PTFLIB_ENCODED_ENABLED_OFFSET_LSB;
	w_data[1] = PTFLIB_ENCODED_ENABLED_OFFSET_MSB;
	w_data[2] = PTFLIB_ENCODED_ENABLED_TRUE;
	ret = sec_ts_write(ts, SEC_TS_CMD_CUSTOMLIB_WRITE_PARAM, w_data, 3);
	if (ret < 0) {
		input_err(true, &ts->client->dev,
			  "%s: ptlib - Writing encoded heatmap's enabled register failed.\n",
			  __func__);
		return -EIO;
	}

	/* Check whether encoded heatmap is enabled in customlib. */
	r_data[0] = PTFLIB_ENCODED_ENABLED_OFFSET_LSB;
	r_data[1] = PTFLIB_ENCODED_ENABLED_OFFSET_MSB;
	ret = sec_ts_read_from_customlib(ts, r_data, 2);
	if (ret < 0) {
		input_err(true, &ts->client->dev,
			  "%s: ptlib - Read encoded heatmap's enabled status failed.\n",
			  __func__);
		return -EIO;
	}

	if (r_data[0] != PTFLIB_ENCODED_ENABLED_TRUE) {
		input_err(true, &ts->client->dev,
			  "%s: ptlib - Enabling encoded heatmap failed.\n",
				  __func__);
		return -EIO;
	}

	return 0;
}

#define PTFLIB_GRIP_ENABLED_OFFSET_LSB	0x80
#define PTFLIB_GRIP_ENABLED_OFFSET_MSB	0x00
static int sec_ts_ptflib_grip_prescreen_enable(struct sec_ts_data *ts,
					       int grip_prescreen_mode) {
	u8 r_data[2] = {0x00, 0x00};
	u8 w_data[3] = {0x00, 0x00, 0x00};
	int result;

	input_info(true, &ts->client->dev, "%s: set mode %d.\n",
	    __func__, grip_prescreen_mode);

	if (grip_prescreen_mode < GRIP_PRESCREEN_OFF ||
	    grip_prescreen_mode > GRIP_PRESCREEN_MODE_3) {
		input_err(true, &ts->client->dev,
		    "%s: invalid grip_prescreen_mode value %d.\n",
		    __func__, grip_prescreen_mode);
		return -EINVAL;
	}

	w_data[0] = PTFLIB_GRIP_ENABLED_OFFSET_LSB;
	w_data[1] = PTFLIB_GRIP_ENABLED_OFFSET_MSB;
	w_data[2] = grip_prescreen_mode;
	result = ts->sec_ts_write(ts, SEC_TS_CMD_CUSTOMLIB_WRITE_PARAM,
	    w_data, 3);
	if (result < 0) {
		input_err(true, &ts->client->dev,
		    "%s: Write grip_prescreen_mode register failed.\n",
		    __func__);
		return -EIO;
	}

	r_data[0] = PTFLIB_GRIP_ENABLED_OFFSET_LSB;
	r_data[1] = PTFLIB_GRIP_ENABLED_OFFSET_MSB;
	result = ts->sec_ts_read_customlib(ts, r_data, 2);
	if (result < 0) {
		input_err(true, &ts->client->dev,
		    "%s: Read grip_prescreen_mode register failed.\n",
		    __func__);
		return -EIO;
	}

	if (r_data[0] != grip_prescreen_mode) {
		input_err(true, &ts->client->dev,
		    "%s: Configure grip_prescreen_mode register failed %d.\n",
		    __func__, r_data[0]);
		return -EIO;
	}

	return 0;
}

#define PTFLIB_GRIP_PRESCREEN_TIMEOUT_OFFSET_LSB	0x9A
#define PTFLIB_GRIP_PRESCREEN_TIMEOUT_OFFSET_MSB	0x00
static int sec_ts_ptflib_grip_prescreen_timeout(struct sec_ts_data *ts,
					        int grip_prescreen_timeout) {
	u8 r_data[2] = {0x00, 0x00};
	u8 w_data[4] = {0x00, 0x00, 0x00, 0x00};
	u16 timeout;
	int result;

	input_info(true, &ts->client->dev, "%s: set timeout %d.\n",
	    __func__, grip_prescreen_timeout);

	if (grip_prescreen_timeout < GRIP_PRESCREEN_TIMEOUT_MIN ||
	    grip_prescreen_timeout > GRIP_PRESCREEN_TIMEOUT_MAX) {
		input_err(true, &ts->client->dev,
		    "%s: invalid grip_prescreen_timeout value %d.\n",
		    __func__, grip_prescreen_timeout);
		return -EINVAL;
	}

	w_data[0] = PTFLIB_GRIP_PRESCREEN_TIMEOUT_OFFSET_LSB;
	w_data[1] = PTFLIB_GRIP_PRESCREEN_TIMEOUT_OFFSET_MSB;
	w_data[2] = grip_prescreen_timeout & 0xFF;
	w_data[3] = (grip_prescreen_timeout >> 8) & 0xFF;
	result = ts->sec_ts_write(ts, SEC_TS_CMD_CUSTOMLIB_WRITE_PARAM,
	    w_data, 4);
	if (result < 0) {
		input_err(true, &ts->client->dev,
		    "%s: Write grip_prescreen_timeout register failed.\n",
		    __func__);
		return -EIO;
	}

	r_data[0] = PTFLIB_GRIP_PRESCREEN_TIMEOUT_OFFSET_LSB;
	r_data[1] = PTFLIB_GRIP_PRESCREEN_TIMEOUT_OFFSET_MSB;
	result = ts->sec_ts_read_customlib(ts, r_data, 2);
	if (result < 0) {
		input_err(true, &ts->client->dev,
		    "%s: Read grip_prescreen_timeout register failed.\n",
		    __func__);
		return -EIO;
	}

	timeout = le16_to_cpup((uint16_t *) r_data);
	if (timeout != grip_prescreen_timeout) {
		input_err(true, &ts->client->dev,
		    "%s: Configure grip_prescreen_timeout register failed %d.\n",
		    __func__, timeout);
		return -EIO;
	}

	return 0;
}

#define PTFLIB_GRIP_PRESCREEN_FRAMES_OFFSET_LSB	0x9C
#define PTFLIB_GRIP_PRESCREEN_FRAMES_OFFSET_MSB	0x00
static int sec_ts_ptflib_get_grip_prescreen_frames(struct sec_ts_data *ts) {
	u8 r_data[4] = {0x00, 0x00, 0x00, 0x00};
	int result;

	r_data[0] = PTFLIB_GRIP_PRESCREEN_FRAMES_OFFSET_LSB;
	r_data[1] = PTFLIB_GRIP_PRESCREEN_FRAMES_OFFSET_MSB;
	result = ts->sec_ts_read_customlib(ts, r_data, sizeof(r_data));
	if (result < 0) {
		input_err(true, &ts->client->dev,
		    "%s: Read grip prescreen frames register failed.\n",
		    __func__);
		return -EIO;
	}

	return le32_to_cpup((uint32_t *) r_data);
}

static int sec_ts_ptflib_decoder(struct sec_ts_data *ts, const u16 *in_array,
				 const int in_array_size, u16 *out_array,
				 const int out_array_max_size)
{
	const u16 ESCAPE_MASK = 0xF000;
	const u16 ESCAPE_BIT = 0x8000;

	int i;
	int j;
	int out_array_size = 0;
	u16 prev_word = 0;
	u16 repetition = 0;

	for (i = 0; i < in_array_size; i++) {
		u16 curr_word = in_array[i];
		if ((curr_word & ESCAPE_MASK) == ESCAPE_BIT) {
			repetition = (curr_word & ~ESCAPE_MASK) - 1;
			if (out_array_size + repetition > out_array_max_size)
				break;

			for (j = 0; j < repetition; j++) {
				*out_array++ = prev_word;
				out_array_size++;
			}
		} else {
			if (out_array_size >= out_array_max_size)
				break;

			*out_array++ = curr_word;
			out_array_size++;
			prev_word = curr_word;
		}
	}

	if (i != in_array_size || out_array_size != out_array_max_size) {
		input_info(true, &ts->client->dev,
			   "%s: %d (in=%d, out=%d, rep=%d, out_max=%d).\n",
			   __func__, i, in_array_size, out_array_size,
			   repetition, out_array_max_size);
		return -1;
	}

	return out_array_size;
}

static void sec_ts_reinit(struct sec_ts_data *ts)
{
	u8 w_data[2] = {0x00, 0x00};
	int ret = 0;

	input_info(true, &ts->client->dev,
		"%s : charger=0x%x, Cover=0x%x, Power mode=0x%x\n",
		__func__, ts->charger_mode, ts->touch_functions,
		ts->lowpower_status);

	/* charger mode */
	if (ts->charger_mode != SEC_TS_BIT_CHARGER_MODE_NO) {
		w_data[0] = ts->charger_mode;
		ret = ts->sec_ts_write(ts, SET_TS_CMD_SET_CHARGER_MODE,
				       (u8 *)&w_data[0], 1);
		if (ret < 0)
			input_err(true, &ts->client->dev,
				  "%s: Failed to send command(0x%x)",
				__func__, SET_TS_CMD_SET_CHARGER_MODE);
	}

	/* Cover mode */
	if (ts->touch_functions & SEC_TS_BIT_SETFUNC_COVER) {
		w_data[0] = ts->cover_cmd;
		ret = sec_ts_write(ts, SEC_TS_CMD_SET_COVERTYPE,
				   (u8 *)&w_data[0], 1);
		if (ret < 0)
			input_err(true, &ts->client->dev,
				"%s: Failed to send command(0x%x)",
				__func__, SEC_TS_CMD_SET_COVERTYPE);

		ret = sec_ts_write(ts, SEC_TS_CMD_SET_TOUCHFUNCTION,
				   (u8 *)&(ts->touch_functions), 2);
		if (ret < 0)
			input_err(true, &ts->client->dev,
				"%s: Failed to send command(0x%x)",
				__func__, SEC_TS_CMD_SET_TOUCHFUNCTION);
	}

	#ifdef SEC_TS_SUPPORT_CUSTOMLIB
	if (ts->use_customlib)
		sec_ts_set_custom_library(ts);
	#endif

	/* Power mode */
	if (ts->lowpower_status == TO_LOWPOWER_MODE) {
		w_data[0] = (ts->lowpower_mode &
			     SEC_TS_MODE_LOWPOWER_FLAG) >> 1;
		ret = sec_ts_write(ts, SEC_TS_CMD_WAKEUP_GESTURE_MODE,
				   (u8 *)&w_data[0], 1);
		if (ret < 0)
			input_err(true, &ts->client->dev,
				"%s: Failed to send command(0x%x)",
				__func__, SEC_TS_CMD_WAKEUP_GESTURE_MODE);

		w_data[0] = TO_LOWPOWER_MODE;
		ret = sec_ts_write(ts, SEC_TS_CMD_SET_POWER_MODE,
				   (u8 *)&w_data[0], 1);
		if (ret < 0)
			input_err(true, &ts->client->dev,
				"%s: Failed to send command(0x%x)",
				__func__, SEC_TS_CMD_SET_POWER_MODE);

		sec_ts_delay(50);

		if (ts->lowpower_mode & SEC_TS_MODE_CUSTOMLIB_AOD) {
			int i, ret;
			u8 data[10] = {0x02, 0};

			for (i = 0; i < 4; i++) {
				data[i * 2 + 2] = ts->rect_data[i] & 0xFF;
				data[i * 2 + 3] =
					(ts->rect_data[i] >> 8) & 0xFF;
			}

			ret = ts->sec_ts_write(ts,
					SEC_TS_CMD_CUSTOMLIB_WRITE_PARAM,
					&data[0], 10);
			if (ret < 0)
				input_err(true, &ts->client->dev,
					"%s: Failed to write offset\n",
					__func__);

			ret = ts->sec_ts_write(ts,
				SEC_TS_CMD_CUSTOMLIB_NOTIFY_PACKET, NULL, 0);
			if (ret < 0)
				input_err(true, &ts->client->dev,
					"%s: Failed to send notify\n",
					__func__);

		}

	} else {

		sec_ts_set_grip_type(ts, ONLY_EDGE_HANDLER);

		if (ts->dex_mode) {
			input_info(true, &ts->client->dev,
				   "%s: set dex mode\n", __func__);
			ret = ts->sec_ts_write(ts, SEC_TS_CMD_SET_DEX_MODE,
					       &ts->dex_mode, 1);
			if (ret < 0)
				input_err(true, &ts->client->dev,
					"%s: failed to set dex mode %x\n",
					__func__, ts->dex_mode);
		}

		if (ts->brush_mode) {
			input_info(true, &ts->client->dev,
				   "%s: set brush mode\n", __func__);
			ret = ts->sec_ts_write(ts, SEC_TS_CMD_SET_BRUSH_MODE,
					       &ts->brush_mode, 1);
			if (ret < 0)
				input_err(true, &ts->client->dev,
					"%s: failed to set brush mode\n",
					__func__);
		}

		if (ts->touchable_area) {
			input_info(true, &ts->client->dev,
				   "%s: set 16:9 mode\n", __func__);
			ret = ts->sec_ts_write(ts,
					SEC_TS_CMD_SET_TOUCHABLE_AREA,
					&ts->touchable_area, 1);
			if (ret < 0)
				input_err(true, &ts->client->dev,
					"%s: failed to set 16:9 mode\n",
					__func__);
		}

	}
}

#if IS_ENABLED(CONFIG_TOUCHSCREEN_HEATMAP)
/* Update a state machine used to toggle control of the touch IC's motion
 * filter.
 */
static void update_motion_filter(struct sec_ts_data *ts, unsigned long touch_id)
{
	/* Motion filter timeout, in milliseconds */
	const u32 mf_timeout_ms = 500;
	u8 next_state;
	/* Count the active touches */
	u8 touches = hweight32(touch_id);

	if (ts->use_default_mf)
		return;

	/* Determine the next filter state. The motion filter is enabled by
	 * default and it is disabled while a single finger is touching the
	 * screen. If another finger is touched down or if a timeout expires,
	 * the motion filter is reenabled and remains enabled until all fingers
	 * are lifted.
	 */
	next_state = ts->mf_state;
	switch (ts->mf_state) {
	case SEC_TS_MF_FILTERED:
		if (touches == 1) {
			next_state = SEC_TS_MF_UNFILTERED;
			ts->mf_downtime = ktime_get();
		}
		break;
	case SEC_TS_MF_UNFILTERED:
		if (touches == 0) {
			next_state = SEC_TS_MF_FILTERED;
		} else if (touches > 1 ||
			   ktime_after(ktime_get(),
				       ktime_add_ms(ts->mf_downtime,
						    mf_timeout_ms))) {
			next_state = SEC_TS_MF_FILTERED_LOCKED;
		}
		break;
	case SEC_TS_MF_FILTERED_LOCKED:
		if (touches == 0)
			next_state = SEC_TS_MF_FILTERED;
		break;
	}

	/* Send command to update filter state */
	if ((next_state == SEC_TS_MF_UNFILTERED) !=
	    (ts->mf_state == SEC_TS_MF_UNFILTERED)) {
		int ret;
		u8 para;

		pr_debug("%s: setting motion filter = %s.\n", __func__,
			 (next_state == SEC_TS_MF_UNFILTERED) ?
			 "false" : "true");
		para = (next_state == SEC_TS_MF_UNFILTERED) ? 0x01 : 0x00;
		ret = ts->sec_ts_write(ts, SEC_TS_CMD_SET_CONT_REPORT,
				       &para, 1);
		if (ret < 0) {
			input_err(true, &ts->client->dev,
			 "%s: write reg %#x para %#x failed, returned %i\n",
			__func__, SEC_TS_CMD_SET_CONT_REPORT, para, ret);
		}
	}
	ts->mf_state = next_state;
}

static bool read_heatmap_raw(struct v4l2_heatmap *v4l2)
{
	struct sec_ts_data *ts = container_of(v4l2, struct sec_ts_data, v4l2);
	struct sec_ts_plat_data *pdata = ts->plat_data;
	int result;
	int max_x = v4l2->format.width;
	int max_y = v4l2->format.height;

	if (ts->v4l2_mutual_strength_updated &&
	    ts->mutual_strength_heatmap.size_x == max_x &&
	    ts->mutual_strength_heatmap.size_y == max_y) {
		memcpy(v4l2->frame, ts->mutual_strength_heatmap.data,
		       max_x * max_y * 2);
		ts->v4l2_mutual_strength_updated = false;
		return true;
	}

	if (ts->tsp_dump_lock == 1) {
		input_info(true, &ts->client->dev,
			"%s: drop this because raw data reading by others\n",
			__func__);
		return false;
	}

	if (pdata->heatmap_mode == HEATMAP_PARTIAL) {
		strength_t heatmap_value;
		int heatmap_x, heatmap_y;
		/* index for through the heatmap buffer read over the bus */
		unsigned int local_i;
		/* final position of the heatmap value in the full frame */
		unsigned int frame_i;
		unsigned int num_elements;
		u8 enable;
		struct heatmap_report report = {0};

		if (!pdata->is_heatmap_enabled) {
			result = sec_ts_read(ts,
				SEC_TS_CMD_HEATMAP_ENABLE, &enable, 1);
			if (result < 0) {
				input_err(true, &ts->client->dev,
					  "%s: read reg %#x failed, returned %i\n",
					  __func__,
					  SEC_TS_CMD_HEATMAP_ENABLE, result);
				return false;
			}

			if (!enable) {
				enable = 1;
				result = sec_ts_write(ts,
					SEC_TS_CMD_HEATMAP_ENABLE, &enable, 1);
				if (result < 0)
					input_err(true, &ts->client->dev,
						"%s: enable local heatmap failed, returned %i\n",
						__func__, result);
				else
					pdata->is_heatmap_enabled = true;
				/*
				 * After local heatmap enabled, it takes
				 * `1/SCAN_RATE` time to make data ready. But,
				 * we don't want to wait here to cause
				 * overhead. Just drop this and wait for next
				 * reading.
				 */
				return false;
			} else {
				ts->plat_data->is_heatmap_enabled = true;
			}
		}

		result = sec_ts_read(ts, SEC_TS_CMD_HEATMAP_READ,
			(uint8_t *) &report, sizeof(report));
		if (result < 0) {
			input_err(true, &ts->client->dev,
				 "%s: read failed, returned %i\n",
				__func__, result);
			return false;
		}

		num_elements = report.size_x * report.size_y;
		if (num_elements > LOCAL_HEATMAP_WIDTH * LOCAL_HEATMAP_HEIGHT) {
			input_err(true, &ts->client->dev,
				"Unexpected heatmap size: %i x %i",
				report.size_x, report.size_y);
				return false;
		}

		/*
		 * Set all to zero, will only write to non-zero locations
		 * in the loop.
		 */
		memset(v4l2->frame, 0, v4l2->format.sizeimage);
		/* populate the data buffer, rearranging into final locations */
		for (local_i = 0; local_i < num_elements; local_i++) {
			/* big-endian order raw data into heatmap data type */
			be16_to_cpus(&report.data[local_i]);
			heatmap_value = report.data[local_i];

			if (heatmap_value == 0) {
				/*
				 * Already initialized to zero. More
				 * importantly, samples around edges may go out
				 * of bounds.
				 * If their value is zero, this is ok.
				 */
				continue;
			}
			heatmap_x = report.offset_x + (local_i % report.size_x);
			heatmap_y = report.offset_y + (local_i / report.size_x);

			if (heatmap_x < 0 || heatmap_x >= max_x ||
				heatmap_y < 0 || heatmap_y >= max_y) {
				input_err(true, &ts->client->dev,
					"Invalid x or y: (%i, %i), value=%i, ending loop\n",
					heatmap_x, heatmap_y,
					heatmap_value);
					return false;
			}
			frame_i = heatmap_y * max_x + heatmap_x;
			v4l2->frame[frame_i] = heatmap_value;
		}
	} else if (pdata->heatmap_mode == HEATMAP_FULL) {
		int i, j, index = 0;
		int ret = 0;
		u8 type;

		if (!ts->heatmap_buff) {
			ts->heatmap_buff = kmalloc(
				sizeof(strength_t) * max_x * max_y, GFP_KERNEL);
			if (!ts->heatmap_buff) {
				input_err(true, &ts->client->dev,
				"%s: alloc heatmap_buff failed\n", __func__);
				return false;
			}
		}

		ret = sec_ts_read(ts,
			SEC_TS_CMD_MUTU_RAW_TYPE, &ts->ms_frame_type, 1);
		if (ret < 0) {
			input_err(true, &ts->client->dev,
				"%s: read rawdata type failed\n",
				__func__);
			return false;
		}

		/* Check raw type is TYPE_SIGNAL_DATA */
		if (ts->ms_frame_type != TYPE_SIGNAL_DATA) {
			input_info(true, &ts->client->dev,
				"%s: ms_frame_type change from %#x\n",
				__func__, ts->ms_frame_type);

			/* Check raw type is TYPE_INVALID_DATA */
			if (ts->ms_frame_type != TYPE_INVALID_DATA) {
				type = TYPE_INVALID_DATA;
				ret = sec_ts_write(ts,
					SEC_TS_CMD_MUTU_RAW_TYPE, &type, 1);
				if (ret < 0) {
					input_err(true, &ts->client->dev,
						"%s: recover rawdata type failed\n",
						__func__);
					return false;
				}
				ts->ms_frame_type = type;
			}

			/* Set raw type to TYPE_SIGNAL_DATA */
			type = TYPE_SIGNAL_DATA;
			ret = sec_ts_write(ts, SEC_TS_CMD_MUTU_RAW_TYPE,
				&type, 1);
			if (ret < 0) {
				input_err(true, &ts->client->dev,
					"%s: Set rawdata type failed\n",
					__func__);
				return false;
			}
			ts->ms_frame_type = type;

			/*
			 * If raw type change, need to wait 50 ms to read data
			 * back. But, we don't wanto to wait here to cause
			 * overhead. Just drop this and wait for next reading.
			 */
			return false;
		}

		ret = sec_ts_read_heap(ts, SEC_TS_READ_TOUCH_RAWDATA,
			(u8 *)ts->heatmap_buff,
			sizeof(strength_t) * max_x * max_y);
		if (ret < 0) {
			input_err(true, &ts->client->dev,
				"%s: Read delta frame failed\n", __func__);
			return false;
		}

		/* big-endian order raw data into heatmap data type */
		for (i = max_y - 1; i >= 0; i--)
			for (j = max_x - 1; j >= 0 ; j--)
				v4l2->frame[index++] = be16_to_cpup(
					ts->heatmap_buff + (j * max_y) + i);
	} else
		return false;

	return true;
}
#endif

#ifdef SEC_TS_SUPPORT_CUSTOMLIB
/* WARNING: touch_offload does not currently support the custom library
 * interface!
 * TODO: when custom library support is enabled, ensure that the output is
 * routed through touch_offload.
 */
static void sec_ts_handle_lib_status_event(struct sec_ts_data *ts,
				struct sec_ts_event_status *p_event_status)
{
	if ((p_event_status->stype == TYPE_STATUS_EVENT_CUSTOMLIB_INFO) &&
	    (p_event_status->status_id == SEC_TS_EVENT_CUSTOMLIB_FORCE_KEY)) {
		if (ts->power_status == SEC_TS_STATE_POWER_ON) {
			if (p_event_status->status_data_1 &
			    SEC_TS_CUSTOMLIB_EVENT_PRESSURE_TOUCHED) {
				ts->all_force_count++;
				ts->scrub_id =
					CUSTOMLIB_EVENT_TYPE_PRESSURE_TOUCHED;
			} else {
				if (ts->scrub_id ==
				    CUSTOMLIB_EVENT_TYPE_AOD_HOMEKEY_PRESS) {
					input_report_key(ts->input_dev,
							 KEY_HOMEPAGE,
							 0);
					ts->scrub_id =
				CUSTOMLIB_EVENT_TYPE_AOD_HOMEKEY_RELEASE;
				} else {
					ts->scrub_id =
					CUSTOMLIB_EVENT_TYPE_PRESSURE_RELEASED;
				}
			}

			input_report_key(ts->input_dev,
					 KEY_BLACK_UI_GESTURE, 1);
		} else {
			if (p_event_status->status_data_1 &
			    SEC_TS_CUSTOMLIB_EVENT_PRESSURE_RELEASED) {
				input_report_key(ts->input_dev,
						 KEY_HOMEPAGE, 0);
				input_report_key(ts->input_dev,
						 KEY_BLACK_UI_GESTURE, 1);
				ts->scrub_id =
				CUSTOMLIB_EVENT_TYPE_AOD_HOMEKEY_RLS_NO_HAPTIC;
				input_sync(ts->input_dev);
				haptic_homekey_release();
			} else {
				input_report_key(ts->input_dev,
						 KEY_HOMEPAGE, 1);
				input_sync(ts->input_dev);
				ts->scrub_id =
					CUSTOMLIB_EVENT_TYPE_AOD_HOMEKEY_PRESS;
				haptic_homekey_press();
				ts->all_force_count++;
			}
		}

		ts->scrub_x =
			((p_event_status->status_data_4 >> 4) & 0xF) << 8 |
			(p_event_status->status_data_3 & 0xFF);
		ts->scrub_y =
			((p_event_status->status_data_4 >> 0) & 0xF) << 8 |
			(p_event_status->status_data_2 & 0xFF);

		input_info(true, &ts->client->dev, "%s: PRESSURE[%d]\n",
			   __func__, ts->scrub_id);

		input_sync(ts->input_dev);
		input_report_key(ts->input_dev, KEY_BLACK_UI_GESTURE, 0);
	}
}
#endif


#ifdef SEC_TS_HC_KFIFO_LEN
inline void sec_ts_hc_update_and_push(struct sec_ts_data *ts, struct sec_ts_health_check *hc)
{
	hc->int_ktime = ts->timestamp;
	hc->int_idx = ts->int_cnt;
	hc->coord_idx = ts->coord_event_cnt;
	hc->status_idx = ts->status_event_cnt;
	hc->active_bit = ts->tid_touch_state;

	if (kfifo_is_full(&hc_fifo))
		kfifo_skip(&hc_fifo);
	kfifo_in(&hc_fifo, hc, 1);
}

inline void sec_ts_hc_dump(struct sec_ts_data *ts)
{
	int i, len;
	s64 delta;
	s64 sec_delta;
	u32 ms_delta;
	ktime_t current_time = ktime_get();
	struct sec_ts_health_check last_hc[SEC_TS_HC_KFIFO_LEN];

	len = kfifo_out_peek(&hc_fifo, last_hc, kfifo_size(&hc_fifo));
<<<<<<< HEAD
	if (!len) {
		input_err(true, &ts->client->dev, "%s: failed to peek hc\n",
			  __func__);
		return;
	}
	for (i = 0 ; i < ARRAY_SIZE(last_hc) ; i++) {
=======
	for (i = 0 ; i < len; i++) {
>>>>>>> 45b8acbd
		sec_delta = 0;
		ms_delta = 0;
		delta = ktime_ms_delta(current_time, last_hc[i].int_ktime);
		if (delta > 0)
			sec_delta = div_u64_rem(delta, MSEC_PER_SEC, &ms_delta);

		input_info(true, &ts->client->dev,
			"dump-int: #%llu(%llu.%u): S#%llu%s C#%llu(0x%lx)%s.\n",
			last_hc[i].int_idx,
			sec_delta, ms_delta,
			last_hc[i].status_idx,
			(last_hc[i].status_updated) ? "(+)" : "   ",
			last_hc[i].coord_idx,
			last_hc[i].active_bit,
			(last_hc[i].coord_updated) ? "(+)" : ""
			);
	}
}
#else
#define sec_ts_hc_update_and_push(ts, hc) do {} while (0)
#define sec_ts_hc_dump(ts) do {} while (0)
#endif /* #ifdef SEC_TS_HC_KFIFO_LEN */

#ifdef SEC_TS_DEBUG_KFIFO_LEN
inline void sec_ts_kfifo_push_coord(struct sec_ts_data *ts, u8 slot)
{
	if (slot < MAX_SUPPORT_TOUCH_COUNT) {
		/*
		 * Use kfifo as circular buffer by skipping one element
		 * when fifo is full.
		 */
		if (kfifo_is_full(&debug_fifo))
			kfifo_skip(&debug_fifo);
		kfifo_in(&debug_fifo, &ts->coord[slot], 1);
	}
}

inline void sec_ts_kfifo_pop_all_coords(struct sec_ts_data *ts)
{
	int __maybe_unused len;
	/*
	 * Keep coords without pop-out to support different timing
	 * print-out by each caller.
	 */
	len = kfifo_out_peek(&debug_fifo, last_coord, kfifo_size(&debug_fifo));
}

inline void sec_ts_debug_dump(struct sec_ts_data *ts)
{
	int i;
	s64 delta;
	s64 sec_longest_duration;
	u32 ms_longest_duration;
	s64 sec_delta_down;
	u32 ms_delta_down;
	s64 sec_delta_duration;
	u32 ms_delta_duration;
	s32 px_delta_x, px_delta_y;
	ktime_t current_time = ktime_get();

	sec_longest_duration = div_u64_rem(ts->longest_duration,
				MSEC_PER_SEC, &ms_longest_duration);

	sec_ts_kfifo_pop_all_coords(ts);
	for (i = 0 ; i < ARRAY_SIZE(last_coord) ; i++) {
		if (last_coord[i].action == SEC_TS_COORDINATE_ACTION_NONE) {
			input_dbg(true, &ts->client->dev,
				"dump: #%d: N/A!\n", last_coord[i].id);
			continue;
		}
		sec_delta_down = -1;
		ms_delta_down = 0;
		/* calculate the delta of finger down from current time. */
		delta = ktime_ms_delta(current_time, last_coord[i].ktime_pressed);
		if (delta > 0)
			sec_delta_down = div_u64_rem(delta, MSEC_PER_SEC, &ms_delta_down);

		/* calculate the delta of finger duration between finger up and down. */
		sec_delta_duration = -1;
		ms_delta_duration = 0;
		px_delta_x = 0;
		px_delta_y = 0;
		if (last_coord[i].action == SEC_TS_COORDINATE_ACTION_RELEASE) {
			delta = ktime_ms_delta(last_coord[i].ktime_released,
					last_coord[i].ktime_pressed);
			if (delta > 0) {
				sec_delta_duration = div_u64_rem(delta, MSEC_PER_SEC,
									&ms_delta_duration);
				px_delta_x = last_coord[i].x - last_coord[i].x_pressed;
				px_delta_y = last_coord[i].y - last_coord[i].y_pressed;
			}
		}
		input_info(true, &ts->client->dev,
			"dump: #%d: %lld.%u(%lld.%u) D(%d, %d).\n",
			last_coord[i].id,
			sec_delta_down, ms_delta_down,
			sec_delta_duration, ms_delta_duration,
			px_delta_x, px_delta_y);
		input_dbg(true, &ts->client->dev,
			"dump-dbg: #%d: (%d, %d) (%d, %d).\n",
			last_coord[i].id,
			last_coord[i].x_pressed, last_coord[i].y_pressed,
			last_coord[i].x, last_coord[i].y);
	}
	input_info(true, &ts->client->dev,
		"dump: i/o %u, comm %u, reset %u, longest %lld.%u.\n",
		ts->io_err_count, ts->comm_err_count, ts->hw_reset_count,
		sec_longest_duration, ms_longest_duration);
	input_info(true, &ts->client->dev,
		"dump: cnt %u, active %u, wet %u, palm %u.\n",
		ts->pressed_count, ts->touch_count, ts->wet_count, ts->palm_count);
}
#else
#define sec_ts_kfifo_push_coord(ts, slot) do {} while (0)
#define sec_ts_kfifo_pop_all_coords(ts) do {} while (0)
#define sec_ts_debug_dump(ts) do {} while (0)
#endif /* #ifdef SEC_TS_DEBUG_KFIFO_LEN */

static void sec_ts_handle_coord_event(struct sec_ts_data *ts,
				struct sec_ts_event_coordinate *p_event_coord)
{
	u8 t_id;

	if (ts->input_closed) {
		input_err(true, &ts->client->dev, "%s: device is closed\n",
			__func__);
		return;
	}

	t_id = (p_event_coord->tid - 1);

	if (t_id < MAX_SUPPORT_TOUCH_COUNT + MAX_SUPPORT_HOVER_COUNT) {
		ts->coord[t_id].id = t_id;
		ts->coord[t_id].action = p_event_coord->tchsta;
		ts->coord[t_id].x = (p_event_coord->x_11_4 << 4) |
					(p_event_coord->x_3_0);
		ts->coord[t_id].y = (p_event_coord->y_11_4 << 4) |
					(p_event_coord->y_3_0);
		ts->coord[t_id].z = p_event_coord->z &
					SEC_TS_PRESSURE_MAX;
		ts->coord[t_id].ttype = p_event_coord->ttype_3_2 << 2 |
					p_event_coord->ttype_1_0 << 0;
		ts->coord[t_id].major = p_event_coord->major *
						ts->plat_data->mm2px;
		ts->coord[t_id].minor = p_event_coord->minor *
						ts->plat_data->mm2px;

		if (!ts->coord[t_id].palm &&
			(ts->coord[t_id].ttype == SEC_TS_TOUCHTYPE_PALM))
			ts->palm_count++;

		ts->coord[t_id].palm =
			(ts->coord[t_id].ttype == SEC_TS_TOUCHTYPE_PALM);

		ts->coord[t_id].grip =
			(ts->coord[t_id].ttype == SEC_TS_TOUCHTYPE_GRIP);

		ts->coord[t_id].left_event = p_event_coord->left_event;

		if (ts->coord[t_id].z <= 0)
			ts->coord[t_id].z = 1;

#if IS_ENABLED(CONFIG_TOUCHSCREEN_OFFLOAD)
		ts->offload.coords[t_id].x = ts->coord[t_id].x;
		ts->offload.coords[t_id].y = ts->coord[t_id].y;
		ts->offload.coords[t_id].major = ts->coord[t_id].major;
		ts->offload.coords[t_id].minor = ts->coord[t_id].minor;
		ts->offload.coords[t_id].pressure = ts->coord[t_id].z;
		ts->offload.coords[t_id].rotation = 0;
#endif

		if ((ts->coord[t_id].ttype ==
		     SEC_TS_TOUCHTYPE_NORMAL) ||
		    (ts->coord[t_id].ttype ==
		     SEC_TS_TOUCHTYPE_PALM) ||
		    (ts->coord[t_id].ttype ==
		     SEC_TS_TOUCHTYPE_GRIP) ||
		    (ts->coord[t_id].ttype ==
		     SEC_TS_TOUCHTYPE_WET) ||
		    (ts->coord[t_id].ttype ==
		     SEC_TS_TOUCHTYPE_GLOVE)) {

			if (ts->coord[t_id].action == SEC_TS_COORDINATE_ACTION_RELEASE) {
				s64 ms_delta;

				ts->coord[t_id].ktime_released = ktime_get();
				ms_delta = ktime_ms_delta(ts->coord[t_id].ktime_released,
							ts->coord[t_id].ktime_pressed);
				if (ts->longest_duration < ms_delta)
					ts->longest_duration = ms_delta;

				if (ts->touch_count > 0)
					ts->touch_count--;
				if (ts->touch_count == 0 ||
					ts->tid_touch_state == 0) {
					ts->check_multi = 0;
				}
				__clear_bit(t_id, &ts->tid_palm_state);
				__clear_bit(t_id, &ts->tid_grip_state);
				__clear_bit(t_id, &ts->tid_touch_state);

#if IS_ENABLED(CONFIG_TOUCHSCREEN_OFFLOAD)
				ts->offload.coords[t_id].status =
					COORD_STATUS_INACTIVE;
				if (!ts->offload.offload_running) {
#endif
				input_mt_slot(ts->input_dev, t_id);
				if (ts->plat_data->support_mt_pressure)
					input_report_abs(ts->input_dev,
						ABS_MT_PRESSURE, 0);
				input_mt_report_slot_state(ts->input_dev,
					MT_TOOL_FINGER, 0);

				if (ts->touch_count == 0 ||
					ts->tid_touch_state == 0) {
					input_report_key(ts->input_dev,
						BTN_TOUCH, 0);
					input_report_key(ts->input_dev,
						BTN_TOOL_FINGER, 0);
				}
#if IS_ENABLED(CONFIG_TOUCHSCREEN_OFFLOAD)
				}
#endif
			} else if (ts->coord[t_id].action ==
					SEC_TS_COORDINATE_ACTION_PRESS) {
				ts->coord[t_id].ktime_pressed = ktime_get();
				ts->pressed_count++;
				ts->touch_count++;
				if ((ts->touch_count > 4) &&
					(ts->check_multi == 0)) {
					ts->check_multi = 1;
					ts->multi_count++;
				}
				ts->all_finger_count++;

				ts->coord[t_id].x_pressed = ts->coord[t_id].x;
				ts->coord[t_id].y_pressed = ts->coord[t_id].y;
				ts->max_z_value = max_t(unsigned int,
							ts->coord[t_id].z,
							ts->max_z_value);
				ts->min_z_value = min_t(unsigned int,
							ts->coord[t_id].z,
							ts->min_z_value);
				ts->sum_z_value +=
						(unsigned int)ts->coord[t_id].z;

				__set_bit(t_id, &ts->tid_touch_state);
				__clear_bit(t_id, &ts->tid_palm_state);
				__clear_bit(t_id, &ts->tid_grip_state);
				if (ts->coord[t_id].palm)
					__set_bit(t_id, &ts->tid_palm_state);
				else if (ts->coord[t_id].grip)
					__set_bit(t_id, &ts->tid_grip_state);

#if IS_ENABLED(CONFIG_TOUCHSCREEN_OFFLOAD)
				ts->offload.coords[t_id].status =
					COORD_STATUS_FINGER;
				if (!ts->offload.offload_running) {
#endif
				input_mt_slot(ts->input_dev, t_id);
				if (ts->coord[t_id].palm)
					input_mt_report_slot_state(
						ts->input_dev, MT_TOOL_PALM, 1);
				else if (ts->coord[t_id].grip)
					input_mt_report_slot_state(
						ts->input_dev, MT_TOOL_PALM, 1);
				else
					input_mt_report_slot_state(
						ts->input_dev,
						MT_TOOL_FINGER, 1);

				input_report_key(ts->input_dev, BTN_TOUCH, 1);
				input_report_key(ts->input_dev,
							BTN_TOOL_FINGER, 1);

				input_report_abs(ts->input_dev,
					ABS_MT_POSITION_X, ts->coord[t_id].x);
				input_report_abs(ts->input_dev,
					ABS_MT_POSITION_Y, ts->coord[t_id].y);
				input_report_abs(ts->input_dev,
						ABS_MT_TOUCH_MAJOR,
						ts->coord[t_id].major);
				input_report_abs(ts->input_dev,
						ABS_MT_TOUCH_MINOR,
						ts->coord[t_id].minor);
#ifdef ABS_MT_CUSTOM
				if (ts->brush_mode)
					input_report_abs(ts->input_dev,
						ABS_MT_CUSTOM,
						(ts->coord[t_id].z << 1) |
							ts->coord[t_id].palm);
				else
					input_report_abs(ts->input_dev,
						ABS_MT_CUSTOM,
						(BRUSH_Z_DATA << 1) |
							ts->coord[t_id].palm);
#endif
				if (ts->plat_data->support_mt_pressure)
					input_report_abs(ts->input_dev,
						ABS_MT_PRESSURE,
						ts->coord[t_id].z);

#if IS_ENABLED(CONFIG_TOUCHSCREEN_OFFLOAD)
				}
#endif
			} else if (ts->coord[t_id].action ==
					SEC_TS_COORDINATE_ACTION_MOVE) {

				ts->coord[t_id].mcount++;

#ifdef SW_GLOVE
				if ((ts->coord[t_id].ttype ==
					SEC_TS_TOUCHTYPE_GLOVE) &&
				    !ts->touchkey_glove_mode_status) {
					ts->touchkey_glove_mode_status = true;
				} else if ((ts->coord[t_id].ttype !=
						SEC_TS_TOUCHTYPE_GLOVE) &&
					   ts->touchkey_glove_mode_status) {
					ts->touchkey_glove_mode_status = false;
				}
#endif
				__set_bit(t_id, &ts->tid_touch_state);
				__clear_bit(t_id, &ts->tid_palm_state);
				__clear_bit(t_id, &ts->tid_grip_state);
				if (ts->coord[t_id].palm)
					__set_bit(t_id, &ts->tid_palm_state);
				else if (ts->coord[t_id].grip)
					__set_bit(t_id, &ts->tid_grip_state);
#if IS_ENABLED(CONFIG_TOUCHSCREEN_OFFLOAD)
				ts->offload.coords[t_id].status =
					COORD_STATUS_FINGER;
				if (!ts->offload.offload_running) {
#endif
#ifdef SW_GLOVE
				if ((ts->coord[t_id].ttype ==
					SEC_TS_TOUCHTYPE_GLOVE) &&
				    !ts->touchkey_glove_mode_status) {
					input_report_switch(ts->input_dev,
						SW_GLOVE, 1);
				} else if ((ts->coord[t_id].ttype !=
						SEC_TS_TOUCHTYPE_GLOVE) &&
					   ts->touchkey_glove_mode_status) {
					input_report_switch(ts->input_dev,
						SW_GLOVE, 0);
				}
#endif
				input_mt_slot(ts->input_dev, t_id);
				if (ts->coord[t_id].palm)
					input_mt_report_slot_state(
						ts->input_dev, MT_TOOL_PALM, 1);
				else if (ts->coord[t_id].grip)
					input_mt_report_slot_state(
						ts->input_dev, MT_TOOL_PALM, 1);
				else
					input_mt_report_slot_state(
						ts->input_dev,
						MT_TOOL_FINGER, 1);

				input_report_key(ts->input_dev, BTN_TOUCH, 1);
				input_report_key(ts->input_dev,
							BTN_TOOL_FINGER, 1);

				input_report_abs(ts->input_dev,
					ABS_MT_POSITION_X, ts->coord[t_id].x);
				input_report_abs(ts->input_dev,
					ABS_MT_POSITION_Y, ts->coord[t_id].y);
				input_report_abs(ts->input_dev,
						ABS_MT_TOUCH_MAJOR,
						ts->coord[t_id].major);
				input_report_abs(ts->input_dev,
						ABS_MT_TOUCH_MINOR,
						ts->coord[t_id].minor);
#ifdef ABS_MT_CUSTOM
				if (ts->brush_mode)
					input_report_abs(ts->input_dev,
						ABS_MT_CUSTOM,
						(ts->coord[t_id].z << 1) |
							ts->coord[t_id].palm);
				else
					input_report_abs(ts->input_dev,
						ABS_MT_CUSTOM,
						(BRUSH_Z_DATA << 1) |
							ts->coord[t_id].palm);
#endif
				if (ts->plat_data->support_mt_pressure)
					input_report_abs(ts->input_dev,
							ABS_MT_PRESSURE,
							ts->coord[t_id].z);
#if IS_ENABLED(CONFIG_TOUCHSCREEN_OFFLOAD)
				}
#endif
			} else
				input_dbg(true, &ts->client->dev,
					"%s: do not support coordinate action(%d)\n",
					__func__, ts->coord[t_id].action);
		} else
			input_dbg(true, &ts->client->dev,
				"%s: do not support coordinate type(%d)\n",
				__func__, ts->coord[t_id].ttype);
	} else
		input_err(true, &ts->client->dev,
				"%s: tid(%d) is out of range\n",
				__func__, t_id);

	if (t_id < MAX_SUPPORT_TOUCH_COUNT + MAX_SUPPORT_HOVER_COUNT) {

		if (ts->coord[t_id].action == SEC_TS_COORDINATE_ACTION_PRESS) {
			input_dbg(false, &ts->client->dev,
				"%s[P] tID: %d x: %d y: %d z: %d major: %d minor: %d tc: %u type: %X\n",
				ts->dex_name,
				t_id, ts->coord[t_id].x,
				ts->coord[t_id].y, ts->coord[t_id].z,
				ts->coord[t_id].major,
				ts->coord[t_id].minor,
				ts->touch_count,
				ts->coord[t_id].ttype);

		} else if (ts->coord[t_id].action ==
			   SEC_TS_COORDINATE_ACTION_RELEASE) {
			sec_ts_kfifo_push_coord(ts, t_id);
			input_dbg(false, &ts->client->dev,
				"%s[R] tID: %d mc: %d tc: %u lx: %d ly: %d v: %02X%02X cal: %02X(%02X) id(%d,%d)\n",
				ts->dex_name,
				t_id, ts->coord[t_id].mcount,
				ts->touch_count,
				ts->coord[t_id].x, ts->coord[t_id].y,
				ts->plat_data->img_version_of_ic[2],
				ts->plat_data->img_version_of_ic[3],
				ts->cal_status, ts->nv, ts->tspid_val,
				ts->tspicid_val);

			ts->coord[t_id].mcount = 0;
		}
	}
}

#ifdef SEC_TS_SUPPORT_CUSTOMLIB
static void sec_ts_handle_gesture_event(struct sec_ts_data *ts,
				struct sec_ts_gesture_status *p_gesture_status)
{
	if ((p_gesture_status->eid == 0x02) &&
	    (p_gesture_status->stype == 0x00)) {
		u8 customlib[3] = { 0 };

		ret = sec_ts_read_from_customlib(ts, customlib, 3);
		if (ret < 0)
			input_err(true, &ts->client->dev,
				"%s: fail to read custom library data\n",
				__func__);

		input_info(true, &ts->client->dev,
			"%s: Custom Library, %x, %x, %x\n",
			__func__, customlib[0], customlib[1], customlib[2]);

		if (p_gesture_status->gesture_id == SEC_TS_GESTURE_CODE_SPAY ||
		    p_gesture_status->gesture_id ==
			SEC_TS_GESTURE_CODE_DOUBLE_TAP) {
			/* will be fixed to data structure */
			if (customlib[1] & SEC_TS_MODE_CUSTOMLIB_AOD) {
				u8 data[5] = { 0x0A, 0x00, 0x00, 0x00, 0x00 };

				ret = sec_ts_read_from_customlib(ts, data, 5);
				if (ret < 0)
					input_err(true, &ts->client->dev,
						"%s: fail to read custom library data\n",
						__func__);

				if (data[4] & SEC_TS_AOD_GESTURE_DOUBLETAB)
					ts->scrub_id =
					CUSTOMLIB_EVENT_TYPE_AOD_DOUBLETAB;

				ts->scrub_x = (data[1] & 0xFF) << 8 |
						(data[0] & 0xFF);
				ts->scrub_y = (data[3] & 0xFF) << 8 |
						(data[2] & 0xFF);
				input_info(true, &ts->client->dev,
					"%s: aod: %d\n",
					__func__, ts->scrub_id);
				ts->all_aod_tap_count++;
			}
			if (customlib[1] & SEC_TS_MODE_CUSTOMLIB_SPAY) {
				ts->scrub_id = CUSTOMLIB_EVENT_TYPE_SPAY;
				input_info(true, &ts->client->dev,
					"%s: SPAY: %d\n",
					__func__, ts->scrub_id);
				ts->all_spay_count++;
			}
			input_report_key(ts->input_dev,
					 KEY_BLACK_UI_GESTURE, 1);
			input_sync(ts->input_dev);
			input_report_key(ts->input_dev,
					 KEY_BLACK_UI_GESTURE, 0);
		}
	}
}
#endif

#if IS_ENABLED(CONFIG_TOUCHSCREEN_OFFLOAD)

static void sec_ts_populate_coordinate_channel(struct sec_ts_data *ts,
					struct touch_offload_frame *frame,
					int channel)
{
	int j;

	struct TouchOffloadDataCoord *dc =
		(struct TouchOffloadDataCoord *)frame->channel_data[channel];
	memset(dc, 0, frame->channel_data_size[channel]);
	dc->header.channel_type = TOUCH_DATA_TYPE_COORD;
	dc->header.channel_size = TOUCH_OFFLOAD_FRAME_SIZE_COORD;

	for (j = 0; j < MAX_COORDS; j++) {
		dc->coords[j].x = ts->offload.coords[j].x;
		dc->coords[j].y = ts->offload.coords[j].y;
		dc->coords[j].major = ts->offload.coords[j].major;
		dc->coords[j].minor = ts->offload.coords[j].minor;
		dc->coords[j].pressure = ts->offload.coords[j].pressure;
		dc->coords[j].rotation = ts->offload.coords[j].rotation;
		dc->coords[j].status = ts->offload.coords[j].status;
	}
}

static void sec_ts_update_v4l2_mutual_strength(struct sec_ts_data *ts,
					       uint32_t size_x,
					       uint32_t size_y,
					       int16_t *heatmap)
{
	if (!ts->mutual_strength_heatmap.data) {
		ts->mutual_strength_heatmap.data = devm_kmalloc(
			&ts->client->dev, size_x * size_y * 2, GFP_KERNEL);
		if (!ts->mutual_strength_heatmap.data) {
			input_err(true, &ts->client->dev,
				  "%s: kmalloc for mutual_strength_heatmap (%d) failed.\n",
				  __func__, size_x * size_y * 2);
		} else {
			ts->mutual_strength_heatmap.size_x = size_x;
			ts->mutual_strength_heatmap.size_y = size_y;
			input_info(true, &ts->client->dev,
				   "%s: kmalloc for mutual_strength_heatmap (%d).\n",
				   __func__, size_x * size_y * 2);
		}
	}

	if (ts->mutual_strength_heatmap.data) {
		if (ts->mutual_strength_heatmap.size_x == size_x &&
		    ts->mutual_strength_heatmap.size_y == size_y) {
			memcpy(ts->mutual_strength_heatmap.data,
			       heatmap, size_x * size_y * 2);
			ts->mutual_strength_heatmap.timestamp =
				ts->timestamp;
			ts->v4l2_mutual_strength_updated = true;
		} else {
			input_info(true, &ts->client->dev,
				   "%s: unmatched heatmap size (%d,%d) (%d,%d).\n",
				   __func__, size_x, size_y,
				   ts->mutual_strength_heatmap.size_x,
				   ts->mutual_strength_heatmap.size_y);
		}
	}
}

#define PTFLIB_ENCODED_COUNTER_OFFSET		0x00A8
#define PTFLIB_ENCODED_COUNTER_READ_SIZE	6
#define PTFLIB_ENCODED_DATA_READ_SIZE		338
static int sec_ts_populate_encoded_channel(struct sec_ts_data *ts,
					   struct touch_offload_frame *frame,
					   int channel)
{
	u32 heatmap_array_len = 0;
	u32 decoded_size = 0;
	u32 encoded_counter = 0;
	u16 read_src_offset = 0;
	int read_src_size = 0;
	u8 *r_data;
	u16 encoded_data_size = 0;
	u16 first_word = 0;
	int i;
	int x;
	int y;
	int ret = 0;
	ktime_t timestamp_read_start;
	ktime_t timestamp_read_end;
	struct TouchOffloadData2d *mutual_strength =
		(struct TouchOffloadData2d *)frame->channel_data[channel];

	mutual_strength->tx_size = ts->tx_count;
	mutual_strength->rx_size = ts->rx_count;
	mutual_strength->header.channel_type = frame->channel_type[channel];
	mutual_strength->header.channel_size =
		TOUCH_OFFLOAD_FRAME_SIZE_2D(mutual_strength->rx_size,
					    mutual_strength->tx_size);
	heatmap_array_len = ts->tx_count * ts->rx_count;

	if (!ts->encoded_buff) {
		ts->encoded_buff = kmalloc(
		    heatmap_array_len * 2 + PTFLIB_ENCODED_COUNTER_READ_SIZE,
		    GFP_KERNEL);
		if (!ts->encoded_buff) {
			input_err(true, &ts->client->dev,
				  "%s: kmalloc for encoded_buff failed.\n",
				  __func__);
			return -ENOMEM;
		}
	}

	/* Read encoded heatmap from customlib. */
	read_src_offset = PTFLIB_ENCODED_COUNTER_OFFSET;
	read_src_size = PTFLIB_ENCODED_COUNTER_READ_SIZE +
	    PTFLIB_ENCODED_DATA_READ_SIZE;
	r_data = (u8 *) ts->encoded_buff;
	r_data[0] = read_src_offset & 0xFF;
	r_data[1] = (read_src_offset >> 8) & 0xFF;
	timestamp_read_start = ktime_get();
	ret = sec_ts_read_from_customlib(ts, r_data, read_src_size);
	if (ret < 0) {
		input_err(true, &ts->client->dev,
			  "%s: Read customlib failed, offset(0x%04X)) size(%d)\n",
			  __func__, read_src_offset, read_src_size);
		return -EIO;
	}
	timestamp_read_end = ktime_get();

	encoded_counter = le32_to_cpup((uint32_t *) r_data);
	encoded_data_size = le16_to_cpup((uint16_t *) &r_data[4]);
	first_word = le16_to_cpup((uint16_t *) &r_data[6]);

	if (encoded_counter == 0 || encoded_data_size == 0 ||
	    first_word == 0x8FFF ||
	    encoded_data_size > PTFLIB_ENCODED_DATA_READ_SIZE) {
		decoded_size = 0;
	} else {
		decoded_size = sec_ts_ptflib_decoder(ts, (u16 *) (r_data + 6),
						     encoded_data_size / 2,
						     (u16 *) ts->heatmap_buff,
						     heatmap_array_len);
	}

	ts->plat_data->encoded_frame_counter++;
	if (decoded_size != heatmap_array_len) {
		ts->plat_data->encoded_skip_counter++;
		input_info(true, &ts->client->dev,
			  "%s: %d (%d,0x%04X,0x%04X,%d) ts(%lld,%lld)\n",
			  __func__, encoded_counter,
			  encoded_data_size & 0x0FFF, encoded_data_size,
			  first_word, decoded_size,
			  ktime_us_delta(timestamp_read_start, ts->timestamp),
			  ktime_us_delta(timestamp_read_end,
					 timestamp_read_start));
		return -EIO;
	}

	i = 0;
	for (y = mutual_strength->rx_size - 1; y >= 0; y--)
		for (x = mutual_strength->tx_size - 1; x >= 0; x--)
			((uint16_t *) mutual_strength->data)[i++] =
			    ts->heatmap_buff[x * mutual_strength->rx_size + y];

	sec_ts_update_v4l2_mutual_strength(ts, mutual_strength->tx_size,
					   mutual_strength->rx_size,
					   (int16_t *) mutual_strength->data);

	return 0;
}

static void sec_ts_populate_mutual_channel(struct sec_ts_data *ts,
					struct touch_offload_frame *frame,
					int channel)
{
	uint32_t frame_index = 0;
	int32_t x, y;
	uint16_t heatmap_value;
	int ret = 0;
	u8 target_data_type, type;
	struct TouchOffloadData2d *mutual_strength =
		(struct TouchOffloadData2d *)frame->channel_data[channel];

	switch (frame->channel_type[channel] & ~TOUCH_SCAN_TYPE_MUTUAL) {
	case TOUCH_DATA_TYPE_RAW:
		target_data_type = TYPE_DECODED_DATA;
		break;
	case TOUCH_DATA_TYPE_FILTERED:
		target_data_type = TYPE_REMV_AMB_DATA;
		break;
	case TOUCH_DATA_TYPE_STRENGTH:
		target_data_type = TYPE_SIGNAL_DATA;
		break;
	case TOUCH_DATA_TYPE_BASELINE:
		target_data_type = TYPE_AMBIENT_DATA;
		break;
	}

	mutual_strength->tx_size = ts->tx_count;
	mutual_strength->rx_size = ts->rx_count;
	mutual_strength->header.channel_type = frame->channel_type[channel];
	mutual_strength->header.channel_size =
		TOUCH_OFFLOAD_FRAME_SIZE_2D(mutual_strength->rx_size,
					    mutual_strength->tx_size);

	ret = sec_ts_read(ts,
		SEC_TS_CMD_MUTU_RAW_TYPE, &ts->ms_frame_type, 1);
	if (ret < 0) {
		input_err(true, &ts->client->dev,
			"%s: read rawdata type failed\n",
			__func__);
		return;
	}

	/* Check raw type is correct */
	if (ts->ms_frame_type != target_data_type) {
		input_info(true, &ts->client->dev,
			"%s: ms_frame_type change from %#x\n",
			__func__, ts->ms_frame_type);

		/* Check raw type is TYPE_INVALID_DATA */
		if (ts->ms_frame_type != TYPE_INVALID_DATA) {
			type = TYPE_INVALID_DATA;
			ret = sec_ts_write(ts,
				SEC_TS_CMD_MUTU_RAW_TYPE, &type, 1);
			if (ret < 0) {
				input_err(true, &ts->client->dev,
					"%s: recover rawdata type failed\n",
					__func__);
				return;
			}
			ts->ms_frame_type = type;
		}

		/* Set the targeted data type */
		ret = sec_ts_write(ts, SEC_TS_CMD_MUTU_RAW_TYPE,
			&target_data_type, 1);
		if (ret < 0) {
			input_err(true, &ts->client->dev,
				"%s: Set rawdata type failed\n",
				__func__);
			return;
		}
		ts->ms_frame_type = target_data_type;

		/*
		 * If raw type change, need to wait 50 ms to read data
		 * back. But, we don't wanto to wait here to cause
		 * overhead. Just drop this and wait for next reading.
		 */

		return;
	}

	ret = sec_ts_read_heap(ts, SEC_TS_READ_TOUCH_RAWDATA,
		(u8 *)ts->heatmap_buff,
		mutual_strength->header.channel_size);
	if (ret < 0) {
		input_err(true, &ts->client->dev,
			"%s: Read mutual frame failed\n", __func__);
		return;
	}

	for (y = mutual_strength->rx_size - 1; y >= 0; y--) {
		for (x = mutual_strength->tx_size - 1; x >= 0; x--) {
			heatmap_value =
			    ts->heatmap_buff[x * mutual_strength->rx_size + y];
			((uint16_t *)
			 mutual_strength->data)[frame_index++] =
			    be16_to_cpu(heatmap_value);
		}
	}

	if (target_data_type == TYPE_SIGNAL_DATA) {
		sec_ts_update_v4l2_mutual_strength(ts,
		    mutual_strength->tx_size, mutual_strength->rx_size,
		    (int16_t *) mutual_strength->data);
	}
}

static void sec_ts_populate_self_channel(struct sec_ts_data *ts,
					struct touch_offload_frame *frame,
					int channel)
{
	uint32_t frame_index = 0;
	int32_t x, y;
	uint16_t heatmap_value;
	int ret = 0;
	u8 target_data_type, type;
	struct TouchOffloadData1d *self_strength =
		(struct TouchOffloadData1d *)frame->channel_data[channel];

	switch (frame->channel_type[channel] & ~TOUCH_SCAN_TYPE_SELF) {
	case TOUCH_DATA_TYPE_RAW:
		target_data_type = TYPE_DECODED_DATA;
		break;
	case TOUCH_DATA_TYPE_FILTERED:
		target_data_type = TYPE_REMV_AMB_DATA;
		break;
	case TOUCH_DATA_TYPE_STRENGTH:
		target_data_type = TYPE_SIGNAL_DATA;
		break;
	case TOUCH_DATA_TYPE_BASELINE:
		target_data_type = TYPE_AMBIENT_DATA;
		break;
	}

	self_strength->tx_size = ts->tx_count;
	self_strength->rx_size = ts->rx_count;
	self_strength->header.channel_type = frame->channel_type[channel];
	self_strength->header.channel_size =
		TOUCH_OFFLOAD_FRAME_SIZE_1D(self_strength->rx_size,
					    self_strength->tx_size);

	ret = sec_ts_read(ts,
		SEC_TS_CMD_SELF_RAW_TYPE, &ts->ss_frame_type, 1);
	if (ret < 0) {
		input_err(true, &ts->client->dev,
			"%s: read rawdata type failed\n",
			__func__);
		return;
	}

	/* Check raw type is TYPE_SIGNAL_DATA */
	if (ts->ss_frame_type != target_data_type) {
		input_info(true, &ts->client->dev,
			"%s: ss_frame_type change from %#x\n",
			__func__, ts->ss_frame_type);

		/* Check raw type is TYPE_INVALID_DATA */
		if (ts->ss_frame_type != TYPE_INVALID_DATA) {
			type = TYPE_INVALID_DATA;
			ret = sec_ts_write(ts,
				SEC_TS_CMD_SELF_RAW_TYPE, &type, 1);
			if (ret < 0) {
				input_err(true, &ts->client->dev,
					"%s: recover rawdata type failed\n",
					__func__);
				return;
			}
			ts->ss_frame_type = type;
		}

		/* Set the targeted data type */
		ret = sec_ts_write(ts, SEC_TS_CMD_SELF_RAW_TYPE,
			&target_data_type, 1);
		if (ret < 0) {
			input_err(true, &ts->client->dev,
				"%s: Set rawdata type failed\n",
				__func__);
			return;
		}
		ts->ss_frame_type = target_data_type;

		/*
		 * If raw type change, need to wait 50 ms to read data
		 * back. But, we don't wanto to wait here to cause
		 * overhead. Just drop this and wait for next reading.
		 */

		return;
	}

	ret = sec_ts_read_heap(ts, SEC_TS_READ_TOUCH_SELF_RAWDATA,
		(u8 *)ts->heatmap_buff,
		self_strength->header.channel_size);
	if (ret < 0) {
		input_err(true, &ts->client->dev,
			"%s: Read self frame failed\n", __func__);
		return;
	}

	for (x = self_strength->tx_size - 1; x >= 0; x--) {
		heatmap_value = ts->heatmap_buff[x];
		((uint16_t *)
		 self_strength->data)[frame_index++] =
		    be16_to_cpu(heatmap_value);
	}
	for (y = self_strength->rx_size - 1; y >= 0; y--) {
		heatmap_value = ts->heatmap_buff[self_strength->tx_size + y];
		((uint16_t *)
		 self_strength->data)[frame_index++] =
		    be16_to_cpu(heatmap_value);
	}
}

static void sec_ts_populate_driver_status_channel(struct sec_ts_data *ts,
					struct touch_offload_frame *frame,
					int channel)
{
	struct TouchOffloadDriverStatus *ds =
		(struct TouchOffloadDriverStatus *)frame->channel_data[channel];
	memset(ds, 0, frame->channel_data_size[channel]);
	ds->header.channel_type = (u32)CONTEXT_CHANNEL_TYPE_DRIVER_STATUS;
	ds->header.channel_size = sizeof(struct TouchOffloadDriverStatus);

	ds->contents.screen_state = 1;
	ds->screen_state = (ts->power_status == SEC_TS_STATE_POWER_ON) ? 1 : 0;

	ds->display_refresh_rate = ts->display_refresh_rate;
	ds->contents.display_refresh_rate = 1;
}

static void sec_ts_populate_frame(struct sec_ts_data *ts,
				struct touch_offload_frame *frame)
{
	static u64 index;
	int i;
	int retval = -1;
	const struct sec_ts_plat_data *pdata = ts->plat_data;

	frame->header.index = index++;
	frame->header.timestamp = ts->timestamp;

	if (!ts->heatmap_buff) {
		ts->heatmap_buff = kmalloc(
			ts->rx_count * ts->rx_count * 2, GFP_KERNEL);
	}

	/* Populate all channels */
	for (i = 0; i < frame->num_channels; i++) {
		u8 channel_type = frame->channel_type[i];

		if (channel_type == TOUCH_DATA_TYPE_COORD) {
			sec_ts_populate_coordinate_channel(ts, frame, i);
		} else if ((channel_type & TOUCH_SCAN_TYPE_MUTUAL) != 0) {
			if ((pdata->encoded_enable == ENCODED_ENABLE_ON) &&
			    ((channel_type & ~TOUCH_SCAN_TYPE_MUTUAL) ==
			    TOUCH_DATA_TYPE_STRENGTH))
				retval = sec_ts_populate_encoded_channel(
				    ts, frame, i);
			if (retval < 0)
				sec_ts_populate_mutual_channel(ts, frame, i);
		} else if ((channel_type & TOUCH_SCAN_TYPE_SELF) != 0) {
			sec_ts_populate_self_channel(ts, frame, i);
		} else if ((frame->channel_type[i] ==
			    CONTEXT_CHANNEL_TYPE_DRIVER_STATUS) != 0)
			sec_ts_populate_driver_status_channel(ts, frame, i);
		else if ((frame->channel_type[i] ==
			  CONTEXT_CHANNEL_TYPE_STYLUS_STATUS) != 0) {
			/* Stylus context is not required by this driver */
			input_err(true, &ts->client->dev,
				  "%s: Driver does not support stylus status",
				  __func__);
		}
	}
}

void sec_ts_enable_ptflib(struct sec_ts_data *ts, bool enable)
{
	struct sec_ts_plat_data *pdata = ts->plat_data;

	input_info(true, &ts->client->dev,
		"%s: enable %d.\n", __func__, enable);

	if (enable) {
		sec_ts_ptflib_reinit(ts);
		if (pdata->grip_prescreen_mode == GRIP_PRESCREEN_MODE_2) {
			sec_ts_ptflib_grip_prescreen_timeout(ts,
				pdata->grip_prescreen_timeout);
		}
		sec_ts_ptflib_grip_prescreen_enable(ts,
			pdata->grip_prescreen_mode);
	} else {
		sec_ts_ptflib_grip_prescreen_enable(ts, GRIP_PRESCREEN_OFF);
	}
}

int sec_ts_enable_fw_grip(struct sec_ts_data *ts, bool enable)
{
	struct sec_ts_plat_data *pdata = ts->plat_data;
	u8 value;
	int ret;
	int final_result = 0;

	input_info(true, &ts->client->dev,
		"%s: enable %d.\n", __func__, enable);

	/* Set grip */
	value = enable ? 0x1F : 0;
	ret = ts->sec_ts_write(ts, SEC_TS_CMD_SET_GRIP_DETEC, &value, 1);
	if (ret < 0) {
		input_err(true, &ts->client->dev,
			 "%s: SEC_TS_CMD_SET_GRIP_DETEC failed with ret=%d\n",
			__func__, ret);
		final_result = ret;
	} else {
		/* Configure grip */
		if (enable) {
			u8 mm = 10;
			u8 px_lo = (mm * pdata->mm2px) & 0xFF;
			u8 px_hi = ((mm * pdata->mm2px) >> 8) & 0xFF;
			u8 long_press_zone[10] = {0x02, 0x00,	/* long press reject zone type */
						px_hi, px_lo,	/* left edge */
						0x00, 0x00,	/* top edge */
						px_hi, px_lo,	/* right edge */
						0x00, 0x00};	/* bottom edge */
			ret = ts->sec_ts_write(ts, SEC_TS_CMD_LONGPRESS_DROP_AREA,
					long_press_zone, sizeof(long_press_zone));
			if (ret < 0) {
				input_err(true, &ts->client->dev,
					"%s: SEC_TS_CMD_LONGPRESS_DROP_AREA failed with ret=%d\n",
					__func__, ret);
			}
		}
	}

	return final_result;
}

static void sec_ts_offload_set_running(struct sec_ts_data *ts, bool running)
{
	if (ts->offload.offload_running != running) {
		ts->offload.offload_running = running;
		if (running && ts->offload.config.filter_grip) {
			sec_ts_enable_fw_grip(ts, false);
			sec_ts_enable_ptflib(ts, true);
		} else {
			sec_ts_enable_fw_grip(ts, true);
			sec_ts_enable_ptflib(ts, false);
		}
	}
}

#endif /* CONFIG_TOUCHSCREEN_OFFLOAD */

#define FOD_CANCEL_EVENT_DELTA_TIME 500
static void sec_ts_handle_fod_event(struct sec_ts_data *ts,
					struct sec_ts_event_status *p_event_status)
{
	struct sec_ts_fod_event *p_fod =
				(struct sec_ts_fod_event *)p_event_status;
	int x = p_fod->x_b11_b8 << 8 | p_fod->x_b7_b0;
	int y = p_fod->y_b11_b8 << 8 | p_fod->y_b7_b0;
	s64 delta_ms = ktime_ms_delta(ktime_get(), ts->ktime_resume);

	if (test_bit(0, &ts->tid_touch_state)) {
		input_info(true, &ts->client->dev,
			   "%s: slot 0 is in use!", __func__);
		return;
	}

	if (!x || !y) {
		input_info(true, &ts->client->dev,
			   "%s: one of coords is ZERO(%d, %d)!",
			   __func__, x, y);
		x = ts->plat_data->fod_x;
		y = ts->plat_data->fod_y;
	}

	input_info(true, &ts->client->dev,
		   "STATUS: FoD: %s, X,Y: %d, %d\n", p_fod->status ? "ON" : "OFF", x, y);
	/*
	 * Send input cancel event to tunr off HBM if the following conditions match:
	 * 1. FoD status is off.
	 * 2. FoD event is before the time of (driver reusme + FOD_CANCEL_EVENT_DELTA_TIME).
	 */
	if (p_fod->status == false && delta_ms < FOD_CANCEL_EVENT_DELTA_TIME) {
		input_info(true, &ts->client->dev, "FoD: send input cancel event.\n");
		mutex_lock(&ts->eventlock);
		input_mt_slot(ts->input_dev, 0);
		input_report_key(ts->input_dev, BTN_TOUCH, 1);
		input_mt_report_slot_state(ts->input_dev, MT_TOOL_FINGER, 1);
		input_report_abs(ts->input_dev, ABS_MT_POSITION_X, x);
		input_report_abs(ts->input_dev, ABS_MT_POSITION_Y, y);
		input_report_abs(ts->input_dev, ABS_MT_TOUCH_MAJOR, 140);
		input_report_abs(ts->input_dev, ABS_MT_TOUCH_MINOR, 140);
		input_report_abs(ts->input_dev, ABS_MT_PRESSURE, 1);
		input_sync(ts->input_dev);

		/* Report MT_TOOL_PALM for canceling the touch event. */
		input_mt_slot(ts->input_dev, 0);
		input_report_key(ts->input_dev, BTN_TOUCH, 1);
		input_mt_report_slot_state(ts->input_dev, MT_TOOL_PALM, 1);
		input_sync(ts->input_dev);

		/* Release slot 0. */
		input_mt_slot(ts->input_dev, 0);
		input_report_abs(ts->input_dev, ABS_MT_PRESSURE, 0);
		input_mt_report_slot_state(ts->input_dev,
					   MT_TOOL_FINGER, 0);
		input_report_abs(ts->input_dev, ABS_MT_TRACKING_ID, -1);
		input_report_key(ts->input_dev, BTN_TOUCH, 0);
		input_sync(ts->input_dev);
		mutex_unlock(&ts->eventlock);
	}
}

static void sec_ts_read_vendor_event(struct sec_ts_data *ts,
					struct sec_ts_event_status *p_event_status)
{
	if (p_event_status->stype ==
		TYPE_STATUS_EVENT_VENDOR_INFO) {

		struct sec_ts_event_hopping *p_hopping_event;

		u8 status_id =
			p_event_status->status_id;
		u8 status_data_1 =
			p_event_status->status_data_1;
		u8 status_data_2 =
			p_event_status->status_data_2;

		switch (status_id) {
		case SEC_TS_EVENT_STATUS_ID_HOPPING:
			p_hopping_event =
				(struct sec_ts_event_hopping *)p_event_status;

			input_info(true,
				&ts->client->dev,
				"STATUS: hopping %d -> %d by %d with lvl %#x %#x\n",
					p_hopping_event->prev_id,
					p_hopping_event->id,
					p_hopping_event->cause,
					p_hopping_event->noise_lvl[0],
					p_hopping_event->noise_lvl[1]);
			break;

		case SEC_TS_EVENT_STATUS_ID_REPORT_RATE:
			ts->report_rate = status_data_1;
			if (ts->debug_status)
				input_info(true,
					&ts->client->dev,
					"STATUS: rate %d -> %d\n",
					status_data_2, status_data_1);
			break;

		case SEC_TS_EVENT_STATUS_ID_VSYNC:
			ts->vsync = status_data_1;
			if (ts->debug_status)
				input_info(true,
					&ts->client->dev,
					"STATUS: vsync %d -> %d\n",
					status_data_2, status_data_1);
			break;

		case SEC_TS_EVENT_STATUS_ID_WLC:
			input_info(true,
				&ts->client->dev,
				"STATUS: WLC: %#x\n",
				status_data_1);
			break;

		case SEC_TS_EVENT_STATUS_ID_NOISE:
			input_info(true,
				&ts->client->dev,
				"STATUS: noise: %#x\n",
				status_data_1);
			break;

		case SEC_TS_EVENT_STATUS_ID_GRIP:
			if (ts->debug_status)
				input_info(true,
					&ts->client->dev,
					"STATUS: grip: %d.\n",
					status_data_1);
			break;

		case SEC_TS_EVENT_STATUS_ID_PALM:
			input_info(true, &ts->client->dev,
				"STATUS: palm: %d.\n",
				status_data_1);
				if (status_data_1)
					ts->palm_count++;
			break;

		case SEC_TS_EVENT_STATUS_ID_FOD:
			sec_ts_handle_fod_event(ts, p_event_status);
			break;

		default:
			break;
		}
	} else {
		input_info(true, &ts->client->dev,
				"STATUS: %#x %#x %#x %#x %#x %#x %#x %#x\n",
				p_event_status->data[0],
				p_event_status->data[1],
				p_event_status->data[2],
				p_event_status->data[3],
				p_event_status->data[4],
				p_event_status->data[5],
				p_event_status->data[6],
				p_event_status->data[7]);
	}
}

#define MAX_EVENT_COUNT 32
static void sec_ts_read_event(struct sec_ts_data *ts)
{
	int ret;
	u8 event_id;
	u8 left_event_count;
	u8 read_event_buff[MAX_EVENT_COUNT][SEC_TS_EVENT_BUFF_SIZE] = { { 0 } };
	u8 *event_buff;
	struct sec_ts_gesture_status *p_gesture_status;
	struct sec_ts_event_status *p_event_status;
	int curr_pos;
	int remain_event_count = 0;
	bool processed_pointer_event = false;
#if IS_ENABLED(CONFIG_TOUCHSCREEN_HEATMAP)
	unsigned long last_tid_palm_state = ts->tid_palm_state;
	unsigned long last_tid_grip_state = ts->tid_grip_state;
#endif
#if IS_ENABLED(CONFIG_TOUCHSCREEN_OFFLOAD)
	struct touch_offload_frame *frame = NULL;
#endif
	struct sec_ts_health_check hc[1] = {0};

	if (ts->power_status == SEC_TS_STATE_LPM) {

		pm_wakeup_event(&ts->client->dev, 3 * MSEC_PER_SEC);
		/* waiting for blsp block resuming, if not occurs error */
		ret = wait_for_completion_interruptible_timeout(
				&ts->resume_done,
				msecs_to_jiffies(3 * MSEC_PER_SEC));
		if (ret == 0) {
			input_err(true, &ts->client->dev,
				  "%s: LPM: pm resume is not handled\n",
				  __func__);
			return;
		}

		if (ret < 0) {
			input_err(true, &ts->client->dev,
				  "%s: LPM: -ERESTARTSYS if interrupted, %d\n",
				  __func__, ret);
			return;
		}

		input_info(true, &ts->client->dev,
			"%s: run LPM interrupt handler, %d\n", __func__, ret);
		/* run lpm interrupt handler */
	}

	ret = event_id = curr_pos = remain_event_count = 0;
	/* repeat READ_ONE_EVENT until buffer is empty(No event) */
	ret = sec_ts_read(ts, SEC_TS_READ_ONE_EVENT,
			  (u8 *)read_event_buff[0], SEC_TS_EVENT_BUFF_SIZE);
	if (ret < 0) {
		input_err(true, &ts->client->dev,
			  "%s: read one event failed\n", __func__);
		return;
	}

	if (ts->debug_events)
		input_info(true, &ts->client->dev,
			"ONE: %02X %02X %02X %02X %02X %02X %02X %02X\n",
			read_event_buff[0][0], read_event_buff[0][1],
			read_event_buff[0][2], read_event_buff[0][3],
			read_event_buff[0][4], read_event_buff[0][5],
			read_event_buff[0][6], read_event_buff[0][7]);

	if (read_event_buff[0][0] == 0) {
		input_info(true, &ts->client->dev,
			"%s: event buffer is empty\n", __func__);
		return;
	}

	left_event_count = read_event_buff[0][7] & 0x3F;
	remain_event_count = left_event_count;

	if (left_event_count > MAX_EVENT_COUNT - 1 ||
		left_event_count == 0xFF) {
		input_err(true, &ts->client->dev,
			"%s: event buffer overflow %d\n",
			__func__, left_event_count);

		/* write clear event stack command
		 * when read_event_count > MAX_EVENT_COUNT
		 **/
		ret = sec_ts_write(ts, SEC_TS_CMD_CLEAR_EVENT_STACK, NULL, 0);
		if (ret < 0)
			input_err(true, &ts->client->dev,
				  "%s: write clear event failed\n", __func__);
		return;
	}

	if (left_event_count > 0) {
		ret = sec_ts_read(ts, SEC_TS_READ_ALL_EVENT,
			(u8 *)read_event_buff[1],
			sizeof(u8) * (SEC_TS_EVENT_BUFF_SIZE) *
				(left_event_count));
		if (ret < 0) {
			input_err(true, &ts->client->dev,
				  "%s: read one event failed\n", __func__);
			return;
		}
	}

	do {
		event_buff = read_event_buff[curr_pos];
		event_id = event_buff[0] & 0x3;

		if (ts->debug_events && curr_pos > 0)
			input_info(true, &ts->client->dev,
				 "ALL: %02X %02X %02X %02X %02X %02X %02X %02X\n",
				event_buff[0], event_buff[1], event_buff[2],
				event_buff[3], event_buff[4], event_buff[5],
				event_buff[6], event_buff[7]);

		switch (event_id) {
		case SEC_TS_STATUS_EVENT:
			hc->status_updated = true;
			ts->status_event_cnt++;
			p_event_status =
				(struct sec_ts_event_status *)event_buff;

			if (p_event_status->stype)
				sec_ts_read_vendor_event(ts, p_event_status);

			if ((p_event_status->stype ==
					TYPE_STATUS_EVENT_INFO) &&
				(p_event_status->status_id ==
					SEC_TS_ACK_BOOT_COMPLETE)) {
				u8 status_data_1 =
					p_event_status->status_data_1;

				switch (status_data_1) {
				case 0x20:
					/* watchdog reset !? */
					input_err(true, &ts->client->dev,
						"Touch - unexpected reset! Reason : WDT \n");

					sec_ts_locked_release_all_finger(ts);
					ret = sec_ts_write(ts,
						SEC_TS_CMD_SENSE_ON, NULL, 0);
					if (ret < 0)
						input_err(true,
							&ts->client->dev,
							"%s: fail to write Sense_on\n",
							__func__);
						sec_ts_reinit(ts);
					break;
				case 0x40:
					input_info(true, &ts->client->dev,
						"%s: sw_reset ack.\n",
						__func__);
					sec_ts_locked_release_all_finger(ts);
					complete_all(&ts->boot_completed);
					break;
				case 0x10:
					input_info(true, &ts->client->dev,
						"%s: hw_reset ack.\n",
						__func__);
					sec_ts_locked_release_all_finger(ts);
					complete_all(&ts->boot_completed);
					break;
				default:
					break;
				}

			}

			/* event queue full-> all finger release */
			if ((p_event_status->stype == TYPE_STATUS_EVENT_ERR) &&
				(p_event_status->status_id ==
					SEC_TS_ERR_EVENT_QUEUE_FULL)) {
				input_err(true, &ts->client->dev,
					"%s: IC Event Queue is full\n",
					__func__);
				sec_ts_locked_release_all_finger(ts);
			}

			if ((p_event_status->stype ==
				TYPE_STATUS_EVENT_ERR) &&
			    (p_event_status->status_id ==
				SEC_TS_ERR_EVENT_ESD)) {
				input_err(true, &ts->client->dev,
					  "%s: ESD detected. run reset\n",
					  __func__);
#ifdef USE_RESET_DURING_POWER_ON
				schedule_work(&ts->reset_work.work);
#endif
			}

			if ((p_event_status->stype ==
				TYPE_STATUS_EVENT_INFO) &&
			    (p_event_status->status_id ==
				SEC_TS_ACK_WET_MODE)) {
				ts->wet_mode = p_event_status->status_data_1;
				input_info(true, &ts->client->dev,
					"%s: water wet mode %d\n",
					__func__, ts->wet_mode);
				if (ts->wet_mode)
					ts->wet_count++;

				}

#ifdef SEC_TS_SUPPORT_CUSTOMLIB
			mutex_lock(&ts->eventlock);
			sec_ts_handle_lib_status_event(ts, p_event_status);
			mutex_unlock(&ts->eventlock);
#endif
			break;

		case SEC_TS_COORDINATE_EVENT:
			hc->coord_updated = true;
			ts->coord_event_cnt++;
			processed_pointer_event = true;
			mutex_lock(&ts->eventlock);
			sec_ts_handle_coord_event(ts,
				(struct sec_ts_event_coordinate *)event_buff);
			mutex_unlock(&ts->eventlock);
			break;

		case SEC_TS_GESTURE_EVENT:
			p_gesture_status =
				(struct sec_ts_gesture_status *)event_buff;
#ifdef SEC_TS_SUPPORT_CUSTOMLIB
			mutex_lock(&ts->eventlock);
			sec_ts_handle_gesture_event(ts, p_gesture_status);
			mutex_unlock(&ts->eventlock);
#endif
			break;

		default:
			input_err(true, &ts->client->dev,
				"%s: unknown event %x %x %x %x %x %x\n",
				__func__,
				event_buff[0], event_buff[1], event_buff[2],
				event_buff[3], event_buff[4], event_buff[5]);
			break;
		}
		curr_pos++;
		remain_event_count--;
	} while (remain_event_count >= 0);

#if IS_ENABLED(CONFIG_TOUCHSCREEN_OFFLOAD)
	if (!ts->offload.offload_running) {
#endif
	mutex_lock(&ts->eventlock);
	input_set_timestamp(ts->input_dev, ts->timestamp);
	input_sync(ts->input_dev);
	mutex_unlock(&ts->eventlock);

#if IS_ENABLED(CONFIG_TOUCHSCREEN_OFFLOAD)
	}

	if (processed_pointer_event) {
		ret = touch_offload_reserve_frame(&ts->offload, &frame);
		if (ret != 0) {
			input_dbg(true, &ts->client->dev,
				  "Could not reserve a frame: ret=%d.\n", ret);

			/* Stop offload when there are no buffers available */
			sec_ts_offload_set_running(ts, false);
		} else {
			sec_ts_offload_set_running(ts, true);

			sec_ts_populate_frame(ts, frame);

			ret = touch_offload_queue_frame(&ts->offload, frame);
			if (ret != 0) {
				pr_err("%s: Failed to queue reserved frame: ret=%d.\n",
				       __func__, ret);
			}
		}
	}
#endif

	/* TODO: If the mutual strength heatmap was already read into the touch
	 * offload interface, use it here instead of reading again.
	 */
#if IS_ENABLED(CONFIG_TOUCHSCREEN_HEATMAP)
	if (processed_pointer_event) {
		if (ts->heatmap_init_done && !ts->offload.offload_running) {
			heatmap_read(&ts->v4l2, ktime_to_ns(ts->timestamp));
		}

		/* palm */
		if (last_tid_palm_state == 0 &&
			ts->tid_palm_state >= 1) {
			input_info(true, &ts->client->dev,
				"COORD: detect palm enter(tid 0x0 -> %#x)\n",
				ts->tid_palm_state);
		}
		if (last_tid_palm_state >= 1 &&
			ts->tid_palm_state == 0) {
			input_info(true, &ts->client->dev,
				"COORD: detect palm leave(tid %#x -> 0x0), tid_touch %#x\n",
				last_tid_palm_state, ts->tid_touch_state);
			if (ts->touch_count || ts->tid_touch_state) {
				ts->palms_leaved_once = true;
				input_dbg(true, &ts->client->dev,
					"COORD: wait all finger(s) release after palm entered\n");
			}
		}
		/* grip */
		if (last_tid_grip_state == 0 &&
			ts->tid_grip_state >= 1) {
			input_info(true, &ts->client->dev,
				"COORD: detect grip enter(tid 0x0 -> %#x)\n",
				ts->tid_grip_state);
		}
		if (last_tid_grip_state >= 1 &&
			ts->tid_grip_state == 0) {
			input_info(true, &ts->client->dev,
				"COORD: detect grip leave(tid %#x -> 0x0), tid_touch %#x\n",
				last_tid_grip_state, ts->tid_touch_state);
			if (ts->touch_count || ts->tid_touch_state) {
				ts->grips_leaved_once = true;
				input_dbg(true, &ts->client->dev,
					"COORD: wait all finger(s) release after grip entered\n");
			}
		}
		if ((ts->touch_count == 0 || ts->tid_touch_state == 0) &&
			(ts->palms_leaved_once || ts->grips_leaved_once)) {
			ts->palms_leaved_once = false;
			ts->grips_leaved_once = false;
			input_info(true, &ts->client->dev,
				"COORD: all fingers released with palm(s)/grip(s) leaved once\n");
		}
	}

	/* Disable the firmware motion filter during single touch */
	if (!ts->offload.offload_running)
		update_motion_filter(ts, ts->tid_touch_state);
#endif

	/* Update the health check info. */
	sec_ts_hc_update_and_push(ts, hc);
}

static irqreturn_t sec_ts_isr(int irq, void *handle)
{
	struct sec_ts_data *ts = (struct sec_ts_data *)handle;

	ts->timestamp = ktime_get();
	ts->int_cnt++;

	return IRQ_WAKE_THREAD;
}

static irqreturn_t sec_ts_irq_thread(int irq, void *ptr)
{
	struct sec_ts_data *ts = (struct sec_ts_data *)ptr;

	if (sec_ts_set_bus_ref(ts, SEC_TS_BUS_REF_IRQ, true) < 0) {
		/* Interrupt during bus suspend */
		input_info(true, &ts->client->dev,
			"%s: Skipping stray interrupt since bus is suspended(power_status: %d)\n",
			__func__, ts->power_status);
		return IRQ_HANDLED;
	}

	/* prevent CPU from entering deep sleep */
	cpu_latency_qos_update_request(&ts->pm_qos_req, 100);
	pm_wakeup_event(&ts->client->dev, MSEC_PER_SEC);

	sec_ts_read_event(ts);

	cpu_latency_qos_update_request(&ts->pm_qos_req, PM_QOS_DEFAULT_VALUE);

	sec_ts_set_bus_ref(ts, SEC_TS_BUS_REF_IRQ, false);

	return IRQ_HANDLED;
}

#if IS_ENABLED(CONFIG_TOUCHSCREEN_OFFLOAD)
static void sec_ts_offload_report(void *handle,
				  struct TouchOffloadIocReport *report)
{
	struct sec_ts_data *ts = (struct sec_ts_data *)handle;
	bool touch_down = 0;
	unsigned long touch_id = 0;
	int i;

	mutex_lock(&ts->eventlock);

	input_set_timestamp(ts->input_dev, report->timestamp);

	for (i = 0; i < MAX_COORDS; i++) {
		if (report->coords[i].status == COORD_STATUS_FINGER) {
			input_mt_slot(ts->input_dev, i);
			touch_down = 1;
			__set_bit(i, &touch_id);
			input_report_key(ts->input_dev, BTN_TOUCH,
					 touch_down);
			input_mt_report_slot_state(ts->input_dev,
						   MT_TOOL_FINGER, 1);
			input_report_abs(ts->input_dev, ABS_MT_POSITION_X,
					 report->coords[i].x);
			input_report_abs(ts->input_dev, ABS_MT_POSITION_Y,
					 report->coords[i].y);
			input_report_abs(ts->input_dev, ABS_MT_TOUCH_MAJOR,
					 report->coords[i].major);
			input_report_abs(ts->input_dev, ABS_MT_TOUCH_MINOR,
					 report->coords[i].minor);
			if (ts->plat_data->support_mt_pressure)
				input_report_abs(ts->input_dev,
					ABS_MT_PRESSURE,
					report->coords[i].pressure);
			input_report_abs(ts->input_dev, ABS_MT_ORIENTATION,
					 report->coords[i].rotation);
		} else {
			input_mt_slot(ts->input_dev, i);
			input_report_abs(ts->input_dev, ABS_MT_PRESSURE, 0);
			input_mt_report_slot_state(ts->input_dev,
						   MT_TOOL_FINGER, 0);
			input_report_abs(ts->input_dev, ABS_MT_TRACKING_ID,
					 -1);
			input_report_abs(ts->input_dev, ABS_MT_ORIENTATION, 0);
		}
	}

	input_report_key(ts->input_dev, BTN_TOUCH, touch_down);

	input_sync(ts->input_dev);

	mutex_unlock(&ts->eventlock);

	if (touch_down)
		heatmap_read(&ts->v4l2, ktime_to_ns(report->timestamp));

	/* Disable the firmware motion filter during single touch */
	update_motion_filter(ts, touch_id);
}
#endif /* CONFIG_TOUCHSCREEN_OFFLOAD */

int get_tsp_status(void)
{
	return 0;
}
EXPORT_SYMBOL(get_tsp_status);

int sec_ts_glove_mode_enables(struct sec_ts_data *ts, int mode)
{
	int ret;

	if (mode)
		ts->touch_functions = (ts->touch_functions |
				       SEC_TS_BIT_SETFUNC_GLOVE |
				       SEC_TS_DEFAULT_ENABLE_BIT_SETFUNC);
	else
		ts->touch_functions = ((ts->touch_functions &
					(~SEC_TS_BIT_SETFUNC_GLOVE)) |
				       SEC_TS_DEFAULT_ENABLE_BIT_SETFUNC);

	if (ts->power_status == SEC_TS_STATE_POWER_OFF) {
		input_err(true, &ts->client->dev,
			"%s: pwr off, glove: %d, status: %x\n", __func__,
			mode, ts->touch_functions);
		goto glove_enable_err;
	}

	ret = sec_ts_write(ts, SEC_TS_CMD_SET_TOUCHFUNCTION,
			   (u8 *)&ts->touch_functions, 2);
	if (ret < 0) {
		input_err(true, &ts->client->dev,
			  "%s: Failed to send command", __func__);
		goto glove_enable_err;
	}

	input_info(true, &ts->client->dev,
		"%s: glove: %d, status: %x\n", __func__,
		mode, ts->touch_functions);

	return 0;

glove_enable_err:
	return -EIO;
}
EXPORT_SYMBOL(sec_ts_glove_mode_enables);

int sec_ts_set_cover_type(struct sec_ts_data *ts, bool enable)
{
	int ret;

	input_info(true, &ts->client->dev, "%s: %d\n",
		   __func__, ts->cover_type);


	switch (ts->cover_type) {
	case SEC_TS_VIEW_WIRELESS:
	case SEC_TS_VIEW_COVER:
	case SEC_TS_VIEW_WALLET:
	case SEC_TS_FLIP_WALLET:
	case SEC_TS_LED_COVER:
	case SEC_TS_MONTBLANC_COVER:
	case SEC_TS_CLEAR_FLIP_COVER:
	case SEC_TS_QWERTY_KEYBOARD_EUR:
	case SEC_TS_QWERTY_KEYBOARD_KOR:
		ts->cover_cmd = (u8)ts->cover_type;
		break;
	case SEC_TS_CHARGER_COVER:
	case SEC_TS_COVER_NOTHING1:
	case SEC_TS_COVER_NOTHING2:
	default:
		ts->cover_cmd = 0;
		input_err(true, &ts->client->dev,
			 "%s: not chage touch state, %d\n",
			__func__, ts->cover_type);
		break;
	}

	if (enable)
		ts->touch_functions = (ts->touch_functions |
				       SEC_TS_BIT_SETFUNC_COVER |
				       SEC_TS_DEFAULT_ENABLE_BIT_SETFUNC);
	else
		ts->touch_functions = ((ts->touch_functions &
					(~SEC_TS_BIT_SETFUNC_COVER)) |
				       SEC_TS_DEFAULT_ENABLE_BIT_SETFUNC);

	if (ts->power_status == SEC_TS_STATE_POWER_OFF) {
		input_err(true, &ts->client->dev,
			  "%s: pwr off, close: %d, status: %x\n", __func__,
			enable, ts->touch_functions);
		goto cover_enable_err;
	}

	if (enable) {
		ret = sec_ts_write(ts, SEC_TS_CMD_SET_COVERTYPE,
				   &ts->cover_cmd, 1);
		if (ret < 0) {
			input_err(true, &ts->client->dev,
				  "%s: Failed to send covertype command: %d",
				  __func__, ts->cover_cmd);
			goto cover_enable_err;
		}
	}

	ret = sec_ts_write(ts, SEC_TS_CMD_SET_TOUCHFUNCTION,
			   (u8 *)&(ts->touch_functions), 2);
	if (ret < 0) {
		input_err(true, &ts->client->dev,
			  "%s: Failed to send command", __func__);
		goto cover_enable_err;
	}

	input_info(true, &ts->client->dev,
		"%s: close: %d, status: %x\n", __func__,
		enable, ts->touch_functions);

	return 0;

cover_enable_err:
	return -EIO;


}
EXPORT_SYMBOL(sec_ts_set_cover_type);

void sec_ts_set_grip_type(struct sec_ts_data *ts, u8 set_type)
{
	u8 mode = G_NONE;

	input_info(true, &ts->client->dev,
		"%s: re-init grip(%d), edh: %d, edg: %d, lan: %d\n", __func__,
		set_type, ts->grip_edgehandler_direction, ts->grip_edge_range,
		ts->grip_landscape_mode);

	/* edge handler */
	if (ts->grip_edgehandler_direction != 0)
		mode |= G_SET_EDGE_HANDLER;

	if (set_type == GRIP_ALL_DATA) {
		/* edge */
		if (ts->grip_edge_range != 60)
			mode |= G_SET_EDGE_ZONE;

		/* dead zone */
		if (ts->grip_landscape_mode == 1)	/* default 0 mode, 32 */
			mode |= G_SET_LANDSCAPE_MODE;
		else
			mode |= G_SET_NORMAL_MODE;
	}

	if (mode)
		set_grip_data_to_ic(ts, mode);

}

/* for debugging--------------------------------------------------------------*/

static int sec_ts_pinctrl_configure(struct sec_ts_data *ts, bool enable)
{
	struct pinctrl_state *state;

	input_info(true, &ts->client->dev, "%s: %s\n",
		   __func__, enable ? "ACTIVE" : "SUSPEND");

	if (enable) {
		state = pinctrl_lookup_state(ts->plat_data->pinctrl,
					     "on_state");
		if (IS_ERR(ts->plat_data->pinctrl))
			input_err(true, &ts->client->dev,
				"%s: could not get active pinstate\n",
				__func__);
	} else {
		state = pinctrl_lookup_state(ts->plat_data->pinctrl,
					     "off_state");
		if (IS_ERR(ts->plat_data->pinctrl))
			input_err(true, &ts->client->dev,
				"%s: could not get suspend pinstate\n",
				__func__);
	}

	if (!IS_ERR_OR_NULL(state))
		return pinctrl_select_state(ts->plat_data->pinctrl, state);

	return 0;

}

/* Return true if you should defer sec_ts probe waiting for
 * avdd or vdd regulators.
 */
static int sec_ts_check_for_deferred_regulators(struct device *dev)
{
	struct regulator *reg = regulator_get(dev, "vdd");

	if (reg == ERR_PTR(-EPROBE_DEFER))
		return true;
	if (!IS_ERR_OR_NULL(reg))
		regulator_put(reg);

	reg = regulator_get(dev, "avdd");
	if (reg == ERR_PTR(-EPROBE_DEFER))
		return true;
	if (!IS_ERR_OR_NULL(reg))
		regulator_put(reg);
	return false;
}

static int sec_ts_power(void *data, bool on)
{
	struct sec_ts_data *ts = (struct sec_ts_data *)data;
	struct sec_ts_plat_data *pdata = ts->plat_data;
	static bool vdd_enabled, avdd_enabled;
	int ret = 0;

	if (!pdata->regulator_vdd) {
		pdata->regulator_vdd = regulator_get(&ts->client->dev, "vdd");
		if (IS_ERR_OR_NULL(pdata->regulator_vdd)) {
			pdata->regulator_vdd = NULL;
			input_err(true, &ts->client->dev,
				"%s: Failed to get vdd regulator.\n",
				__func__);
		}
	}

	if (!pdata->regulator_avdd) {
		pdata->regulator_avdd = regulator_get(&ts->client->dev, "avdd");
		if (IS_ERR_OR_NULL(pdata->regulator_avdd)) {
			pdata->regulator_avdd = NULL;
			input_err(true, &ts->client->dev,
				"%s: Failed to get avdd regulator.\n",
				__func__);
		}
	}

	if (pdata->regulator_vdd) {
		if (vdd_enabled != on){
			ret = (on) ? regulator_enable(pdata->regulator_vdd) :
				regulator_disable(pdata->regulator_vdd);
			if (ret)
				input_err(true, &ts->client->dev,
					"%s: Failed to control vdd: %d\n",
					__func__, ret);
			else {
				input_info(true, &ts->client->dev, "%s: %s vdd\n",
					__func__, on ? "enable" : "disable");
				sec_ts_delay(on ? 1 : 4);
				vdd_enabled = on;
			}
		}

		if (!vdd_enabled) {
			regulator_put(pdata->regulator_vdd);
			pdata->regulator_vdd = NULL;
		}
	}

	if (pdata->regulator_avdd) {
		if (avdd_enabled != on) {
			ret = (on) ? regulator_enable(pdata->regulator_avdd) :
				regulator_disable(pdata->regulator_avdd);
			if (ret)
				input_err(true, &ts->client->dev,
					"%s: Failed to control avdd: %d\n",
					__func__, ret);
			else {
				input_info(true, &ts->client->dev, "%s: %s avdd\n",
					__func__, on ? "enable" : "disable");
				avdd_enabled = on;
			}
		}

		if (!avdd_enabled) {
			regulator_put(pdata->regulator_avdd);
			pdata->regulator_avdd = NULL;
		}
	}

	return ret;
}

#ifdef I2C_INTERFACE
static int sec_ts_parse_dt(struct i2c_client *client)
#else
static int sec_ts_parse_dt(struct spi_device *client)
#endif
{
	struct device *dev = &client->dev;
	struct sec_ts_plat_data *pdata = dev->platform_data;
	struct device_node *np = dev->of_node;
	u32 coords[2];
	u8 offload_id[4];
	int ret = 0;
	int count = 0;
	u32 ic_match_value;
	int lcdtype = 0;
#if defined(CONFIG_EXYNOS_DECON_FB)
	int connected;
#endif
	int index;
	struct of_phandle_args panelmap;
	struct drm_panel *panel = NULL;

	if (of_property_read_bool(np, "sec,panel_map")) {
		for (index = 0 ;; index++) {
			ret = of_parse_phandle_with_fixed_args(np,
					"sec,panel_map",
					1,
					index,
					&panelmap);
			if (ret)
				return -EPROBE_DEFER;
			panel = of_drm_find_panel(panelmap.np);
			of_node_put(panelmap.np);
			if (!IS_ERR_OR_NULL(panel)) {
				pdata->panel = panel;
				pdata->initial_panel_index = panelmap.args[0];
				break;
			}
		}
	}

	pdata->tsp_icid = of_get_named_gpio(np, "sec,tsp-icid_gpio", 0);
	if (gpio_is_valid(pdata->tsp_icid)) {
		input_info(true, dev, "%s: TSP_ICID : %d\n",
			   __func__, gpio_get_value(pdata->tsp_icid));
		if (of_property_read_u32(np, "sec,icid_match_value",
					 &ic_match_value)) {
			input_err(true, dev,
				"%s: Failed to get icid match value\n",
				__func__);
			return -EINVAL;
		}

		if (gpio_get_value(pdata->tsp_icid) != ic_match_value) {
			input_err(true, dev,
				  "%s: Do not match TSP_ICID\n", __func__);
			return -EINVAL;
		}
	} else {
		input_dbg(true, dev,
			  "%s: Failed to get tsp-icid gpio\n", __func__);
	}

	pdata->vsync_gpio = of_get_named_gpio(np, "sec,tsp_vsync_gpio", 0);
	if (gpio_is_valid(pdata->vsync_gpio))
		input_info(true, &client->dev, "%s: vsync %s\n", __func__,
			gpio_get_value(pdata->vsync_gpio) ?
				"disable" : "enable");

	pdata->irq_gpio = of_get_named_gpio(np, "sec,irq_gpio", 0);
	if (gpio_is_valid(pdata->irq_gpio)) {
		ret = gpio_request_one(pdata->irq_gpio, GPIOF_DIR_IN,
				       "sec,tsp_int");
		if (ret) {
			input_err(true, &client->dev,
				  "%s: Unable to request tsp_int [%d]\n",
				  __func__, pdata->irq_gpio);
			return -EINVAL;
		}
	} else {
		input_err(true, &client->dev,
			  "%s: Failed to get irq gpio\n", __func__);
		return -EINVAL;
	}

	client->irq = gpio_to_irq(pdata->irq_gpio);

	if (of_property_read_u32(np, "sec,irq_type", &pdata->irq_type)) {
		input_dbg(true, dev,
			"%s: no irq_type property, set to default!\n",
			__func__);
		pdata->irq_type = IRQF_TRIGGER_LOW | IRQF_ONESHOT;
	}

	if (of_property_read_u32(np, "sec,i2c-burstmax", &pdata->io_burstmax)) {
		input_dbg(false, &client->dev,
			  "%s: Failed to get io_burstmax property\n", __func__);
		pdata->io_burstmax = 1024; //TODO: check this
	}
	if (pdata->io_burstmax > IO_PREALLOC_READ_BUF_SZ ||
	    pdata->io_burstmax > IO_PREALLOC_WRITE_BUF_SZ) {
		input_err(true, &client->dev,
			  "%s: io_burstmax is larger than io_read_buf and/or io_write_buf.\n",
			  __func__);
//TODO: check this
//		return -EINVAL;
	}

	if (of_property_read_u32_array(np, "sec,max_coords", coords, 2)) {
		input_err(true, &client->dev,
			  "%s: Failed to get max_coords property\n", __func__);
		return -EINVAL;
	}
	pdata->max_x = coords[0] - 1;
	pdata->max_y = coords[1] - 1;

	if (of_property_read_u32_array(np, "sec,fod_coords", coords, 2)) {
		input_info(true, &client->dev,
			  "%s: sec,fod_coords not found!\n", __func__);
		coords[0] = 0;
		coords[1] = 0;
	}
	pdata->fod_x = coords[0];
	pdata->fod_y = coords[1];

#ifdef PAT_CONTROL
	if (of_property_read_u32(np, "sec,pat_function",
				 &pdata->pat_function) < 0) {
		pdata->pat_function = 0;
		input_err(true, dev,
			"%s: Failed to get pat_function property\n", __func__);
	} else {
		input_info(true, dev,
			"%s: pat_function: %#x\n", __func__, pdata->pat_function);
	}

	if (of_property_read_u32(np, "sec,afe_base", &pdata->afe_base) < 0) {
		pdata->afe_base = 0;
		input_err(true, dev,
			  "%s: Failed to get afe_base property\n", __func__);
	}
#endif

	pdata->tsp_id = of_get_named_gpio(np, "sec,tsp-id_gpio", 0);
	if (gpio_is_valid(pdata->tsp_id))
		input_info(true, dev, "%s: TSP_ID : %d\n", __func__,
			   gpio_get_value(pdata->tsp_id));
	else
		input_dbg(true, dev,
			  "%s: Failed to get tsp-id gpio\n", __func__);

	pdata->switch_gpio = of_get_named_gpio(np,
					       "sec,switch_gpio", 0);
	if (gpio_is_valid(pdata->switch_gpio)) {
		ret = gpio_request_one(pdata->switch_gpio,
				       GPIOF_OUT_INIT_LOW,
				       "sec,touch_i2c_switch");
		if (ret) {
			input_err(true, dev,
				  "%s: Failed to request gpio %d\n",
				  __func__, pdata->switch_gpio);
			return -EINVAL;
		}

		ret = gpio_direction_output(pdata->switch_gpio,
					    SEC_SWITCH_GPIO_VALUE_AP_MASTER);
		if (ret) {
			input_err(true, dev,
				  "%s: Failed to set gpio %d direction\n",
				  __func__, pdata->switch_gpio);
			return -EINVAL;
		}
	} else {
		input_info(true, dev, "%s: unavailable switch_gpio!\n",
			  __func__);
	}

	pdata->reset_gpio = of_get_named_gpio(np, "sec,reset_gpio", 0);
	if (gpio_is_valid(pdata->reset_gpio)) {
		ret = gpio_request_one(pdata->reset_gpio,
					GPIOF_OUT_INIT_HIGH,
					"sec,touch_reset_gpio");
		if (ret) {
			input_err(true, dev,
				  "%s: Failed to request gpio %d, ret %d\n",
				  __func__, pdata->reset_gpio, ret);
			pdata->reset_gpio = -1;
		}
		ret = gpio_direction_output(pdata->reset_gpio, 0);

	} else
		input_err(true, dev, "%s: Failed to get reset_gpio\n",
			__func__);

	count = of_property_count_strings(np, "sec,firmware_name");
	if (count <= 0) {
		pdata->firmware_name = NULL;
	} else {
		if (gpio_is_valid(pdata->tsp_id))
			of_property_read_string_index(np, "sec,firmware_name",
						gpio_get_value(pdata->tsp_id),
						&pdata->firmware_name);
		else
			of_property_read_string_index(np, "sec,firmware_name",
						      0, &pdata->firmware_name);
	}

	if (of_property_read_string_index(np, "sec,project_name", 0,
					  &pdata->project_name))
		input_dbg(true, &client->dev,
			"%s: skipped to get project_name property\n", __func__);
	if (of_property_read_string_index(np, "sec,model_name",
					  1, &pdata->model_name))
		input_dbg(true, &client->dev,
			  "%s: skipped to get model_name property\n", __func__);

#if defined(CONFIG_FB_MSM_MDSS_SAMSUNG)
	lcdtype = get_lcd_attached("GET");
	if (lcdtype < 0) {
		input_err(true, &client->dev,
			  "%s: lcd is not attached\n", __func__);
		return -ENODEV;
	}
#endif

#if defined(CONFIG_EXYNOS_DECON_FB)
	connected = get_lcd_info("connected");
	if (connected < 0) {
		input_err(true, dev, "%s: Failed to get lcd info\n", __func__);
		return -EINVAL;
	}

	if (!connected) {
		input_err(true, &client->dev,
			  "%s: lcd is disconnected\n", __func__);
		return -ENODEV;
	}

	input_info(true, &client->dev, "%s: lcd is connected\n", __func__);

	lcdtype = get_lcd_info("id");
	if (lcdtype < 0) {
		input_err(true, dev, "%s: Failed to get lcd info\n", __func__);
		return -EINVAL;
	}
#endif

	input_info(true, &client->dev,
		   "%s: lcdtype 0x%08X\n", __func__, lcdtype);

	if (pdata->model_name && strncmp(pdata->model_name, "G950", 4) == 0)
		pdata->panel_revision = 0;
	else
		pdata->panel_revision = ((lcdtype >> 8) & 0xFF) >> 4;

	pdata->power = sec_ts_power;

	if (of_property_read_u32(np, "sec,always_lpmode",
				 &pdata->always_lpmode) < 0)
		pdata->always_lpmode = 0;

	if (of_property_read_u32(np, "sec,bringup", &pdata->bringup) < 0)
		pdata->bringup = 0;

	if (of_property_read_u32(np, "sec,mis_cal_check",
				 &pdata->mis_cal_check) < 0)
		pdata->mis_cal_check = 0;

	if (of_property_read_u32(np, "sec,encoded_enable",
		&pdata->encoded_enable) < 0)
		pdata->encoded_enable = 0;

	pdata->grip_prescreen_mode = GRIP_PRESCREEN_MODE_2;
	pdata->grip_prescreen_timeout = 120;
	pdata->is_heatmap_enabled = false;
	pdata->encoded_frame_counter = 0;
	pdata->encoded_skip_counter = 0;

	if (of_property_read_u32(np, "sec,heatmap_mode",
		&pdata->heatmap_mode) < 0)
		pdata->heatmap_mode = 0;

	pdata->regulator_boot_on = of_property_read_bool(np,
						"sec,regulator_boot_on");
	pdata->support_sidegesture = of_property_read_bool(np,
						"sec,support_sidegesture");
	pdata->support_dex = of_property_read_bool(np, "support_dex_mode");

	pdata->support_mt_pressure = true;

	pdata->offload_id = 0;
	if (of_property_read_u8_array(np, "sec,touch_offload_id",
				      offload_id, 4) == -EINVAL)
		input_err(true, &client->dev,
			  "%s: Failed to read sec,touch_offload_id\n");
	else {
		pdata->offload_id = *(u32 *)offload_id;
		input_info(true, &client->dev,
			   "%s: Offload device ID = \"%c%c%c%c\" / 0x%08X\n",
			   __func__, offload_id[0], offload_id[1], offload_id[2],
			   offload_id[3], pdata->offload_id);
	}

	if (of_property_read_u8(np, "sec,mm2px", &pdata->mm2px) < 0)
		pdata->mm2px = 1;
	input_info(true, &client->dev,
		   "%s: mm2px %d\n", __func__, pdata->mm2px);

	input_info(true, &client->dev,
		"%s: io_burstmax: %d, bringup: %d, FW: %s, mis_cal_check: %d\n",
		__func__, pdata->io_burstmax, pdata->bringup,
		pdata->firmware_name, pdata->mis_cal_check);
	return ret;
}

int sec_ts_read_information(struct sec_ts_data *ts)
{
	unsigned char data[13] = { 0 };
	int ret;

	sec_ts_set_bus_ref(ts, SEC_TS_BUS_REF_READ_INFO, true);

	memset(data, 0x0, 3);
	ret = sec_ts_read(ts, SEC_TS_READ_ID, data, 3);
	if (ret < 0) {
		input_err(true, &ts->client->dev,
					"%s: failed to read device id(%d)\n",
					__func__, ret);
		goto out;
	}

	input_info(true, &ts->client->dev,
				"%s: %X, %X, %X\n",
				__func__, data[0], data[1], data[2]);
	memset(data, 0x0, 11);
	ret = sec_ts_read(ts,  SEC_TS_READ_PANEL_INFO, data, 11);
	if (ret < 0) {
		input_err(true, &ts->client->dev,
					"%s: failed to read sub id(%d)\n",
					__func__, ret);
		goto out;
	}

	input_info(true, &ts->client->dev,
		   "%s: nTX: %d, nRX: %d, rY: %d, rX: %d\n",
		   __func__, data[8], data[9],
		   (data[2] << 8) | data[3], (data[0] << 8) | data[1]);

	/* Set X,Y Resolution from IC information. */
	if (((data[0] << 8) | data[1]) > 0)
		ts->plat_data->max_x = ((data[0] << 8) | data[1]) - 1;

	if (((data[2] << 8) | data[3]) > 0)
		ts->plat_data->max_y = ((data[2] << 8) | data[3]) - 1;

	ts->tx_count = data[8];
	ts->rx_count = data[9];

	data[0] = 0;
	ret = sec_ts_read(ts, SEC_TS_READ_BOOT_STATUS, data, 1);
	if (ret < 0) {
		input_err(true, &ts->client->dev,
					"%s: failed to read sub id(%d)\n",
					__func__, ret);
		goto out;
	}

	input_info(true, &ts->client->dev,
				"%s: BOOT_STATUS: %X\n",
				__func__, data[0]);

	memset(data, 0x0, 4);
	ret = sec_ts_read(ts, SEC_TS_READ_TS_STATUS, data, 4);
	if (ret < 0) {
		input_err(true, &ts->client->dev,
					"%s: failed to read sub id(%d)\n",
					__func__, ret);
		goto out;
	}

	input_info(true, &ts->client->dev,
		   "%s: TS_STATUS: %02X, %02X, %02X, %02X\n",
		   __func__, data[0], data[1], data[2], data[3]);
	ret = sec_ts_read(ts, SEC_TS_CMD_SET_TOUCHFUNCTION,
			  (u8 *)&(ts->touch_functions), 2);
	if (ret < 0) {
		input_err(true, &ts->client->dev,
			"%s: failed to read touch functions(%d)\n",
			__func__, ret);
		goto out;
	}

	input_info(true, &ts->client->dev,
				"%s: Functions: %02X\n",
				__func__, ts->touch_functions);

out:
	sec_ts_set_bus_ref(ts, SEC_TS_BUS_REF_READ_INFO, false);
	return ret;
}

#ifdef SEC_TS_SUPPORT_CUSTOMLIB
int sec_ts_set_custom_library(struct sec_ts_data *ts)
{
	u8 data[3] = { 0 };
	int ret;

	input_err(true, &ts->client->dev, "%s: Custom Library (0x%02x)\n",
				__func__, ts->lowpower_mode);

	data[2] = ts->lowpower_mode;

	ret = sec_ts_write(ts, SEC_TS_CMD_CUSTOMLIB_WRITE_PARAM, &data[0], 3);
	if (ret < 0)
		input_err(true, &ts->client->dev,
			  "%s: Failed to Custom Library\n", __func__);

	ret = sec_ts_write(ts, SEC_TS_CMD_CUSTOMLIB_NOTIFY_PACKET, NULL, 0);
	if (ret < 0)
		input_err(true, &ts->client->dev,
			"%s: Failed to send NOTIFY Custom Library\n", __func__);

	return ret;
}

int sec_ts_check_custom_library(struct sec_ts_data *ts)
{
	u8 data[10] = { 0 };
	int ret = -1;

	ret = ts->sec_ts_read(ts, SEC_TS_CMD_CUSTOMLIB_GET_INFO, &data[0], 10);

	input_info(true, &ts->client->dev,
		"%s: (%d) %c%c%c%c, || %02X, %02X, %02X, %02X, || %02X, %02X\n",
		__func__, ret, data[0], data[1], data[2], data[3], data[4],
		data[5], data[6], data[7], data[8], data[9]);

	/* compare model name with device tree */
	if (ts->plat_data->model_name)
		ret = strncmp(data, ts->plat_data->model_name, 4);

	if (ret == 0)
		ts->use_customlib = true;
	else
		ts->use_customlib = false;

	input_err(true, &ts->client->dev, "%s: use %s\n",
		  __func__, ts->use_customlib ? "CUSTOMLIB" : "VENDOR");

	return ret;
}
#endif

static void sec_ts_set_input_prop(struct sec_ts_data *ts,
				  struct input_dev *dev, u8 propbit)
{
	static char sec_ts_phys[64] = { 0 };

	snprintf(sec_ts_phys, sizeof(sec_ts_phys), "%s/input1",
			dev->name);
	dev->phys = sec_ts_phys;
#ifdef I2C_INTERFACE
	dev->id.bustype = BUS_I2C;
#else
	dev->id.bustype = BUS_SPI;
#endif
	dev->dev.parent = &ts->client->dev;

	set_bit(EV_SYN, dev->evbit);
	set_bit(EV_KEY, dev->evbit);
	set_bit(EV_ABS, dev->evbit);
	set_bit(EV_SW, dev->evbit);
	set_bit(BTN_TOUCH, dev->keybit);
	set_bit(BTN_TOOL_FINGER, dev->keybit);
#ifdef SEC_TS_SUPPORT_CUSTOMLIB
	set_bit(KEY_BLACK_UI_GESTURE, dev->keybit);
#endif
#ifdef SEC_TS_SUPPORT_TOUCH_KEY
	if (ts->plat_data->support_mskey) {
		int i;

		for (i = 0 ; i < ts->plat_data->num_touchkey ; i++)
			set_bit(ts->plat_data->touchkey[i].keycode,
				dev->keybit);

		set_bit(EV_LED, dev->evbit);
		set_bit(LED_MISC, dev->ledbit);
	}
#endif
#ifdef KEY_SIDE_GESTURE
	if (ts->plat_data->support_sidegesture) {
		set_bit(KEY_SIDE_GESTURE, dev->keybit);
		set_bit(KEY_SIDE_GESTURE_RIGHT, dev->keybit);
		set_bit(KEY_SIDE_GESTURE_LEFT, dev->keybit);
	}
#endif
	set_bit(propbit, dev->propbit);
	set_bit(KEY_HOMEPAGE, dev->keybit);

#ifdef SW_GLOVE
	input_set_capability(dev, EV_SW, SW_GLOVE);
#endif
	input_set_abs_params(dev, ABS_MT_POSITION_X, 0, ts->plat_data->max_x,
			     0, 0);
	input_set_abs_params(dev, ABS_MT_POSITION_Y, 0, ts->plat_data->max_y,
			     0, 0);
	input_set_abs_params(dev, ABS_MT_TOUCH_MAJOR, 0,
			255 * ts->plat_data->mm2px,
			0, 0);
	input_set_abs_params(dev, ABS_MT_TOUCH_MINOR, 0,
			255 * ts->plat_data->mm2px,
			0, 0);
	input_set_abs_params(dev, ABS_MT_TOOL_TYPE, MT_TOOL_FINGER,
			     MT_TOOL_FINGER, 0, 0);
#ifdef ABS_MT_CUSTOM
	input_set_abs_params(dev, ABS_MT_CUSTOM, 0, 0xFFFF, 0, 0);
#endif
	if (ts->plat_data->support_mt_pressure)
		input_set_abs_params(dev, ABS_MT_PRESSURE, 0,
				     SEC_TS_PRESSURE_MAX, 0, 0);

	/* Units are (-4096, 4096), representing the range between rotation
	 * 90 degrees to left and 90 degrees to the right.
	 */
	input_set_abs_params(dev, ABS_MT_ORIENTATION, -4096, 4096, 0, 0);

	if (propbit == INPUT_PROP_POINTER)
		input_mt_init_slots(dev, MAX_SUPPORT_TOUCH_COUNT,
				    INPUT_MT_POINTER);
	else
		input_mt_init_slots(dev, MAX_SUPPORT_TOUCH_COUNT,
				    INPUT_MT_DIRECT);

	input_set_drvdata(dev, ts);
}

static int sec_ts_fw_init(struct sec_ts_data *ts)
{
	int ret = SEC_TS_ERR_NA;
	bool force_update = false;
	bool valid_firmware_integrity = false;
	unsigned char data[5] = { 0 };
	unsigned char deviceID[5] = { 0 };
	unsigned char result = 0;

	ret = sec_ts_read(ts, SEC_TS_READ_DEVICE_ID, deviceID, 5);
	if (ret < 0)
		input_err(true, &ts->client->dev,
			  "%s: failed to read device ID(%d)\n",
			  __func__, ret);
	else
		input_info(true, &ts->client->dev,
			"%s: DEVICE ID: %02X, %02X, %02X, %02X, %02X\n",
			__func__, deviceID[0], deviceID[1], deviceID[2],
			deviceID[3], deviceID[4]);

	ret = sec_ts_read(ts, SEC_TS_READ_FIRMWARE_INTEGRITY, &result, 1);
	if (ret < 0) {
		input_err(true, &ts->client->dev,
			  "%s: failed to integrity check (%d)\n",
			  __func__, ret);
	} else {
		if (result & 0x80)
			valid_firmware_integrity = true;
		else
			input_err(true, &ts->client->dev,
				  "%s: invalid integrity result (0x%x)\n",
				  __func__, result);
	}

	ret = sec_ts_read(ts, SEC_TS_READ_BOOT_STATUS, &data[0], 1);
	if (ret < 0) {
		input_err(true, &ts->client->dev,
			  "%s: failed to read sub id(%d)\n", __func__, ret);
	} else {
		ret = sec_ts_read(ts, SEC_TS_READ_TS_STATUS, &data[1], 4);
		if (ret < 0)
			input_err(true, &ts->client->dev,
				  "%s: failed to touch status(%d)\n",
				  __func__, ret);
	}
	input_info(true, &ts->client->dev,
		"%s: TOUCH STATUS: %02X || %02X, %02X, %02X, %02X\n",
		__func__, data[0], data[1], data[2], data[3], data[4]);

	if (data[0] == SEC_TS_STATUS_BOOT_MODE)
		ts->checksum_result = 1;

	if (((data[0] == SEC_TS_STATUS_APP_MODE &&
	      data[2] == TOUCH_SYSTEM_MODE_FLASH) || ret < 0) &&
	    (valid_firmware_integrity == false))
		force_update = true;

	ret = sec_ts_read_information(ts);
	if (ret < 0) {
		input_err(true, &ts->client->dev,
			  "%s: fail to read information 0x%x\n",
			  __func__, ret);
		return SEC_TS_ERR_INIT;
	}

	ts->touch_functions |= SEC_TS_DEFAULT_ENABLE_BIT_SETFUNC;
	ret = sec_ts_write(ts, SEC_TS_CMD_SET_TOUCHFUNCTION,
			       (u8 *)&ts->touch_functions, 2);
	if (ret < 0)
		input_err(true, &ts->client->dev,
			  "%s: Failed to send touch func_mode command",
			  __func__);

	/* Sense_on */
	ret = sec_ts_write(ts, SEC_TS_CMD_SENSE_ON, NULL, 0);
	if (ret < 0) {
		input_err(true, &ts->client->dev,
			  "%s: fail to write Sense_on 0x%x\n",
			  __func__, ret);
		return SEC_TS_ERR_INIT;
	}

	ts->pFrame = kzalloc(ts->tx_count * ts->rx_count * 2, GFP_KERNEL);
	if (!ts->pFrame)
		return SEC_TS_ERR_ALLOC_FRAME;


	ts->pFrameSS = kzalloc((ts->tx_count + ts->rx_count) * 2, GFP_KERNEL);
	if (!ts->pFrameSS) {
		kfree(ts->pFrame);
		ts->pFrame = NULL;
		return SEC_TS_ERR_ALLOC_FRAME_SS;
	}

#ifdef USE_STIM_PAD
	ts->gainTable = kzalloc(ts->tx_count * ts->rx_count, GFP_KERNEL);
	if (!ts->gainTable) {
		kfree(ts->pFrame);
		kfree(ts->pFrameSS);
		ts->pFrame = NULL;
		ts->pFrameSS = NULL;
		return SEC_TS_ERR_ALLOC_GAINTABLE;
	}
#endif

	if (ts->plat_data->support_dex) {
		ts->input_dev_pad->name = "sec_touchpad";
		sec_ts_set_input_prop(ts, ts->input_dev_pad,
				      INPUT_PROP_POINTER);
	}
	ts->dex_name = "";

	ts->input_dev->name = "sec_touchscreen";
	sec_ts_set_input_prop(ts, ts->input_dev, INPUT_PROP_DIRECT);
#ifdef USE_OPEN_CLOSE
	ts->input_dev->open = sec_ts_input_open;
	ts->input_dev->close = sec_ts_input_close;
#endif
	ts->input_dev_touch = ts->input_dev;

	ret = input_register_device(ts->input_dev);
	if (ret) {
		input_err(true, &ts->client->dev,
			  "%s: Unable to register %s input device 0x%x\n",
			  __func__, ts->input_dev->name, ret);
		return SEC_TS_ERR_REG_INPUT_DEV;
	}

	if (ts->plat_data->support_dex) {
		ret = input_register_device(ts->input_dev_pad);
		if (ret) {
			input_err(true, &ts->client->dev,
				  "%s: Unable to register %s input device 0x%x\n",
				  __func__, ts->input_dev_pad->name, ret);
			return SEC_TS_ERR_REG_INPUT_PAD_DEV;
		}
	}

	return SEC_TS_ERR_NA;
}

static void sec_ts_device_init(struct sec_ts_data *ts)
{
#if (1) //!defined(CONFIG_SAMSUNG_PRODUCT_SHIP)
	sec_ts_raw_device_init(ts);
#endif
	sec_ts_fn_init(ts);

#ifdef SEC_TS_SUPPORT_CUSTOMLIB
	sec_ts_check_custom_library(ts);
	if (ts->use_customlib)
		sec_ts_set_custom_library(ts);
#endif
}

static int sec_ts_heatmap_init(struct sec_ts_data *ts)
{
	int ret = 0;

	if (ts->heatmap_init_done) {
		input_info(true, &ts->client->dev, "%s: already init done!\n",
			__func__);
		return ret;
	}

	input_info(true, &ts->client->dev, "%s\n", __func__);
#if IS_ENABLED(CONFIG_TOUCHSCREEN_HEATMAP)
	/*
	 * Heatmap_probe must be called before irq routine is registered,
	 * because heatmap_read is called from the irq context.
	 * If the ISR runs before heatmap_probe is finished, it will invoke
	 * heatmap_read and cause NPE, since read_frame would not yet be set.
	 */
	ts->v4l2.parent_dev = &ts->client->dev;
	ts->v4l2.input_dev = ts->input_dev;
	ts->v4l2.read_frame = read_heatmap_raw;
	ts->v4l2.width = ts->tx_count;
	ts->v4l2.height = ts->rx_count;
	/* 120 Hz operation */
	ts->v4l2.timeperframe.numerator = 1;
	ts->v4l2.timeperframe.denominator = 120;
	ret = heatmap_probe(&ts->v4l2);
	if (ret == 0) {
		ts->heatmap_init_done = true;
	} else {
		input_err(true, &ts->client->dev,
			"%s: fail! ret %d\n", __func__, ret);
	}
#endif
	return ret;
}

#ifdef USE_CHARGER_WORK
static struct notifier_block sec_ts_psy_nb;
#endif

#ifdef I2C_INTERFACE
static int sec_ts_probe(struct i2c_client *client,
			const struct i2c_device_id *id)
#else
static int sec_ts_probe(struct spi_device *client)
#endif
{
	struct sec_ts_data *ts;
	struct sec_ts_plat_data *pdata;
	int ret = 0;

	input_info(true, &client->dev, "%s\n", __func__);

#ifdef I2C_INTERFACE
	input_info(true, &client->dev, "%s: I2C interface\n", __func__);
	if (!i2c_check_functionality(client->adapter, I2C_FUNC_I2C)) {
		input_err(true, &client->dev, "%s: EIO err!\n", __func__);
		return -EIO;
	}
#else
	if (client->controller->rt == false) {
		client->rt = true;
		ret = spi_setup(client);
		if (ret < 0) {
			input_err(true, &client->dev, "%s: setup SPI rt failed(%d)\n",
				  __func__, ret);
		}
	}
	input_info(true, &client->dev, "%s: SPI interface(%d Hz)\n",
		   __func__, client->max_speed_hz);
#endif
	/* parse dt */
	if (client->dev.of_node) {
		pdata = devm_kzalloc(&client->dev,
				sizeof(struct sec_ts_plat_data), GFP_KERNEL);

		if (!pdata) {
			input_err(true, &client->dev,
				"%s: Failed to allocate platform data\n",
				__func__);
			goto error_allocate_pdata;
		}

		client->dev.platform_data = pdata;

		ret = sec_ts_parse_dt(client);
		if (ret) {
			input_err(true, &client->dev,
				  "%s: Failed to parse dt\n", __func__);
			goto error_allocate_mem;
		}
	} else {
		pdata = client->dev.platform_data;
		if (!pdata) {
			input_err(true, &client->dev,
				  "%s: No platform data found\n", __func__);
			goto error_allocate_pdata;
		}
	}

	if (sec_ts_check_for_deferred_regulators(&client->dev)) {
		input_err(true, &client->dev,
				"sec_ts deferring for power regulators\n");
		ret = -EPROBE_DEFER;
		goto error_allocate_mem;
	}

	if (!pdata->power) {
		input_err(true, &client->dev, "%s: No power contorl found\n",
			  __func__);
		goto error_allocate_mem;
	}

	pdata->pinctrl = devm_pinctrl_get(&client->dev);
	if (IS_ERR(pdata->pinctrl))
		input_err(true, &client->dev, "%s: could not get pinctrl\n",
			  __func__);

	ts = kzalloc(sizeof(struct sec_ts_data), GFP_KERNEL);
	if (!ts)
		goto error_allocate_mem;

	ts->client = client;
	ts->plat_data = pdata;
	ts->crc_addr = 0x0001FE00;
	ts->fw_addr = 0x00002000;
	ts->para_addr = 0x18000;
	ts->flash_page_size = SEC_TS_FW_BLK_SIZE_DEFAULT;
	ts->sec_ts_read = sec_ts_read;
	ts->sec_ts_read_heap = sec_ts_read_heap;
	ts->sec_ts_write = sec_ts_write;
	ts->sec_ts_write_burst = sec_ts_write_burst;
	ts->sec_ts_write_burst_heap = sec_ts_write_burst_heap;
	ts->sec_ts_read_bulk = sec_ts_read_bulk;
	ts->sec_ts_read_bulk_heap = sec_ts_read_bulk_heap;
	ts->io_burstmax = pdata->io_burstmax;
#ifdef USE_POWER_RESET_WORK
	INIT_DELAYED_WORK(&ts->reset_work, sec_ts_reset_work);
#endif
	INIT_WORK(&ts->suspend_work, sec_ts_suspend_work);
	INIT_WORK(&ts->resume_work, sec_ts_resume_work);
#ifdef USE_CHARGER_WORK
	INIT_WORK(&ts->charger_work, sec_ts_charger_work);
#endif
	ts->event_wq = alloc_workqueue("sec_ts-event-queue", WQ_UNBOUND |
					 WQ_HIGHPRI | WQ_CPU_INTENSIVE, 1);
	if (!ts->event_wq) {
		input_err(true, &ts->client->dev,
			"%s: Cannot create work thread\n", __func__);
		ret = -ENOMEM;
		goto error_alloc_workqueue;
	}

	init_completion(&ts->bus_resumed);
	complete_all(&ts->bus_resumed);

#ifdef SEC_TS_FW_UPDATE_ON_PROBE
	INIT_WORK(&ts->fw_update_work, sec_ts_fw_update_work);
#else
	input_info(true, &ts->client->dev, "%s: fw update on probe disabled!\n",
		   __func__);
	ts->fw_update_wq = alloc_workqueue("sec_ts-fw-update-queue",
					    WQ_UNBOUND | WQ_HIGHPRI |
					    WQ_CPU_INTENSIVE, 1);
	if (!ts->fw_update_wq) {
		input_err(true, &ts->client->dev,
			  "%s: Can't alloc fw update work thread\n",
			  __func__);
		ret = -ENOMEM;
		goto error_alloc_fw_update_wq;
	}
	INIT_DELAYED_WORK(&ts->fw_update_work, sec_ts_fw_update_work);
#endif

	ts->is_fw_corrupted = false;

	/* Assume screen is on throughout probe */
	ts->bus_refmask = SEC_TS_BUS_REF_SCREEN_ON;
#ifdef I2C_INTERFACE
	i2c_set_clientdata(client, ts);
#else
	spi_set_drvdata(client, ts);
#endif

#if IS_ENABLED(CONFIG_TOUCHSCREEN_TBN)
	if (register_tbn(&ts->tbn_register_mask)) {
		ret = -ENODEV;
		input_err(true, &ts->client->dev,
			   "%s: Failed to register tbn context.\n", __func__);
		goto err_init_tbn;
	}
	input_info(true, &ts->client->dev, "%s: tbn_register_mask = %#x.\n",
		   __func__, ts->tbn_register_mask);
#endif

	if (gpio_is_valid(ts->plat_data->tsp_id))
		ts->tspid_val = gpio_get_value(ts->plat_data->tsp_id);

	if (gpio_is_valid(ts->plat_data->tsp_icid))
		ts->tspicid_val = gpio_get_value(ts->plat_data->tsp_icid);

	ts->input_dev = input_allocate_device();
	if (!ts->input_dev) {
		input_err(true, &ts->client->dev,
			  "%s: allocate device err!\n", __func__);
		ret = -ENOMEM;
		goto err_allocate_input_dev;
	}

	if (ts->plat_data->support_dex) {
		ts->input_dev_pad = input_allocate_device();
		if (!ts->input_dev_pad) {
			input_err(true, &ts->client->dev,
				  "%s: allocate device err!\n", __func__);
			ret = -ENOMEM;
			goto err_allocate_input_dev_pad;
		}
	}

	ts->touch_count = 0;
	ts->tid_palm_state = 0;
	ts->tid_grip_state = 0;
	ts->tid_touch_state = 0;
	ts->palms_leaved_once = false;
	ts->grips_leaved_once = false;

	ts->sec_ts_write = sec_ts_write;
	ts->sec_ts_read = sec_ts_read;
	ts->sec_ts_read_heap = sec_ts_read_heap;
	ts->sec_ts_read_customlib = sec_ts_read_from_customlib;

	ts->max_z_value = 0;
	ts->min_z_value = 0xFFFFFFFF;
	ts->sum_z_value = 0;

	mutex_init(&ts->bus_mutex);
	mutex_init(&ts->lock);
	mutex_init(&ts->device_mutex);
	mutex_init(&ts->io_mutex);
	mutex_init(&ts->eventlock);

	init_completion(&ts->resume_done);
	complete_all(&ts->resume_done);

	init_completion(&ts->boot_completed);
	complete_all(&ts->boot_completed);

	if (pdata->always_lpmode)
		ts->lowpower_mode |= SEC_TS_MODE_CUSTOMLIB_FORCE_KEY;
	else
		ts->lowpower_mode &= ~SEC_TS_MODE_CUSTOMLIB_FORCE_KEY;

	sec_ts_pinctrl_configure(ts, true);

	/* power enable */
	sec_ts_power(ts, true);
	mdelay(10);
	ret = gpio_direction_output(pdata->reset_gpio, 1);
	mdelay(10);
	ret = gpio_direction_output(pdata->reset_gpio, 0);
	mdelay(10);
	ret = gpio_direction_output(pdata->reset_gpio, 1);
	mdelay(10);
	if (!pdata->regulator_boot_on)
		sec_ts_delay(70);
	ts->power_status = SEC_TS_STATE_POWER_ON;
	ts->external_factory = false;
	ts->heatmap_init_done = false;
	ts->mutual_strength_heatmap.timestamp = 0;
	ts->mutual_strength_heatmap.size_x = 0;
	ts->mutual_strength_heatmap.size_y = 0;
	ts->mutual_strength_heatmap.data = NULL;
	ts->v4l2_mutual_strength_updated = false;

	ret = sec_ts_wait_for_ready(ts, SEC_TS_ACK_BOOT_COMPLETE);
	if (ret < 0) {
		u8 boot_status;
		/* Read the boot status in case device is in bootloader mode */
		ret = ts->sec_ts_read(ts, SEC_TS_READ_BOOT_STATUS,
					  &boot_status, 1);
		if (ret < 0) {
			input_err(true, &ts->client->dev,
				  "%s: could not read boot status. Assuming no device connected.\n",
				  __func__);
			ret = -EPROBE_DEFER;
			goto err_init;
		}

		switch (boot_status) {
		case SEC_TS_STATUS_BOOT_MODE:
			input_err(true, &ts->client->dev,
				"%s: boot timeout(status %#x)! Reflash FW to recover.\n",
				__func__, boot_status);
			sec_ts_set_bus_ref(ts, SEC_TS_BUS_REF_FW_UPDATE, true);
			ret = sec_ts_firmware_update_on_probe(ts, true);
			sec_ts_set_bus_ref(ts, SEC_TS_BUS_REF_FW_UPDATE, false);
			if (ret) {
				ts->is_fw_corrupted = true;
				ret = -EPROBE_DEFER;
				goto err_init;
			}
			break;
		case SEC_TS_STATUS_APP_MODE:
		default:
			input_err(true, &ts->client->dev,
				"%s: boot timeout(status %#x)! Reset system to recover.\n",
				__func__, boot_status);
			sec_ts_system_reset(ts, RESET_MODE_HW, true, false);
			break;
		}
	}

	input_info(true, &client->dev, "%s: power enable\n", __func__);

	if (ts->is_fw_corrupted == false) {
		switch (sec_ts_fw_init(ts)) {
		case SEC_TS_ERR_INIT:
			ret = -EPROBE_DEFER;
			goto err_init;
		case SEC_TS_ERR_ALLOC_FRAME:
			goto err_allocate_frame;
		case SEC_TS_ERR_ALLOC_FRAME_SS:
			goto err_allocate_frame_ss;
		case SEC_TS_ERR_ALLOC_GAINTABLE:
			goto err_allocate_gaintable;
		case SEC_TS_ERR_REG_INPUT_DEV:
			goto err_input_register_device;
		case SEC_TS_ERR_REG_INPUT_PAD_DEV:
			goto err_input_pad_register_device;
		}
	}

	cpu_latency_qos_add_request(&ts->pm_qos_req, PM_QOS_DEFAULT_VALUE);

	ts->ignore_charger_nb = 0;
	/* init motion filter mode */
	ts->use_default_mf = 0;
	ts->mf_state = SEC_TS_MF_FILTERED;

	/* init heatmap */
	if (ts->is_fw_corrupted == false) {
		ret = sec_ts_heatmap_init(ts);
		if (ret)
			goto err_irq;
	}

	input_info(true, &ts->client->dev, "%s: request_irq = %d\n", __func__,
			client->irq);

	ret = request_threaded_irq(client->irq, sec_ts_isr, sec_ts_irq_thread,
			ts->plat_data->irq_type, SEC_TS_NAME, ts);
	if (ret < 0) {
		input_err(true, &ts->client->dev,
			"%s: Unable to request threaded irq\n", __func__);
		goto err_heatmap;
	}

#if IS_ENABLED(CONFIG_TOUCHSCREEN_OFFLOAD)
	ts->offload.caps.touch_offload_major_version =
			TOUCH_OFFLOAD_INTERFACE_MAJOR_VERSION;
	ts->offload.caps.touch_offload_minor_version =
			TOUCH_OFFLOAD_INTERFACE_MINOR_VERSION;
	ts->offload.caps.device_id = ts->plat_data->offload_id;
	ts->offload.caps.display_width = ts->plat_data->max_x + 1;
	ts->offload.caps.display_height = ts->plat_data->max_y + 1;
	ts->offload.caps.tx_size = ts->tx_count;
	ts->offload.caps.rx_size = ts->rx_count;
	ts->offload.caps.heatmap_size = HEATMAP_SIZE_FULL;
#ifdef I2C_INTERFACE
	ts->offload.caps.bus_type = BUS_TYPE_I2C;
	ts->offload.caps.bus_speed_hz = 1000000;
#else
	ts->offload.caps.bus_type = BUS_TYPE_SPI;
	ts->offload.caps.bus_speed_hz = client->max_speed_hz;
#endif

	/* Currently can only reliably read mutual and self strength heatmaps
	 * each frame. Cannot support other formats due to penalties associated
	 * with switching data types.
	 */
	ts->offload.caps.touch_data_types =
	    TOUCH_DATA_TYPE_COORD | TOUCH_DATA_TYPE_STRENGTH;
	ts->offload.caps.touch_scan_types =
	    TOUCH_SCAN_TYPE_MUTUAL | TOUCH_SCAN_TYPE_SELF;
	ts->offload.caps.context_channel_types =
			CONTEXT_CHANNEL_TYPE_DRIVER_STATUS;

	ts->offload.caps.continuous_reporting = true;
	ts->offload.caps.noise_reporting = false;
	ts->offload.caps.cancel_reporting = false;
	ts->offload.caps.rotation_reporting = true;
	ts->offload.caps.size_reporting = true;
	ts->offload.caps.auto_reporting = false;
	ts->offload.caps.filter_grip = true;
	ts->offload.caps.filter_palm = true;
	ts->offload.caps.num_sensitivity_settings = 1;

	ts->offload.hcallback = (void *)ts;
	ts->offload.report_cb = sec_ts_offload_report;
	touch_offload_init(&ts->offload);
#endif

#ifndef CONFIG_SEC_SYSFS
	sec_class = class_create(THIS_MODULE, "sec");
#endif

	device_init_wakeup(&client->dev, true);

	if (ts->is_fw_corrupted == false)
		sec_ts_device_init(ts);

#ifdef SEC_TS_FW_UPDATE_ON_PROBE
	schedule_work(&ts->fw_update_work);

	/* Do not finish probe without checking and flashing the firmware */
	flush_work(&ts->fw_update_work);
#else
	queue_delayed_work(ts->fw_update_wq, &ts->fw_update_work,
		    msecs_to_jiffies(SEC_TS_FW_UPDATE_DELAY_MS_AFTER_PROBE));
#endif

#if defined(CONFIG_TOUCHSCREEN_DUMP_MODE)
	dump_callbacks.inform_dump = dump_tsp_log;
	INIT_DELAYED_WORK(&ts->ghost_check, sec_ts_check_rawdata);
	p_ghost_check = &ts->ghost_check;
#endif

	ts_dup = ts;
	ts->probe_done = true;

	ts->wlc_online = false;
	ts->usb_present = false;
	ts->charger_mode = SEC_TS_BIT_CHARGER_MODE_NO;
	ts->wireless_psy = power_supply_get_by_name("wireless");
	ts->usb_psy = power_supply_get_by_name("usb");
#ifdef USE_CHARGER_WORK
	ts->psy_nb = sec_ts_psy_nb;
	ret = power_supply_reg_notifier(&ts->psy_nb);
	if (ret < 0)
		input_err(true, &ts->client->dev, "psy notifier register failed\n");
#endif
	input_info(true, &ts->client->dev, "%s: done\n", __func__);
	input_log_fix();

	return 0;

	/* need to be enabled when new goto statement is added */
/*
 *	sec_ts_fn_remove(ts);
 *	free_irq(client->irq, ts);
 **/
#if IS_ENABLED(CONFIG_TOUCHSCREEN_OFFLOAD)
	touch_offload_cleanup(&ts->offload);
#endif

err_heatmap:
#if IS_ENABLED(CONFIG_TOUCHSCREEN_HEATMAP)
	heatmap_remove(&ts->v4l2);
err_irq:
#endif
	cpu_latency_qos_remove_request(&ts->pm_qos_req);
	if (ts->plat_data->support_dex) {
		input_unregister_device(ts->input_dev_pad);
		ts->input_dev_pad = NULL;
	}
err_input_pad_register_device:
	input_unregister_device(ts->input_dev);
	ts->input_dev = NULL;
	ts->input_dev_touch = NULL;
err_input_register_device:
#ifdef USE_STIM_PAD
	kfree(ts->gainTable);
#endif
err_allocate_gaintable:
	kfree(ts->pFrameSS);
err_allocate_frame_ss:
	kfree(ts->pFrame);
err_allocate_frame:
err_init:
	sec_ts_power(ts, false);
	if (ts->plat_data->support_dex) {
		if (ts->input_dev_pad)
			input_free_device(ts->input_dev_pad);
	}
err_allocate_input_dev_pad:
	if (ts->input_dev)
		input_free_device(ts->input_dev);
err_allocate_input_dev:
#if IS_ENABLED(CONFIG_TOUCHSCREEN_TBN)
	if (ts->tbn_register_mask)
		unregister_tbn(&ts->tbn_register_mask);
err_init_tbn:
#endif

#ifndef SEC_TS_FW_UPDATE_ON_PROBE
	if (ts->fw_update_wq)
		destroy_workqueue(ts->fw_update_wq);
error_alloc_fw_update_wq:
#endif

	if (ts->event_wq)
		destroy_workqueue(ts->event_wq);
error_alloc_workqueue:
	kfree(ts);

error_allocate_mem:
	if (gpio_is_valid(pdata->irq_gpio))
		gpio_free(pdata->irq_gpio);
	if (gpio_is_valid(pdata->tsp_id))
		gpio_free(pdata->tsp_id);
	if (gpio_is_valid(pdata->tsp_icid))
		gpio_free(pdata->tsp_icid);
	if (gpio_is_valid(pdata->switch_gpio))
		gpio_free(pdata->switch_gpio);
	if (gpio_is_valid(pdata->reset_gpio))
		gpio_free(pdata->reset_gpio);

error_allocate_pdata:
	if (ret == -ECONNREFUSED)
		sec_ts_delay(100);
	if (ret != -EPROBE_DEFER)
		ret = -ENODEV;
#ifdef CONFIG_TOUCHSCREEN_DUMP_MODE
	p_ghost_check = NULL;
#endif
	ts_dup = NULL;
	input_err(true, &client->dev, "%s: failed(%d)\n", __func__, ret);
	input_log_fix();
	return ret;
}

void sec_ts_unlocked_release_all_finger(struct sec_ts_data *ts)
{
	int i;
	s64 ms_delta;

	for (i = 0; i < MAX_SUPPORT_TOUCH_COUNT; i++) {
		input_mt_slot(ts->input_dev, i);
		if (ts->plat_data->support_mt_pressure)
			input_report_abs(ts->input_dev, ABS_MT_PRESSURE, 0);
		input_mt_report_slot_state(ts->input_dev, MT_TOOL_FINGER,
					   false);

		if ((ts->coord[i].action == SEC_TS_COORDINATE_ACTION_PRESS) ||
			(ts->coord[i].action ==
			 SEC_TS_COORDINATE_ACTION_MOVE)) {

			input_info(true, &ts->client->dev,
				"%s: [RA] tID: %d mc: %d tc: %u v: %02X%02X cal: %02X(%02X) id(%d,%d)\n",
				__func__, i,
				ts->coord[i].mcount, ts->touch_count,
				ts->plat_data->img_version_of_ic[2],
				ts->plat_data->img_version_of_ic[3],
				ts->cal_status, ts->nv, ts->tspid_val,
				ts->tspicid_val);

			ts->coord[i].ktime_released = ktime_get();
			ms_delta = ktime_ms_delta(ts->coord[i].ktime_released,
						ts->coord[i].ktime_pressed);
			if (ts->longest_duration < ms_delta)
				ts->longest_duration = ms_delta;

			/* special case to push into kfifo during release all fingers. */
			sec_ts_kfifo_push_coord(ts, i);
		}

#if IS_ENABLED(CONFIG_TOUCHSCREEN_OFFLOAD)
		ts->offload.coords[i].status = COORD_STATUS_INACTIVE;
		ts->offload.coords[i].major = 0;
		ts->offload.coords[i].minor = 0;
		ts->offload.coords[i].pressure = 0;
		ts->offload.coords[i].rotation = 0;
#endif
		ts->coord[i].action = SEC_TS_COORDINATE_ACTION_RELEASE;
		ts->coord[i].mcount = 0;
	}

	input_mt_slot(ts->input_dev, 0);

	input_report_key(ts->input_dev, BTN_TOUCH, false);
	input_report_key(ts->input_dev, BTN_TOOL_FINGER, false);
#ifdef SW_GLOVE
	input_report_switch(ts->input_dev, SW_GLOVE, false);
#endif
	ts->touchkey_glove_mode_status = false;
	ts->touch_count = 0;
	ts->check_multi = 0;
	ts->tid_palm_state = 0;
	ts->tid_grip_state = 0;
	ts->tid_touch_state = 0;
	ts->palms_leaved_once = false;
	ts->grips_leaved_once = false;

#ifdef KEY_SIDE_GESTURE
	if (ts->plat_data->support_sidegesture) {
		input_report_key(ts->input_dev, KEY_SIDE_GESTURE, 0);
		input_report_key(ts->input_dev, KEY_SIDE_GESTURE_LEFT, 0);
		input_report_key(ts->input_dev, KEY_SIDE_GESTURE_RIGHT, 0);
	}
#endif
	input_report_key(ts->input_dev, KEY_HOMEPAGE, 0);
	input_sync(ts->input_dev);
}

void sec_ts_locked_release_all_finger(struct sec_ts_data *ts)
{
	mutex_lock(&ts->eventlock);
	sec_ts_unlocked_release_all_finger(ts);
	mutex_unlock(&ts->eventlock);
}

#ifdef USE_POWER_RESET_WORK
static void sec_ts_reset_work(struct work_struct *work)
{
	struct sec_ts_data *ts = container_of(work, struct sec_ts_data,
							reset_work.work);

	ts->reset_is_on_going = true;
	input_info(true, &ts->client->dev, "%s\n", __func__);

	sec_ts_set_bus_ref(ts, SEC_TS_BUS_REF_RESET, true);

	sec_ts_stop_device(ts);

	sec_ts_delay(30);

	sec_ts_start_device(ts);

	ts->reset_is_on_going = false;
	ts->plat_data->is_heatmap_enabled = false;

	sec_ts_set_bus_ref(ts, SEC_TS_BUS_REF_RESET, false);
}
#endif

void sec_ts_read_init_info(struct sec_ts_data *ts)
{
#ifndef CONFIG_SEC_FACTORY
	struct sec_ts_test_mode mode;
	char para = TO_TOUCH_MODE;
#endif
#ifdef USE_PRESSURE_SENSOR
	unsigned char data[18] = { 0 };
#endif
	int ret;

	ts->nv = get_tsp_nvm_data(ts, SEC_TS_NVM_OFFSET_FAC_RESULT);
	ts->cal_count = get_tsp_nvm_data(ts, SEC_TS_NVM_OFFSET_CAL_COUNT);
	ts->pressure_cal_base = get_tsp_nvm_data(ts,
				SEC_TS_NVM_OFFSET_PRESSURE_BASE_CAL_COUNT);
	ts->pressure_cal_delta = get_tsp_nvm_data(ts,
				SEC_TS_NVM_OFFSET_PRESSURE_DELTA_CAL_COUNT);

	input_info(true, &ts->client->dev,
		    "%s: fac_nv: %02X, cal_count: %02X\n",
		    __func__, ts->nv, ts->cal_count);

#ifdef PAT_CONTROL
	ts->tune_fix_ver = (get_tsp_nvm_data(ts,
				SEC_TS_NVM_OFFSET_TUNE_VERSION) << 8) |
			    get_tsp_nvm_data(ts,
				SEC_TS_NVM_OFFSET_TUNE_VERSION + 1);
	input_info(true, &ts->client->dev,
	    "%s: tune_fix_ver [%04X]\n", __func__, ts->tune_fix_ver);
#endif

#ifdef USE_PRESSURE_SENSOR
	ret = ts->sec_ts_read(ts, SEC_TS_CMD_SET_GET_PRESSURE, data, 18);
	if (ret < 0)
		return;

	ts->pressure_left = ((data[16] << 8) | data[17]);
	ts->pressure_center = ((data[8] << 8) | data[9]);
	ts->pressure_right = ((data[0] << 8) | data[1]);
	input_info(true, &ts->client->dev,
		"%s: left: %d, center: %d, right: %d\n", __func__,
		ts->pressure_left, ts->pressure_center, ts->pressure_right);
#endif

#ifndef CONFIG_SEC_FACTORY
	/* run self-test */
	disable_irq(ts->client->irq);
	execute_selftest(ts,
		TEST_OPEN | TEST_NODE_VARIANCE |
		TEST_SHORT | TEST_SELF_NODE | TEST_NOT_SAVE);
	enable_irq(ts->client->irq);

	input_info(true, &ts->client->dev, "%s: %02X %02X %02X %02X\n",
		__func__, ts->ito_test[0], ts->ito_test[1]
		, ts->ito_test[2], ts->ito_test[3]);

	ret = ts->sec_ts_write(ts, SEC_TS_CMD_SET_POWER_MODE, &para, 1);
	if (ret < 0)
		input_err(true, &ts->client->dev, "%s: Failed to set\n",
				__func__);

	sec_ts_delay(350);

	/* run ambient read */
	memset(&mode, 0x00, sizeof(struct sec_ts_test_mode));
	mode.type = TYPE_AMBIENT_DATA;
	mode.allnode = TEST_MODE_ALL_NODE;

	sec_ts_read_raw_data(ts, NULL, &mode);
#endif

	input_log_fix();
}

static void sec_ts_fw_update_work(struct work_struct *work)
{
#ifdef SEC_TS_FW_UPDATE_ON_PROBE
	struct sec_ts_data *ts = container_of(work, struct sec_ts_data,
					      fw_update_work);
#else
	struct delayed_work *fw_update_work = container_of(work,
					struct delayed_work, work);
	struct sec_ts_data *ts = container_of(fw_update_work,
					struct sec_ts_data, fw_update_work);
#endif

	int ret;

	input_info(true, &ts->client->dev,
		   "%s: Beginning firmware update after probe.\n", __func__);

	sec_ts_set_bus_ref(ts, SEC_TS_BUS_REF_FW_UPDATE, true);

	ret = sec_ts_firmware_update_on_probe(ts, false);
	if (ret < 0)
		input_info(true, &ts->client->dev,
			   "%s: firmware update was unsuccessful.\n",
			   __func__);

	if (ts->is_fw_corrupted == true && ret == 0) {
		ret = sec_ts_fw_init(ts);
		if (ret == SEC_TS_ERR_NA) {
			ts->is_fw_corrupted = false;
			sec_ts_device_init(ts);
		} else {
			input_info(true, &ts->client->dev,
				"%s: fail to sec_ts_fw_init 0x%x\n",
				__func__, ret);
		}
	}

	if (ts->is_fw_corrupted == false)
		sec_ts_read_init_info(ts);
	sec_ts_set_bus_ref(ts, SEC_TS_BUS_REF_FW_UPDATE, false);

	ret = register_panel_bridge(ts);
	if (ret < 0)
		input_err(true, &ts->client->dev,
			  "%s: register_panel_bridge failed. ret = 0x%08X\n",
			  __func__, ret);
}

int sec_ts_set_lowpowermode(struct sec_ts_data *ts, u8 mode)
{
	int ret;
	int retrycnt = 0;
	u8 data;
	char para = 0;

	input_err(true, &ts->client->dev, "%s: %s(%X)\n", __func__,
			mode == TO_LOWPOWER_MODE ? "ENTER" : "EXIT",
			ts->lowpower_mode);

	if (mode) {
		#ifdef SEC_TS_SUPPORT_CUSTOMLIB
		if (ts->use_customlib)
			sec_ts_set_custom_library(ts);
		#endif

		data = (ts->lowpower_mode & SEC_TS_MODE_LOWPOWER_FLAG) >> 1;
		ret = sec_ts_write(ts, SEC_TS_CMD_WAKEUP_GESTURE_MODE,
				   &data, 1);
		if (ret < 0)
			input_err(true, &ts->client->dev,
				  "%s: Failed to set\n", __func__);
	}

retry_pmode:
	ret = sec_ts_write(ts, SEC_TS_CMD_SET_POWER_MODE, &mode, 1);
	if (ret < 0)
		input_err(true, &ts->client->dev,
				"%s: failed\n", __func__);
	sec_ts_delay(50);

	/* read data */

	ret = sec_ts_read(ts, SEC_TS_CMD_SET_POWER_MODE, &para, 1);
	if (ret < 0)
		input_err(true, &ts->client->dev,
			  "%s: read power mode failed!\n", __func__);
	else
		input_info(true, &ts->client->dev,
			   "%s: power mode - write(%d) read(%d)\n",
			   __func__, mode, para);

	if (mode != para) {
		retrycnt++;
		if (retrycnt < 5)
			goto retry_pmode;
	}

	ret = sec_ts_write(ts, SEC_TS_CMD_CLEAR_EVENT_STACK, NULL, 0);
	if (ret < 0)
		input_err(true, &ts->client->dev,
			  "%s: write clear event failed\n", __func__);


	sec_ts_locked_release_all_finger(ts);

	if (device_may_wakeup(&ts->client->dev)) {
		if (mode)
			enable_irq_wake(ts->client->irq);
		else
			disable_irq_wake(ts->client->irq);
	}

	ts->lowpower_status = mode;
	input_info(true, &ts->client->dev, "%s: end\n", __func__);

	return ret;
}

#ifdef USE_OPEN_CLOSE
static int sec_ts_input_open(struct input_dev *dev)
{
	struct sec_ts_data *ts = input_get_drvdata(dev);
	int ret;

	ts->input_closed = false;

	input_info(true, &ts->client->dev, "%s\n", __func__);

	sec_ts_set_bus_ref(ts, SEC_TS_BUS_REF_INPUT_DEV, true);

	if (ts->lowpower_status) {
#ifdef USE_RESET_EXIT_LPM
		schedule_delayed_work(&ts->reset_work,
				      msecs_to_jiffies(TOUCH_RESET_DWORK_TIME));
#else
		sec_ts_set_lowpowermode(ts, TO_TOUCH_MODE);
#endif
		ts->power_status = SEC_TS_STATE_POWER_ON;
	} else {
		ret = sec_ts_start_device(ts);
		if (ret < 0)
			input_err(true, &ts->client->dev,
				  "%s: Failed to start device\n", __func__);
	}

	/* because edge and dead zone will recover soon */
	sec_ts_set_grip_type(ts, ONLY_EDGE_HANDLER);

	sec_ts_set_bus_ref(ts, SEC_TS_BUS_REF_INPUT_DEV, false);

	return 0;
}

static void sec_ts_input_close(struct input_dev *dev)
{
	struct sec_ts_data *ts = input_get_drvdata(dev);

	ts->input_closed = true;

	input_info(true, &ts->client->dev, "%s\n", __func__);

	sec_ts_set_bus_ref(ts, SEC_TS_BUS_REF_INPUT_DEV, true);

	cancel_work_sync(&ts->suspend_work);
	cancel_work_sync(&ts->resume_work);

#ifdef USE_POWER_RESET_WORK
	cancel_delayed_work(&ts->reset_work);
#endif

#ifndef CONFIG_SEC_FACTORY
	ts->lowpower_mode |= SEC_TS_MODE_CUSTOMLIB_FORCE_KEY;
#endif
	if (ts->lowpower_mode) {
		sec_ts_set_lowpowermode(ts, TO_LOWPOWER_MODE);
		ts->power_status = SEC_TS_STATE_LPM;
	} else {
		sec_ts_stop_device(ts);
	}

	sec_ts_set_bus_ref(ts, SEC_TS_BUS_REF_INPUT_DEV, false);
}
#endif

#ifdef I2C_INTERFACE
static void sec_ts_remove(struct i2c_client *client)
#else
static void sec_ts_remove(struct spi_device *client)
#endif
{
#ifdef I2C_INTERFACE
	struct sec_ts_data *ts = i2c_get_clientdata(client);
#else
	struct sec_ts_data *ts = spi_get_drvdata(client);
#endif
	/* const struct sec_ts_plat_data *pdata = ts->plat_data; */
	bool fw_update_cancelled = false;

	input_info(true, &ts->client->dev, "%s\n", __func__);

	if (ts_dup == NULL || ts->probe_done == false)
		return;

	/* Force the bus active throughout removal of the client */
	sec_ts_set_bus_ref(ts, SEC_TS_BUS_REF_FORCE_ACTIVE, true);

	power_supply_unreg_notifier(&ts->psy_nb);

	cancel_work_sync(&ts->suspend_work);
	cancel_work_sync(&ts->resume_work);
#ifdef USE_CHARGER_WORK
	cancel_work_sync(&ts->charger_work);
#endif
	destroy_workqueue(ts->event_wq);

#ifdef SEC_TS_FW_UPDATE_ON_PROBE
	fw_update_cancelled = cancel_work_sync(&ts->fw_update_work);
#else
	fw_update_cancelled = cancel_delayed_work_sync(&ts->fw_update_work);
	destroy_workqueue(ts->fw_update_wq);
#endif
	if (!fw_update_cancelled)
		unregister_panel_bridge(&ts->panel_bridge);

	disable_irq_nosync(ts->client->irq);
	free_irq(ts->client->irq, ts);
	input_info(true, &ts->client->dev, "%s: irq disabled\n", __func__);

#if IS_ENABLED(CONFIG_TOUCHSCREEN_OFFLOAD)
	touch_offload_cleanup(&ts->offload);
#endif

#if IS_ENABLED(CONFIG_TOUCHSCREEN_HEATMAP)
	heatmap_remove(&ts->v4l2);
#endif

	cpu_latency_qos_remove_request(&ts->pm_qos_req);

#ifdef USE_POWER_RESET_WORK
	cancel_delayed_work_sync(&ts->reset_work);
	flush_delayed_work(&ts->reset_work);

	input_info(true, &ts->client->dev, "%s: flush queue\n", __func__);

#endif

	sec_ts_fn_remove(ts);

#ifdef CONFIG_TOUCHSCREEN_DUMP_MODE
	p_ghost_check = NULL;
#endif
	device_init_wakeup(&client->dev, false);

	ts->lowpower_mode = false;
	ts->probe_done = false;

	if (ts->plat_data->support_dex) {
		input_mt_destroy_slots(ts->input_dev_pad);
		input_unregister_device(ts->input_dev_pad);
	}

	ts->input_dev = ts->input_dev_touch;
	input_mt_destroy_slots(ts->input_dev);
	input_unregister_device(ts->input_dev);

	ts->input_dev_pad = NULL;
	ts->input_dev = NULL;
	ts->input_dev_touch = NULL;
	ts_dup = NULL;

	/* need to do software reset for next sec_ts_probe() without error */
	ts->sec_ts_write(ts, SEC_TS_CMD_SW_RESET, NULL, 0);

	ts->plat_data->power(ts, false);

#if IS_ENABLED(CONFIG_TOUCHSCREEN_TBN)
	if (ts->tbn_register_mask)
		unregister_tbn(&ts->tbn_register_mask);
#endif

	if (gpio_is_valid(ts->plat_data->irq_gpio))
		gpio_free(ts->plat_data->irq_gpio);
	if (gpio_is_valid(ts->plat_data->switch_gpio))
		gpio_free(ts->plat_data->switch_gpio);
	if (gpio_is_valid(ts->plat_data->reset_gpio))
		gpio_free(ts->plat_data->reset_gpio);

	sec_ts_raw_device_exit(ts);
#ifndef CONFIG_SEC_SYSFS
	class_destroy(sec_class);
#endif

#if IS_ENABLED(CONFIG_TOUCHSCREEN_HEATMAP)
	kfree(ts->heatmap_buff);
	kfree(ts->encoded_buff);
#endif
#ifdef USE_STIM_PAD
	kfree(ts->gainTable);
#endif
	kfree(ts->pFrameSS);
	kfree(ts->pFrame);
	kfree(ts);
}

#ifdef I2C_INTERFACE
static void sec_ts_shutdown(struct i2c_client *client)
#else
static void sec_ts_shutdown(struct spi_device *client)
#endif
{
	pr_info("%s\n", __func__);
	if (ts_dup)
		sec_ts_remove(client);
}

int sec_ts_stop_device(struct sec_ts_data *ts)
{
	input_info(true, &ts->client->dev, "%s\n", __func__);

	mutex_lock(&ts->device_mutex);

	if (ts->power_status == SEC_TS_STATE_POWER_OFF) {
		input_err(true, &ts->client->dev,
			  "%s: already power off\n", __func__);
		goto out;
	}

	ts->power_status = SEC_TS_STATE_POWER_OFF;

	disable_irq(ts->client->irq);
	sec_ts_locked_release_all_finger(ts);

	ts->plat_data->power(ts, false);

	if (ts->plat_data->enable_sync)
		ts->plat_data->enable_sync(false);

	sec_ts_pinctrl_configure(ts, false);

out:
	mutex_unlock(&ts->device_mutex);
	return 0;
}

int sec_ts_start_device(struct sec_ts_data *ts)
{
	int ret;

	input_info(true, &ts->client->dev, "%s\n", __func__);

	sec_ts_pinctrl_configure(ts, true);

	mutex_lock(&ts->device_mutex);

	if (ts->power_status == SEC_TS_STATE_POWER_ON) {
		input_info(true, &ts->client->dev,
			  "%s: already power on\n", __func__);
		goto out;
	}

	sec_ts_locked_release_all_finger(ts);

	ts->plat_data->power(ts, true);
	sec_ts_delay(70);
	ts->power_status = SEC_TS_STATE_POWER_ON;
	sec_ts_wait_for_ready(ts, SEC_TS_ACK_BOOT_COMPLETE);

	if (ts->plat_data->enable_sync)
		ts->plat_data->enable_sync(true);

	if (ts->flip_enable) {
		ret = sec_ts_write(ts, SEC_TS_CMD_SET_COVERTYPE,
				   &ts->cover_cmd, 1);

		ts->touch_functions = ts->touch_functions |
				SEC_TS_BIT_SETFUNC_COVER;
		input_info(true, &ts->client->dev,
				"%s: cover cmd write type: %d, mode: %x, ret: %d",
				__func__, ts->touch_functions,
				ts->cover_cmd, ret);
	} else {
		ts->touch_functions = (ts->touch_functions &
				       (~SEC_TS_BIT_SETFUNC_COVER));
		input_info(true, &ts->client->dev,
			"%s: cover open, not send cmd", __func__);
	}

	ts->touch_functions = ts->touch_functions |
				SEC_TS_DEFAULT_ENABLE_BIT_SETFUNC;
	ret = sec_ts_write(ts, SEC_TS_CMD_SET_TOUCHFUNCTION,
			   (u8 *)&ts->touch_functions, 2);
	if (ret < 0)
		input_err(true, &ts->client->dev,
			"%s: Failed to send touch function command", __func__);

	#ifdef SEC_TS_SUPPORT_CUSTOMLIB
	if (ts->use_customlib)
		sec_ts_set_custom_library(ts);
	#endif

	sec_ts_set_grip_type(ts, ONLY_EDGE_HANDLER);

	if (ts->dex_mode) {
		input_info(true, &ts->client->dev,
			   "%s: set dex mode\n", __func__);
		ret = ts->sec_ts_write(ts, SEC_TS_CMD_SET_DEX_MODE,
				       &ts->dex_mode, 1);
		if (ret < 0)
			input_err(true, &ts->client->dev,
				"%s: failed to set dex mode %x\n",
				__func__, ts->dex_mode);
	}

	if (ts->brush_mode) {
		input_info(true, &ts->client->dev,
			   "%s: set brush mode\n", __func__);
		ret = ts->sec_ts_write(ts, SEC_TS_CMD_SET_BRUSH_MODE,
				       &ts->brush_mode, 1);
		if (ret < 0)
			input_err(true, &ts->client->dev,
				"%s: failed to set brush mode\n", __func__);
	}

	if (ts->touchable_area) {
		input_info(true, &ts->client->dev,
			   "%s: set 16:9 mode\n", __func__);
		ret = ts->sec_ts_write(ts, SEC_TS_CMD_SET_TOUCHABLE_AREA,
				       &ts->touchable_area, 1);
		if (ret < 0)
			input_err(true, &ts->client->dev,
				"%s: failed to set 16:9 mode\n", __func__);
	}

	/* Sense_on */
	ret = sec_ts_write(ts, SEC_TS_CMD_SENSE_ON, NULL, 0);
	if (ret < 0)
		input_err(true, &ts->client->dev,
			  "%s: fail to write Sense_on\n", __func__);

	enable_irq(ts->client->irq);

out:
	mutex_unlock(&ts->device_mutex);
	return 0;
}

#ifdef CONFIG_PM
static int sec_ts_pm_suspend(struct device *dev)
{
	struct sec_ts_data *ts = dev_get_drvdata(dev);

	if (ts->bus_refmask) {
		input_info(true, &ts->client->dev,
			"%s: bus_refmask 0x%X\n", __func__, ts->bus_refmask);
	}

	/* Flush work in case a suspend is in progress */
	flush_workqueue(ts->event_wq);

	if (ts->power_status != SEC_TS_STATE_SUSPEND) {
		input_err(true, &ts->client->dev,
			"%s: can't suspend because touch bus is in use!\n",
			__func__);
		if (ts->bus_refmask == SEC_TS_BUS_REF_BUGREPORT) {
			s64 delta_ms = ktime_ms_delta(ktime_get(),
						      ts->bugreport_ktime_start);

			if (delta_ms > 30 * MSEC_PER_SEC) {
				sec_ts_set_bus_ref(ts, SEC_TS_BUS_REF_BUGREPORT, false);
				pm_relax(&ts->client->dev);
				ts->bugreport_ktime_start = 0;
				input_err(true, &ts->client->dev,
					  "%s: force release SEC_TS_BUS_REF_BUGREPORT(delta: %lld)!\n",
					   __func__, delta_ms);
			}
		}
		return -EBUSY;
	}

	if (ts->lowpower_mode)
		reinit_completion(&ts->resume_done);

	return 0;
}

static int sec_ts_pm_resume(struct device *dev)
{
	struct sec_ts_data *ts = dev_get_drvdata(dev);

	if (ts->lowpower_mode)
		complete_all(&ts->resume_done);

	return 0;
}
#endif

static const struct i2c_device_id sec_ts_id[] = {
	{ SEC_TS_NAME, 0 },
	{ },
};

#ifdef CONFIG_PM
static const struct dev_pm_ops sec_ts_dev_pm_ops = {
	.suspend = sec_ts_pm_suspend,
	.resume = sec_ts_pm_resume,
};
#endif

/*
 * Configure the switch GPIO to toggle bus master between AP and SLPI.
 * gpio_value takes one of
 * { SEC_SWITCH_GPIO_VALUE_SLPI_MASTER, SEC_SWITCH_GPIO_VALUE_AP_MASTER }
 */
static void sec_set_switch_gpio(struct sec_ts_data *ts, int gpio_value)
{
	int retval;
	unsigned int gpio = ts->plat_data->switch_gpio;

	if (!gpio_is_valid(gpio))
		return;

	input_info(true, &ts->client->dev, "%s: toggling switch to %s\n",
		   __func__, gpio_value == SEC_SWITCH_GPIO_VALUE_AP_MASTER ?
		   "AP" : "SLPI");

	retval = gpio_direction_output(gpio, gpio_value);
	if (retval < 0)
		input_err(true, &ts->client->dev,
			  "%s: Failed to toggle switch_gpio, err = %d\n",
			  __func__, retval);
}

static void sec_ts_suspend_work(struct work_struct *work)
{
	struct sec_ts_data *ts = container_of(work, struct sec_ts_data,
					      suspend_work);
	int ret = 0;

	input_info(true, &ts->client->dev, "%s: int_cnt %llu.\n", __func__, ts->int_cnt);
	input_info(true, &ts->client->dev, "%s: encoded skipped %d/%d\n",
		   __func__, ts->plat_data->encoded_skip_counter,
		   ts->plat_data->encoded_frame_counter);
	if (ts->plat_data->grip_prescreen_mode != GRIP_PRESCREEN_OFF) {
		input_info(true, &ts->client->dev, "%s: grip prescreened frames %d.\n",
			__func__, sec_ts_ptflib_get_grip_prescreen_frames(ts));
	}

	if (ts->power_status == SEC_TS_STATE_SUSPEND) {
		input_err(true, &ts->client->dev, "%s: already suspended.\n",
			  __func__);
		return;
	}

	mutex_lock(&ts->device_mutex);
	/*
	 * Do the system reset to initialize the FW to the default state
	 * before handing over to AOC. And, recover the charger mode to
	 * have the AFE setting as the original one.
	 */
	sec_ts_system_reset(ts, RESET_MODE_AUTO, true, false);
	ret = ts->sec_ts_write(ts, SET_TS_CMD_SET_CHARGER_MODE,
			       &ts->charger_mode, 1);
	if (ret < 0) {
		input_err(true, &ts->client->dev,
			  "%s: write reg %#x %#x failed, returned %i\n",
			__func__, SET_TS_CMD_SET_CHARGER_MODE, ts->charger_mode,
			ret);
	} else {
		input_info(true, &ts->client->dev, "%s: set charger mode %#x\n",
			__func__, ts->charger_mode);
	}

	reinit_completion(&ts->bus_resumed);
	sec_ts_enable_fw_grip(ts, true);

	/* Stop T-IC */
	sec_ts_fix_tmode(ts, TOUCH_SYSTEM_MODE_SLEEP, TOUCH_MODE_STATE_STOP);
	ret = sec_ts_write(ts, SEC_TS_CMD_CLEAR_EVENT_STACK, NULL, 0);
	if (ret < 0)
		input_err(true, &ts->client->dev,
			"%s: write clear event failed\n", __func__);

	disable_irq_nosync(ts->client->irq);
	sec_ts_locked_release_all_finger(ts);

	if (ts->plat_data->enable_sync)
		ts->plat_data->enable_sync(false);

	ts->power_status = SEC_TS_STATE_SUSPEND;

	sec_ts_pinctrl_configure(ts, false);

	sec_set_switch_gpio(ts, SEC_SWITCH_GPIO_VALUE_SLPI_MASTER);

#if IS_ENABLED(CONFIG_TOUCHSCREEN_TBN)
	if (ts->tbn_register_mask)
		tbn_release_bus(ts->tbn_register_mask);
#endif
	mutex_unlock(&ts->device_mutex);

	sec_ts_hc_dump(ts);
	sec_ts_debug_dump(ts);
}

static void sec_ts_resume_work(struct work_struct *work)
{
	struct sec_ts_data *ts = container_of(work, struct sec_ts_data,
					      resume_work);
	u8 touch_mode[2] = {0};
	int ret = 0;

	input_info(true, &ts->client->dev, "%s: int_cnt %llu.\n", __func__, ts->int_cnt);
	ts->ktime_resume = ktime_get();
	ts->comm_err_count = 0;
	ts->hw_reset_count = 0;
	ts->longest_duration = 0;
	ts->pressed_count = 0;
	ts->palm_count = 0;
	ts->wet_count = 0;

	mutex_lock(&ts->device_mutex);

#if IS_ENABLED(CONFIG_TOUCHSCREEN_TBN)
	if (ts->tbn_register_mask)
		tbn_request_bus(ts->tbn_register_mask);
#endif

	sec_set_switch_gpio(ts, SEC_SWITCH_GPIO_VALUE_AP_MASTER);

	sec_ts_pinctrl_configure(ts, true);

	if (ts->power_status == SEC_TS_STATE_POWER_ON) {
		input_err(true, &ts->client->dev, "%s: already resumed.\n",
			  __func__);
		mutex_unlock(&ts->device_mutex);
		return;
	}

	sec_ts_locked_release_all_finger(ts);

	ts->power_status = SEC_TS_STATE_POWER_ON;

	ret = ts->sec_ts_read(ts, SEC_TS_CMD_CHG_SYSMODE, touch_mode,
			       sizeof(touch_mode));
	if (ret < 0) {
		input_err(true, &ts->client->dev,
			"%s: read touch mode failed(%d)\n",
			__func__, ret);
		ret = sec_ts_system_reset(ts, RESET_MODE_HW, false, false);
		if (ret < 0) {
			input_err(true, &ts->client->dev,
				  "%s: reset failed! ret %d\n", __func__, ret);
		}
	} else {
		u8 power_mode = TO_TOUCH_MODE;
		u8 state_manage_on = { STATE_MANAGE_ON };

		input_info(true, &ts->client->dev,
			"%s: before resume: mode %#x, state %#x.\n",
			__func__, touch_mode[0], touch_mode[1]);

		/* Enable Normal scan. */
		ret = sec_ts_write(ts, SEC_TS_CMD_SET_POWER_MODE,
				   &power_mode, sizeof(power_mode));
		if (ret < 0) {
			input_err(true, &ts->client->dev,
				  "%s: set power mode failed(%d)\n",
				  __func__, ret);
			ret = sec_ts_system_reset(ts, RESET_MODE_HW, false, false);
			if (ret < 0) {
				input_err(true, &ts->client->dev,
					  "%s: reset failed! ret %d\n", __func__, ret);
			}
		} else {
			/* Wait at least 50 ms for mode change. */
			sec_ts_delay(50);
		}

		ret = ts->sec_ts_read(ts, SEC_TS_CMD_CHG_SYSMODE, touch_mode,
				      sizeof(touch_mode));
		if (ret < 0) {
			input_err(true, &ts->client->dev,
				  "%s: read touch mode failed(%d)\n",
				  __func__, ret);
		} else {
			input_info(true, &ts->client->dev,
				   "%s: after resume: mode %#x, state %#x.\n",
				   __func__, touch_mode[0], touch_mode[1]);
		}

		ret = sec_ts_write(ts, SEC_TS_CMD_STATEMANAGE_ON, &state_manage_on,
				sizeof(state_manage_on));
		if (ret < 0) {
			input_err(true, &ts->client->dev,
				"%s: SEC_TS_CMD_STATEMANAGE_ON failed! ret %d\n",
				__func__, ret);
		}
	}

	if (ts->plat_data->enable_sync)
		ts->plat_data->enable_sync(true);

	ts->touch_functions =
	    ts->touch_functions | SEC_TS_DEFAULT_ENABLE_BIT_SETFUNC;
	ret = sec_ts_write(ts, SEC_TS_CMD_SET_TOUCHFUNCTION,
			       (u8 *)&ts->touch_functions, 2);
	if (ret < 0)
		input_err(true, &ts->client->dev,
			  "%s: Failed to send touch function command.",
			  __func__);

#ifdef SEC_TS_SUPPORT_CUSTOMLIB
	if (ts->use_customlib)
		sec_ts_set_custom_library(ts);
#endif

	ts->plat_data->is_heatmap_enabled = false;
	ts->plat_data->encoded_frame_counter = 0;
	ts->plat_data->encoded_skip_counter = 0;

	if (ts->dex_mode) {
		input_info(true, &ts->client->dev, "%s: set dex mode.\n",
			   __func__);
		ret = ts->sec_ts_write(ts, SEC_TS_CMD_SET_DEX_MODE,
					   &ts->dex_mode, 1);
		if (ret < 0)
			input_err(true, &ts->client->dev,
				  "%s: failed to set dex mode %x.\n", __func__,
				  ts->dex_mode);
	}

	if (ts->brush_mode) {
		input_info(true, &ts->client->dev, "%s: set brush mode.\n",
			   __func__);
		ret = ts->sec_ts_write(ts, SEC_TS_CMD_SET_BRUSH_MODE,
					   &ts->brush_mode, 1);
		if (ret < 0)
			input_err(true, &ts->client->dev,
				  "%s: failed to set brush mode.\n", __func__);
	}

	if (ts->touchable_area) {
		input_info(true, &ts->client->dev, "%s: set 16:9 mode.\n",
			   __func__);
		ret = ts->sec_ts_write(ts, SEC_TS_CMD_SET_TOUCHABLE_AREA,
					   &ts->touchable_area, 1);
		if (ret < 0)
			input_err(true, &ts->client->dev,
				  "%s: failed to set 16:9 mode.\n", __func__);
	}

	/* set charger mode */
	ret = ts->sec_ts_write(ts, SET_TS_CMD_SET_CHARGER_MODE,
			       &ts->charger_mode, 1);
	if (ret < 0)
		input_err(true, &ts->client->dev,
			  "%s: write reg %#x %#x failed, returned %i\n",
			__func__, SET_TS_CMD_SET_CHARGER_MODE, ts->charger_mode,
			ret);
	else
		input_info(true, &ts->client->dev, "%s: set charger mode %#x\n",
			__func__, ts->charger_mode);
#ifdef USE_CHARGER_WORK
	queue_work(ts->event_wq, &ts->charger_work);
#endif

	/* Sense_on */
	ret = sec_ts_write(ts, SEC_TS_CMD_SENSE_ON, NULL, 0);
	if (ret < 0)
		input_err(true, &ts->client->dev,
			  "%s: failed to write Sense_on.\n", __func__);

#if IS_ENABLED(CONFIG_TOUCHSCREEN_OFFLOAD)
	/* Set touch_offload configuration */
	if (ts->offload.offload_running) {
		input_info(true, &ts->client->dev,
			   "applying touch_offload settings.\n");

		if (ts->offload.config.filter_grip) {
			sec_ts_enable_fw_grip(ts, false);
			sec_ts_enable_ptflib(ts, true);
		}
	}
#endif

	enable_irq(ts->client->irq);

	complete_all(&ts->bus_resumed);

	mutex_unlock(&ts->device_mutex);
}

#ifdef USE_CHARGER_WORK
static void sec_ts_charger_work(struct work_struct *work)
{
	int ret;
	union power_supply_propval prop = {0,};
	struct sec_ts_data *ts = container_of(work, struct sec_ts_data,
					      charger_work);
	u8 charger_mode = SEC_TS_BIT_CHARGER_MODE_NO;
	bool usb_present = ts->usb_present;
	bool wlc_online = ts->wlc_online;
	bool force_wlc = ts->force_wlc;
	const u64 debounce_ms = 500;

	/* usb case */
	if (ts->usb_psy != NULL) {
		ret = power_supply_get_property(ts->usb_psy,
						POWER_SUPPLY_PROP_PRESENT, &prop);
		if (ret == 0) {
			usb_present = !!prop.intval;
			if (usb_present)
				charger_mode = SEC_TS_BIT_CHARGER_MODE_WIRE_CHARGER;
		}
	}

	/* wlc case */
	wlc_online = false;
	if (ts->wireless_psy != NULL) {
		ret = power_supply_get_property(ts->wireless_psy,
					POWER_SUPPLY_PROP_ONLINE, &prop);
		if (ret == 0) {
			wlc_online = !!prop.intval;
			if (wlc_online)
				charger_mode =
				    SEC_TS_BIT_CHARGER_MODE_WIRELESS_CHARGER;
		}
	}

	/*
	* RTX case
	*    ret = power_supply_get_property(ts->wireless_psy,
	*                                    POWER_SUPPLY_PROP_RTX, &prop);
	* if (ret == 0)
	*  pr_debug("%s: RTX %s", __func__,
	*          (!!prop.intval) ? "ON" : "OFF");
	*/

	/* Check if any change for usb and wlc */
	if (usb_present == ts->usb_present &&
	    wlc_online == ts->wlc_online) {
		input_dbg(true, &ts->client->dev,
			"%s: usb_present(%d) and wlc_online(%d) no changed!",
			__func__, usb_present, wlc_online);
		return;
	}

	/* Force wlc case */
	if (usb_present &&
	    !wlc_online && ts->wlc_online &&
	    ktime_before(ts->wlc_changed_ktime,
		ktime_add_ms(ts->usb_changed_ktime, debounce_ms))) {
		force_wlc = true;
		charger_mode = SEC_TS_BIT_CHARGER_MODE_WIRELESS_CHARGER;
		input_info(true, &ts->client->dev,
			"%s: force wlc mode if usb present during wlc online.",
			__func__);
	} else {
		force_wlc = false;
	}

	input_info(true, &ts->client->dev,
		"%s: force_wlc(%d->%d), usb_present(%d->%d), wlc_online(%d->%d), charger_mode(%#x->%#x)",
		__func__,
		ts->force_wlc, force_wlc,
		ts->usb_present, usb_present,
		ts->wlc_online, wlc_online,
		ts->charger_mode, charger_mode);

	if (ts->charger_mode != charger_mode) {
		if (ts->power_status == SEC_TS_STATE_POWER_ON) {
			ret = ts->sec_ts_write(ts, SET_TS_CMD_SET_CHARGER_MODE,
				       &charger_mode, 1);
			if (ret < 0) {
				input_err(true, &ts->client->dev,
				"%s: write reg %#x %#x failed, returned %i\n",
				__func__, SET_TS_CMD_SET_CHARGER_MODE,
				charger_mode, ret);
				return;
			}

			input_info(true, &ts->client->dev,
				"%s: charger_mode change from %#x to %#x\n",
				__func__, ts->charger_mode, charger_mode);
		} else {
			input_info(true, &ts->client->dev,
				"%s: ONLY update charger_mode status from %#x to %#x, then will apply during resume\n",
				__func__, ts->charger_mode, charger_mode);
		}
		ts->charger_mode = charger_mode;
	}

	/* update final charger state */
	ts->wlc_online = wlc_online;
	ts->usb_present = usb_present;
	ts->force_wlc = force_wlc;
}
#endif

static void sec_ts_aggregate_bus_state(struct sec_ts_data *ts)
{
	input_dbg(true, &ts->client->dev, "%s: bus_refmask = 0x%02X.\n",
		  __func__, ts->bus_refmask);

	/* Complete or cancel any outstanding transitions */
	cancel_work_sync(&ts->suspend_work);
	cancel_work_sync(&ts->resume_work);

	if ((ts->bus_refmask == 0 &&
		ts->power_status == SEC_TS_STATE_SUSPEND) ||
	    (ts->bus_refmask != 0 &&
		ts->power_status != SEC_TS_STATE_SUSPEND))
		return;

	if (ts->bus_refmask == 0)
		queue_work(ts->event_wq, &ts->suspend_work);
	else
		queue_work(ts->event_wq, &ts->resume_work);
}

int sec_ts_set_bus_ref(struct sec_ts_data *ts, u16 ref, bool enable)
{
	int result = 0;

	mutex_lock(&ts->bus_mutex);

	input_dbg(true, &ts->client->dev, "%s: bus_refmask = 0x%02X.\n",
		  __func__, ref);

	if ((enable && (ts->bus_refmask & ref)) ||
	    (!enable && !(ts->bus_refmask & ref))) {
		input_dbg(true, &ts->client->dev,
			"%s: reference is unexpectedly set: mask=0x%04X, ref=0x%04X, enable=%d\n",
			__func__, ts->bus_refmask, ref, enable);
		mutex_unlock(&ts->bus_mutex);
		return -EINVAL;
	}

	if (enable) {
		/* IRQs can only keep the bus active. IRQs received while the
		 * bus is transferred to SLPI should be ignored.
		 */
		if (ref == SEC_TS_BUS_REF_IRQ && ts->bus_refmask == 0)
			result = -EAGAIN;
		else
			ts->bus_refmask |= ref;
	} else
		ts->bus_refmask &= ~ref;
	sec_ts_aggregate_bus_state(ts);

	mutex_unlock(&ts->bus_mutex);

	/* When triggering a wake, wait up to one second to resume. SCREEN_ON
	 * and IRQ references do not need to wait.
	 */
	if (enable &&
	    ref != SEC_TS_BUS_REF_SCREEN_ON && ref != SEC_TS_BUS_REF_IRQ) {
		wait_for_completion_timeout(&ts->bus_resumed, HZ);
		if (ts->power_status != SEC_TS_STATE_POWER_ON) {
			input_info(true, &ts->client->dev,
				   "%s: Failed to wake the touch bus.\n",
				   __func__);
			result = -ETIMEDOUT;
		}
	}

	return result;
}

struct drm_connector *get_bridge_connector(struct drm_bridge *bridge)
{
	struct drm_connector *connector;
	struct drm_connector_list_iter conn_iter;

	drm_connector_list_iter_begin(bridge->dev, &conn_iter);
	drm_for_each_connector_iter(connector, &conn_iter) {
		if (connector->encoder == bridge->encoder)
			break;
	}
	drm_connector_list_iter_end(&conn_iter);
	return connector;
}

static bool bridge_is_lp_mode(struct drm_connector *connector)
{
	if (connector && connector->state) {
		if (is_exynos_drm_connector(connector)) {
			struct exynos_drm_connector_state *s =
				to_exynos_connector_state(connector->state);

			return s->exynos_mode.is_lp_mode;
		}
#if IS_ENABLED(CONFIG_GS_DRM_PANEL_UNIFIED)
		else if (is_gs_drm_connector(connector)) {
			struct gs_drm_connector_state *s =
				to_gs_connector_state(connector->state);

			return s->gs_mode.is_lp_mode;
		}
#endif
	}
	return false;
}

static void panel_bridge_enable(struct drm_bridge *bridge)
{
	struct sec_ts_data *ts =
		container_of(bridge, struct sec_ts_data, panel_bridge);

	pr_debug("%s\n", __func__);
	if (!ts->is_panel_lp_mode)
		sec_ts_set_bus_ref(ts, SEC_TS_BUS_REF_SCREEN_ON, true);
}

static void panel_bridge_disable(struct drm_bridge *bridge)
{
	struct sec_ts_data *ts =
		container_of(bridge, struct sec_ts_data, panel_bridge);

	if (bridge->encoder && bridge->encoder->crtc) {
		const struct drm_crtc_state *crtc_state = bridge->encoder->crtc->state;

		if (drm_atomic_crtc_effectively_active(crtc_state))
			return;
	}

	pr_debug("%s\n", __func__);
	sec_ts_set_bus_ref(ts, SEC_TS_BUS_REF_SCREEN_ON, false);
}

static void panel_bridge_mode_set(struct drm_bridge *bridge,
				  const struct drm_display_mode *mode,
				  const struct drm_display_mode *adjusted_mode)
{
	struct sec_ts_data *ts =
		container_of(bridge, struct sec_ts_data, panel_bridge);

	if (!ts->connector || !ts->connector->state)
		ts->connector = get_bridge_connector(bridge);

	ts->is_panel_lp_mode = bridge_is_lp_mode(ts->connector);
	sec_ts_set_bus_ref(ts, SEC_TS_BUS_REF_SCREEN_ON, !ts->is_panel_lp_mode);

	if (adjusted_mode) {
		int vrefresh = drm_mode_vrefresh(adjusted_mode);

		if (ts->display_refresh_rate != vrefresh) {
			input_dbg(true, &ts->client->dev,
				"%s: refresh rate(Hz) changed to %d from %d\n",
				__func__,  vrefresh, ts->display_refresh_rate);
			ts->display_refresh_rate = vrefresh;
		}
	}
}

static const struct drm_bridge_funcs panel_bridge_funcs = {
	.enable = panel_bridge_enable,
	.disable = panel_bridge_disable,
	.mode_set = panel_bridge_mode_set,
};

static int register_panel_bridge(struct sec_ts_data *ts)
{
	pr_debug("%s\n", __func__);
#ifdef CONFIG_OF
	ts->panel_bridge.of_node = ts->client->dev.of_node;
#endif
	ts->panel_bridge.funcs = &panel_bridge_funcs;
	drm_bridge_add(&ts->panel_bridge);

	return 0;
}

static void unregister_panel_bridge(struct drm_bridge *bridge)
{
	struct drm_bridge *node;

	pr_debug("%s\n", __func__);
	drm_bridge_remove(bridge);

	if (!bridge->dev) /* not attached */
		return;

	drm_modeset_lock(&bridge->dev->mode_config.connection_mutex, NULL);
	list_for_each_entry(node, &bridge->encoder->bridge_chain, chain_node)
		if (node == bridge) {
			if (bridge->funcs->detach)
				bridge->funcs->detach(bridge);
			list_del(&bridge->chain_node);
			break;
		}
	drm_modeset_unlock(&bridge->dev->mode_config.connection_mutex);
	bridge->dev = NULL;
}

/*
 * power supply callback
 */
#ifdef USE_CHARGER_WORK
static int sec_ts_psy_cb(struct notifier_block *nb,
			       unsigned long val, void *data)
{
	struct sec_ts_data *ts = container_of(nb, struct sec_ts_data, psy_nb);

	pr_debug("%s: val %lu", __func__, val);

	if (val != PSY_EVENT_PROP_CHANGED ||
	    ts->usb_psy == NULL ||
	    (ts->wireless_psy != data && ts->usb_psy != data) ||
	    ts->ignore_charger_nb == 1)
		return NOTIFY_OK;

	if (ts->usb_psy == data) {
		ts->usb_changed_ktime = ktime_get();
	}

	if (ts->wireless_psy != NULL && ts->wireless_psy == data) {
		ts->wlc_changed_ktime = ktime_get();
	}

	if (ts->power_status == SEC_TS_STATE_POWER_ON)
		queue_work(ts->event_wq, &ts->charger_work);

	return NOTIFY_OK;
}

static struct notifier_block sec_ts_psy_nb = {
	.notifier_call = sec_ts_psy_cb,
};
#endif

#ifdef CONFIG_OF
static const struct of_device_id sec_ts_match_table[] = {
	{ .compatible = "sec,sec_ts",},
	{ },
};
#else
#define sec_ts_match_table NULL
#endif

#ifdef I2C_INTERFACE
static struct i2c_driver sec_ts_driver = {
	.probe		= sec_ts_probe,
	.remove		= sec_ts_remove,
	.shutdown	= sec_ts_shutdown,
	.id_table	= sec_ts_id,
	.driver = {
		.owner	= THIS_MODULE,
		.name	= SEC_TS_NAME,
#ifdef CONFIG_OF
		.of_match_table = sec_ts_match_table,
#endif
#ifdef CONFIG_PM
		.pm = &sec_ts_dev_pm_ops,
#endif
	},
};
#else
static struct spi_driver sec_ts_driver = {
	.probe    = sec_ts_probe,
	.remove   = sec_ts_remove,
	.shutdown   = sec_ts_shutdown,
	.driver   = {
		.owner  = THIS_MODULE,
		.name = SEC_TS_NAME,
#ifdef CONFIG_OF
		.of_match_table = sec_ts_match_table,
#endif
#ifdef CONFIG_PM
		.pm = &sec_ts_dev_pm_ops,
#endif
	},
};
#endif


static int __init sec_ts_init(void)
{
#ifdef CONFIG_BATTERY_SAMSUNG
	if (lpcharge == 1) {
		pr_err("%s %s: Do not load driver due to lpm %d\n",
				SECLOG, __func__, lpcharge);
		return -ENODEV;
	}
#endif

#ifdef I2C_INTERFACE
	return i2c_add_driver(&sec_ts_driver);
#else
	return spi_register_driver(&sec_ts_driver);
#endif
}

static void __exit sec_ts_exit(void)
{

#ifdef I2C_INTERFACE
	i2c_del_driver(&sec_ts_driver);
#else
	spi_unregister_driver(&sec_ts_driver);
#endif
}

MODULE_AUTHOR("Hyobae, Ahn<hyobae.ahn@samsung.com>");
MODULE_DESCRIPTION("Samsung Electronics TouchScreen driver");
MODULE_LICENSE("GPL");

module_init(sec_ts_init);
module_exit(sec_ts_exit);<|MERGE_RESOLUTION|>--- conflicted
+++ resolved
@@ -1889,16 +1889,12 @@
 	struct sec_ts_health_check last_hc[SEC_TS_HC_KFIFO_LEN];
 
 	len = kfifo_out_peek(&hc_fifo, last_hc, kfifo_size(&hc_fifo));
-<<<<<<< HEAD
 	if (!len) {
 		input_err(true, &ts->client->dev, "%s: failed to peek hc\n",
 			  __func__);
 		return;
 	}
-	for (i = 0 ; i < ARRAY_SIZE(last_hc) ; i++) {
-=======
 	for (i = 0 ; i < len; i++) {
->>>>>>> 45b8acbd
 		sec_delta = 0;
 		ms_delta = 0;
 		delta = ktime_ms_delta(current_time, last_hc[i].int_ktime);
