--- conflicted
+++ resolved
@@ -1280,11 +1280,7 @@
 	}
 	if (unlikely(PageIsolated(page)) ||
 	    test_and_set_bit(NEEDS_COMPACTING, &page->private)) {
-<<<<<<< HEAD
-		z3fold_page_unlock(zhdr);
-=======
 		put_z3fold_header(zhdr);
->>>>>>> b08baef0
 		clear_bit(PAGE_CLAIMED, &page->private);
 		return;
 	}
@@ -1296,18 +1292,12 @@
 		kref_get(&zhdr->refcount);
 		clear_bit(PAGE_CLAIMED, &page->private);
 		do_compact_page(zhdr, true);
-		clear_bit(PAGE_CLAIMED, &page->private);
 		return;
 	}
 	kref_get(&zhdr->refcount);
 	clear_bit(PAGE_CLAIMED, &page->private);
 	queue_work_on(zhdr->cpu, pool->compact_wq, &zhdr->work);
-<<<<<<< HEAD
-	clear_bit(PAGE_CLAIMED, &page->private);
-	z3fold_page_unlock(zhdr);
-=======
 	put_z3fold_header(zhdr);
->>>>>>> b08baef0
 }
 
 /**
