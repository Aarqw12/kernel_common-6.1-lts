// SPDX-License-Identifier: GPL-2.0-only
/*
 * mm/mmap.c
 *
 * Written by obz.
 *
 * Address space accounting code	<alan@lxorguk.ukuu.org.uk>
 */

#define pr_fmt(fmt) KBUILD_MODNAME ": " fmt

#include <linux/kernel.h>
#include <linux/slab.h>
#include <linux/backing-dev.h>
#include <linux/mm.h>
#include <linux/mm_inline.h>
#include <linux/shm.h>
#include <linux/mman.h>
#include <linux/pagemap.h>
#include <linux/swap.h>
#include <linux/syscalls.h>
#include <linux/capability.h>
#include <linux/init.h>
#include <linux/file.h>
#include <linux/fs.h>
#include <linux/personality.h>
#include <linux/security.h>
#include <linux/hugetlb.h>
#include <linux/shmem_fs.h>
#include <linux/profile.h>
#include <linux/export.h>
#include <linux/mount.h>
#include <linux/mempolicy.h>
#include <linux/rmap.h>
#include <linux/mmu_notifier.h>
#include <linux/mmdebug.h>
#include <linux/perf_event.h>
#include <linux/audit.h>
#include <linux/khugepaged.h>
#include <linux/uprobes.h>
#include <linux/notifier.h>
#include <linux/memory.h>
#include <linux/printk.h>
#include <linux/userfaultfd_k.h>
#include <linux/moduleparam.h>
#include <linux/pkeys.h>
#include <linux/oom.h>
#include <linux/sched/mm.h>

#include <linux/uaccess.h>
#include <asm/cacheflush.h>
#include <asm/tlb.h>
#include <asm/mmu_context.h>

#define CREATE_TRACE_POINTS
#include <trace/events/mmap.h>
#undef CREATE_TRACE_POINTS
#include <trace/hooks/mm.h>

#include "internal.h"

#ifndef arch_mmap_check
#define arch_mmap_check(addr, len, flags)	(0)
#endif

#ifdef CONFIG_HAVE_ARCH_MMAP_RND_BITS
const int mmap_rnd_bits_min = CONFIG_ARCH_MMAP_RND_BITS_MIN;
const int mmap_rnd_bits_max = CONFIG_ARCH_MMAP_RND_BITS_MAX;
int mmap_rnd_bits __read_mostly = CONFIG_ARCH_MMAP_RND_BITS;
#endif
#ifdef CONFIG_HAVE_ARCH_MMAP_RND_COMPAT_BITS
const int mmap_rnd_compat_bits_min = CONFIG_ARCH_MMAP_RND_COMPAT_BITS_MIN;
const int mmap_rnd_compat_bits_max = CONFIG_ARCH_MMAP_RND_COMPAT_BITS_MAX;
int mmap_rnd_compat_bits __read_mostly = CONFIG_ARCH_MMAP_RND_COMPAT_BITS;
#endif

static bool ignore_rlimit_data;
core_param(ignore_rlimit_data, ignore_rlimit_data, bool, 0644);

static void unmap_region(struct mm_struct *mm, struct maple_tree *mt,
		struct vm_area_struct *vma, struct vm_area_struct *prev,
		struct vm_area_struct *next, unsigned long start,
		unsigned long end, unsigned long start_t, unsigned long end_t,
		bool mm_wr_locked);

static pgprot_t vm_pgprot_modify(pgprot_t oldprot, unsigned long vm_flags)
{
	return pgprot_modify(oldprot, vm_get_page_prot(vm_flags));
}

/* Update vma->vm_page_prot to reflect vma->vm_flags. */
void vma_set_page_prot(struct vm_area_struct *vma)
{
	unsigned long vm_flags = vma->vm_flags;
	pgprot_t vm_page_prot;

	vm_page_prot = vm_pgprot_modify(vma->vm_page_prot, vm_flags);
	if (vma_wants_writenotify(vma, vm_page_prot)) {
		vm_flags &= ~VM_SHARED;
		vm_page_prot = vm_pgprot_modify(vm_page_prot, vm_flags);
	}
	/* remove_protection_ptes reads vma->vm_page_prot without mmap_lock */
	WRITE_ONCE(vma->vm_page_prot, vm_page_prot);
}

/*
 * Requires inode->i_mapping->i_mmap_rwsem
 */
static void __remove_shared_vm_struct(struct vm_area_struct *vma,
		struct file *file, struct address_space *mapping)
{
	if (vma->vm_flags & VM_SHARED)
		mapping_unmap_writable(mapping);

	flush_dcache_mmap_lock(mapping);
	vma_interval_tree_remove(vma, &mapping->i_mmap);
	flush_dcache_mmap_unlock(mapping);
}

/*
 * Unlink a file-based vm structure from its interval tree, to hide
 * vma from rmap and vmtruncate before freeing its page tables.
 */
void unlink_file_vma(struct vm_area_struct *vma)
{
	struct file *file = vma->vm_file;

	if (file) {
		struct address_space *mapping = file->f_mapping;
		i_mmap_lock_write(mapping);
		__remove_shared_vm_struct(vma, file, mapping);
		i_mmap_unlock_write(mapping);
	}
}

/*
 * Close a vm structure and free it.
 */
static void remove_vma(struct vm_area_struct *vma, bool unreachable)
{
	might_sleep();
	if (vma->vm_ops && vma->vm_ops->close)
		vma->vm_ops->close(vma);
	if (vma->vm_file)
		fput(vma->vm_file);
	mpol_put(vma_policy(vma));
	if (unreachable)
		__vm_area_free(vma);
	else
		vm_area_free(vma);
}

/*
 * check_brk_limits() - Use platform specific check of range & verify mlock
 * limits.
 * @addr: The address to check
 * @len: The size of increase.
 *
 * Return: 0 on success.
 */
static int check_brk_limits(unsigned long addr, unsigned long len)
{
	unsigned long mapped_addr;

	mapped_addr = get_unmapped_area(NULL, addr, len, 0, MAP_FIXED);
	if (IS_ERR_VALUE(mapped_addr))
		return mapped_addr;

	return mlock_future_check(current->mm, current->mm->def_flags, len);
}
static int do_brk_munmap(struct ma_state *mas, struct vm_area_struct *vma,
			 unsigned long newbrk, unsigned long oldbrk,
			 struct list_head *uf);
static int do_brk_flags(struct ma_state *mas, struct vm_area_struct *brkvma,
		unsigned long addr, unsigned long request, unsigned long flags);
SYSCALL_DEFINE1(brk, unsigned long, brk)
{
	unsigned long newbrk, oldbrk, origbrk;
	struct mm_struct *mm = current->mm;
	struct vm_area_struct *brkvma, *next = NULL;
	unsigned long min_brk;
	bool populate;
	bool downgraded = false;
	LIST_HEAD(uf);
	MA_STATE(mas, &mm->mm_mt, 0, 0);

	if (mmap_write_lock_killable(mm))
		return -EINTR;

	origbrk = mm->brk;

#ifdef CONFIG_COMPAT_BRK
	/*
	 * CONFIG_COMPAT_BRK can still be overridden by setting
	 * randomize_va_space to 2, which will still cause mm->start_brk
	 * to be arbitrarily shifted
	 */
	if (current->brk_randomized)
		min_brk = mm->start_brk;
	else
		min_brk = mm->end_data;
#else
	min_brk = mm->start_brk;
#endif
	if (brk < min_brk)
		goto out;

	/*
	 * Check against rlimit here. If this check is done later after the test
	 * of oldbrk with newbrk then it can escape the test and let the data
	 * segment grow beyond its set limit the in case where the limit is
	 * not page aligned -Ram Gupta
	 */
	if (check_data_rlimit(rlimit(RLIMIT_DATA), brk, mm->start_brk,
			      mm->end_data, mm->start_data))
		goto out;

	newbrk = PAGE_ALIGN(brk);
	oldbrk = PAGE_ALIGN(mm->brk);
	if (oldbrk == newbrk) {
		mm->brk = brk;
		goto success;
	}

	/*
	 * Always allow shrinking brk.
	 * do_brk_munmap() may downgrade mmap_lock to read.
	 */
	if (brk <= mm->brk) {
		int ret;

		/* Search one past newbrk */
		mas_set(&mas, newbrk);
		brkvma = mas_find(&mas, oldbrk);
		if (!brkvma || brkvma->vm_start >= oldbrk)
			goto out; /* mapping intersects with an existing non-brk vma. */
		/*
		 * mm->brk must be protected by write mmap_lock.
		 * do_brk_munmap() may downgrade the lock,  so update it
		 * before calling do_brk_munmap().
		 */
		mm->brk = brk;
		ret = do_brk_munmap(&mas, brkvma, newbrk, oldbrk, &uf);
		if (ret == 1)  {
			downgraded = true;
			goto success;
		} else if (!ret)
			goto success;

		mm->brk = origbrk;
		goto out;
	}

	if (check_brk_limits(oldbrk, newbrk - oldbrk))
		goto out;

	/*
	 * Only check if the next VMA is within the stack_guard_gap of the
	 * expansion area
	 */
	mas_set(&mas, oldbrk);
	next = mas_find(&mas, newbrk - 1 + PAGE_SIZE + stack_guard_gap);
	if (next) {
		vma_start_write(next);
		if (newbrk + PAGE_SIZE > vm_start_gap(next))
			goto out;
	}

	brkvma = mas_prev(&mas, mm->start_brk);
	/* Ok, looks good - let it rip. */
	if (do_brk_flags(&mas, brkvma, oldbrk, newbrk - oldbrk, 0) < 0)
		goto out;

	mm->brk = brk;

success:
	populate = newbrk > oldbrk && (mm->def_flags & VM_LOCKED) != 0;
	if (downgraded)
		mmap_read_unlock(mm);
	else
		mmap_write_unlock(mm);
	userfaultfd_unmap_complete(mm, &uf);
	if (populate)
		mm_populate(oldbrk, newbrk - oldbrk);
	return brk;

out:
	mmap_write_unlock(mm);
	return origbrk;
}

#if defined(CONFIG_DEBUG_VM_MAPLE_TREE)
extern void mt_validate(struct maple_tree *mt);
extern void mt_dump(const struct maple_tree *mt);

/* Validate the maple tree */
static void validate_mm_mt(struct mm_struct *mm)
{
	struct maple_tree *mt = &mm->mm_mt;
	struct vm_area_struct *vma_mt;

	MA_STATE(mas, mt, 0, 0);

	mt_validate(&mm->mm_mt);
	mas_for_each(&mas, vma_mt, ULONG_MAX) {
		if ((vma_mt->vm_start != mas.index) ||
		    (vma_mt->vm_end - 1 != mas.last)) {
			pr_emerg("issue in %s\n", current->comm);
			dump_stack();
			dump_vma(vma_mt);
			pr_emerg("mt piv: %p %lu - %lu\n", vma_mt,
				 mas.index, mas.last);
			pr_emerg("mt vma: %p %lu - %lu\n", vma_mt,
				 vma_mt->vm_start, vma_mt->vm_end);

			mt_dump(mas.tree);
			if (vma_mt->vm_end != mas.last + 1) {
				pr_err("vma: %p vma_mt %lu-%lu\tmt %lu-%lu\n",
						mm, vma_mt->vm_start, vma_mt->vm_end,
						mas.index, mas.last);
				mt_dump(mas.tree);
			}
			VM_BUG_ON_MM(vma_mt->vm_end != mas.last + 1, mm);
			if (vma_mt->vm_start != mas.index) {
				pr_err("vma: %p vma_mt %p %lu - %lu doesn't match\n",
						mm, vma_mt, vma_mt->vm_start, vma_mt->vm_end);
				mt_dump(mas.tree);
			}
			VM_BUG_ON_MM(vma_mt->vm_start != mas.index, mm);
		}
	}
}

static void validate_mm(struct mm_struct *mm)
{
	int bug = 0;
	int i = 0;
	struct vm_area_struct *vma;
	MA_STATE(mas, &mm->mm_mt, 0, 0);

	validate_mm_mt(mm);

	mas_for_each(&mas, vma, ULONG_MAX) {
#ifdef CONFIG_DEBUG_VM_RB
		struct anon_vma *anon_vma = vma->anon_vma;
		struct anon_vma_chain *avc;

		if (anon_vma) {
			anon_vma_lock_read(anon_vma);
			list_for_each_entry(avc, &vma->anon_vma_chain, same_vma)
				anon_vma_interval_tree_verify(avc);
			anon_vma_unlock_read(anon_vma);
		}
#endif
		i++;
	}
	if (i != mm->map_count) {
		pr_emerg("map_count %d mas_for_each %d\n", mm->map_count, i);
		bug = 1;
	}
	VM_BUG_ON_MM(bug, mm);
}

#else /* !CONFIG_DEBUG_VM_MAPLE_TREE */
#define validate_mm_mt(root) do { } while (0)
#define validate_mm(mm) do { } while (0)
#endif /* CONFIG_DEBUG_VM_MAPLE_TREE */

/*
 * vma has some anon_vma assigned, and is already inserted on that
 * anon_vma's interval trees.
 *
 * Before updating the vma's vm_start / vm_end / vm_pgoff fields, the
 * vma must be removed from the anon_vma's interval trees using
 * anon_vma_interval_tree_pre_update_vma().
 *
 * After the update, the vma will be reinserted using
 * anon_vma_interval_tree_post_update_vma().
 *
 * The entire update must be protected by exclusive mmap_lock and by
 * the root anon_vma's mutex.
 */
static inline void
anon_vma_interval_tree_pre_update_vma(struct vm_area_struct *vma)
{
	struct anon_vma_chain *avc;

	list_for_each_entry(avc, &vma->anon_vma_chain, same_vma)
		anon_vma_interval_tree_remove(avc, &avc->anon_vma->rb_root);
}

static inline void
anon_vma_interval_tree_post_update_vma(struct vm_area_struct *vma)
{
	struct anon_vma_chain *avc;

	list_for_each_entry(avc, &vma->anon_vma_chain, same_vma)
		anon_vma_interval_tree_insert(avc, &avc->anon_vma->rb_root);
}

static unsigned long count_vma_pages_range(struct mm_struct *mm,
		unsigned long addr, unsigned long end)
{
	VMA_ITERATOR(vmi, mm, addr);
	struct vm_area_struct *vma;
	unsigned long nr_pages = 0;

	for_each_vma_range(vmi, vma, end) {
		unsigned long vm_start = max(addr, vma->vm_start);
		unsigned long vm_end = min(end, vma->vm_end);

		nr_pages += PHYS_PFN(vm_end - vm_start);
	}

	return nr_pages;
}

static void __vma_link_file(struct vm_area_struct *vma,
			    struct address_space *mapping)
{
	if (vma->vm_flags & VM_SHARED)
		mapping_allow_writable(mapping);

	flush_dcache_mmap_lock(mapping);
	vma_interval_tree_insert(vma, &mapping->i_mmap);
	flush_dcache_mmap_unlock(mapping);
}

/*
 * vma_mas_store() - Store a VMA in the maple tree.
 * @vma: The vm_area_struct
 * @mas: The maple state
 *
 * Efficient way to store a VMA in the maple tree when the @mas has already
 * walked to the correct location.
 *
 * Note: the end address is inclusive in the maple tree.
 */
void vma_mas_store(struct vm_area_struct *vma, struct ma_state *mas)
{
	trace_vma_store(mas->tree, vma);
	mas_set_range(mas, vma->vm_start, vma->vm_end - 1);
	mas_store_prealloc(mas, vma);
}

/*
 * vma_mas_remove() - Remove a VMA from the maple tree.
 * @vma: The vm_area_struct
 * @mas: The maple state
 *
 * Efficient way to remove a VMA from the maple tree when the @mas has already
 * been established and points to the correct location.
 * Note: the end address is inclusive in the maple tree.
 */
void vma_mas_remove(struct vm_area_struct *vma, struct ma_state *mas)
{
	trace_vma_mas_szero(mas->tree, vma->vm_start, vma->vm_end - 1);
	mas->index = vma->vm_start;
	mas->last = vma->vm_end - 1;
	mas_store_prealloc(mas, NULL);
}

/*
 * vma_mas_szero() - Set a given range to zero.  Used when modifying a
 * vm_area_struct start or end.
 *
 * @mas: The maple tree ma_state
 * @start: The start address to zero
 * @end: The end address to zero.
 */
static inline void vma_mas_szero(struct ma_state *mas, unsigned long start,
				unsigned long end)
{
	trace_vma_mas_szero(mas->tree, start, end - 1);
	mas_set_range(mas, start, end - 1);
	mas_store_prealloc(mas, NULL);
}

static int vma_link(struct mm_struct *mm, struct vm_area_struct *vma)
{
	MA_STATE(mas, &mm->mm_mt, vma->vm_start, vma->vm_end - 1);
	struct address_space *mapping = NULL;

	if (mas_preallocate(&mas, vma, GFP_KERNEL))
		return -ENOMEM;

	vma_start_write(vma);

	if (vma->vm_file) {
		mapping = vma->vm_file->f_mapping;
		i_mmap_lock_write(mapping);
	}

	vma_mas_store(vma, &mas);

	if (mapping) {
		__vma_link_file(vma, mapping);
		i_mmap_unlock_write(mapping);
	}

	mm->map_count++;
	validate_mm(mm);
	return 0;
}

/*
 * vma_expand - Expand an existing VMA
 *
 * @mas: The maple state
 * @vma: The vma to expand
 * @start: The start of the vma
 * @end: The exclusive end of the vma
 * @pgoff: The page offset of vma
 * @next: The current of next vma.
 *
 * Expand @vma to @start and @end.  Can expand off the start and end.  Will
 * expand over @next if it's different from @vma and @end == @next->vm_end.
 * Checking if the @vma can expand and merge with @next needs to be handled by
 * the caller.
 *
 * Returns: 0 on success
 */
inline int vma_expand(struct ma_state *mas, struct vm_area_struct *vma,
		      unsigned long start, unsigned long end, pgoff_t pgoff,
		      struct vm_area_struct *next)
{
	struct mm_struct *mm = vma->vm_mm;
	struct address_space *mapping = NULL;
	struct rb_root_cached *root = NULL;
	struct anon_vma *anon_vma = vma->anon_vma;
	struct file *file = vma->vm_file;
	bool remove_next = false;
	struct vm_area_struct *anon_dup = NULL;

	vma_start_write(vma);
	if (next && (vma != next) && (end == next->vm_end)) {
		remove_next = true;
		/* Lock the VMA  before removing it */
		vma_start_write(next);
		if (next->anon_vma && !vma->anon_vma) {
			int error;

			anon_vma = next->anon_vma;
			vma->anon_vma = anon_vma;
			error = anon_vma_clone(vma, next);
			if (error)
				return error;

			anon_dup = vma;
		}
	}

	/* Not merging but overwriting any part of next is not handled. */
	VM_BUG_ON(next && !remove_next && next != vma && end > next->vm_start);
	/* Only handles expanding */
	VM_BUG_ON(vma->vm_start < start || vma->vm_end > end);

	mas_set_range(mas, start, end - 1);
	if (mas_preallocate(mas, vma, GFP_KERNEL))
		goto nomem;

	vma_adjust_trans_huge(vma, start, end, 0);

	if (file) {
		mapping = file->f_mapping;
		root = &mapping->i_mmap;
		uprobe_munmap(vma, vma->vm_start, vma->vm_end);
		i_mmap_lock_write(mapping);
	}

	if (anon_vma) {
		anon_vma_lock_write(anon_vma);
		anon_vma_interval_tree_pre_update_vma(vma);
	}

	if (file) {
		flush_dcache_mmap_lock(mapping);
		vma_interval_tree_remove(vma, root);
	}

	vma->vm_start = start;
	vma->vm_end = end;
	vma->vm_pgoff = pgoff;
	/* Note: mas must be pointing to the expanding VMA */
	vma_mas_store(vma, mas);
	if (remove_next)
		vma_mark_detached(next, true);

	if (file) {
		vma_interval_tree_insert(vma, root);
		flush_dcache_mmap_unlock(mapping);
	}

	/* Expanding over the next vma */
	if (remove_next && file) {
		__remove_shared_vm_struct(next, file, mapping);
	}

	if (anon_vma) {
		anon_vma_interval_tree_post_update_vma(vma);
		anon_vma_unlock_write(anon_vma);
	}

	if (file) {
		i_mmap_unlock_write(mapping);
		uprobe_mmap(vma);
	}

	if (remove_next) {
		if (file) {
			uprobe_munmap(next, next->vm_start, next->vm_end);
			fput(file);
		}
		if (next->anon_vma)
			anon_vma_merge(vma, next);
		mm->map_count--;
		mpol_put(vma_policy(next));
		vm_area_free(next);
	}

	validate_mm(mm);
	return 0;

nomem:
	if (anon_dup)
		unlink_anon_vmas(anon_dup);

	return -ENOMEM;
}

/*
 * We cannot adjust vm_start, vm_end, vm_pgoff fields of a vma that
 * is already present in an i_mmap tree without adjusting the tree.
 * The following helper function should be used when such adjustments
 * are necessary.  The "insert" vma (if any) is to be inserted
 * before we drop the necessary locks.
 * 'expand' vma is always locked before it's passed to __vma_adjust()
 * from vma_merge() because vma should not change from the moment
 * can_vma_merge_{before|after} decision is made.
 * 'insert' vma is used only by __split_vma() and it's always a brand
 * new vma which is not yet added into mm's vma tree, therefore no need
 * to lock it.
 */
int __vma_adjust(struct vm_area_struct *vma, unsigned long start,
	unsigned long end, pgoff_t pgoff, struct vm_area_struct *insert,
	struct vm_area_struct *expand)
{
	struct mm_struct *mm = vma->vm_mm;
	struct vm_area_struct *next_next = NULL;	/* uninit var warning */
	struct vm_area_struct *next = find_vma(mm, vma->vm_end);
	struct vm_area_struct *orig_vma = vma;
	struct address_space *mapping = NULL;
	struct rb_root_cached *root = NULL;
	struct anon_vma *anon_vma = NULL;
	struct file *file = vma->vm_file;
	bool vma_changed = false;
	long adjust_next = 0;
	int remove_next = 0;
	MA_STATE(mas, &mm->mm_mt, start, end - 1);
	struct vm_area_struct *exporter = NULL, *importer = NULL;
	struct vm_area_struct *anon_dup = NULL;

	vma_start_write(vma);
	if (next)
		vma_start_write(next);

	if (next && !insert) {
		if (end >= next->vm_end) {
			/*
			 * vma expands, overlapping all the next, and
			 * perhaps the one after too (mprotect case 6).
			 * The only other cases that gets here are
			 * case 1, case 7 and case 8.
			 */
			if (next == expand) {
				/*
				 * The only case where we don't expand "vma"
				 * and we expand "next" instead is case 8.
				 */
				VM_WARN_ON(end != next->vm_end);
				/*
				 * remove_next == 3 means we're
				 * removing "vma" and that to do so we
				 * swapped "vma" and "next".
				 */
				remove_next = 3;
				VM_WARN_ON(file != next->vm_file);
				swap(vma, next);
			} else {
				VM_WARN_ON(expand != vma);
				/*
				 * case 1, 6, 7, remove_next == 2 is case 6,
				 * remove_next == 1 is case 1 or 7.
				 */
				remove_next = 1 + (end > next->vm_end);
				if (remove_next == 2) {
					next_next = find_vma(mm, next->vm_end);
					if (next_next)
						vma_start_write(next_next);
				}

				VM_WARN_ON(remove_next == 2 &&
					   end != next_next->vm_end);
			}

			exporter = next;
			importer = vma;

			/*
			 * If next doesn't have anon_vma, import from vma after
			 * next, if the vma overlaps with it.
			 */
			if (remove_next == 2 && !next->anon_vma)
				exporter = next_next;

		} else if (end > next->vm_start) {
			/*
			 * vma expands, overlapping part of the next:
			 * mprotect case 5 shifting the boundary up.
			 */
			adjust_next = (end - next->vm_start);
			exporter = next;
			importer = vma;
			VM_WARN_ON(expand != importer);
		} else if (end < vma->vm_end) {
			/*
			 * vma shrinks, and !insert tells it's not
			 * split_vma inserting another: so it must be
			 * mprotect case 4 shifting the boundary down.
			 */
			adjust_next = -(vma->vm_end - end);
			exporter = vma;
			importer = next;
			VM_WARN_ON(expand != importer);
		}

		/*
		 * Easily overlooked: when mprotect shifts the boundary,
		 * make sure the expanding vma has anon_vma set if the
		 * shrinking vma had, to cover any anon pages imported.
		 */
		if (exporter && exporter->anon_vma && !importer->anon_vma) {
			int error;

			importer->anon_vma = exporter->anon_vma;
			error = anon_vma_clone(importer, exporter);
			if (error)
				return error;

			anon_dup = importer;
		}
	}

<<<<<<< HEAD
	if (adjust_next < 0)
		mas_set_range(&mas, next->vm_start + adjust_next,
			      next->vm_end - 1);
	else if (insert) {
		vma_start_write(insert);
		mas_set_range(&mas, insert->vm_start, insert->vm_end - 1);
	}


	if (mas_preallocate(&mas, vma, GFP_KERNEL))
=======
	if (mas_preallocate(&mas, vma, GFP_KERNEL)) {
		if (anon_dup)
			unlink_anon_vmas(anon_dup);

>>>>>>> fb2635ac
		return -ENOMEM;
	}

	vma_adjust_trans_huge(orig_vma, start, end, adjust_next);
	if (file) {
		mapping = file->f_mapping;
		root = &mapping->i_mmap;
		uprobe_munmap(vma, vma->vm_start, vma->vm_end);

		if (adjust_next)
			uprobe_munmap(next, next->vm_start, next->vm_end);

		i_mmap_lock_write(mapping);
		if (insert && insert->vm_file) {
			/*
			 * Put into interval tree now, so instantiated pages
			 * are visible to arm/parisc __flush_dcache_page
			 * throughout; but we cannot insert into address
			 * space until vma start or end is updated.
			 */
			__vma_link_file(insert, insert->vm_file->f_mapping);
		}
	}

	anon_vma = vma->anon_vma;
	if (!anon_vma && adjust_next)
		anon_vma = next->anon_vma;
	if (anon_vma) {
		VM_WARN_ON(adjust_next && next->anon_vma &&
			   anon_vma != next->anon_vma);
		anon_vma_lock_write(anon_vma);
		anon_vma_interval_tree_pre_update_vma(vma);
		if (adjust_next)
			anon_vma_interval_tree_pre_update_vma(next);
	}

	if (file) {
		flush_dcache_mmap_lock(mapping);
		vma_interval_tree_remove(vma, root);
		if (adjust_next)
			vma_interval_tree_remove(next, root);
	}

	if (start != vma->vm_start) {
		if ((vma->vm_start < start) && !insert) {
			vma_mas_szero(&mas, vma->vm_start, start);
			VM_WARN_ON(insert && insert->vm_start > vma->vm_start);
		} else if (!insert) {
			vma_changed = true;
		}
		vma->vm_start = start;
	}
	if (end != vma->vm_end) {
		if (vma->vm_end > end) {
			if ((vma->vm_end + adjust_next != end) &&
			    (!insert || (insert->vm_start != end))) {
				vma_mas_szero(&mas, end, vma->vm_end);
				mas_reset(&mas);
				VM_WARN_ON(insert &&
					   insert->vm_end < vma->vm_end);
			}
		} else if (!insert) {
			vma_changed = true;
		}
		vma->vm_end = end;
	}

	if (vma_changed)
		vma_mas_store(vma, &mas);

	vma->vm_pgoff = pgoff;
	if (adjust_next) {
		next->vm_start += adjust_next;
		next->vm_pgoff += adjust_next >> PAGE_SHIFT;
		vma_mas_store(next, &mas);
	}

	if (file) {
		if (adjust_next)
			vma_interval_tree_insert(next, root);
		vma_interval_tree_insert(vma, root);
		flush_dcache_mmap_unlock(mapping);
	}

	if (remove_next && file) {
		__remove_shared_vm_struct(next, file, mapping);
		if (remove_next == 2)
			__remove_shared_vm_struct(next_next, file, mapping);
	} else if (insert) {
		/*
		 * split_vma has split insert from vma, and needs
		 * us to insert it before dropping the locks
		 * (it may either follow vma or precede it).
		 */
		mas_reset(&mas);
		vma_start_write(insert);
		vma_mas_store(insert, &mas);
		mm->map_count++;
	}

	if (anon_vma) {
		anon_vma_interval_tree_post_update_vma(vma);
		if (adjust_next)
			anon_vma_interval_tree_post_update_vma(next);
		anon_vma_unlock_write(anon_vma);
	}

	if (file) {
		i_mmap_unlock_write(mapping);
		uprobe_mmap(vma);

		if (adjust_next)
			uprobe_mmap(next);
	}

	if (remove_next) {
again:
		vma_mark_detached(next, true);
		if (file) {
			uprobe_munmap(next, next->vm_start, next->vm_end);
			fput(file);
		}
		if (next->anon_vma)
			anon_vma_merge(vma, next);
		mm->map_count--;
		mpol_put(vma_policy(next));
		if (remove_next != 2)
			BUG_ON(vma->vm_end < next->vm_end);
		vm_area_free(next);

		/*
		 * In mprotect's case 6 (see comments on vma_merge),
		 * we must remove next_next too.
		 */
		if (remove_next == 2) {
			remove_next = 1;
			next = next_next;
			goto again;
		}
	}
	if (insert && file)
		uprobe_mmap(insert);

	mas_destroy(&mas);
	validate_mm(mm);

	return 0;
}

/*
 * If the vma has a ->close operation then the driver probably needs to release
 * per-vma resources, so we don't attempt to merge those.
 */
static inline int is_mergeable_vma(struct vm_area_struct *vma,
				struct file *file, unsigned long vm_flags,
				struct vm_userfaultfd_ctx vm_userfaultfd_ctx,
				struct anon_vma_name *anon_name)
{
	/*
	 * VM_SOFTDIRTY should not prevent from VMA merging, if we
	 * match the flags but dirty bit -- the caller should mark
	 * merged VMA as dirty. If dirty bit won't be excluded from
	 * comparison, we increase pressure on the memory system forcing
	 * the kernel to generate new VMAs when old one could be
	 * extended instead.
	 */
	if ((vma->vm_flags ^ vm_flags) & ~VM_SOFTDIRTY)
		return 0;
	if (vma->vm_file != file)
		return 0;
	if (vma->vm_ops && vma->vm_ops->close)
		return 0;
	if (!is_mergeable_vm_userfaultfd_ctx(vma, vm_userfaultfd_ctx))
		return 0;
	if (!anon_vma_name_eq(anon_vma_name(vma), anon_name))
		return 0;
	return 1;
}

static inline int is_mergeable_anon_vma(struct anon_vma *anon_vma1,
					struct anon_vma *anon_vma2,
					struct vm_area_struct *vma)
{
	/*
	 * The list_is_singular() test is to avoid merging VMA cloned from
	 * parents. This can improve scalability caused by anon_vma lock.
	 */
	if ((!anon_vma1 || !anon_vma2) && (!vma ||
		list_is_singular(&vma->anon_vma_chain)))
		return 1;
	return anon_vma1 == anon_vma2;
}

/*
 * Return true if we can merge this (vm_flags,anon_vma,file,vm_pgoff)
 * in front of (at a lower virtual address and file offset than) the vma.
 *
 * We cannot merge two vmas if they have differently assigned (non-NULL)
 * anon_vmas, nor if same anon_vma is assigned but offsets incompatible.
 *
 * We don't check here for the merged mmap wrapping around the end of pagecache
 * indices (16TB on ia32) because do_mmap() does not permit mmap's which
 * wrap, nor mmaps which cover the final page at index -1UL.
 */
static int
can_vma_merge_before(struct vm_area_struct *vma, unsigned long vm_flags,
		     struct anon_vma *anon_vma, struct file *file,
		     pgoff_t vm_pgoff,
		     struct vm_userfaultfd_ctx vm_userfaultfd_ctx,
		     struct anon_vma_name *anon_name)
{
	if (is_mergeable_vma(vma, file, vm_flags, vm_userfaultfd_ctx, anon_name) &&
	    is_mergeable_anon_vma(anon_vma, vma->anon_vma, vma)) {
		if (vma->vm_pgoff == vm_pgoff)
			return 1;
	}
	return 0;
}

/*
 * Return true if we can merge this (vm_flags,anon_vma,file,vm_pgoff)
 * beyond (at a higher virtual address and file offset than) the vma.
 *
 * We cannot merge two vmas if they have differently assigned (non-NULL)
 * anon_vmas, nor if same anon_vma is assigned but offsets incompatible.
 */
static int
can_vma_merge_after(struct vm_area_struct *vma, unsigned long vm_flags,
		    struct anon_vma *anon_vma, struct file *file,
		    pgoff_t vm_pgoff,
		    struct vm_userfaultfd_ctx vm_userfaultfd_ctx,
		    struct anon_vma_name *anon_name)
{
	if (is_mergeable_vma(vma, file, vm_flags, vm_userfaultfd_ctx, anon_name) &&
	    is_mergeable_anon_vma(anon_vma, vma->anon_vma, vma)) {
		pgoff_t vm_pglen;
		vm_pglen = vma_pages(vma);
		if (vma->vm_pgoff + vm_pglen == vm_pgoff)
			return 1;
	}
	return 0;
}

/*
 * Given a mapping request (addr,end,vm_flags,file,pgoff,anon_name),
 * figure out whether that can be merged with its predecessor or its
 * successor.  Or both (it neatly fills a hole).
 *
 * In most cases - when called for mmap, brk or mremap - [addr,end) is
 * certain not to be mapped by the time vma_merge is called; but when
 * called for mprotect, it is certain to be already mapped (either at
 * an offset within prev, or at the start of next), and the flags of
 * this area are about to be changed to vm_flags - and the no-change
 * case has already been eliminated.
 *
 * The following mprotect cases have to be considered, where AAAA is
 * the area passed down from mprotect_fixup, never extending beyond one
 * vma, PPPPPP is the prev vma specified, and NNNNNN the next vma after:
 *
 *     AAAA             AAAA                   AAAA
 *    PPPPPPNNNNNN    PPPPPPNNNNNN       PPPPPPNNNNNN
 *    cannot merge    might become       might become
 *                    PPNNNNNNNNNN       PPPPPPPPPPNN
 *    mmap, brk or    case 4 below       case 5 below
 *    mremap move:
 *                        AAAA               AAAA
 *                    PPPP    NNNN       PPPPNNNNXXXX
 *                    might become       might become
 *                    PPPPPPPPPPPP 1 or  PPPPPPPPPPPP 6 or
 *                    PPPPPPPPNNNN 2 or  PPPPPPPPXXXX 7 or
 *                    PPPPNNNNNNNN 3     PPPPXXXXXXXX 8
 *
 * It is important for case 8 that the vma NNNN overlapping the
 * region AAAA is never going to extended over XXXX. Instead XXXX must
 * be extended in region AAAA and NNNN must be removed. This way in
 * all cases where vma_merge succeeds, the moment vma_adjust drops the
 * rmap_locks, the properties of the merged vma will be already
 * correct for the whole merged range. Some of those properties like
 * vm_page_prot/vm_flags may be accessed by rmap_walks and they must
 * be correct for the whole merged range immediately after the
 * rmap_locks are released. Otherwise if XXXX would be removed and
 * NNNN would be extended over the XXXX range, remove_migration_ptes
 * or other rmap walkers (if working on addresses beyond the "end"
 * parameter) may establish ptes with the wrong permissions of NNNN
 * instead of the right permissions of XXXX.
 */
struct vm_area_struct *vma_merge(struct mm_struct *mm,
			struct vm_area_struct *prev, unsigned long addr,
			unsigned long end, unsigned long vm_flags,
			struct anon_vma *anon_vma, struct file *file,
			pgoff_t pgoff, struct mempolicy *policy,
			struct vm_userfaultfd_ctx vm_userfaultfd_ctx,
			struct anon_vma_name *anon_name)
{
	pgoff_t pglen = (end - addr) >> PAGE_SHIFT;
	struct vm_area_struct *mid, *next, *res;
	int err = -1;
	bool merge_prev = false;
	bool merge_next = false;

	/*
	 * We later require that vma->vm_flags == vm_flags,
	 * so this tests vma->vm_flags & VM_SPECIAL, too.
	 */
	if (vm_flags & VM_SPECIAL)
		return NULL;

	if (prev)
		vma_start_write(prev);
	next = find_vma(mm, prev ? prev->vm_end : 0);
	if (next)
		vma_start_write(next);
	mid = next;
	if (next && next->vm_end == end) {		/* cases 6, 7, 8 */
		next = find_vma(mm, next->vm_end);
		if (next)
			vma_start_write(next);
	}

	/* verify some invariant that must be enforced by the caller */
	VM_WARN_ON(prev && addr <= prev->vm_start);
	VM_WARN_ON(mid && end > mid->vm_end);
	VM_WARN_ON(addr >= end);

	/* Can we merge the predecessor? */
	if (prev && prev->vm_end == addr &&
			mpol_equal(vma_policy(prev), policy) &&
			can_vma_merge_after(prev, vm_flags,
					    anon_vma, file, pgoff,
					    vm_userfaultfd_ctx, anon_name)) {
		merge_prev = true;
	}
	/* Can we merge the successor? */
	if (next && end == next->vm_start &&
			mpol_equal(policy, vma_policy(next)) &&
			can_vma_merge_before(next, vm_flags,
					     anon_vma, file, pgoff+pglen,
					     vm_userfaultfd_ctx, anon_name)) {
		merge_next = true;
	}
	/* Can we merge both the predecessor and the successor? */
	if (merge_prev && merge_next &&
			is_mergeable_anon_vma(prev->anon_vma,
				next->anon_vma, NULL)) {	 /* cases 1, 6 */
		err = __vma_adjust(prev, prev->vm_start,
					next->vm_end, prev->vm_pgoff, NULL,
					prev);
		res = prev;
	} else if (merge_prev) {			/* cases 2, 5, 7 */
		err = __vma_adjust(prev, prev->vm_start,
					end, prev->vm_pgoff, NULL, prev);
		res = prev;
	} else if (merge_next) {
		if (prev && addr < prev->vm_end)	/* case 4 */
			err = __vma_adjust(prev, prev->vm_start,
					addr, prev->vm_pgoff, NULL, next);
		else					/* cases 3, 8 */
			err = __vma_adjust(mid, addr, next->vm_end,
					next->vm_pgoff - pglen, NULL, next);
		res = next;
	}

	/*
	 * Cannot merge with predecessor or successor or error in __vma_adjust?
	 */
	if (err)
		return NULL;
	khugepaged_enter_vma(res, vm_flags);
	return res;
}

/*
 * Rough compatibility check to quickly see if it's even worth looking
 * at sharing an anon_vma.
 *
 * They need to have the same vm_file, and the flags can only differ
 * in things that mprotect may change.
 *
 * NOTE! The fact that we share an anon_vma doesn't _have_ to mean that
 * we can merge the two vma's. For example, we refuse to merge a vma if
 * there is a vm_ops->close() function, because that indicates that the
 * driver is doing some kind of reference counting. But that doesn't
 * really matter for the anon_vma sharing case.
 */
static int anon_vma_compatible(struct vm_area_struct *a, struct vm_area_struct *b)
{
	return a->vm_end == b->vm_start &&
		mpol_equal(vma_policy(a), vma_policy(b)) &&
		a->vm_file == b->vm_file &&
		!((a->vm_flags ^ b->vm_flags) & ~(VM_ACCESS_FLAGS | VM_SOFTDIRTY)) &&
		b->vm_pgoff == a->vm_pgoff + ((b->vm_start - a->vm_start) >> PAGE_SHIFT);
}

/*
 * Do some basic sanity checking to see if we can re-use the anon_vma
 * from 'old'. The 'a'/'b' vma's are in VM order - one of them will be
 * the same as 'old', the other will be the new one that is trying
 * to share the anon_vma.
 *
 * NOTE! This runs with mmap_lock held for reading, so it is possible that
 * the anon_vma of 'old' is concurrently in the process of being set up
 * by another page fault trying to merge _that_. But that's ok: if it
 * is being set up, that automatically means that it will be a singleton
 * acceptable for merging, so we can do all of this optimistically. But
 * we do that READ_ONCE() to make sure that we never re-load the pointer.
 *
 * IOW: that the "list_is_singular()" test on the anon_vma_chain only
 * matters for the 'stable anon_vma' case (ie the thing we want to avoid
 * is to return an anon_vma that is "complex" due to having gone through
 * a fork).
 *
 * We also make sure that the two vma's are compatible (adjacent,
 * and with the same memory policies). That's all stable, even with just
 * a read lock on the mmap_lock.
 */
static struct anon_vma *reusable_anon_vma(struct vm_area_struct *old, struct vm_area_struct *a, struct vm_area_struct *b)
{
	if (anon_vma_compatible(a, b)) {
		struct anon_vma *anon_vma = READ_ONCE(old->anon_vma);

		if (anon_vma && list_is_singular(&old->anon_vma_chain))
			return anon_vma;
	}
	return NULL;
}

/*
 * find_mergeable_anon_vma is used by anon_vma_prepare, to check
 * neighbouring vmas for a suitable anon_vma, before it goes off
 * to allocate a new anon_vma.  It checks because a repetitive
 * sequence of mprotects and faults may otherwise lead to distinct
 * anon_vmas being allocated, preventing vma merge in subsequent
 * mprotect.
 */
struct anon_vma *find_mergeable_anon_vma(struct vm_area_struct *vma)
{
	MA_STATE(mas, &vma->vm_mm->mm_mt, vma->vm_end, vma->vm_end);
	struct anon_vma *anon_vma = NULL;
	struct vm_area_struct *prev, *next;

	/* Try next first. */
	next = mas_walk(&mas);
	if (next) {
		anon_vma = reusable_anon_vma(next, vma, next);
		if (anon_vma)
			return anon_vma;
	}

	prev = mas_prev(&mas, 0);
	VM_BUG_ON_VMA(prev != vma, vma);
	prev = mas_prev(&mas, 0);
	/* Try prev next. */
	if (prev)
		anon_vma = reusable_anon_vma(prev, prev, vma);

	/*
	 * We might reach here with anon_vma == NULL if we can't find
	 * any reusable anon_vma.
	 * There's no absolute need to look only at touching neighbours:
	 * we could search further afield for "compatible" anon_vmas.
	 * But it would probably just be a waste of time searching,
	 * or lead to too many vmas hanging off the same anon_vma.
	 * We're trying to allow mprotect remerging later on,
	 * not trying to minimize memory used for anon_vmas.
	 */
	return anon_vma;
}

/*
 * If a hint addr is less than mmap_min_addr change hint to be as
 * low as possible but still greater than mmap_min_addr
 */
static inline unsigned long round_hint_to_min(unsigned long hint)
{
	hint &= PAGE_MASK;
	if (((void *)hint != NULL) &&
	    (hint < mmap_min_addr))
		return PAGE_ALIGN(mmap_min_addr);
	return hint;
}

int mlock_future_check(struct mm_struct *mm, unsigned long flags,
		       unsigned long len)
{
	unsigned long locked, lock_limit;

	/*  mlock MCL_FUTURE? */
	if (flags & VM_LOCKED) {
		locked = len >> PAGE_SHIFT;
		locked += mm->locked_vm;
		lock_limit = rlimit(RLIMIT_MEMLOCK);
		lock_limit >>= PAGE_SHIFT;
		if (locked > lock_limit && !capable(CAP_IPC_LOCK))
			return -EAGAIN;
	}
	return 0;
}

static inline u64 file_mmap_size_max(struct file *file, struct inode *inode)
{
	if (S_ISREG(inode->i_mode))
		return MAX_LFS_FILESIZE;

	if (S_ISBLK(inode->i_mode))
		return MAX_LFS_FILESIZE;

	if (S_ISSOCK(inode->i_mode))
		return MAX_LFS_FILESIZE;

	/* Special "we do even unsigned file positions" case */
	if (file->f_mode & FMODE_UNSIGNED_OFFSET)
		return 0;

	/* Yes, random drivers might want more. But I'm tired of buggy drivers */
	return ULONG_MAX;
}

static inline bool file_mmap_ok(struct file *file, struct inode *inode,
				unsigned long pgoff, unsigned long len)
{
	u64 maxsize = file_mmap_size_max(file, inode);

	if (maxsize && len > maxsize)
		return false;
	maxsize -= len;
	if (pgoff > maxsize >> PAGE_SHIFT)
		return false;
	return true;
}

/*
 * The caller must write-lock current->mm->mmap_lock.
 */
unsigned long do_mmap(struct file *file, unsigned long addr,
			unsigned long len, unsigned long prot,
			unsigned long flags, unsigned long pgoff,
			unsigned long *populate, struct list_head *uf)
{
	struct mm_struct *mm = current->mm;
	vm_flags_t vm_flags;
	int pkey = 0;

	validate_mm(mm);
	*populate = 0;

	if (!len)
		return -EINVAL;

	/*
	 * Does the application expect PROT_READ to imply PROT_EXEC?
	 *
	 * (the exception is when the underlying filesystem is noexec
	 *  mounted, in which case we dont add PROT_EXEC.)
	 */
	if ((prot & PROT_READ) && (current->personality & READ_IMPLIES_EXEC))
		if (!(file && path_noexec(&file->f_path)))
			prot |= PROT_EXEC;

	/* force arch specific MAP_FIXED handling in get_unmapped_area */
	if (flags & MAP_FIXED_NOREPLACE)
		flags |= MAP_FIXED;

	if (!(flags & MAP_FIXED))
		addr = round_hint_to_min(addr);

	/* Careful about overflows.. */
	len = PAGE_ALIGN(len);
	if (!len)
		return -ENOMEM;

	/* offset overflow? */
	if ((pgoff + (len >> PAGE_SHIFT)) < pgoff)
		return -EOVERFLOW;

	/* Too many mappings? */
	if (mm->map_count > sysctl_max_map_count)
		return -ENOMEM;

	/* Obtain the address to map to. we verify (or select) it and ensure
	 * that it represents a valid section of the address space.
	 */
	addr = get_unmapped_area(file, addr, len, pgoff, flags);
	if (IS_ERR_VALUE(addr))
		return addr;

	if (flags & MAP_FIXED_NOREPLACE) {
		if (find_vma_intersection(mm, addr, addr + len))
			return -EEXIST;
	}

	if (prot == PROT_EXEC) {
		pkey = execute_only_pkey(mm);
		if (pkey < 0)
			pkey = 0;
	}

	/* Do simple checking here so the lower-level routines won't have
	 * to. we assume access permissions have been handled by the open
	 * of the memory object, so we don't do any here.
	 */
	vm_flags = calc_vm_prot_bits(prot, pkey) | calc_vm_flag_bits(flags) |
			mm->def_flags | VM_MAYREAD | VM_MAYWRITE | VM_MAYEXEC;

	if (flags & MAP_LOCKED)
		if (!can_do_mlock())
			return -EPERM;

	if (mlock_future_check(mm, vm_flags, len))
		return -EAGAIN;

	if (file) {
		struct inode *inode = file_inode(file);
		unsigned long flags_mask;

		if (!file_mmap_ok(file, inode, pgoff, len))
			return -EOVERFLOW;

		flags_mask = LEGACY_MAP_MASK | file->f_op->mmap_supported_flags;

		switch (flags & MAP_TYPE) {
		case MAP_SHARED:
			/*
			 * Force use of MAP_SHARED_VALIDATE with non-legacy
			 * flags. E.g. MAP_SYNC is dangerous to use with
			 * MAP_SHARED as you don't know which consistency model
			 * you will get. We silently ignore unsupported flags
			 * with MAP_SHARED to preserve backward compatibility.
			 */
			flags &= LEGACY_MAP_MASK;
			fallthrough;
		case MAP_SHARED_VALIDATE:
			if (flags & ~flags_mask)
				return -EOPNOTSUPP;
			if (prot & PROT_WRITE) {
				if (!(file->f_mode & FMODE_WRITE))
					return -EACCES;
				if (IS_SWAPFILE(file->f_mapping->host))
					return -ETXTBSY;
			}

			/*
			 * Make sure we don't allow writing to an append-only
			 * file..
			 */
			if (IS_APPEND(inode) && (file->f_mode & FMODE_WRITE))
				return -EACCES;

			vm_flags |= VM_SHARED | VM_MAYSHARE;
			if (!(file->f_mode & FMODE_WRITE))
				vm_flags &= ~(VM_MAYWRITE | VM_SHARED);
			fallthrough;
		case MAP_PRIVATE:
			if (!(file->f_mode & FMODE_READ))
				return -EACCES;
			if (path_noexec(&file->f_path)) {
				if (vm_flags & VM_EXEC)
					return -EPERM;
				vm_flags &= ~VM_MAYEXEC;
			}

			if (!file->f_op->mmap)
				return -ENODEV;
			if (vm_flags & (VM_GROWSDOWN|VM_GROWSUP))
				return -EINVAL;
			break;

		default:
			return -EINVAL;
		}
	} else {
		switch (flags & MAP_TYPE) {
		case MAP_SHARED:
			if (vm_flags & (VM_GROWSDOWN|VM_GROWSUP))
				return -EINVAL;
			/*
			 * Ignore pgoff.
			 */
			pgoff = 0;
			vm_flags |= VM_SHARED | VM_MAYSHARE;
			break;
		case MAP_PRIVATE:
			/*
			 * Set pgoff according to addr for anon_vma.
			 */
			pgoff = addr >> PAGE_SHIFT;
			break;
		default:
			return -EINVAL;
		}
	}

	/*
	 * Set 'VM_NORESERVE' if we should not account for the
	 * memory use of this mapping.
	 */
	if (flags & MAP_NORESERVE) {
		/* We honor MAP_NORESERVE if allowed to overcommit */
		if (sysctl_overcommit_memory != OVERCOMMIT_NEVER)
			vm_flags |= VM_NORESERVE;

		/* hugetlb applies strict overcommit unless MAP_NORESERVE */
		if (file && is_file_hugepages(file))
			vm_flags |= VM_NORESERVE;
	}

	addr = mmap_region(file, addr, len, vm_flags, pgoff, uf);
	if (!IS_ERR_VALUE(addr) &&
	    ((vm_flags & VM_LOCKED) ||
	     (flags & (MAP_POPULATE | MAP_NONBLOCK)) == MAP_POPULATE))
		*populate = len;
	return addr;
}

unsigned long ksys_mmap_pgoff(unsigned long addr, unsigned long len,
			      unsigned long prot, unsigned long flags,
			      unsigned long fd, unsigned long pgoff)
{
	struct file *file = NULL;
	unsigned long retval;

	if (!(flags & MAP_ANONYMOUS)) {
		audit_mmap_fd(fd, flags);
		file = fget(fd);
		if (!file)
			return -EBADF;
		if (is_file_hugepages(file)) {
			len = ALIGN(len, huge_page_size(hstate_file(file)));
		} else if (unlikely(flags & MAP_HUGETLB)) {
			retval = -EINVAL;
			goto out_fput;
		}
	} else if (flags & MAP_HUGETLB) {
		struct hstate *hs;

		hs = hstate_sizelog((flags >> MAP_HUGE_SHIFT) & MAP_HUGE_MASK);
		if (!hs)
			return -EINVAL;

		len = ALIGN(len, huge_page_size(hs));
		/*
		 * VM_NORESERVE is used because the reservations will be
		 * taken when vm_ops->mmap() is called
		 */
		file = hugetlb_file_setup(HUGETLB_ANON_FILE, len,
				VM_NORESERVE,
				HUGETLB_ANONHUGE_INODE,
				(flags >> MAP_HUGE_SHIFT) & MAP_HUGE_MASK);
		if (IS_ERR(file))
			return PTR_ERR(file);
	}

	retval = vm_mmap_pgoff(file, addr, len, prot, flags, pgoff);
out_fput:
	if (file)
		fput(file);
	return retval;
}

SYSCALL_DEFINE6(mmap_pgoff, unsigned long, addr, unsigned long, len,
		unsigned long, prot, unsigned long, flags,
		unsigned long, fd, unsigned long, pgoff)
{
	return ksys_mmap_pgoff(addr, len, prot, flags, fd, pgoff);
}

#ifdef __ARCH_WANT_SYS_OLD_MMAP
struct mmap_arg_struct {
	unsigned long addr;
	unsigned long len;
	unsigned long prot;
	unsigned long flags;
	unsigned long fd;
	unsigned long offset;
};

SYSCALL_DEFINE1(old_mmap, struct mmap_arg_struct __user *, arg)
{
	struct mmap_arg_struct a;

	if (copy_from_user(&a, arg, sizeof(a)))
		return -EFAULT;
	if (offset_in_page(a.offset))
		return -EINVAL;

	return ksys_mmap_pgoff(a.addr, a.len, a.prot, a.flags, a.fd,
			       a.offset >> PAGE_SHIFT);
}
#endif /* __ARCH_WANT_SYS_OLD_MMAP */

/*
 * Some shared mappings will want the pages marked read-only
 * to track write events. If so, we'll downgrade vm_page_prot
 * to the private version (using protection_map[] without the
 * VM_SHARED bit).
 */
int vma_wants_writenotify(struct vm_area_struct *vma, pgprot_t vm_page_prot)
{
	vm_flags_t vm_flags = vma->vm_flags;
	const struct vm_operations_struct *vm_ops = vma->vm_ops;

	/* If it was private or non-writable, the write bit is already clear */
	if ((vm_flags & (VM_WRITE|VM_SHARED)) != ((VM_WRITE|VM_SHARED)))
		return 0;

	/* The backer wishes to know when pages are first written to? */
	if (vm_ops && (vm_ops->page_mkwrite || vm_ops->pfn_mkwrite))
		return 1;

	/* The open routine did something to the protections that pgprot_modify
	 * won't preserve? */
	if (pgprot_val(vm_page_prot) !=
	    pgprot_val(vm_pgprot_modify(vm_page_prot, vm_flags)))
		return 0;

	/*
	 * Do we need to track softdirty? hugetlb does not support softdirty
	 * tracking yet.
	 */
	if (vma_soft_dirty_enabled(vma) && !is_vm_hugetlb_page(vma))
		return 1;

	/* Do we need write faults for uffd-wp tracking? */
	if (userfaultfd_wp(vma))
		return 1;

	/* Specialty mapping? */
	if (vm_flags & VM_PFNMAP)
		return 0;

	/* Can the mapping track the dirty pages? */
	return vma->vm_file && vma->vm_file->f_mapping &&
		mapping_can_writeback(vma->vm_file->f_mapping);
}

/*
 * We account for memory if it's a private writeable mapping,
 * not hugepages and VM_NORESERVE wasn't set.
 */
static inline int accountable_mapping(struct file *file, vm_flags_t vm_flags)
{
	/*
	 * hugetlb has its own accounting separate from the core VM
	 * VM_HUGETLB may not be set yet so we cannot check for that flag.
	 */
	if (file && is_file_hugepages(file))
		return 0;

	return (vm_flags & (VM_NORESERVE | VM_SHARED | VM_WRITE)) == VM_WRITE;
}

/**
 * unmapped_area() - Find an area between the low_limit and the high_limit with
 * the correct alignment and offset, all from @info. Note: current->mm is used
 * for the search.
 *
 * @info: The unmapped area information including the range (low_limit -
 * hight_limit), the alignment offset and mask.
 *
 * Return: A memory address or -ENOMEM.
 */
static unsigned long unmapped_area(struct vm_unmapped_area_info *info)
{
	unsigned long length, gap, low_limit;
	struct vm_area_struct *tmp;

	MA_STATE(mas, &current->mm->mm_mt, 0, 0);

	/* Adjust search length to account for worst case alignment overhead */
	length = info->length + info->align_mask;
	if (length < info->length)
		return -ENOMEM;

	low_limit = info->low_limit;
retry:
	if (mas_empty_area(&mas, low_limit, info->high_limit - 1, length))
		return -ENOMEM;

	gap = mas.index;
	gap += (info->align_offset - gap) & info->align_mask;
	tmp = mas_next(&mas, ULONG_MAX);
	if (tmp && (tmp->vm_flags & VM_GROWSDOWN)) { /* Avoid prev check if possible */
		if (vm_start_gap(tmp) < gap + length - 1) {
			low_limit = tmp->vm_end;
			mas_reset(&mas);
			goto retry;
		}
	} else {
		tmp = mas_prev(&mas, 0);
		if (tmp && vm_end_gap(tmp) > gap) {
			low_limit = vm_end_gap(tmp);
			mas_reset(&mas);
			goto retry;
		}
	}

	return gap;
}

/**
 * unmapped_area_topdown() - Find an area between the low_limit and the
 * high_limit with * the correct alignment and offset at the highest available
 * address, all from @info. Note: current->mm is used for the search.
 *
 * @info: The unmapped area information including the range (low_limit -
 * hight_limit), the alignment offset and mask.
 *
 * Return: A memory address or -ENOMEM.
 */
static unsigned long unmapped_area_topdown(struct vm_unmapped_area_info *info)
{
	unsigned long length, gap, high_limit, gap_end;
	struct vm_area_struct *tmp;

	MA_STATE(mas, &current->mm->mm_mt, 0, 0);
	/* Adjust search length to account for worst case alignment overhead */
	length = info->length + info->align_mask;
	if (length < info->length)
		return -ENOMEM;

	high_limit = info->high_limit;
retry:
	if (mas_empty_area_rev(&mas, info->low_limit, high_limit - 1,
				length))
		return -ENOMEM;

	gap = mas.last + 1 - info->length;
	gap -= (gap - info->align_offset) & info->align_mask;
	gap_end = mas.last;
	tmp = mas_next(&mas, ULONG_MAX);
	if (tmp && (tmp->vm_flags & VM_GROWSDOWN)) { /* Avoid prev check if possible */
		if (vm_start_gap(tmp) <= gap_end) {
			high_limit = vm_start_gap(tmp);
			mas_reset(&mas);
			goto retry;
		}
	} else {
		tmp = mas_prev(&mas, 0);
		if (tmp && vm_end_gap(tmp) > gap) {
			high_limit = tmp->vm_start;
			mas_reset(&mas);
			goto retry;
		}
	}

	return gap;
}

/*
 * Search for an unmapped address range.
 *
 * We are looking for a range that:
 * - does not intersect with any VMA;
 * - is contained within the [low_limit, high_limit) interval;
 * - is at least the desired size.
 * - satisfies (begin_addr & align_mask) == (align_offset & align_mask)
 */
unsigned long vm_unmapped_area(struct vm_unmapped_area_info *info)
{
	unsigned long addr;

	if (info->flags & VM_UNMAPPED_AREA_TOPDOWN)
		addr = unmapped_area_topdown(info);
	else
		addr = unmapped_area(info);

	trace_vm_unmapped_area(addr, info);
	return addr;
}
EXPORT_SYMBOL_GPL(vm_unmapped_area);

/* Get an address range which is currently unmapped.
 * For shmat() with addr=0.
 *
 * Ugly calling convention alert:
 * Return value with the low bits set means error value,
 * ie
 *	if (ret & ~PAGE_MASK)
 *		error = ret;
 *
 * This function "knows" that -ENOMEM has the bits set.
 */
unsigned long
generic_get_unmapped_area(struct file *filp, unsigned long addr,
			  unsigned long len, unsigned long pgoff,
			  unsigned long flags)
{
	struct mm_struct *mm = current->mm;
	struct vm_area_struct *vma, *prev;
	struct vm_unmapped_area_info info;
	const unsigned long mmap_end = arch_get_mmap_end(addr, len, flags);

	if (len > mmap_end - mmap_min_addr)
		return -ENOMEM;

	if (flags & MAP_FIXED)
		return addr;

	if (addr) {
		addr = PAGE_ALIGN(addr);
		vma = find_vma_prev(mm, addr, &prev);
		if (mmap_end - len >= addr && addr >= mmap_min_addr &&
		    (!vma || addr + len <= vm_start_gap(vma)) &&
		    (!prev || addr >= vm_end_gap(prev)))
			return addr;
	}

	info.flags = 0;
	info.length = len;
	info.low_limit = mm->mmap_base;
	info.high_limit = mmap_end;
	info.align_mask = 0;
	info.align_offset = 0;
	return vm_unmapped_area(&info);
}

#ifndef HAVE_ARCH_UNMAPPED_AREA
unsigned long
arch_get_unmapped_area(struct file *filp, unsigned long addr,
		       unsigned long len, unsigned long pgoff,
		       unsigned long flags)
{
	return generic_get_unmapped_area(filp, addr, len, pgoff, flags);
}
#endif

/*
 * This mmap-allocator allocates new areas top-down from below the
 * stack's low limit (the base):
 */
unsigned long
generic_get_unmapped_area_topdown(struct file *filp, unsigned long addr,
				  unsigned long len, unsigned long pgoff,
				  unsigned long flags)
{
	struct vm_area_struct *vma, *prev;
	struct mm_struct *mm = current->mm;
	struct vm_unmapped_area_info info;
	const unsigned long mmap_end = arch_get_mmap_end(addr, len, flags);

	/* requested length too big for entire address space */
	if (len > mmap_end - mmap_min_addr)
		return -ENOMEM;

	if (flags & MAP_FIXED)
		return addr;

	/* requesting a specific address */
	if (addr) {
		addr = PAGE_ALIGN(addr);
		vma = find_vma_prev(mm, addr, &prev);
		if (mmap_end - len >= addr && addr >= mmap_min_addr &&
				(!vma || addr + len <= vm_start_gap(vma)) &&
				(!prev || addr >= vm_end_gap(prev)))
			return addr;
	}

	info.flags = VM_UNMAPPED_AREA_TOPDOWN;
	info.length = len;
	info.low_limit = max(PAGE_SIZE, mmap_min_addr);
	info.high_limit = arch_get_mmap_base(addr, mm->mmap_base);
	info.align_mask = 0;
	info.align_offset = 0;
	addr = vm_unmapped_area(&info);

	/*
	 * A failed mmap() very likely causes application failure,
	 * so fall back to the bottom-up function here. This scenario
	 * can happen with large stack limits and large mmap()
	 * allocations.
	 */
	if (offset_in_page(addr)) {
		VM_BUG_ON(addr != -ENOMEM);
		info.flags = 0;
		info.low_limit = TASK_UNMAPPED_BASE;
		info.high_limit = mmap_end;
		addr = vm_unmapped_area(&info);
	}

	return addr;
}

#ifndef HAVE_ARCH_UNMAPPED_AREA_TOPDOWN
unsigned long
arch_get_unmapped_area_topdown(struct file *filp, unsigned long addr,
			       unsigned long len, unsigned long pgoff,
			       unsigned long flags)
{
	return generic_get_unmapped_area_topdown(filp, addr, len, pgoff, flags);
}
#endif

unsigned long
get_unmapped_area(struct file *file, unsigned long addr, unsigned long len,
		unsigned long pgoff, unsigned long flags)
{
	unsigned long (*get_area)(struct file *, unsigned long,
				  unsigned long, unsigned long, unsigned long);

	unsigned long error = arch_mmap_check(addr, len, flags);
	if (error)
		return error;

	/* Careful about overflows.. */
	if (len > TASK_SIZE)
		return -ENOMEM;

	get_area = current->mm->get_unmapped_area;
	if (file) {
		if (file->f_op->get_unmapped_area)
			get_area = file->f_op->get_unmapped_area;
	} else if (flags & MAP_SHARED) {
		/*
		 * mmap_region() will call shmem_zero_setup() to create a file,
		 * so use shmem's get_unmapped_area in case it can be huge.
		 * do_mmap() will clear pgoff, so match alignment.
		 */
		pgoff = 0;
		get_area = shmem_get_unmapped_area;
	}

	addr = get_area(file, addr, len, pgoff, flags);
	if (IS_ERR_VALUE(addr))
		return addr;

	if (addr > TASK_SIZE - len)
		return -ENOMEM;
	if (offset_in_page(addr))
		return -EINVAL;

	error = security_mmap_addr(addr);
	return error ? error : addr;
}

EXPORT_SYMBOL(get_unmapped_area);

/**
 * find_vma_intersection() - Look up the first VMA which intersects the interval
 * @mm: The process address space.
 * @start_addr: The inclusive start user address.
 * @end_addr: The exclusive end user address.
 *
 * Returns: The first VMA within the provided range, %NULL otherwise.  Assumes
 * start_addr < end_addr.
 */
struct vm_area_struct *find_vma_intersection(struct mm_struct *mm,
					     unsigned long start_addr,
					     unsigned long end_addr)
{
	unsigned long index = start_addr;

	mmap_assert_locked(mm);
	return mt_find(&mm->mm_mt, &index, end_addr - 1);
}
EXPORT_SYMBOL(find_vma_intersection);

/**
 * find_vma() - Find the VMA for a given address, or the next VMA.
 * @mm: The mm_struct to check
 * @addr: The address
 *
 * Returns: The VMA associated with addr, or the next VMA.
 * May return %NULL in the case of no VMA at addr or above.
 */
struct vm_area_struct *find_vma(struct mm_struct *mm, unsigned long addr)
{
	unsigned long index = addr;

	mmap_assert_locked(mm);
	return mt_find(&mm->mm_mt, &index, ULONG_MAX);
}
EXPORT_SYMBOL(find_vma);

/**
 * find_vma_prev() - Find the VMA for a given address, or the next vma and
 * set %pprev to the previous VMA, if any.
 * @mm: The mm_struct to check
 * @addr: The address
 * @pprev: The pointer to set to the previous VMA
 *
 * Note that RCU lock is missing here since the external mmap_lock() is used
 * instead.
 *
 * Returns: The VMA associated with @addr, or the next vma.
 * May return %NULL in the case of no vma at addr or above.
 */
struct vm_area_struct *
find_vma_prev(struct mm_struct *mm, unsigned long addr,
			struct vm_area_struct **pprev)
{
	struct vm_area_struct *vma;
	MA_STATE(mas, &mm->mm_mt, addr, addr);

	vma = mas_walk(&mas);
	*pprev = mas_prev(&mas, 0);
	if (!vma)
		vma = mas_next(&mas, ULONG_MAX);
	return vma;
}

/*
 * Verify that the stack growth is acceptable and
 * update accounting. This is shared with both the
 * grow-up and grow-down cases.
 */
static int acct_stack_growth(struct vm_area_struct *vma,
			     unsigned long size, unsigned long grow)
{
	struct mm_struct *mm = vma->vm_mm;
	unsigned long new_start;

	/* address space limit tests */
	if (!may_expand_vm(mm, vma->vm_flags, grow))
		return -ENOMEM;

	/* Stack limit test */
	if (size > rlimit(RLIMIT_STACK))
		return -ENOMEM;

	/* mlock limit tests */
	if (mlock_future_check(mm, vma->vm_flags, grow << PAGE_SHIFT))
		return -ENOMEM;

	/* Check to ensure the stack will not grow into a hugetlb-only region */
	new_start = (vma->vm_flags & VM_GROWSUP) ? vma->vm_start :
			vma->vm_end - size;
	if (is_hugepage_only_range(vma->vm_mm, new_start, size))
		return -EFAULT;

	/*
	 * Overcommit..  This must be the final test, as it will
	 * update security statistics.
	 */
	if (security_vm_enough_memory_mm(mm, grow))
		return -ENOMEM;

	return 0;
}

#if defined(CONFIG_STACK_GROWSUP) || defined(CONFIG_IA64)
/*
 * PA-RISC uses this for its stack; IA64 for its Register Backing Store.
 * vma is the last one with address > vma->vm_end.  Have to extend vma.
 */
static int expand_upwards(struct vm_area_struct *vma, unsigned long address)
{
	struct mm_struct *mm = vma->vm_mm;
	struct vm_area_struct *next;
	unsigned long gap_addr;
	int error = 0;
	MA_STATE(mas, &mm->mm_mt, vma->vm_start, address - 1);

	if (!(vma->vm_flags & VM_GROWSUP))
		return -EFAULT;

	/* Guard against exceeding limits of the address space. */
	address &= PAGE_MASK;
	if (address >= (TASK_SIZE & PAGE_MASK))
		return -ENOMEM;
	address += PAGE_SIZE;

	/* Enforce stack_guard_gap */
	gap_addr = address + stack_guard_gap;

	/* Guard against overflow */
	if (gap_addr < address || gap_addr > TASK_SIZE)
		gap_addr = TASK_SIZE;

	next = find_vma_intersection(mm, vma->vm_end, gap_addr);
	if (next && vma_is_accessible(next)) {
		if (!(next->vm_flags & VM_GROWSUP))
			return -ENOMEM;
		/* Check that both stack segments have the same anon_vma? */
	}

	mas->last = address - 1;
	if (mas_preallocate(&mas, vma, GFP_KERNEL))
		return -ENOMEM;

	/* We must make sure the anon_vma is allocated. */
	if (unlikely(anon_vma_prepare(vma))) {
		mas_destroy(&mas);
		return -ENOMEM;
	}

	/* Lock the VMA before expanding to prevent concurrent page faults */
	vma_start_write(vma);
	/*
	 * vma->vm_start/vm_end cannot change under us because the caller
	 * is required to hold the mmap_lock in read mode.  We need the
	 * anon_vma lock to serialize against concurrent expand_stacks.
	 */
	anon_vma_lock_write(vma->anon_vma);

	/* Somebody else might have raced and expanded it already */
	if (address > vma->vm_end) {
		unsigned long size, grow;

		size = address - vma->vm_start;
		grow = (address - vma->vm_end) >> PAGE_SHIFT;

		error = -ENOMEM;
		if (vma->vm_pgoff + (size >> PAGE_SHIFT) >= vma->vm_pgoff) {
			error = acct_stack_growth(vma, size, grow);
			if (!error) {
				/*
				 * We only hold a shared mmap_lock lock here, so
				 * we need to protect against concurrent vma
				 * expansions.  anon_vma_lock_write() doesn't
				 * help here, as we don't guarantee that all
				 * growable vmas in a mm share the same root
				 * anon vma.  So, we reuse mm->page_table_lock
				 * to guard against concurrent vma expansions.
				 */
				spin_lock(&mm->page_table_lock);
				if (vma->vm_flags & VM_LOCKED)
					mm->locked_vm += grow;
				vm_stat_account(mm, vma->vm_flags, grow);
				anon_vma_interval_tree_pre_update_vma(vma);
				vma->vm_end = address;
				/* Overwrite old entry in mtree. */
				vma_mas_store(vma, &mas);
				anon_vma_interval_tree_post_update_vma(vma);
				spin_unlock(&mm->page_table_lock);

				perf_event_mmap(vma);
			}
		}
	}
	anon_vma_unlock_write(vma->anon_vma);
	khugepaged_enter_vma(vma, vma->vm_flags);
	mas_destroy(&mas);
	return error;
}
#endif /* CONFIG_STACK_GROWSUP || CONFIG_IA64 */

/*
 * vma is the first one with address < vma->vm_start.  Have to extend vma.
 * mmap_lock held for writing.
 */
int expand_downwards(struct vm_area_struct *vma, unsigned long address)
{
	struct mm_struct *mm = vma->vm_mm;
	MA_STATE(mas, &mm->mm_mt, vma->vm_start, vma->vm_start);
	struct vm_area_struct *prev;
	int error = 0;

	if (!(vma->vm_flags & VM_GROWSDOWN))
		return -EFAULT;

	address &= PAGE_MASK;
	if (address < mmap_min_addr || address < FIRST_USER_ADDRESS)
		return -EPERM;

	/* Enforce stack_guard_gap */
	prev = mas_prev(&mas, 0);
	/* Check that both stack segments have the same anon_vma? */
	if (prev) {
		if (!(prev->vm_flags & VM_GROWSDOWN) &&
		    vma_is_accessible(prev) &&
		    (address - prev->vm_end < stack_guard_gap))
			return -ENOMEM;
	}

	mas_set_range(&mas, address, vma->vm_end - 1);
	if (mas_preallocate(&mas, vma, GFP_KERNEL))
		return -ENOMEM;

	/* We must make sure the anon_vma is allocated. */
	if (unlikely(anon_vma_prepare(vma))) {
		mas_destroy(&mas);
		return -ENOMEM;
	}

	/* Lock the VMA before expanding to prevent concurrent page faults */
	vma_start_write(vma);
	/*
	 * vma->vm_start/vm_end cannot change under us because the caller
	 * is required to hold the mmap_lock in read mode.  We need the
	 * anon_vma lock to serialize against concurrent expand_stacks.
	 */
	anon_vma_lock_write(vma->anon_vma);

	/* Somebody else might have raced and expanded it already */
	if (address < vma->vm_start) {
		unsigned long size, grow;

		size = vma->vm_end - address;
		grow = (vma->vm_start - address) >> PAGE_SHIFT;

		error = -ENOMEM;
		if (grow <= vma->vm_pgoff) {
			error = acct_stack_growth(vma, size, grow);
			if (!error) {
				/*
				 * We only hold a shared mmap_lock lock here, so
				 * we need to protect against concurrent vma
				 * expansions.  anon_vma_lock_write() doesn't
				 * help here, as we don't guarantee that all
				 * growable vmas in a mm share the same root
				 * anon vma.  So, we reuse mm->page_table_lock
				 * to guard against concurrent vma expansions.
				 */
				spin_lock(&mm->page_table_lock);
				if (vma->vm_flags & VM_LOCKED)
					mm->locked_vm += grow;
				vm_stat_account(mm, vma->vm_flags, grow);
				anon_vma_interval_tree_pre_update_vma(vma);
				vma->vm_start = address;
				vma->vm_pgoff -= grow;
				/* Overwrite old entry in mtree. */
				vma_mas_store(vma, &mas);
				anon_vma_interval_tree_post_update_vma(vma);
				spin_unlock(&mm->page_table_lock);

				perf_event_mmap(vma);
			}
		}
	}
	anon_vma_unlock_write(vma->anon_vma);
	khugepaged_enter_vma(vma, vma->vm_flags);
	mas_destroy(&mas);
	return error;
}

/* enforced gap between the expanding stack and other mappings. */
unsigned long stack_guard_gap = 256UL<<PAGE_SHIFT;

static int __init cmdline_parse_stack_guard_gap(char *p)
{
	unsigned long val;
	char *endptr;

	val = simple_strtoul(p, &endptr, 10);
	if (!*endptr)
		stack_guard_gap = val << PAGE_SHIFT;

	return 1;
}
__setup("stack_guard_gap=", cmdline_parse_stack_guard_gap);

#ifdef CONFIG_STACK_GROWSUP
int expand_stack_locked(struct vm_area_struct *vma, unsigned long address)
{
	return expand_upwards(vma, address);
}

struct vm_area_struct *find_extend_vma_locked(struct mm_struct *mm, unsigned long addr)
{
	struct vm_area_struct *vma, *prev;

	addr &= PAGE_MASK;
	vma = find_vma_prev(mm, addr, &prev);
	if (vma && (vma->vm_start <= addr))
		return vma;
	if (!prev)
		return NULL;
	if (expand_stack_locked(prev, addr))
		return NULL;
	if (prev->vm_flags & VM_LOCKED)
		populate_vma_page_range(prev, addr, prev->vm_end, NULL);
	return prev;
}
#else
int expand_stack_locked(struct vm_area_struct *vma, unsigned long address)
{
	if (unlikely(!(vma->vm_flags & VM_GROWSDOWN)))
		return -EINVAL;
	return expand_downwards(vma, address);
}

struct vm_area_struct *find_extend_vma_locked(struct mm_struct *mm, unsigned long addr)
{
	struct vm_area_struct *vma;
	unsigned long start;

	addr &= PAGE_MASK;
	vma = find_vma(mm, addr);
	if (!vma)
		return NULL;
	if (vma->vm_start <= addr)
		return vma;
	start = vma->vm_start;
	if (expand_stack_locked(vma, addr))
		return NULL;
	if (vma->vm_flags & VM_LOCKED)
		populate_vma_page_range(vma, addr, start, NULL);
	return vma;
}
#endif

/*
 * ANDROID: Reintroduce find_extend_vma() as it's still used by some external
 * modules.  It was removed in commit  8d7071af8907 ("mm: always expand the
 * stack with the mmap write lock held")
 * In the future, everyone should just move to use the correct function instead
 * of this old, legacy one.
 */
struct vm_area_struct *find_extend_vma(struct mm_struct *mm,
		unsigned long addr)
{
	return find_extend_vma_locked(mm, addr);
}
EXPORT_SYMBOL_GPL(find_extend_vma);

/*
 * IA64 has some horrid mapping rules: it can expand both up and down,
 * but with various special rules.
 *
 * We'll get rid of this architecture eventually, so the ugliness is
 * temporary.
 */
#ifdef CONFIG_IA64
static inline bool vma_expand_ok(struct vm_area_struct *vma, unsigned long addr)
{
	return REGION_NUMBER(addr) == REGION_NUMBER(vma->vm_start) &&
		REGION_OFFSET(addr) < RGN_MAP_LIMIT;
}

/*
 * IA64 stacks grow down, but there's a special register backing store
 * that can grow up. Only sequentially, though, so the new address must
 * match vm_end.
 */
static inline int vma_expand_up(struct vm_area_struct *vma, unsigned long addr)
{
	if (!vma_expand_ok(vma, addr))
		return -EFAULT;
	if (vma->vm_end != (addr & PAGE_MASK))
		return -EFAULT;
	return expand_upwards(vma, addr);
}

static inline bool vma_expand_down(struct vm_area_struct *vma, unsigned long addr)
{
	if (!vma_expand_ok(vma, addr))
		return -EFAULT;
	return expand_downwards(vma, addr);
}

#elif defined(CONFIG_STACK_GROWSUP)

#define vma_expand_up(vma,addr) expand_upwards(vma, addr)
#define vma_expand_down(vma, addr) (-EFAULT)

#else

#define vma_expand_up(vma,addr) (-EFAULT)
#define vma_expand_down(vma, addr) expand_downwards(vma, addr)

#endif

/*
 * expand_stack(): legacy interface for page faulting. Don't use unless
 * you have to.
 *
 * This is called with the mm locked for reading, drops the lock, takes
 * the lock for writing, tries to look up a vma again, expands it if
 * necessary, and downgrades the lock to reading again.
 *
 * If no vma is found or it can't be expanded, it returns NULL and has
 * dropped the lock.
 */
struct vm_area_struct *expand_stack(struct mm_struct *mm, unsigned long addr)
{
	struct vm_area_struct *vma, *prev;

	mmap_read_unlock(mm);
	if (mmap_write_lock_killable(mm))
		return NULL;

	vma = find_vma_prev(mm, addr, &prev);
	if (vma && vma->vm_start <= addr)
		goto success;

	if (prev && !vma_expand_up(prev, addr)) {
		vma = prev;
		goto success;
	}

	if (vma && !vma_expand_down(vma, addr))
		goto success;

	mmap_write_unlock(mm);
	return NULL;

success:
	mmap_write_downgrade(mm);
	return vma;
}

/*
 * Ok - we have the memory areas we should free on a maple tree so release them,
 * and do the vma updates.
 *
 * Called with the mm semaphore held.
 */
static inline void remove_mt(struct mm_struct *mm, struct ma_state *mas)
{
	unsigned long nr_accounted = 0;
	struct vm_area_struct *vma;

	/* Update high watermark before we lower total_vm */
	update_hiwater_vm(mm);
	mas_for_each(mas, vma, ULONG_MAX) {
		long nrpages = vma_pages(vma);

		if (vma->vm_flags & VM_ACCOUNT)
			nr_accounted += nrpages;
		vm_stat_account(mm, vma->vm_flags, -nrpages);
		remove_vma(vma, false);
	}
	vm_unacct_memory(nr_accounted);
	validate_mm(mm);
}

/*
 * Get rid of page table information in the indicated region.
 *
 * Called with the mm semaphore held.
 */
static void unmap_region(struct mm_struct *mm, struct maple_tree *mt,
		struct vm_area_struct *vma, struct vm_area_struct *prev,
		struct vm_area_struct *next, unsigned long start,
		unsigned long end, unsigned long start_t, unsigned long end_t,
		bool mm_wr_locked)
{
	struct mmu_gather tlb;

	lru_add_drain();
	tlb_gather_mmu(&tlb, mm);
	update_hiwater_rss(mm);
	unmap_vmas(&tlb, mt, vma, start, end, start_t, end_t, mm_wr_locked);
	free_pgtables(&tlb, mt, vma, prev ? prev->vm_end : FIRST_USER_ADDRESS,
		      next ? next->vm_start : USER_PGTABLES_CEILING, start_t,
		      mm_wr_locked);
	tlb_finish_mmu(&tlb);
}

/*
 * __split_vma() bypasses sysctl_max_map_count checking.  We use this where it
 * has already been checked or doesn't make sense to fail.
 */
int __split_vma(struct mm_struct *mm, struct vm_area_struct *vma,
		unsigned long addr, int new_below)
{
	struct vm_area_struct *new;
	int err;
	validate_mm_mt(mm);

	vma_start_write(vma);
	if (vma->vm_ops && vma->vm_ops->may_split) {
		err = vma->vm_ops->may_split(vma, addr);
		if (err)
			return err;
	}

	new = vm_area_dup(vma);
	if (!new)
		return -ENOMEM;

	if (new_below)
		new->vm_end = addr;
	else {
		new->vm_start = addr;
		new->vm_pgoff += ((addr - vma->vm_start) >> PAGE_SHIFT);
	}

	err = vma_dup_policy(vma, new);
	if (err)
		goto out_free_vma;

	err = anon_vma_clone(new, vma);
	if (err)
		goto out_free_mpol;

	if (new->vm_file)
		get_file(new->vm_file);

	if (new->vm_ops && new->vm_ops->open)
		new->vm_ops->open(new);

	vma_start_write(vma);
	vma_start_write(new);

	if (new_below)
		err = vma_adjust(vma, addr, vma->vm_end, vma->vm_pgoff +
			((addr - new->vm_start) >> PAGE_SHIFT), new);
	else
		err = vma_adjust(vma, vma->vm_start, addr, vma->vm_pgoff, new);

	/* Success. */
	if (!err)
		return 0;

	/* Avoid vm accounting in close() operation */
	new->vm_start = new->vm_end;
	new->vm_pgoff = 0;
	/* Clean everything up if vma_adjust failed. */
	if (new->vm_ops && new->vm_ops->close)
		new->vm_ops->close(new);
	if (new->vm_file)
		fput(new->vm_file);
	unlink_anon_vmas(new);
 out_free_mpol:
	mpol_put(vma_policy(new));
 out_free_vma:
	vm_area_free(new);
	validate_mm_mt(mm);
	return err;
}

/*
 * Split a vma into two pieces at address 'addr', a new vma is allocated
 * either for the first part or the tail.
 */
int split_vma(struct mm_struct *mm, struct vm_area_struct *vma,
	      unsigned long addr, int new_below)
{
	if (mm->map_count >= sysctl_max_map_count)
		return -ENOMEM;

	return __split_vma(mm, vma, addr, new_below);
}

/*
 * do_mas_align_munmap() - munmap the aligned region from @start to @end.
 * @mas: The maple_state, ideally set up to alter the correct tree location.
 * @vma: The starting vm_area_struct
 * @mm: The mm_struct
 * @start: The aligned start address to munmap.
 * @end: The aligned end address to munmap.
 * @uf: The userfaultfd list_head
 * @downgrade: Set to true to attempt a write downgrade of the mmap_sem
 *
 * If @downgrade is true, check return code for potential release of the lock.
 */
static int
do_mas_align_munmap(struct ma_state *mas, struct vm_area_struct *vma,
		    struct mm_struct *mm, unsigned long start,
		    unsigned long end, struct list_head *uf, bool downgrade)
{
	struct vm_area_struct *prev, *next = NULL;
	struct maple_tree mt_detach;
	int count = 0;
	int error = -ENOMEM;
	unsigned long locked_vm = 0;
	MA_STATE(mas_detach, &mt_detach, 0, 0);
	mt_init_flags(&mt_detach, mas->tree->ma_flags & MT_FLAGS_LOCK_MASK);
	mt_set_external_lock(&mt_detach, &mm->mmap_lock);

	mas->last = end - 1;
	/*
	 * If we need to split any vma, do it now to save pain later.
	 *
	 * Note: mremap's move_vma VM_ACCOUNT handling assumes a partially
	 * unmapped vm_area_struct will remain in use: so lower split_vma
	 * places tmp vma above, and higher split_vma places tmp vma below.
	 */

	/* Does it split the first one? */
	if (start > vma->vm_start) {

		/*
		 * Make sure that map_count on return from munmap() will
		 * not exceed its limit; but let map_count go just above
		 * its limit temporarily, to help free resources as expected.
		 */
		if (end < vma->vm_end && mm->map_count >= sysctl_max_map_count)
			goto map_count_exceeded;

		/*
		 * mas_pause() is not needed since mas->index needs to be set
		 * differently than vma->vm_end anyways.
		 */
		error = __split_vma(mm, vma, start, 0);
		if (error)
			goto start_split_failed;

		mas_set(mas, start);
		vma = mas_walk(mas);
	}

	prev = mas_prev(mas, 0);
	if (unlikely((!prev)))
		mas_set(mas, start);

	/*
	 * Detach a range of VMAs from the mm. Using next as a temp variable as
	 * it is always overwritten.
	 */
	mas_for_each(mas, next, end - 1) {
		/* Does it split the end? */
		if (next->vm_end > end) {
			struct vm_area_struct *split;

			error = __split_vma(mm, next, end, 1);
			if (error)
				goto end_split_failed;

			mas_set(mas, end);
			split = mas_prev(mas, 0);
			vma_start_write(split);
			mas_set(&mas_detach, count);
			error = mas_store_gfp(&mas_detach, split, GFP_KERNEL);
			if (error)
				goto munmap_gather_failed;
			vma_mark_detached(split, true);
			if (split->vm_flags & VM_LOCKED)
				locked_vm += vma_pages(split);

			count++;
			if (vma == next)
				vma = split;
			break;
		}
		vma_start_write(next);
		mas_set(&mas_detach, count);
		error = mas_store_gfp(&mas_detach, next, GFP_KERNEL);
		if (error)
			goto munmap_gather_failed;
		vma_mark_detached(next, true);
		if (next->vm_flags & VM_LOCKED)
			locked_vm += vma_pages(next);

		count++;
		if (unlikely(uf)) {
			/*
			 * If userfaultfd_unmap_prep returns an error the vmas
			 * will remain split, but userland will get a
			 * highly unexpected error anyway. This is no
			 * different than the case where the first of the two
			 * __split_vma fails, but we don't undo the first
			 * split, despite we could. This is unlikely enough
			 * failure that it's not worth optimizing it for.
			 */
			error = userfaultfd_unmap_prep(next, start, end, uf);

			if (error)
				goto userfaultfd_error;
		}
#ifdef CONFIG_DEBUG_VM_MAPLE_TREE
		BUG_ON(next->vm_start < start);
		BUG_ON(next->vm_start > end);
#endif
	}

	if (mas->last >= end)
		next = mas_walk(mas);
	if (!next)
		next = mas_next(mas, ULONG_MAX);

#if defined(CONFIG_DEBUG_VM_MAPLE_TREE)
	/* Make sure no VMAs are about to be lost. */
	{
		MA_STATE(test, &mt_detach, 0, 0);
		struct vm_area_struct *vma_mas, *vma_test;
		int test_count = 0;
		unsigned long s, e;

		mas_set_range(mas, start, end - 1);
		rcu_read_lock();
		vma_test = mas_find(&test, count - 1);
		mas_for_each(mas, vma_mas, end - 1) {
			if (!test_count)
				s = vma_mas->vm_start;
			BUG_ON(vma_mas != vma_test);
			test_count++;
			if (test_count == count)
				e = vma_mas->vm_end;
			vma_test = mas_next(&test, count - 1);
		}
		rcu_read_unlock();
		BUG_ON(count != test_count);
	}
#endif
	/* Point of no return */
	mas_set_range(mas, start, end - 1);
	if (mas_store_gfp(mas, NULL, GFP_KERNEL))
		return -ENOMEM;

	mm->locked_vm -= locked_vm;
	mm->map_count -= count;
	/*
	 * Do not downgrade mmap_lock if we are next to VM_GROWSDOWN or
	 * VM_GROWSUP VMA. Such VMAs can change their size under
	 * down_read(mmap_lock) and collide with the VMA we are about to unmap.
	 */
	if (downgrade) {
		if (next && (next->vm_flags & VM_GROWSDOWN))
			downgrade = false;
		else if (prev && (prev->vm_flags & VM_GROWSUP))
			downgrade = false;
		else
			mmap_write_downgrade(mm);
	}

	/*
	 * We can free page tables without write-locking mmap_lock because VMAs
	 * were isolated before we downgraded mmap_lock.
	 */
	unmap_region(mm, &mt_detach, vma, prev, next, start, end, 1, count,
		     !downgrade);
	/* Statistics and freeing VMAs */
	mas_set(&mas_detach, 0);
	remove_mt(mm, &mas_detach);
	__mt_destroy(&mt_detach);


	validate_mm(mm);
	return downgrade ? 1 : 0;

userfaultfd_error:
munmap_gather_failed:
end_split_failed:
	__mt_destroy(&mt_detach);
start_split_failed:
map_count_exceeded:
	return error;
}

/*
 * do_mas_munmap() - munmap a given range.
 * @mas: The maple state
 * @mm: The mm_struct
 * @start: The start address to munmap
 * @len: The length of the range to munmap
 * @uf: The userfaultfd list_head
 * @downgrade: set to true if the user wants to attempt to write_downgrade the
 * mmap_sem
 *
 * This function takes a @mas that is either pointing to the previous VMA or set
 * to MA_START and sets it up to remove the mapping(s).  The @len will be
 * aligned and any arch_unmap work will be preformed.
 *
 * Returns: -EINVAL on failure, 1 on success and unlock, 0 otherwise.
 */
int do_mas_munmap(struct ma_state *mas, struct mm_struct *mm,
		  unsigned long start, size_t len, struct list_head *uf,
		  bool downgrade)
{
	unsigned long end;
	struct vm_area_struct *vma;

	if ((offset_in_page(start)) || start > TASK_SIZE || len > TASK_SIZE-start)
		return -EINVAL;

	end = start + PAGE_ALIGN(len);
	if (end == start)
		return -EINVAL;

	 /* arch_unmap() might do unmaps itself.  */
	arch_unmap(mm, start, end);

	/* Find the first overlapping VMA */
	vma = mas_find(mas, end - 1);
	if (!vma)
		return 0;

	return do_mas_align_munmap(mas, vma, mm, start, end, uf, downgrade);
}

/* do_munmap() - Wrapper function for non-maple tree aware do_munmap() calls.
 * @mm: The mm_struct
 * @start: The start address to munmap
 * @len: The length to be munmapped.
 * @uf: The userfaultfd list_head
 */
int do_munmap(struct mm_struct *mm, unsigned long start, size_t len,
	      struct list_head *uf)
{
	MA_STATE(mas, &mm->mm_mt, start, start);

	return do_mas_munmap(&mas, mm, start, len, uf, false);
}

unsigned long mmap_region(struct file *file, unsigned long addr,
		unsigned long len, vm_flags_t vm_flags, unsigned long pgoff,
		struct list_head *uf)
{
	struct mm_struct *mm = current->mm;
	struct vm_area_struct *vma = NULL;
	struct vm_area_struct *next, *prev, *merge;
	pgoff_t pglen = len >> PAGE_SHIFT;
	unsigned long charged = 0;
	unsigned long end = addr + len;
	unsigned long merge_start = addr, merge_end = end;
	pgoff_t vm_pgoff;
	int error;
	MA_STATE(mas, &mm->mm_mt, addr, end - 1);

	/* Check against address space limit. */
	if (!may_expand_vm(mm, vm_flags, len >> PAGE_SHIFT)) {
		unsigned long nr_pages;

		/*
		 * MAP_FIXED may remove pages of mappings that intersects with
		 * requested mapping. Account for the pages it would unmap.
		 */
		nr_pages = count_vma_pages_range(mm, addr, end);

		if (!may_expand_vm(mm, vm_flags,
					(len >> PAGE_SHIFT) - nr_pages))
			return -ENOMEM;
	}

	/* Unmap any existing mapping in the area */
	if (do_mas_munmap(&mas, mm, addr, len, uf, false))
		return -ENOMEM;

	/*
	 * Private writable mapping: check memory availability
	 */
	if (accountable_mapping(file, vm_flags)) {
		charged = len >> PAGE_SHIFT;
		if (security_vm_enough_memory_mm(mm, charged))
			return -ENOMEM;
		vm_flags |= VM_ACCOUNT;
	}

	next = mas_next(&mas, ULONG_MAX);
	prev = mas_prev(&mas, 0);
	if (vm_flags & VM_SPECIAL)
		goto cannot_expand;

	/* Attempt to expand an old mapping */
	/* Check next */
	if (next)
		vma_start_write(next);
	if (next && next->vm_start == end && !vma_policy(next) &&
	    can_vma_merge_before(next, vm_flags, NULL, file, pgoff+pglen,
				 NULL_VM_UFFD_CTX, NULL)) {
		merge_end = next->vm_end;
		vma = next;
		vm_pgoff = next->vm_pgoff - pglen;
	}

	/* Check prev */
	if (prev)
		vma_start_write(prev);
	if (prev && prev->vm_end == addr && !vma_policy(prev) &&
	    (vma ? can_vma_merge_after(prev, vm_flags, vma->anon_vma, file,
				       pgoff, vma->vm_userfaultfd_ctx, NULL) :
		   can_vma_merge_after(prev, vm_flags, NULL, file, pgoff,
				       NULL_VM_UFFD_CTX, NULL))) {
		merge_start = prev->vm_start;
		vma = prev;
		vm_pgoff = prev->vm_pgoff;
	}


	/* Actually expand, if possible */
	if (vma &&
	    !vma_expand(&mas, vma, merge_start, merge_end, vm_pgoff, next)) {
		khugepaged_enter_vma(vma, vm_flags);
		goto expanded;
	}

cannot_expand:
	if (prev)
		mas_next_range(&mas, ULONG_MAX);
	BUG_ON(mas.last < addr);
	BUG_ON(mas.index > end - 1);
	mas.index = addr;
	mas.last = end - 1;
	/*
	 * Determine the object being mapped and call the appropriate
	 * specific mapper. the address has already been validated, but
	 * not unmapped, but the maps are removed from the list.
	 */
	vma = vm_area_alloc(mm);
	if (!vma) {
		error = -ENOMEM;
		goto unacct_error;
	}

	vma->vm_start = addr;
	vma->vm_end = end;
	vm_flags_init(vma, vm_flags);
	vma->vm_page_prot = vm_get_page_prot(vm_flags);
	vma->vm_pgoff = pgoff;

	if (file) {
		if (vm_flags & VM_SHARED) {
			error = mapping_map_writable(file->f_mapping);
			if (error)
				goto free_vma;
		}

		vma->vm_file = get_file(file);
		error = call_mmap(file, vma);
		if (error)
			goto unmap_and_free_vma;

		/*
		 * Expansion is handled above, merging is handled below.
		 * Drivers should not alter the address of the VMA.
		 */
		if (WARN_ON((addr != vma->vm_start))) {
			error = -EINVAL;
			goto close_and_free_vma;
		}
		mas_reset(&mas);

		/*
		 * If vm_flags changed after call_mmap(), we should try merge
		 * vma again as we may succeed this time.
		 */
		if (unlikely(vm_flags != vma->vm_flags && prev)) {
			merge = vma_merge(mm, prev, vma->vm_start, vma->vm_end, vma->vm_flags,
				NULL, vma->vm_file, vma->vm_pgoff, NULL, NULL_VM_UFFD_CTX, NULL);
			if (merge) {
				/*
				 * ->mmap() can change vma->vm_file and fput
				 * the original file. So fput the vma->vm_file
				 * here or we would add an extra fput for file
				 * and cause general protection fault
				 * ultimately.
				 */
				fput(vma->vm_file);
				vm_area_free(vma);
				vma = merge;
				/* Update vm_flags to pick up the change. */
				vm_flags = vma->vm_flags;
				goto unmap_writable;
			}
		}

		vm_flags = vma->vm_flags;
	} else if (vm_flags & VM_SHARED) {
		error = shmem_zero_setup(vma);
		if (error)
			goto free_vma;
	} else {
		vma_set_anonymous(vma);
	}

	/* Allow architectures to sanity-check the vm_flags */
	if (!arch_validate_flags(vma->vm_flags)) {
		error = -EINVAL;
		if (file)
			goto close_and_free_vma;
		else if (vma->vm_file)
			goto unmap_and_free_vma;
		else
			goto free_vma;
	}

	if (mas_preallocate(&mas, vma, GFP_KERNEL)) {
		error = -ENOMEM;
		if (file)
			goto close_and_free_vma;
		else if (vma->vm_file)
			goto unmap_and_free_vma;
		else
			goto free_vma;
	}

	/* Lock the VMA since it is modified after insertion into VMA tree */
	vma_start_write(vma);
	if (vma->vm_file)
		i_mmap_lock_write(vma->vm_file->f_mapping);

	mas_store_prealloc(&mas, vma);
	mm->map_count++;
	if (vma->vm_file) {
		if (vma->vm_flags & VM_SHARED)
			mapping_allow_writable(vma->vm_file->f_mapping);

		flush_dcache_mmap_lock(vma->vm_file->f_mapping);
		vma_interval_tree_insert(vma, &vma->vm_file->f_mapping->i_mmap);
		flush_dcache_mmap_unlock(vma->vm_file->f_mapping);
		i_mmap_unlock_write(vma->vm_file->f_mapping);
	}

	/*
	 * vma_merge() calls khugepaged_enter_vma() either, the below
	 * call covers the non-merge case.
	 */
	khugepaged_enter_vma(vma, vma->vm_flags);

	/* Once vma denies write, undo our temporary denial count */
unmap_writable:
	if (file && vm_flags & VM_SHARED)
		mapping_unmap_writable(file->f_mapping);
	file = vma->vm_file;
expanded:
	perf_event_mmap(vma);

	vm_stat_account(mm, vm_flags, len >> PAGE_SHIFT);
	if (vm_flags & VM_LOCKED) {
		if ((vm_flags & VM_SPECIAL) || vma_is_dax(vma) ||
					is_vm_hugetlb_page(vma) ||
					vma == get_gate_vma(current->mm))
			vm_flags_clear(vma, VM_LOCKED_MASK);
		else
			mm->locked_vm += (len >> PAGE_SHIFT);
	}

	if (file)
		uprobe_mmap(vma);

	/*
	 * New (or expanded) vma always get soft dirty status.
	 * Otherwise user-space soft-dirty page tracker won't
	 * be able to distinguish situation when vma area unmapped,
	 * then new mapped in-place (which must be aimed as
	 * a completely new data area).
	 */
	vm_flags_set(vma, VM_SOFTDIRTY);

	vma_set_page_prot(vma);

	trace_android_vh_mmap_region(vma, addr);

	validate_mm(mm);
	return addr;

close_and_free_vma:
	if (vma->vm_ops && vma->vm_ops->close)
		vma->vm_ops->close(vma);
unmap_and_free_vma:
	fput(vma->vm_file);
	vma->vm_file = NULL;

	/* Undo any partial mapping done by a device driver. */
	unmap_region(mm, mas.tree, vma, prev, next, vma->vm_start, vma->vm_end,
		     vma->vm_end, vma->vm_end, true);
	if (file && (vm_flags & VM_SHARED))
		mapping_unmap_writable(file->f_mapping);
free_vma:
	vm_area_free(vma);
unacct_error:
	if (charged)
		vm_unacct_memory(charged);
	validate_mm(mm);
	return error;
}

static int __vm_munmap(unsigned long start, size_t len, bool downgrade)
{
	int ret;
	struct mm_struct *mm = current->mm;
	LIST_HEAD(uf);
	MA_STATE(mas, &mm->mm_mt, start, start + len);

	if (mmap_write_lock_killable(mm))
		return -EINTR;

	ret = do_mas_munmap(&mas, mm, start, len, &uf, downgrade);
	/*
	 * Returning 1 indicates mmap_lock is downgraded.
	 * But 1 is not legal return value of vm_munmap() and munmap(), reset
	 * it to 0 before return.
	 */
	if (ret == 1) {
		mmap_read_unlock(mm);
		ret = 0;
	} else
		mmap_write_unlock(mm);

	userfaultfd_unmap_complete(mm, &uf);
	return ret;
}

int vm_munmap(unsigned long start, size_t len)
{
	return __vm_munmap(start, len, false);
}
EXPORT_SYMBOL(vm_munmap);

SYSCALL_DEFINE2(munmap, unsigned long, addr, size_t, len)
{
	addr = untagged_addr(addr);
	profile_munmap(addr);
	return __vm_munmap(addr, len, true);
}


/*
 * Emulation of deprecated remap_file_pages() syscall.
 */
SYSCALL_DEFINE5(remap_file_pages, unsigned long, start, unsigned long, size,
		unsigned long, prot, unsigned long, pgoff, unsigned long, flags)
{

	struct mm_struct *mm = current->mm;
	struct vm_area_struct *vma;
	unsigned long populate = 0;
	unsigned long ret = -EINVAL;
	struct file *file;

	pr_warn_once("%s (%d) uses deprecated remap_file_pages() syscall. See Documentation/mm/remap_file_pages.rst.\n",
		     current->comm, current->pid);

	if (prot)
		return ret;
	start = start & PAGE_MASK;
	size = size & PAGE_MASK;

	if (start + size <= start)
		return ret;

	/* Does pgoff wrap? */
	if (pgoff + (size >> PAGE_SHIFT) < pgoff)
		return ret;

	if (mmap_write_lock_killable(mm))
		return -EINTR;

	vma = vma_lookup(mm, start);

	if (!vma || !(vma->vm_flags & VM_SHARED))
		goto out;

	if (start + size > vma->vm_end) {
		VMA_ITERATOR(vmi, mm, vma->vm_end);
		struct vm_area_struct *next, *prev = vma;

		for_each_vma_range(vmi, next, start + size) {
			/* hole between vmas ? */
			if (next->vm_start != prev->vm_end)
				goto out;

			if (next->vm_file != vma->vm_file)
				goto out;

			if (next->vm_flags != vma->vm_flags)
				goto out;

			if (start + size <= next->vm_end)
				break;

			prev = next;
		}

		if (!next)
			goto out;
	}

	prot |= vma->vm_flags & VM_READ ? PROT_READ : 0;
	prot |= vma->vm_flags & VM_WRITE ? PROT_WRITE : 0;
	prot |= vma->vm_flags & VM_EXEC ? PROT_EXEC : 0;

	flags &= MAP_NONBLOCK;
	flags |= MAP_SHARED | MAP_FIXED | MAP_POPULATE;
	if (vma->vm_flags & VM_LOCKED)
		flags |= MAP_LOCKED;

	file = get_file(vma->vm_file);
	ret = do_mmap(vma->vm_file, start, size,
			prot, flags, pgoff, &populate, NULL);
	fput(file);
out:
	mmap_write_unlock(mm);
	if (populate)
		mm_populate(ret, populate);
	if (!IS_ERR_VALUE(ret))
		ret = 0;
	return ret;
}

/*
 * brk_munmap() - Unmap a parital vma.
 * @mas: The maple tree state.
 * @vma: The vma to be modified
 * @newbrk: the start of the address to unmap
 * @oldbrk: The end of the address to unmap
 * @uf: The userfaultfd list_head
 *
 * Returns: 1 on success.
 * unmaps a partial VMA mapping.  Does not handle alignment, downgrades lock if
 * possible.
 */
static int do_brk_munmap(struct ma_state *mas, struct vm_area_struct *vma,
			 unsigned long newbrk, unsigned long oldbrk,
			 struct list_head *uf)
{
	struct mm_struct *mm = vma->vm_mm;
	int ret;

	arch_unmap(mm, newbrk, oldbrk);
	ret = do_mas_align_munmap(mas, vma, mm, newbrk, oldbrk, uf, true);
	validate_mm_mt(mm);
	return ret;
}

/*
 * do_brk_flags() - Increase the brk vma if the flags match.
 * @mas: The maple tree state.
 * @addr: The start address
 * @len: The length of the increase
 * @vma: The vma,
 * @flags: The VMA Flags
 *
 * Extend the brk VMA from addr to addr + len.  If the VMA is NULL or the flags
 * do not match then create a new anonymous VMA.  Eventually we may be able to
 * do some brk-specific accounting here.
 */
static int do_brk_flags(struct ma_state *mas, struct vm_area_struct *vma,
		unsigned long addr, unsigned long len, unsigned long flags)
{
	struct mm_struct *mm = current->mm;

	validate_mm_mt(mm);
	/*
	 * Check against address space limits by the changed size
	 * Note: This happens *after* clearing old mappings in some code paths.
	 */
	flags |= VM_DATA_DEFAULT_FLAGS | VM_ACCOUNT | mm->def_flags;
	if (!may_expand_vm(mm, flags, len >> PAGE_SHIFT))
		return -ENOMEM;

	if (mm->map_count > sysctl_max_map_count)
		return -ENOMEM;

	if (security_vm_enough_memory_mm(mm, len >> PAGE_SHIFT))
		return -ENOMEM;

	if (vma)
		vma_start_write(vma);
	/*
	 * Expand the existing vma if possible; Note that singular lists do not
	 * occur after forking, so the expand will only happen on new VMAs.
	 */
	if (vma && vma->vm_end == addr && !vma_policy(vma) &&
	    can_vma_merge_after(vma, flags, NULL, NULL,
				addr >> PAGE_SHIFT, NULL_VM_UFFD_CTX, NULL)) {
		mas_set_range(mas, vma->vm_start, addr + len - 1);
		if (mas_preallocate(mas, vma, GFP_KERNEL))
			return -ENOMEM;

		/* Set flags first to implicitly lock the VMA before updates */
		vm_flags_set(vma, VM_SOFTDIRTY);
		vma_adjust_trans_huge(vma, vma->vm_start, addr + len, 0);
		if (vma->anon_vma) {
			anon_vma_lock_write(vma->anon_vma);
			anon_vma_interval_tree_pre_update_vma(vma);
		}
		vma->vm_end = addr + len;
		mas_store_prealloc(mas, vma);

		if (vma->anon_vma) {
			anon_vma_interval_tree_post_update_vma(vma);
			anon_vma_unlock_write(vma->anon_vma);
		}
		khugepaged_enter_vma(vma, flags);
		goto out;
	}

	/* create a vma struct for an anonymous mapping */
	vma = vm_area_alloc(mm);
	if (!vma)
		goto vma_alloc_fail;

	vma_set_anonymous(vma);
	vma->vm_start = addr;
	vma->vm_end = addr + len;
	vma->vm_pgoff = addr >> PAGE_SHIFT;
	vm_flags_init(vma, flags);
	vma->vm_page_prot = vm_get_page_prot(flags);
	vma_start_write(vma);
	mas_set_range(mas, vma->vm_start, addr + len - 1);
	if (mas_store_gfp(mas, vma, GFP_KERNEL))
		goto mas_store_fail;

	mm->map_count++;
out:
	perf_event_mmap(vma);
	mm->total_vm += len >> PAGE_SHIFT;
	mm->data_vm += len >> PAGE_SHIFT;
	if (flags & VM_LOCKED)
		mm->locked_vm += (len >> PAGE_SHIFT);
	vm_flags_set(vma, VM_SOFTDIRTY);
	validate_mm(mm);
	return 0;

mas_store_fail:
	vm_area_free(vma);
vma_alloc_fail:
	vm_unacct_memory(len >> PAGE_SHIFT);
	return -ENOMEM;
}

int vm_brk_flags(unsigned long addr, unsigned long request, unsigned long flags)
{
	struct mm_struct *mm = current->mm;
	struct vm_area_struct *vma = NULL;
	unsigned long len;
	int ret;
	bool populate;
	LIST_HEAD(uf);
	MA_STATE(mas, &mm->mm_mt, addr, addr);

	len = PAGE_ALIGN(request);
	if (len < request)
		return -ENOMEM;
	if (!len)
		return 0;

	/* Until we need other flags, refuse anything except VM_EXEC. */
	if ((flags & (~VM_EXEC)) != 0)
		return -EINVAL;

	if (mmap_write_lock_killable(mm))
		return -EINTR;

	ret = check_brk_limits(addr, len);
	if (ret)
		goto limits_failed;

	ret = do_mas_munmap(&mas, mm, addr, len, &uf, 0);
	if (ret)
		goto munmap_failed;

	vma = mas_prev(&mas, 0);
	ret = do_brk_flags(&mas, vma, addr, len, flags);
	populate = ((mm->def_flags & VM_LOCKED) != 0);
	mmap_write_unlock(mm);
	userfaultfd_unmap_complete(mm, &uf);
	if (populate && !ret)
		mm_populate(addr, len);
	return ret;

munmap_failed:
limits_failed:
	mmap_write_unlock(mm);
	return ret;
}
EXPORT_SYMBOL(vm_brk_flags);

int vm_brk(unsigned long addr, unsigned long len)
{
	return vm_brk_flags(addr, len, 0);
}
EXPORT_SYMBOL(vm_brk);

/* Release all mmaps. */
void exit_mmap(struct mm_struct *mm)
{
	struct mmu_gather tlb;
	struct vm_area_struct *vma;
	unsigned long nr_accounted = 0;
	MA_STATE(mas, &mm->mm_mt, 0, 0);
	int count = 0;

	/* mm's last user has gone, and its about to be pulled down */
	mmu_notifier_release(mm);

	mmap_read_lock(mm);
	arch_exit_mmap(mm);

	vma = mas_find(&mas, ULONG_MAX);
	if (!vma) {
		/* Can happen if dup_mmap() received an OOM */
		mmap_read_unlock(mm);
		return;
	}

	lru_add_drain();
	flush_cache_mm(mm);
	tlb_gather_mmu_fullmm(&tlb, mm);
	/* update_hiwater_rss(mm) here? but nobody should be looking */
	/* Use ULONG_MAX here to ensure all VMAs in the mm are unmapped */
	unmap_vmas(&tlb, &mm->mm_mt, vma, 0, ULONG_MAX, vma->vm_end, ULONG_MAX, false);
	mmap_read_unlock(mm);

	/*
	 * Set MMF_OOM_SKIP to hide this task from the oom killer/reaper
	 * because the memory has been already freed.
	 */
	set_bit(MMF_OOM_SKIP, &mm->flags);
	mmap_write_lock(mm);
	mt_clear_in_rcu(&mm->mm_mt);
	free_pgtables(&tlb, &mm->mm_mt, vma, FIRST_USER_ADDRESS,
		      USER_PGTABLES_CEILING, vma->vm_end, true);
	tlb_finish_mmu(&tlb);

	/*
	 * Walk the list again, actually closing and freeing it, with preemption
	 * enabled, without holding any MM locks besides the unreachable
	 * mmap_write_lock.
	 */
	do {
		if (vma->vm_flags & VM_ACCOUNT)
			nr_accounted += vma_pages(vma);
		remove_vma(vma, true);
		count++;
		cond_resched();
	} while ((vma = mas_find(&mas, ULONG_MAX)) != NULL);

	BUG_ON(count != mm->map_count);

	trace_exit_mmap(mm);
	__mt_destroy(&mm->mm_mt);
	mmap_write_unlock(mm);
	vm_unacct_memory(nr_accounted);
}

/* Insert vm structure into process list sorted by address
 * and into the inode's i_mmap tree.  If vm_file is non-NULL
 * then i_mmap_rwsem is taken here.
 */
int insert_vm_struct(struct mm_struct *mm, struct vm_area_struct *vma)
{
	unsigned long charged = vma_pages(vma);


	if (find_vma_intersection(mm, vma->vm_start, vma->vm_end))
		return -ENOMEM;

	if ((vma->vm_flags & VM_ACCOUNT) &&
	     security_vm_enough_memory_mm(mm, charged))
		return -ENOMEM;

	/*
	 * The vm_pgoff of a purely anonymous vma should be irrelevant
	 * until its first write fault, when page's anon_vma and index
	 * are set.  But now set the vm_pgoff it will almost certainly
	 * end up with (unless mremap moves it elsewhere before that
	 * first wfault), so /proc/pid/maps tells a consistent story.
	 *
	 * By setting it to reflect the virtual start address of the
	 * vma, merges and splits can happen in a seamless way, just
	 * using the existing file pgoff checks and manipulations.
	 * Similarly in do_mmap and in do_brk_flags.
	 */
	if (vma_is_anonymous(vma)) {
		BUG_ON(vma->anon_vma);
		vma->vm_pgoff = vma->vm_start >> PAGE_SHIFT;
	}

	if (vma_link(mm, vma)) {
		vm_unacct_memory(charged);
		return -ENOMEM;
	}

	return 0;
}

/*
 * Copy the vma structure to a new location in the same mm,
 * prior to moving page table entries, to effect an mremap move.
 */
struct vm_area_struct *copy_vma(struct vm_area_struct **vmap,
	unsigned long addr, unsigned long len, pgoff_t pgoff,
	bool *need_rmap_locks)
{
	struct vm_area_struct *vma = *vmap;
	unsigned long vma_start = vma->vm_start;
	struct mm_struct *mm = vma->vm_mm;
	struct vm_area_struct *new_vma, *prev;
	bool faulted_in_anon_vma = true;

	validate_mm_mt(mm);
	/*
	 * If anonymous vma has not yet been faulted, update new pgoff
	 * to match new location, to increase its chance of merging.
	 */
	if (unlikely(vma_is_anonymous(vma) && !vma->anon_vma)) {
		pgoff = addr >> PAGE_SHIFT;
		faulted_in_anon_vma = false;
	}

	new_vma = find_vma_prev(mm, addr, &prev);
	if (new_vma && new_vma->vm_start < addr + len)
		return NULL;	/* should never get here */

	new_vma = vma_merge(mm, prev, addr, addr + len, vma->vm_flags,
			    vma->anon_vma, vma->vm_file, pgoff, vma_policy(vma),
			    vma->vm_userfaultfd_ctx, anon_vma_name(vma));
	if (new_vma) {
		/*
		 * Source vma may have been merged into new_vma
		 */
		if (unlikely(vma_start >= new_vma->vm_start &&
			     vma_start < new_vma->vm_end)) {
			/*
			 * The only way we can get a vma_merge with
			 * self during an mremap is if the vma hasn't
			 * been faulted in yet and we were allowed to
			 * reset the dst vma->vm_pgoff to the
			 * destination address of the mremap to allow
			 * the merge to happen. mremap must change the
			 * vm_pgoff linearity between src and dst vmas
			 * (in turn preventing a vma_merge) to be
			 * safe. It is only safe to keep the vm_pgoff
			 * linear if there are no pages mapped yet.
			 */
			VM_BUG_ON_VMA(faulted_in_anon_vma, new_vma);
			*vmap = vma = new_vma;
		}
		*need_rmap_locks = (new_vma->vm_pgoff <= vma->vm_pgoff);
	} else {
		new_vma = vm_area_dup(vma);
		if (!new_vma)
			goto out;
		new_vma->vm_start = addr;
		new_vma->vm_end = addr + len;
		new_vma->vm_pgoff = pgoff;
		if (vma_dup_policy(vma, new_vma))
			goto out_free_vma;
		if (anon_vma_clone(new_vma, vma))
			goto out_free_mempol;
		if (new_vma->vm_file)
			get_file(new_vma->vm_file);
		if (new_vma->vm_ops && new_vma->vm_ops->open)
			new_vma->vm_ops->open(new_vma);
		if (vma_link(mm, new_vma))
			goto out_vma_link;
		*need_rmap_locks = false;
	}
	validate_mm_mt(mm);
	return new_vma;

out_vma_link:
	if (new_vma->vm_ops && new_vma->vm_ops->close)
		new_vma->vm_ops->close(new_vma);

	if (new_vma->vm_file)
		fput(new_vma->vm_file);

	unlink_anon_vmas(new_vma);
out_free_mempol:
	mpol_put(vma_policy(new_vma));
out_free_vma:
	vm_area_free(new_vma);
out:
	validate_mm_mt(mm);
	return NULL;
}

/*
 * Return true if the calling process may expand its vm space by the passed
 * number of pages
 */
bool may_expand_vm(struct mm_struct *mm, vm_flags_t flags, unsigned long npages)
{
	if (mm->total_vm + npages > rlimit(RLIMIT_AS) >> PAGE_SHIFT)
		return false;

	if (is_data_mapping(flags) &&
	    mm->data_vm + npages > rlimit(RLIMIT_DATA) >> PAGE_SHIFT) {
		/* Workaround for Valgrind */
		if (rlimit(RLIMIT_DATA) == 0 &&
		    mm->data_vm + npages <= rlimit_max(RLIMIT_DATA) >> PAGE_SHIFT)
			return true;

		pr_warn_once("%s (%d): VmData %lu exceed data ulimit %lu. Update limits%s.\n",
			     current->comm, current->pid,
			     (mm->data_vm + npages) << PAGE_SHIFT,
			     rlimit(RLIMIT_DATA),
			     ignore_rlimit_data ? "" : " or use boot option ignore_rlimit_data");

		if (!ignore_rlimit_data)
			return false;
	}

	return true;
}

void vm_stat_account(struct mm_struct *mm, vm_flags_t flags, long npages)
{
	WRITE_ONCE(mm->total_vm, READ_ONCE(mm->total_vm)+npages);

	if (is_exec_mapping(flags))
		mm->exec_vm += npages;
	else if (is_stack_mapping(flags))
		mm->stack_vm += npages;
	else if (is_data_mapping(flags))
		mm->data_vm += npages;
}

static vm_fault_t special_mapping_fault(struct vm_fault *vmf);

/*
 * Having a close hook prevents vma merging regardless of flags.
 */
static void special_mapping_close(struct vm_area_struct *vma)
{
}

static const char *special_mapping_name(struct vm_area_struct *vma)
{
	return ((struct vm_special_mapping *)vma->vm_private_data)->name;
}

static int special_mapping_mremap(struct vm_area_struct *new_vma)
{
	struct vm_special_mapping *sm = new_vma->vm_private_data;

	if (WARN_ON_ONCE(current->mm != new_vma->vm_mm))
		return -EFAULT;

	if (sm->mremap)
		return sm->mremap(sm, new_vma);

	return 0;
}

static int special_mapping_split(struct vm_area_struct *vma, unsigned long addr)
{
	/*
	 * Forbid splitting special mappings - kernel has expectations over
	 * the number of pages in mapping. Together with VM_DONTEXPAND
	 * the size of vma should stay the same over the special mapping's
	 * lifetime.
	 */
	return -EINVAL;
}

static const struct vm_operations_struct special_mapping_vmops = {
	.close = special_mapping_close,
	.fault = special_mapping_fault,
	.mremap = special_mapping_mremap,
	.name = special_mapping_name,
	/* vDSO code relies that VVAR can't be accessed remotely */
	.access = NULL,
	.may_split = special_mapping_split,
};

static const struct vm_operations_struct legacy_special_mapping_vmops = {
	.close = special_mapping_close,
	.fault = special_mapping_fault,
};

static vm_fault_t special_mapping_fault(struct vm_fault *vmf)
{
	struct vm_area_struct *vma = vmf->vma;
	pgoff_t pgoff;
	struct page **pages;

	if (vma->vm_ops == &legacy_special_mapping_vmops) {
		pages = vma->vm_private_data;
	} else {
		struct vm_special_mapping *sm = vma->vm_private_data;

		if (sm->fault)
			return sm->fault(sm, vmf->vma, vmf);

		pages = sm->pages;
	}

	for (pgoff = vmf->pgoff; pgoff && *pages; ++pages)
		pgoff--;

	if (*pages) {
		struct page *page = *pages;
		get_page(page);
		vmf->page = page;
		return 0;
	}

	return VM_FAULT_SIGBUS;
}

static struct vm_area_struct *__install_special_mapping(
	struct mm_struct *mm,
	unsigned long addr, unsigned long len,
	unsigned long vm_flags, void *priv,
	const struct vm_operations_struct *ops)
{
	int ret;
	struct vm_area_struct *vma;

	validate_mm_mt(mm);
	vma = vm_area_alloc(mm);
	if (unlikely(vma == NULL))
		return ERR_PTR(-ENOMEM);

	vma->vm_start = addr;
	vma->vm_end = addr + len;

	vm_flags_init(vma, (vm_flags | mm->def_flags |
		      VM_DONTEXPAND | VM_SOFTDIRTY) & ~VM_LOCKED_MASK);
	vma->vm_page_prot = vm_get_page_prot(vma->vm_flags);

	vma->vm_ops = ops;
	vma->vm_private_data = priv;

	ret = insert_vm_struct(mm, vma);
	if (ret)
		goto out;

	vm_stat_account(mm, vma->vm_flags, len >> PAGE_SHIFT);

	perf_event_mmap(vma);

	validate_mm_mt(mm);
	return vma;

out:
	vm_area_free(vma);
	validate_mm_mt(mm);
	return ERR_PTR(ret);
}

bool vma_is_special_mapping(const struct vm_area_struct *vma,
	const struct vm_special_mapping *sm)
{
	return vma->vm_private_data == sm &&
		(vma->vm_ops == &special_mapping_vmops ||
		 vma->vm_ops == &legacy_special_mapping_vmops);
}

/*
 * Called with mm->mmap_lock held for writing.
 * Insert a new vma covering the given region, with the given flags.
 * Its pages are supplied by the given array of struct page *.
 * The array can be shorter than len >> PAGE_SHIFT if it's null-terminated.
 * The region past the last page supplied will always produce SIGBUS.
 * The array pointer and the pages it points to are assumed to stay alive
 * for as long as this mapping might exist.
 */
struct vm_area_struct *_install_special_mapping(
	struct mm_struct *mm,
	unsigned long addr, unsigned long len,
	unsigned long vm_flags, const struct vm_special_mapping *spec)
{
	return __install_special_mapping(mm, addr, len, vm_flags, (void *)spec,
					&special_mapping_vmops);
}

int install_special_mapping(struct mm_struct *mm,
			    unsigned long addr, unsigned long len,
			    unsigned long vm_flags, struct page **pages)
{
	struct vm_area_struct *vma = __install_special_mapping(
		mm, addr, len, vm_flags, (void *)pages,
		&legacy_special_mapping_vmops);

	return PTR_ERR_OR_ZERO(vma);
}

static DEFINE_MUTEX(mm_all_locks_mutex);

static void vm_lock_anon_vma(struct mm_struct *mm, struct anon_vma *anon_vma)
{
	if (!test_bit(0, (unsigned long *) &anon_vma->root->rb_root.rb_root.rb_node)) {
		/*
		 * The LSB of head.next can't change from under us
		 * because we hold the mm_all_locks_mutex.
		 */
		down_write_nest_lock(&anon_vma->root->rwsem, &mm->mmap_lock);
		/*
		 * We can safely modify head.next after taking the
		 * anon_vma->root->rwsem. If some other vma in this mm shares
		 * the same anon_vma we won't take it again.
		 *
		 * No need of atomic instructions here, head.next
		 * can't change from under us thanks to the
		 * anon_vma->root->rwsem.
		 */
		if (__test_and_set_bit(0, (unsigned long *)
				       &anon_vma->root->rb_root.rb_root.rb_node))
			BUG();
	}
}

static void vm_lock_mapping(struct mm_struct *mm, struct address_space *mapping)
{
	if (!test_bit(AS_MM_ALL_LOCKS, &mapping->flags)) {
		/*
		 * AS_MM_ALL_LOCKS can't change from under us because
		 * we hold the mm_all_locks_mutex.
		 *
		 * Operations on ->flags have to be atomic because
		 * even if AS_MM_ALL_LOCKS is stable thanks to the
		 * mm_all_locks_mutex, there may be other cpus
		 * changing other bitflags in parallel to us.
		 */
		if (test_and_set_bit(AS_MM_ALL_LOCKS, &mapping->flags))
			BUG();
		down_write_nest_lock(&mapping->i_mmap_rwsem, &mm->mmap_lock);
	}
}

/*
 * This operation locks against the VM for all pte/vma/mm related
 * operations that could ever happen on a certain mm. This includes
 * vmtruncate, try_to_unmap, and all page faults.
 *
 * The caller must take the mmap_lock in write mode before calling
 * mm_take_all_locks(). The caller isn't allowed to release the
 * mmap_lock until mm_drop_all_locks() returns.
 *
 * mmap_lock in write mode is required in order to block all operations
 * that could modify pagetables and free pages without need of
 * altering the vma layout. It's also needed in write mode to avoid new
 * anon_vmas to be associated with existing vmas.
 *
 * A single task can't take more than one mm_take_all_locks() in a row
 * or it would deadlock.
 *
 * The LSB in anon_vma->rb_root.rb_node and the AS_MM_ALL_LOCKS bitflag in
 * mapping->flags avoid to take the same lock twice, if more than one
 * vma in this mm is backed by the same anon_vma or address_space.
 *
 * We take locks in following order, accordingly to comment at beginning
 * of mm/rmap.c:
 *   - all hugetlbfs_i_mmap_rwsem_key locks (aka mapping->i_mmap_rwsem for
 *     hugetlb mapping);
 *   - all vmas marked locked
 *   - all i_mmap_rwsem locks;
 *   - all anon_vma->rwseml
 *
 * We can take all locks within these types randomly because the VM code
 * doesn't nest them and we protected from parallel mm_take_all_locks() by
 * mm_all_locks_mutex.
 *
 * mm_take_all_locks() and mm_drop_all_locks are expensive operations
 * that may have to take thousand of locks.
 *
 * mm_take_all_locks() can fail if it's interrupted by signals.
 */
int mm_take_all_locks(struct mm_struct *mm)
{
	struct vm_area_struct *vma;
	struct anon_vma_chain *avc;
	MA_STATE(mas, &mm->mm_mt, 0, 0);

	mmap_assert_write_locked(mm);

	mutex_lock(&mm_all_locks_mutex);

	/*
	 * vma_start_write() does not have a complement in mm_drop_all_locks()
	 * because vma_start_write() is always asymmetrical; it marks a VMA as
	 * being written to until mmap_write_unlock() or mmap_write_downgrade()
	 * is reached.
	 */
	mas_for_each(&mas, vma, ULONG_MAX) {
		if (signal_pending(current))
			goto out_unlock;
		vma_start_write(vma);
	}

	mas_set(&mas, 0);
	mas_for_each(&mas, vma, ULONG_MAX) {
		if (signal_pending(current))
			goto out_unlock;
		if (vma->vm_file && vma->vm_file->f_mapping &&
				is_vm_hugetlb_page(vma))
			vm_lock_mapping(mm, vma->vm_file->f_mapping);
	}

	mas_set(&mas, 0);
	mas_for_each(&mas, vma, ULONG_MAX) {
		if (signal_pending(current))
			goto out_unlock;
		if (vma->vm_file && vma->vm_file->f_mapping &&
				!is_vm_hugetlb_page(vma))
			vm_lock_mapping(mm, vma->vm_file->f_mapping);
	}

	mas_set(&mas, 0);
	mas_for_each(&mas, vma, ULONG_MAX) {
		if (signal_pending(current))
			goto out_unlock;
		if (vma->anon_vma)
			list_for_each_entry(avc, &vma->anon_vma_chain, same_vma)
				vm_lock_anon_vma(mm, avc->anon_vma);
	}

	return 0;

out_unlock:
	mm_drop_all_locks(mm);
	return -EINTR;
}

static void vm_unlock_anon_vma(struct anon_vma *anon_vma)
{
	if (test_bit(0, (unsigned long *) &anon_vma->root->rb_root.rb_root.rb_node)) {
		/*
		 * The LSB of head.next can't change to 0 from under
		 * us because we hold the mm_all_locks_mutex.
		 *
		 * We must however clear the bitflag before unlocking
		 * the vma so the users using the anon_vma->rb_root will
		 * never see our bitflag.
		 *
		 * No need of atomic instructions here, head.next
		 * can't change from under us until we release the
		 * anon_vma->root->rwsem.
		 */
		if (!__test_and_clear_bit(0, (unsigned long *)
					  &anon_vma->root->rb_root.rb_root.rb_node))
			BUG();
		anon_vma_unlock_write(anon_vma);
	}
}

static void vm_unlock_mapping(struct address_space *mapping)
{
	if (test_bit(AS_MM_ALL_LOCKS, &mapping->flags)) {
		/*
		 * AS_MM_ALL_LOCKS can't change to 0 from under us
		 * because we hold the mm_all_locks_mutex.
		 */
		i_mmap_unlock_write(mapping);
		if (!test_and_clear_bit(AS_MM_ALL_LOCKS,
					&mapping->flags))
			BUG();
	}
}

/*
 * The mmap_lock cannot be released by the caller until
 * mm_drop_all_locks() returns.
 */
void mm_drop_all_locks(struct mm_struct *mm)
{
	struct vm_area_struct *vma;
	struct anon_vma_chain *avc;
	MA_STATE(mas, &mm->mm_mt, 0, 0);

	mmap_assert_write_locked(mm);
	BUG_ON(!mutex_is_locked(&mm_all_locks_mutex));

	mas_for_each(&mas, vma, ULONG_MAX) {
		if (vma->anon_vma)
			list_for_each_entry(avc, &vma->anon_vma_chain, same_vma)
				vm_unlock_anon_vma(avc->anon_vma);
		if (vma->vm_file && vma->vm_file->f_mapping)
			vm_unlock_mapping(vma->vm_file->f_mapping);
	}

	mutex_unlock(&mm_all_locks_mutex);
}

/*
 * initialise the percpu counter for VM
 */
void __init mmap_init(void)
{
	int ret;

	ret = percpu_counter_init(&vm_committed_as, 0, GFP_KERNEL);
	VM_BUG_ON(ret);
}

/*
 * Initialise sysctl_user_reserve_kbytes.
 *
 * This is intended to prevent a user from starting a single memory hogging
 * process, such that they cannot recover (kill the hog) in OVERCOMMIT_NEVER
 * mode.
 *
 * The default value is min(3% of free memory, 128MB)
 * 128MB is enough to recover with sshd/login, bash, and top/kill.
 */
static int init_user_reserve(void)
{
	unsigned long free_kbytes;

	free_kbytes = global_zone_page_state(NR_FREE_PAGES) << (PAGE_SHIFT - 10);

	sysctl_user_reserve_kbytes = min(free_kbytes / 32, 1UL << 17);
	return 0;
}
subsys_initcall(init_user_reserve);

/*
 * Initialise sysctl_admin_reserve_kbytes.
 *
 * The purpose of sysctl_admin_reserve_kbytes is to allow the sys admin
 * to log in and kill a memory hogging process.
 *
 * Systems with more than 256MB will reserve 8MB, enough to recover
 * with sshd, bash, and top in OVERCOMMIT_GUESS. Smaller systems will
 * only reserve 3% of free pages by default.
 */
static int init_admin_reserve(void)
{
	unsigned long free_kbytes;

	free_kbytes = global_zone_page_state(NR_FREE_PAGES) << (PAGE_SHIFT - 10);

	sysctl_admin_reserve_kbytes = min(free_kbytes / 32, 1UL << 13);
	return 0;
}
subsys_initcall(init_admin_reserve);

/*
 * Reinititalise user and admin reserves if memory is added or removed.
 *
 * The default user reserve max is 128MB, and the default max for the
 * admin reserve is 8MB. These are usually, but not always, enough to
 * enable recovery from a memory hogging process using login/sshd, a shell,
 * and tools like top. It may make sense to increase or even disable the
 * reserve depending on the existence of swap or variations in the recovery
 * tools. So, the admin may have changed them.
 *
 * If memory is added and the reserves have been eliminated or increased above
 * the default max, then we'll trust the admin.
 *
 * If memory is removed and there isn't enough free memory, then we
 * need to reset the reserves.
 *
 * Otherwise keep the reserve set by the admin.
 */
static int reserve_mem_notifier(struct notifier_block *nb,
			     unsigned long action, void *data)
{
	unsigned long tmp, free_kbytes;

	switch (action) {
	case MEM_ONLINE:
		/* Default max is 128MB. Leave alone if modified by operator. */
		tmp = sysctl_user_reserve_kbytes;
		if (0 < tmp && tmp < (1UL << 17))
			init_user_reserve();

		/* Default max is 8MB.  Leave alone if modified by operator. */
		tmp = sysctl_admin_reserve_kbytes;
		if (0 < tmp && tmp < (1UL << 13))
			init_admin_reserve();

		break;
	case MEM_OFFLINE:
		free_kbytes = global_zone_page_state(NR_FREE_PAGES) << (PAGE_SHIFT - 10);

		if (sysctl_user_reserve_kbytes > free_kbytes) {
			init_user_reserve();
			pr_info("vm.user_reserve_kbytes reset to %lu\n",
				sysctl_user_reserve_kbytes);
		}

		if (sysctl_admin_reserve_kbytes > free_kbytes) {
			init_admin_reserve();
			pr_info("vm.admin_reserve_kbytes reset to %lu\n",
				sysctl_admin_reserve_kbytes);
		}
		break;
	default:
		break;
	}
	return NOTIFY_OK;
}

static struct notifier_block reserve_mem_nb = {
	.notifier_call = reserve_mem_notifier,
};

static int __meminit init_reserve_notifier(void)
{
	if (register_hotmemory_notifier(&reserve_mem_nb))
		pr_err("Failed registering memory add/remove notifier for admin reserve\n");

	return 0;
}
subsys_initcall(init_reserve_notifier);<|MERGE_RESOLUTION|>--- conflicted
+++ resolved
@@ -751,7 +751,6 @@
 		}
 	}
 
-<<<<<<< HEAD
 	if (adjust_next < 0)
 		mas_set_range(&mas, next->vm_start + adjust_next,
 			      next->vm_end - 1);
@@ -761,13 +760,10 @@
 	}
 
 
-	if (mas_preallocate(&mas, vma, GFP_KERNEL))
-=======
 	if (mas_preallocate(&mas, vma, GFP_KERNEL)) {
 		if (anon_dup)
 			unlink_anon_vmas(anon_dup);
 
->>>>>>> fb2635ac
 		return -ENOMEM;
 	}
 
