/*
 * Fuel gauge driver for Maxim 17201/17205
 *
 * Copyright (C) 2018 Google Inc.
 *
 * This program is free software; you can redistribute it and/or modify
 * it under the terms of the GNU General Public License as published by
 * the Free Software Foundation; either version 2 of the License, or
 * (at your option) any later version.
 *
 * This program is distributed in the hope that it will be useful,
 * but WITHOUT ANY WARRANTY; without even the implied warranty of
 * MERCHANTABILITY or FITNESS FOR A PARTICULAR PURPOSE.  See the
 * GNU General Public License for more details.
 */

#define pr_fmt(fmt) KBUILD_MODNAME ": %s " fmt, __func__

#include <linux/err.h>
#include <linux/i2c.h>
#include <linux/iio/consumer.h>
#include <linux/interrupt.h>
#include <linux/module.h>
#include <linux/of.h>
#include <linux/of_gpio.h>
#include <linux/pm_runtime.h>
#include <linux/regmap.h>
#include <linux/slab.h>
#include <linux/time.h>

#include <linux/device.h>
#include <linux/fs.h> /* register_chrdev, unregister_chrdev */
#include <linux/seq_file.h> /* seq_read, seq_lseek, single_release */
#include "max1720x_battery.h"

#include <linux/debugfs.h>

#define MAX17X0X_TPOR_MS 150

#define MAX1720X_TRECALL_MS 5
#define MAX1720X_TICLR_MS 500
#define MAX1720X_I2C_DRIVER_NAME "max_fg_irq"
#define MAX1720X_DELAY_INIT_MS 1000
#define FULLCAPNOM_STABILIZE_CYCLES 5
#define CYCLE_BUCKET_SIZE 200
#define TEMP_BUCKET_SIZE 5		/* unit is 0.1 degree C */
#define NB_CYCLE_BUCKETS 4

/* capacity drift */
#define BATTERY_DEFAULT_CYCLE_STABLE	0
#define BATTERY_DEFAULT_CYCLE_FADE	0
#define BATTERY_DEFAULT_CYCLE_BAND	10
#define BATTERY_MAX_CYCLE_BAND		20

#define HISTORY_DEVICENAME "maxfg_history"

#define FILTERCFG_TEMP_HYSTERESIS	30

#define BHI_IMPEDANCE_SOC_LO		50
#define BHI_IMPEDANCE_SOC_HI		55
#define BHI_IMPEDANCE_TEMP_LO		250
#define BHI_IMPEDANCE_TEMP_HI		300
#define BHI_IMPEDANCE_CYCLE_CNT		5
#define BHI_IMPEDANCE_TIMERH		50 /* 7*24 / 3.2hr */

#include "max1720x.h"
#include "max_m5.h"

enum max17xxx_register {
	MAX17XXX_COMMAND	= MAX1720X_COMMAND,
};

enum max17xxx_nvram {
	MAX17XXX_QHCA = MAX1720X_NUSER18C,
	MAX17XXX_QHQH = MAX1720X_NUSER18D,
};

enum max17xxx_command_bits {
	MAX17XXX_COMMAND_NV_RECALL	  = 0xE001,
};

struct max1720x_rc_switch {
	struct delayed_work switch_work;
	bool available;
	bool enable;
	int soc;
	int temp;
	u16 rc1_tempco;
	u16 rc2_tempco;
	u16 rc2_learncfg;
};

#define DEFAULT_CAP_SETTLE_INTERVAL	3
#define DEFAULT_CAP_FILTER_LENGTH	12

#define BHI_CAP_FCN_COUNT	3

#define DEFAULT_STATUS_CHARGE_MA	100

struct max1720x_history {
	int page_size;

	loff_t history_index;
	int history_count;
	bool *page_status;
	u16 *history;
};

struct max1720x_chip {
	struct device *dev;
	bool irq_shared;
	struct i2c_client *primary;
	struct i2c_client *secondary;

	int gauge_type;	/* -1 not present, 0=max1720x, 1=max_m5 */
	struct maxfg_regmap regmap;
	struct maxfg_regmap regmap_nvram;

	struct power_supply *psy;
	struct delayed_work init_work;
	struct device_node *batt_node;

	u16 devname;
	struct max17x0x_cache_data nRAM_por;
	bool needs_reset;
	int (*fixups_fn)(struct max1720x_chip *chip);

	/* config */
	void *model_data;
	struct mutex model_lock;
	struct delayed_work model_work;
	int model_next_update;
	/* also used to restore model state from permanent storage */
	u16 reg_prop_capacity_raw;
	bool model_state_valid;	/* state read from persistent */
	int model_reload;
	bool model_ok;		/* model is running */
	bool cycle_reg_ok;	/* restore cycle count from storage complete */

	/* history */
	struct mutex history_lock;
	int hcmajor;
	struct cdev hcdev;
	struct class *hcclass;
	bool history_available;
	bool history_added;
	int history_page_size;
	int nb_history_pages;
	int nb_history_flag_reg;

	int fake_battery;
	/* for storage interface */
	struct max1720x_history history_storage;

	u16 RSense;
	u16 RConfig;

	int batt_id;
	int batt_id_defer_cnt;
	int cycle_count;
	int cycle_count_offset;
	u16 eeprom_cycle;
	u16 designcap;

	bool init_complete;
	bool resume_complete;
	u16 health_status;
	int fake_capacity;
	int previous_qh;
	int current_capacity;
	int prev_charge_status;
	char serial_number[30];
	bool offmode_charger;
	s32 convgcfg_hysteresis;
	int nb_convgcfg;
	int curr_convgcfg_idx;
	s16 *temp_convgcfg;
	u16 *convgcfg_values;
	struct mutex convgcfg_lock;
	struct max1720x_dyn_filtercfg dyn_filtercfg;
	bool shadow_override;
	int nb_empty_voltage;
	u16 *empty_voltage;
	bool por;

	unsigned int debug_irq_none_cnt;
	unsigned long icnt;
	int zero_irq;

	/* fix capacity drift */
	struct max1720x_drift_data drift_data;
	int comp_update_count;
	int dxacc_update_count;

	/* Capacity Estimation */
	struct gbatt_capacity_estimation cap_estimate;
	struct logbuffer *ce_log;

	/* debug interface, register to read or write */
	u32 debug_reg_address;

	/* dump data to logbuffer periodically */
	struct logbuffer *monitor_log;
	u16 pre_repsoc;

	struct power_supply_desc max1720x_psy_desc;

	int bhi_fcn_count;
	int bhi_acim;

	struct max1720x_rc_switch rc_switch;

	/* battery current criteria for report status charge */
	u32 status_charge_threshold_ma;

	/* re-calibration */
	int bhi_recalibration_algo; /* 0:release, 1:internal */
	int bhi_target_capacity;

	struct wakeup_source *get_prop_ws;

	int timerh_base;

	/* Current Offset */
	bool current_offset_done;
};

#define MAX1720_EMPTY_VOLTAGE(profile, temp, cycle) \
	profile->empty_voltage[temp * NB_CYCLE_BUCKETS + cycle]


static irqreturn_t max1720x_fg_irq_thread_fn(int irq, void *obj);
static int max1720x_set_next_update(struct max1720x_chip *chip);
static int max17201_init_rc_switch(struct max1720x_chip *chip);
static int max1720x_update_cycle_count(struct max1720x_chip *chip);

static bool max17x0x_reglog_init(struct max1720x_chip *chip)
{
	chip->regmap.reglog =
		devm_kzalloc(chip->dev, sizeof(*chip->regmap.reglog),
			     GFP_KERNEL);
	chip->regmap_nvram.reglog =
		devm_kzalloc(chip->dev, sizeof(*chip->regmap.reglog),
			     GFP_KERNEL);

	return chip->regmap.reglog && chip->regmap_nvram.reglog;
}

/* ------------------------------------------------------------------------- */

/*
 * offset of the register in this atom.
 * NOTE: this is the byte offset regardless of the size of the register
 */
static int max17x0x_reg_offset_of(const struct maxfg_reg *a,
				  unsigned int reg)
{
	int i;

	switch (a->type) {
	case GBMS_ATOM_TYPE_REG:
		return (reg == a->reg) ? 0 : -EINVAL;
	case GBMS_ATOM_TYPE_ZONE:
		if (reg >= a->base && reg < a->base + a->size)
			return (reg - a->base) * 2;
		break;
	case GBMS_ATOM_TYPE_MAP:
		for (i = 0 ; i < a->size ; i++)
			if (a->map[i] == reg)
				return i * 2;
		break;
	}

	return -ERANGE;
}

static int max17x0x_reg_store_sz(struct maxfg_regmap *map,
				 const struct maxfg_reg *a,
				 const void *data,
				 int size)
{
	int i, ret;

	if (size > a->size)
		size = a->size;

	if (a->type == GBMS_ATOM_TYPE_MAP) {
		const u16 *b = (u16 *)data;

		if (size % 2)
			return -ERANGE;

		for (i = 0; i < size / 2 ; i++) {
			ret = regmap_write(map->regmap, a->map[i], b[i]);
			if (ret < 0)
				break;

			max17x0x_reglog_log(map->reglog, a->map[i], b[i], ret);
		}
	} else if (a->type == GBMS_ATOM_TYPE_SET) {
		ret = -EINVAL;
	} else {
		ret = regmap_raw_write(map->regmap, a->base, data, size);

		if (map->reglog) {
			const u16 *b = (u16 *)data;

			for (i = 0; i < size ; i += 2)
				max17x0x_reglog_log(map->reglog, a->base + i,
						    b[i], ret);
		}
	}

	return ret;
}

static int max17x0x_reg_load_sz(struct maxfg_regmap *map,
				const struct maxfg_reg *a,
				void *data,
				int size)
{
	int ret;

	if (size > a->size)
		size = a->size;

	if (a->type == GBMS_ATOM_TYPE_MAP) {
		int i;
		unsigned int tmp;
		u16 *b = (u16 *)data;

		if (size % 2)
			return -ERANGE;

		for (i = 0; i < size / 2 ; i++) {
			ret = regmap_read(map->regmap,
					  (unsigned int)a->map[i],
					  &tmp);
			if (ret < 0)
				break;
			b[i] = tmp;
		}
	} else if (a->type == GBMS_ATOM_TYPE_SET) {
		ret = -EINVAL;
	} else {
		ret = regmap_raw_read(map->regmap, a->base, data, size);
	}

	return ret;
}

#define max17x0x_reg_store(map, a, data) \
	max17x0x_reg_store_sz(map, a, data, (a)->size)

#define max17x0x_reg_load(map, a, data) \
	max17x0x_reg_load_sz(map, a, data, (a)->size)


static u16 *batt_alloc_array(int count, int size)
{
	return (u16 *)kmalloc_array(count, size, GFP_KERNEL);
}

/* CACHE ----------------------------------------------------------------- */

static int max17x0x_cache_index_of(const struct max17x0x_cache_data *cache,
				   unsigned int reg)
{
	const int offset = max17x0x_reg_offset_of(&cache->atom, reg);

	return (offset < 0) ? offset : offset / 2;
}

#define max17x0x_cache_store(cache, regmap) \
	max17x0x_reg_store(regmap, &(cache)->atom, (cache)->cache_data)

#define max17x0x_cache_load(cache, regmap) \
	max17x0x_reg_load(regmap, &(cache)->atom, (cache)->cache_data)

#define max17x0x_cache_memcmp(src, dst) \
	memcmp((src)->cache_data, (dst)->cache_data, (src)->atom.size)

static void max17x0x_cache_free(struct max17x0x_cache_data *cache)
{
	kfree(cache->cache_data);
	cache->cache_data = NULL;
}

static int max17x0x_cache_dup(struct max17x0x_cache_data *dst,
			      const struct max17x0x_cache_data *src)
{
	memcpy(dst, src, sizeof(*dst));

	dst->cache_data = (u16 *)kmalloc(src->atom.size, GFP_KERNEL);
	if (!dst->cache_data)
		return -ENOMEM;

	memcpy(dst->cache_data, src->cache_data, src->atom.size);
	return 0;
}

static int max17x0x_cache_init(struct max17x0x_cache_data *cache,
				     u16 start, int end)
{
	const int count = end - start + 1; /* includes end */

	memset(cache, 0, sizeof(*cache));

	cache->cache_data = batt_alloc_array(count, sizeof(u16));
	if (!cache->cache_data)
		return -ENOMEM;

	cache->atom.type = GBMS_ATOM_TYPE_ZONE;
	cache->atom.size = count * sizeof(u16);
	cache->atom.base = start;

	return 0;
}

static int max17x0x_nvram_cache_init(struct max17x0x_cache_data *cache,
				     int gauge_type)
{
	int ret = 0;

	if (gauge_type == MAX1720X_GAUGE_TYPE) {
		ret = max17x0x_cache_init(cache,
					  MAX1720X_NVRAM_START,
					  MAX1720X_NVRAM_END);
	}

	return ret;
}

/* ------------------------------------------------------------------------- */

static inline int reg_to_percentage(u16 val)
{
	/* LSB: 1/256% */
	return val >> 8;
}

static inline int reg_to_twos_comp_int(u16 val)
{
	/* Convert u16 to twos complement  */
	return -(val & 0x8000) + (val & 0x7FFF);
}

static inline int reg_to_micro_amp(s16 val, u16 rsense)
{
	/* LSB: 1.5625μV/RSENSE ; Rsense LSB is 10μΩ */
	return div_s64((s64) val * 156250, rsense);
}

static inline int reg_to_deci_deg_cel(s16 val)
{
	/* LSB: 1/256°C */
	return div_s64((s64) val * 10, 256);
}

static inline int reg_to_cycles(u32 val, int gauge_type)
{
	if (gauge_type == MAX_M5_GAUGE_TYPE) {
		/* LSB: 1% of one cycle */
		return DIV_ROUND_CLOSEST(val, 100);
	} else {
		/* LSB: 16% of one cycle */
		return DIV_ROUND_CLOSEST(val * 16, 100);
	}
}

static inline int reg_to_seconds(s16 val)
{
	/* LSB: 5.625 seconds */
	return DIV_ROUND_CLOSEST((int) val * 5625, 1000);
}

static inline int reg_to_vempty(u16 val)
{
	return ((val >> 7) & 0x1FF) * 10;
}

static inline int reg_to_vrecovery(u16 val)
{
	return (val & 0x7F) * 40;
}

/* b/177099997 TaskPeriod ----------------------------------------------- */

static inline int reg_to_capacity_uah(u16 val, struct max1720x_chip *chip)
{
	const int lsb = max_m5_cap_lsb(chip->model_data);

	return reg_to_micro_amp_h(val, chip->RSense, lsb);
}

static inline int reg_to_time_hr(u16 val, struct max1720x_chip *chip)
{
	const int lsb = max_m5_cap_lsb(chip->model_data);

	return (val * 32 * lsb) / 10;
}

#if 0
/* TODO: will need in outliers */
static inline int capacity_uah_to_reg(int capacity, struct max1720x_chip *chip)
{
	const int lsb = max_m5_cap_lsb(chip->model_data);

	return micro_amp_h_to_reg(capacity / lsb, chip->RSense);
}
#endif

/* log ----------------------------------------------------------------- */

static void max1720x_read_log_write_status(struct max1720x_chip *chip,
					   u16 *buffer)
{
	int i;
	u16 data = 0;

	REGMAP_WRITE(&chip->regmap, MAX17XXX_COMMAND,
		     MAX1720X_COMMAND_HISTORY_RECALL_WRITE_0);
	msleep(MAX1720X_TRECALL_MS);
	for (i = MAX1720X_NVRAM_HISTORY_WRITE_STATUS_START;
	     i <= MAX1720X_NVRAM_HISTORY_END; i++) {
		(void)REGMAP_READ(&chip->regmap_nvram, i, &data);
		*buffer++ = data;
	}
	REGMAP_WRITE(&chip->regmap, MAX17XXX_COMMAND,
		     MAX1720X_COMMAND_HISTORY_RECALL_WRITE_1);
	msleep(MAX1720X_TRECALL_MS);
	for (i = MAX1720X_HISTORY_START;
	     i <= MAX1720X_NVRAM_HISTORY_WRITE_STATUS_END; i++) {
		(void)REGMAP_READ(&chip->regmap_nvram, i, &data);
		*buffer++ = data;
	}
}

static void max1720x_read_log_valid_status(struct max1720x_chip *chip,
					   u16 *buffer)
{
	int i;
	u16 data = 0;

	REGMAP_WRITE(&chip->regmap, MAX17XXX_COMMAND,
		     MAX1720X_COMMAND_HISTORY_RECALL_VALID_0);
	msleep(MAX1720X_TRECALL_MS);
	for (i = MAX1720X_NVRAM_HISTORY_VALID_STATUS_START;
	     i <= MAX1720X_NVRAM_HISTORY_END; i++) {
		(void)REGMAP_READ(&chip->regmap_nvram, i, &data);
		*buffer++ = data;
	}
	REGMAP_WRITE(&chip->regmap, MAX17XXX_COMMAND,
		     MAX1720X_COMMAND_HISTORY_RECALL_VALID_1);
	msleep(MAX1720X_TRECALL_MS);
	for (i = MAX1720X_HISTORY_START;
	     i <= MAX1720X_NVRAM_HISTORY_END; i++) {
		(void)REGMAP_READ(&chip->regmap_nvram, i, &data);
		*buffer++ = data;
	}
	REGMAP_WRITE(&chip->regmap, MAX17XXX_COMMAND,
		     MAX1720X_COMMAND_HISTORY_RECALL_VALID_2);
	msleep(MAX1720X_TRECALL_MS);
	for (i = MAX1720X_HISTORY_START;
	     i <= MAX1720X_NVRAM_HISTORY_VALID_STATUS_END; i++) {
		(void)REGMAP_READ(&chip->regmap_nvram, i, &data);
		*buffer++ = data;
	}
}

/* @return the number of pages or negative for error */
static int get_battery_history_status(struct max1720x_chip *chip,
				      bool *page_status)
{
	u16 *write_status, *valid_status;
	int i, addr_offset, bit_offset, nb_history_pages;
	int valid_history_entry_count = 0;

	write_status = batt_alloc_array(chip->nb_history_flag_reg, sizeof(u16));
	if (!write_status)
		return -ENOMEM;

	valid_status = batt_alloc_array(chip->nb_history_flag_reg, sizeof(u16));
	if (!valid_status) {
		kfree(write_status);
		return -ENOMEM;
	}

	max1720x_read_log_write_status(chip, write_status);
	max1720x_read_log_valid_status(chip, valid_status);
	nb_history_pages = MAX1720X_N_OF_HISTORY_PAGES;

	/* Figure out the pages with valid history entry */
	for (i = 0; i < nb_history_pages; i++) {
		addr_offset = i / 8;
		bit_offset = i % 8;
		page_status[i] =
		    ((write_status[addr_offset] & BIT(bit_offset)) ||
		     (write_status[addr_offset] & BIT(bit_offset + 8))) &&
		    ((valid_status[addr_offset] & BIT(bit_offset)) ||
		     (valid_status[addr_offset] & BIT(bit_offset + 8)));
		if (page_status[i])
			valid_history_entry_count++;
	}

	kfree(write_status);
	kfree(valid_status);

	return valid_history_entry_count;
}

static void get_battery_history(struct max1720x_chip *chip,
				bool *page_status, u16 *history)
{
	int i, j, index = 0;
	u16 data = 0;
	const struct maxfg_reg *hsty;
	u16 command_base = MAX1720X_READ_HISTORY_CMD_BASE;

	hsty = maxfg_find_by_tag(&chip->regmap_nvram, MAXFG_TAG_HSTY);
	if (!hsty)
		return;

	for (i = 0; i < chip->nb_history_pages; i++) {
		if (!page_status[i])
			continue;
		REGMAP_WRITE(&chip->regmap, MAX17XXX_COMMAND,
			     command_base + i);
		msleep(MAX1720X_TRECALL_MS);
		for (j = 0; j < chip->history_page_size; j++) {
			(void)REGMAP_READ(&chip->regmap_nvram,
					  (unsigned int)hsty->map[0] + j,
					  &data);
			history[index * chip->history_page_size + j] = data;
		}
		index++;
	}
}

static int format_battery_history_entry(char *temp, int size,
					int page_size, u16 *line)
{
	int length = 0, i;

	for (i = 0; i < page_size; i++) {
		length += scnprintf(temp + length,
			size - length, "%04x ",
			line[i]);
	}

	if (length > 0)
		temp[--length] = 0;
	return length;
}

/* @return number of valid entries */
static int max1720x_history_read(struct max1720x_chip *chip,
				 struct max1720x_history *hi)
{
	memset(hi, 0, sizeof(*hi));

	hi->page_status = kcalloc(chip->nb_history_pages,
				sizeof(bool), GFP_KERNEL);
	if (!hi->page_status)
		return -ENOMEM;


	hi->history_count = get_battery_history_status(chip, hi->page_status);
	if (hi->history_count < 0) {
		goto error_exit;
	} else if (hi->history_count != 0) {
		const int size = hi->history_count * chip->history_page_size;

		hi->page_size = chip->history_page_size;
		hi->history = batt_alloc_array(size, sizeof(u16));
		if (!hi->history) {
			hi->history_count = -ENOMEM;
			goto error_exit;
		}

		get_battery_history(chip, hi->page_status, hi->history);
	}

	return hi->history_count;

error_exit:
	kfree(hi->page_status);
	hi->page_status = NULL;
	return hi->history_count;

}

static void max1720x_history_free(struct max1720x_history *hi)
{
	kfree(hi->page_status);
	kfree(hi->history);

	hi->history = NULL;
	hi->page_status = NULL;
	hi->history_count = -1;
	hi->history_index = 0;
}


/*
 * Removed the following properties:
 *   POWER_SUPPLY_PROP_TIME_TO_EMPTY_AVG
 *   POWER_SUPPLY_PROP_TIME_TO_FULL_AVG
 *   POWER_SUPPLY_PROP_VOLTAGE_MAX_DESIGN,
 *   POWER_SUPPLY_PROP_VOLTAGE_MIN_DESIGN,
 * Need to keep the number of properies under UEVENT_NUM_ENVP (minus # of
 * standard uevent variables).
 */
static enum power_supply_property max1720x_battery_props[] = {
	POWER_SUPPLY_PROP_STATUS,
	POWER_SUPPLY_PROP_CAPACITY,		/* replace with _RAW */
	POWER_SUPPLY_PROP_CHARGE_COUNTER,
	POWER_SUPPLY_PROP_CHARGE_FULL,
	POWER_SUPPLY_PROP_CHARGE_FULL_DESIGN,	/* used from gbattery */
	POWER_SUPPLY_PROP_CURRENT_AVG,		/* candidate for tier switch */
	POWER_SUPPLY_PROP_CURRENT_NOW,
	POWER_SUPPLY_PROP_CYCLE_COUNT,
	POWER_SUPPLY_PROP_PRESENT,
	POWER_SUPPLY_PROP_TEMP,
	POWER_SUPPLY_PROP_VOLTAGE_AVG,
	POWER_SUPPLY_PROP_VOLTAGE_NOW,
	POWER_SUPPLY_PROP_VOLTAGE_OCV,
	POWER_SUPPLY_PROP_TECHNOLOGY,
	POWER_SUPPLY_PROP_SERIAL_NUMBER,
};

/* ------------------------------------------------------------------------- */

static ssize_t max1720x_get_offmode_charger(struct device *dev,
					    struct device_attribute *attr,
					    char *buf)
{
	struct power_supply *psy = container_of(dev, struct power_supply, dev);
	struct max1720x_chip *chip = power_supply_get_drvdata(psy);

	return scnprintf(buf, PAGE_SIZE, "%hhd\n", chip->offmode_charger);
}

static ssize_t max1720x_set_offmode_charger(struct device *dev,
					    struct device_attribute *attr,
					    const char *buf, size_t count)
{
	struct power_supply *psy = container_of(dev, struct power_supply, dev);
	struct max1720x_chip *chip = power_supply_get_drvdata(psy);

	if (kstrtobool(buf, &chip->offmode_charger))
		return -EINVAL;

	return count;
}

static DEVICE_ATTR(offmode_charger, 0660,
		   max1720x_get_offmode_charger,
		   max1720x_set_offmode_charger);


static ssize_t max1720x_model_show_state(struct device *dev,
					 struct device_attribute *attr,
					 char *buf)
{
	struct power_supply *psy = container_of(dev, struct power_supply, dev);
	struct max1720x_chip *chip = power_supply_get_drvdata(psy);
	ssize_t len = 0;

	if (!chip->model_data)
		return -EINVAL;

	mutex_lock(&chip->model_lock);
	len += scnprintf(&buf[len], PAGE_SIZE, "ModelNextUpdate: %d\n",
			 chip->model_next_update);
	len += max_m5_model_state_cstr(&buf[len], PAGE_SIZE - len,
				       chip->model_data);
	mutex_unlock(&chip->model_lock);

	return len;
}

/*
 * force is true when changing the model via debug props.
 * NOTE: call holding model_lock
 */
static int max1720x_model_reload(struct max1720x_chip *chip, bool force)
{
	const bool disabled = chip->model_reload == MAX_M5_LOAD_MODEL_DISABLED;
	const bool pending = chip->model_reload != MAX_M5_LOAD_MODEL_IDLE;
	int version_now, version_load;

	if (chip->gauge_type != MAX_M5_GAUGE_TYPE)
		return -EINVAL;

	pr_debug("model_reload=%d force=%d pending=%d disabled=%d\n",
		 chip->model_reload, force, pending, disabled);

	if (!force && (pending || disabled))
		return -EEXIST;

	version_now = max_m5_model_read_version(chip->model_data);
	version_load = max_m5_fg_model_version(chip->model_data);

	if (!force && version_now == version_load)
		return -EEXIST;

	/* REQUEST -> IDLE or set to the number of retries */
	dev_info(chip->dev, "Schedule Load FG Model, ID=%d, ver:%d->%d cap_lsb:%d->%d\n",
			chip->batt_id,
			version_now,
			version_load,
			max_m5_model_get_cap_lsb(chip->model_data),
			max_m5_cap_lsb(chip->model_data));

	chip->model_reload = MAX_M5_LOAD_MODEL_REQUEST;
	chip->model_ok = false;
	mod_delayed_work(system_wq, &chip->model_work, 0);

	return 0;
}

static ssize_t max1720x_model_set_state(struct device *dev,
					struct device_attribute *attr,
					const char *buf, size_t count)
{
	struct power_supply *psy = container_of(dev, struct power_supply, dev);
	struct max1720x_chip *chip = power_supply_get_drvdata(psy);
	int ret;

	if (!chip->model_data)
		return -EINVAL;

	mutex_lock(&chip->model_lock);

	/* read current state from gauge */
	ret = max_m5_model_read_state(chip->model_data);
	if (ret < 0) {
		mutex_unlock(&chip->model_lock);
		return ret;
	}

	/* overwrite with userland, will commit at cycle count */
	ret = max_m5_model_state_sscan(chip->model_data, buf, count);
	if (ret == 0) {
		/* force model state (valid) */
		chip->model_state_valid = true;
		max1720x_model_reload(chip, true);
	}

	mutex_unlock(&chip->model_lock);
	return count;
}

/* ----------------------------------------------------------------------- */

static DEVICE_ATTR(m5_model_state, 0640, max1720x_model_show_state,
		   max1720x_model_set_state);

static ssize_t gmsr_show(struct device *dev,
				 struct device_attribute *attr,
				 char *buff)
{
	struct power_supply *psy = container_of(dev, struct power_supply, dev);
	struct max1720x_chip *chip = power_supply_get_drvdata(psy);
	ssize_t len = 0;

	if (chip->gauge_type != MAX_M5_GAUGE_TYPE)
		return -EINVAL;

	mutex_lock(&chip->model_lock);
	len = max_m5_gmsr_state_cstr(&buff[len], PAGE_SIZE);
	mutex_unlock(&chip->model_lock);

	return len;
}

static const DEVICE_ATTR_RO(gmsr);

/* Was POWER_SUPPLY_PROP_RESISTANCE_ID */
static ssize_t resistance_id_show(struct device *dev,
				 struct device_attribute *attr,
				 char *buff)
{
	struct power_supply *psy = container_of(dev, struct power_supply, dev);
	struct max1720x_chip *chip = power_supply_get_drvdata(psy);

	return scnprintf(buff, PAGE_SIZE, "%d\n", chip->batt_id);
}

static const DEVICE_ATTR_RO(resistance_id);

/* Was POWER_SUPPLY_PROP_RESISTANCE */
static ssize_t resistance_show(struct device *dev,
				 struct device_attribute *attr,
				 char *buff)
{
	struct power_supply *psy = container_of(dev, struct power_supply, dev);
	struct max1720x_chip *chip = power_supply_get_drvdata(psy);

	return scnprintf(buff, PAGE_SIZE, "%d\n",
			 maxfg_read_resistance(&chip->regmap, chip->RSense));
}

static const DEVICE_ATTR_RO(resistance);

static ssize_t rc_switch_enable_store(struct device *dev, struct device_attribute *attr,
				      const char *buff, size_t count)
{
	struct power_supply *psy = container_of(dev, struct power_supply, dev);
	struct max1720x_chip *chip = power_supply_get_drvdata(psy);
	bool curr_enable = chip->rc_switch.enable;
	int ret;

	if (kstrtobool(buff, &chip->rc_switch.enable))
		return -EINVAL;

	/* Set back to original INI setting when disable */
	if (curr_enable == true && chip->rc_switch.enable == false) {
		ret = REGMAP_WRITE(&chip->regmap, MAX_M5_LEARNCFG, chip->rc_switch.rc2_learncfg);
		dev_info(chip->dev, "Disable RC switch, recover to learncfg %#x. ret=%d",
			 chip->rc_switch.rc2_learncfg, ret);
	}

	mod_delayed_work(system_wq, &chip->rc_switch.switch_work, 0);

	return count;
}

static ssize_t rc_switch_enable_show(struct device *dev,
				     struct device_attribute *attr, char *buff)
{
	struct power_supply *psy = container_of(dev, struct power_supply, dev);
	struct max1720x_chip *chip = power_supply_get_drvdata(psy);

	return scnprintf(buff, PAGE_SIZE, "%d\n", chip->rc_switch.enable);
}

static const DEVICE_ATTR_RW(rc_switch_enable);

/* lsb 1/256, race with max1720x_model_work()  */
static int max1720x_get_capacity_raw(struct max1720x_chip *chip, u16 *data)
{
	return REGMAP_READ(&chip->regmap, chip->reg_prop_capacity_raw, data);
}

int max1720x_get_capacity(struct i2c_client *client, int *iic_raw)
{
	struct max1720x_chip *chip;
	u16 temp;
	int ret;

	if (!client || !iic_raw)
		return -EINVAL;

	chip = i2c_get_clientdata(client);
	if (!chip)
		return -ENODEV;

	/* check the rules on reg_prop_capacity_raw */
	ret = max1720x_get_capacity_raw(chip, &temp);
	if (ret == 0)
		*iic_raw = ((int) temp) / 256;

	return ret;
}
EXPORT_SYMBOL_GPL(max1720x_get_capacity);

int max1720x_get_voltage_now(struct i2c_client *client, int *volt)
{
	struct max1720x_chip *chip;
	u16 temp;
	int ret;

	if (!client || !volt)
		return -EINVAL;

	chip = i2c_get_clientdata(client);
	if (!chip)
		return -ENODEV;

	ret = maxfg_reg_read(&chip->regmap, MAXFG_TAG_vcel, &temp);
	if (ret == 0)
		*volt = reg_to_micro_volt(temp);

	return ret;
}
EXPORT_SYMBOL_GPL(max1720x_get_voltage_now);

static int max1720x_get_battery_soc(struct max1720x_chip *chip)
{
	u16 data;
	int capacity, err;

	if (chip->fake_capacity >= 0 && chip->fake_capacity <= 100)
		return chip->fake_capacity;

	err = REGMAP_READ(&chip->regmap, MAX1720X_REPSOC, &data);
	if (err)
		return err;
	capacity = reg_to_percentage(data);

	if (capacity == 100 && chip->offmode_charger)
		chip->fake_capacity = 100;

	return capacity;
}

static int max1720x_get_battery_vfsoc(struct max1720x_chip *chip)
{
	u16 data;
	int capacity, err;


	err = maxfg_reg_read(&chip->regmap, MAXFG_TAG_vfsoc, &data);
	if (err)
		return err;
	capacity = reg_to_percentage(data);

	return capacity;
}

/* TODO: factor with the one in google_bms.c */
static char *psy_status_str[] = {
	"Unknown", "Charging", "Discharging", "NotCharging", "Full"
};

static void max1720x_prime_battery_qh_capacity(struct max1720x_chip *chip,
					       int status)
{
	u16  mcap = 0, data = 0;

	(void)maxfg_reg_read(&chip->regmap, MAXFG_TAG_mcap, &mcap);
	chip->current_capacity = mcap;

	(void)REGMAP_READ(&chip->regmap, MAX1720X_QH, &data);
	chip->previous_qh = reg_to_twos_comp_int(data);

	if (chip->regmap_nvram.regmap) {
		REGMAP_WRITE(&chip->regmap_nvram, MAX17XXX_QHCA, ~mcap);
		dev_dbg(chip->dev, "Capacity primed to %d on %s\n",
			mcap, psy_status_str[status]);

		REGMAP_WRITE(&chip->regmap_nvram, MAX17XXX_QHQH, data);
		dev_dbg(chip->dev, "QH primed to %d on %s\n",
			data, psy_status_str[status]);
	}
}

/* NOTE: the gauge doesn't know if we are current limited to */
static int max1720x_get_battery_status(struct max1720x_chip *chip)
{
	u16 data = 0;
	int current_now, current_avg, ichgterm, vfsoc, soc, fullsocthr;
	int status = POWER_SUPPLY_STATUS_UNKNOWN, err;

	err = maxfg_reg_read(&chip->regmap, MAXFG_TAG_curr, &data);
	if (err)
		return -EIO;
	current_now = -reg_to_micro_amp(data, chip->RSense);

	err = maxfg_reg_read(&chip->regmap, MAXFG_TAG_avgc, &data);
	if (err)
		return -EIO;
	current_avg = -reg_to_micro_amp(data, chip->RSense);

	if (chip->status_charge_threshold_ma) {
		ichgterm = chip->status_charge_threshold_ma * 1000;
	} else {
		err = REGMAP_READ(&chip->regmap, MAX1720X_ICHGTERM, &data);
		if (err)
			return -EIO;
		ichgterm = reg_to_micro_amp(data, chip->RSense);
	}

	err = REGMAP_READ(&chip->regmap, MAX1720X_FULLSOCTHR, &data);
	if (err)
		return -EIO;
	fullsocthr = reg_to_percentage(data);

	soc = max1720x_get_battery_soc(chip);
	if (soc < 0)
		return -EIO;

	vfsoc = max1720x_get_battery_vfsoc(chip);
	if (vfsoc < 0)
		return -EIO;

	if (current_avg > -ichgterm && current_avg <= 0) {

		if (soc >= fullsocthr) {
			const bool needs_prime = (chip->prev_charge_status ==
						  POWER_SUPPLY_STATUS_CHARGING);

			status = POWER_SUPPLY_STATUS_FULL;
			if (needs_prime)
				max1720x_prime_battery_qh_capacity(chip,
								   status);
		} else {
			status = POWER_SUPPLY_STATUS_NOT_CHARGING;
		}

	} else if (current_now >= -ichgterm)  {
		status = POWER_SUPPLY_STATUS_DISCHARGING;
	} else {
		status = POWER_SUPPLY_STATUS_CHARGING;
		if (chip->prev_charge_status == POWER_SUPPLY_STATUS_DISCHARGING
		    && current_avg  < -ichgterm)
			max1720x_prime_battery_qh_capacity(chip, status);
	}

	if (status != chip->prev_charge_status)
		dev_dbg(chip->dev, "s=%d->%d c=%d avg_c=%d ichgt=%d vfsoc=%d soc=%d fullsocthr=%d\n",
				    chip->prev_charge_status,
				    status, current_now, current_avg,
				    ichgterm, vfsoc, soc, fullsocthr);

	chip->prev_charge_status = status;

	return status;
}

static int max1720x_update_battery_qh_based_capacity(struct max1720x_chip *chip)
{
	u16 data;
	int current_qh, err = 0;

	if (chip->por)
		return -EINVAL;

	err = REGMAP_READ(&chip->regmap, MAX1720X_QH, &data);
	if (err)
		return err;

	current_qh = reg_to_twos_comp_int(data);

	/* QH value accumulates as battery charges */
	chip->current_capacity -= (chip->previous_qh - current_qh);
	chip->previous_qh = current_qh;

	return 0;
}

static void max1720x_restore_battery_qh_capacity(struct max1720x_chip *chip)
{
	int ret;
	int current_qh, nvram_qh;
	u16 data = 0, nvram_capacity;

	/* not available without shadow */
	if (!chip->regmap_nvram.regmap) {
		max1720x_prime_battery_qh_capacity(chip,
						   POWER_SUPPLY_STATUS_UNKNOWN);
		return;
	}

	/* Capacity data is stored as complement so it will not be zero. Using
	 * zero case to detect new un-primed pack
	 */
	ret = REGMAP_READ(&chip->regmap_nvram, MAX17XXX_QHCA, &data);
	if (!ret && data == 0) {
		max1720x_prime_battery_qh_capacity(chip,
						   POWER_SUPPLY_STATUS_UNKNOWN);
		return;
	}

	nvram_capacity = ~data;

	ret = REGMAP_READ(&chip->regmap_nvram, MAX17XXX_QHQH, &data);
	if (ret) {
		max1720x_prime_battery_qh_capacity(chip,
						   POWER_SUPPLY_STATUS_UNKNOWN);
		return;
	}
	nvram_qh = reg_to_twos_comp_int(data);

	ret = REGMAP_READ(&chip->regmap, MAX1720X_QH, &data);
	if (ret) {
		max1720x_prime_battery_qh_capacity(chip,
						   POWER_SUPPLY_STATUS_UNKNOWN);
		return;
	}
	current_qh = reg_to_twos_comp_int(data);

	/* QH value accumulates as battery discharges */
	chip->current_capacity = (int) nvram_capacity - (nvram_qh - current_qh);
	dev_info(chip->dev, "Capacity restored to %d\n",
		 chip->current_capacity);
	chip->previous_qh = current_qh;
	dev_info(chip->dev, "QH value restored to %d\n",
		 chip->previous_qh);

	/* init chip for max1720x done here, change to RepSOC */
	chip->reg_prop_capacity_raw = MAX1720X_REPSOC;
}

static void max1720x_handle_update_nconvgcfg(struct max1720x_chip *chip,
					     int temp)
{
	int idx = -1, hysteresis_temp;

	if (chip->temp_convgcfg == NULL)
		return;

	if (temp <= chip->temp_convgcfg[0]) {
		idx = 0;
	} else if (temp > chip->temp_convgcfg[chip->nb_convgcfg - 1]) {
		idx = chip->nb_convgcfg - 1;
	} else {
		for (idx = 1 ; idx < chip->nb_convgcfg; idx++) {
			if (temp > chip->temp_convgcfg[idx - 1] &&
			    temp <= chip->temp_convgcfg[idx])
				break;
		}
	}
	mutex_lock(&chip->convgcfg_lock);
	/* We want to switch to higher slot only if above temp + hysteresis
	 * but when temperature drops, we want to change at the level
	 */
	hysteresis_temp = chip->temp_convgcfg[chip->curr_convgcfg_idx] +
			chip->convgcfg_hysteresis;
	if ((idx != chip->curr_convgcfg_idx) &&
	    (chip->curr_convgcfg_idx == -1 || idx < chip->curr_convgcfg_idx ||
	     temp >= hysteresis_temp)) {
		struct maxfg_regmap *regmap;

		if (chip->gauge_type == MAX_M5_GAUGE_TYPE)
			regmap = &chip->regmap;
		else
			regmap = &chip->regmap_nvram;

		REGMAP_WRITE(regmap, MAX1720X_NCONVGCFG,
			     chip->convgcfg_values[idx]);
		chip->curr_convgcfg_idx = idx;
		dev_info(chip->dev, "updating nConvgcfg to 0x%04x as temp is %d (idx:%d)\n",
			 chip->convgcfg_values[idx], temp, idx);
	}
	mutex_unlock(&chip->convgcfg_lock);
}

static void max1720x_handle_update_filtercfg(struct max1720x_chip *chip,
					     int temp)
{
	struct max1720x_dyn_filtercfg *filtercfg = &chip->dyn_filtercfg;
	s16 hysteresis_temp;
	u16 filtercfg_val;

	if (filtercfg->disable_dynamic_filtercfg)
		return;

	if (filtercfg->temp == -1)
		return;

	if (chip->por)
		return;

	mutex_lock(&filtercfg->lock);
	if (temp <= filtercfg->temp)
		filtercfg_val = filtercfg->adjust_val;
	else
		filtercfg_val = filtercfg->default_val;

	hysteresis_temp = filtercfg->temp + filtercfg->hysteresis;
	if ((filtercfg_val != filtercfg->curr_val) &&
	    (filtercfg->curr_val == 0 || temp < filtercfg->temp ||
	     temp >= hysteresis_temp)) {
		REGMAP_WRITE(&chip->regmap, MAX1720X_FILTERCFG, filtercfg_val);
		dev_info(chip->dev, "updating filtercfg to 0x%04x as temp is %d\n",
			 filtercfg_val, temp);
		filtercfg->curr_val = filtercfg_val;
	}
	mutex_unlock(&filtercfg->lock);
}

#define EEPROM_CC_OVERFLOW_BIT	BIT(15)
#define MAXIM_CYCLE_COUNT_RESET 655
static int max1720x_restore_battery_cycle(struct max1720x_chip *chip)
{
	int ret;
	u16 eeprom_cycle, reg_cycle;

	if (chip->gauge_type != MAX_M5_GAUGE_TYPE)
		return -EINVAL;

	ret = REGMAP_READ(&chip->regmap, MAX1720X_CYCLES, &reg_cycle);
	if (ret < 0) {
		dev_info(chip->dev, "Fail to read reg %#x (%d)", MAX1720X_CYCLES, ret);
		return ret;
	}

	ret = gbms_storage_read(GBMS_TAG_CNHS, &eeprom_cycle, sizeof(eeprom_cycle));
	if (ret < 0) {
		dev_info(chip->dev, "Fail to read eeprom cycle count (%d)", ret);
		return ret;
	}

	if (eeprom_cycle == 0xFFFF) { /* empty storage */
		reg_cycle /= 2;	/* save half value to record over 655 cycles case */
		ret = gbms_storage_write(GBMS_TAG_CNHS, &reg_cycle, sizeof(reg_cycle));
		if (ret < 0)
			dev_info(chip->dev, "Fail to write eeprom cycle (%d)", ret);
		else
			chip->eeprom_cycle = reg_cycle;

		chip->cycle_reg_ok = true;
		return 0;
	}

	if (eeprom_cycle & EEPROM_CC_OVERFLOW_BIT)
		chip->cycle_count_offset = MAXIM_CYCLE_COUNT_RESET;

	chip->eeprom_cycle = eeprom_cycle;
	eeprom_cycle = eeprom_cycle << 1;
	dev_info(chip->dev, "reg_cycle:%d, eeprom_cycle:%d, cycle_count_offset:%d, update:%c",
		 reg_cycle, eeprom_cycle, chip->cycle_count_offset,
		 eeprom_cycle > reg_cycle ? 'Y' : 'N');
	if (eeprom_cycle > reg_cycle) {
		ret = REGMAP_WRITE_VERIFY(&chip->regmap, MAX1720X_CYCLES, eeprom_cycle);
		if (ret < 0) {
			dev_err(chip->dev, "fail to update cycles (%d)", ret);
			return ret;
		}
	}

	chip->cycle_reg_ok = true;
	max1720x_update_cycle_count(chip);

	return 0;
}

static u16 max1720x_save_battery_cycle(const struct max1720x_chip *chip,
				       u16 reg_cycle)
{
	int ret = 0;
	u16 eeprom_cycle = chip->eeprom_cycle;

	if (chip->gauge_type != MAX_M5_GAUGE_TYPE)
		return eeprom_cycle;

	if (chip->por || reg_cycle == 0)
		return eeprom_cycle;

	/* save half value to record over 655 cycles case */
	reg_cycle /= 2;

	/* Over 655 cycles */
	if (reg_cycle < eeprom_cycle)
		reg_cycle |= EEPROM_CC_OVERFLOW_BIT;

	if (reg_cycle <= eeprom_cycle)
		return eeprom_cycle;

	ret = gbms_storage_write(GBMS_TAG_CNHS, &reg_cycle,
				sizeof(reg_cycle));
	if (ret < 0) {
		dev_info(chip->dev, "Fail to write %d eeprom cycle count (%d)", reg_cycle, ret);
	} else {
		dev_dbg(chip->dev, "update saved cycle:%d -> %d\n", eeprom_cycle, reg_cycle);
		eeprom_cycle = reg_cycle;
	}

	return eeprom_cycle;
}

#define MAX17201_HIST_CYCLE_COUNT_OFFSET	0x4
#define MAX17201_HIST_TIME_OFFSET		0xf

/* WA for cycle count reset.
 * max17201 fuel gauge rolls over the cycle count to 0 and burns
 * an history entry with 0 cycles when the cycle count exceeds
 * 655. This code workaround the issue adding 655 to the cycle
 * count if the fuel gauge history has an entry with 0 cycles and
 * non 0 time-in-field.
 */
static int max1720x_get_cycle_count_offset(struct max1720x_chip *chip)
{
	int offset = 0;
	/*
	 * uses history on devices that have it (max1720x), use EEPROM
	 * in others. it might be written in terms of storage.
	 */
	if (chip->gauge_type == MAX_M5_GAUGE_TYPE) {
		offset = MAXIM_CYCLE_COUNT_RESET;
	} else {
		int i, history_count;
		struct max1720x_history hi;

		if (!chip->history_page_size)
			return 0;

		mutex_lock(&chip->history_lock);
		history_count = max1720x_history_read(chip, &hi);
		if (history_count < 0) {
			mutex_unlock(&chip->history_lock);
			return 0;
		}
		for (i = 0; i < history_count; i++) {
			u16 *entry = &hi.history[i * chip->history_page_size];

			if (entry[MAX17201_HIST_CYCLE_COUNT_OFFSET] == 0 &&
			    entry[MAX17201_HIST_TIME_OFFSET] != 0) {
				offset += MAXIM_CYCLE_COUNT_RESET;
				break;
			}
		}
		mutex_unlock(&chip->history_lock);

		dev_dbg(chip->dev, "history_count=%d page_size=%d i=%d offset=%d\n",
			history_count, chip->history_page_size, i, offset);

		max1720x_history_free(&hi);
	}

	return offset;
}

static int max1720x_get_cycle_count(struct max1720x_chip *chip)
{
	return chip->cycle_count;
}

static int max1720x_update_cycle_count(struct max1720x_chip *chip)
{
	int err, cycle_count;
	u16 reg_cycle;

	/*
	 * Corner case: battery under 3V hit POR without irq.
	 * cycles reset in this situation, incorrect data
	 */
	if (chip->por)
		return -ECANCELED;

	/* if cycle reg hasn't been restored from storage, restore it before update cycle count */
<<<<<<< HEAD
	if (!chip->cycle_reg_ok && max_m5_recal_state(chip->model_data) == RE_CAL_STATE_IDLE) {
=======
	if (!chip->cycle_reg_ok && chip->gauge_type == MAX_M5_GAUGE_TYPE &&
	    max_m5_recal_state(chip->model_data) == RE_CAL_STATE_IDLE) {
>>>>>>> 1735a681
		err = max1720x_restore_battery_cycle(chip);
		if (err < 0)
			dev_err(chip->dev, "%s cannot restore cycle count (%d)\n", __func__, err);

		return err;
	}

	err = REGMAP_READ(&chip->regmap, MAX1720X_CYCLES, &reg_cycle);
	if (err < 0)
		return err;

<<<<<<< HEAD
	if (chip->gauge_type == MAX_M5_GAUGE_TYPE)
		if (max_m5_recal_state(chip->model_data))
=======
	if (chip->gauge_type == MAX_M5_GAUGE_TYPE && max_m5_recal_state(chip->model_data))
>>>>>>> 1735a681
			reg_cycle += max_m5_recal_cycle(chip->model_data);

	cycle_count = reg_to_cycles((u32)reg_cycle, chip->gauge_type) + chip->cycle_count_offset;
	if (cycle_count < chip->cycle_count) {
		chip->cycle_count_offset = max1720x_get_cycle_count_offset(chip);
		chip->model_next_update = -1;
		dev_info(chip->dev, "cycle count last:%d, now:%d => cycle_count_offset:%d\n",
			 chip->cycle_count, cycle_count, chip->cycle_count_offset);
	}

	chip->eeprom_cycle = max1720x_save_battery_cycle(chip, reg_cycle);

	chip->cycle_count = cycle_count;

	if (chip->model_ok && reg_cycle >= chip->model_next_update) {
		err = max1720x_set_next_update(chip);
		if (err < 0)
			dev_err(chip->dev, "%s cannot set next update (%d)\n", __func__, err);
	}

	return chip->cycle_count;
}

static void max1720x_handle_update_empty_voltage(struct max1720x_chip *chip,
						 int temp)
{
	int cycle, cycle_idx, temp_idx, chg_st, ret = 0;
	u16 empty_volt_cfg, reg, vempty = 0;

	if (chip->empty_voltage == NULL)
		return;

	chg_st = max1720x_get_battery_status(chip);
	if (chg_st < 0)
		return;

	cycle = max1720x_get_cycle_count(chip);
	if (cycle < 0)
		return;

	ret = REGMAP_READ(&chip->regmap, MAX1720X_VEMPTY, &vempty);
	if (ret < 0)
		return;

	cycle_idx = cycle / CYCLE_BUCKET_SIZE;
	if (cycle_idx > (NB_CYCLE_BUCKETS - 1))
		cycle_idx = NB_CYCLE_BUCKETS - 1;

	if (temp < 0) {
		temp_idx = 0;
	} else {
		const int idx = temp / TEMP_BUCKET_SIZE + 1;
		const int temp_buckets = chip->nb_empty_voltage /
					 NB_CYCLE_BUCKETS;

		temp_idx = idx < (temp_buckets - 1) ? idx : (temp_buckets - 1);
	}

	empty_volt_cfg = MAX1720_EMPTY_VOLTAGE(chip, temp_idx, cycle_idx);
	reg = (empty_volt_cfg / 10) << 7 | (vempty & 0x7F);
	if ((reg > vempty) ||
	    (reg < vempty && chg_st != POWER_SUPPLY_STATUS_DISCHARGING)) {
		REGMAP_WRITE(&chip->regmap, MAX1720X_VEMPTY, reg);

		pr_debug("updating empty_voltage to %d(0x%04X), temp:%d(%d), cycle:%d(%d)\n",
				empty_volt_cfg, reg,
				temp, temp_idx,
				cycle, cycle_idx);
	}
}

static int batt_ce_full_estimate(struct gbatt_capacity_estimation *ce)
{
	return (ce->cap_filter_count > 0) && (ce->delta_vfsoc_sum > 0) ?
		ce->delta_cc_sum / ce->delta_vfsoc_sum : -1;
}

/* Measure the deltaCC, deltaVFSOC and CapacityFiltered */
static void batt_ce_capacityfiltered_work(struct work_struct *work)
{
	struct max1720x_chip *chip = container_of(work, struct max1720x_chip,
					    cap_estimate.settle_timer.work);
	struct gbatt_capacity_estimation *cap_esti = &chip->cap_estimate;
	const int lsb = max_m5_cap_lsb(chip->model_data);
	int settle_cc = 0, settle_vfsoc = 0;
	int delta_cc = 0, delta_vfsoc = 0;
	int cc_sum = 0, vfsoc_sum = 0;
	bool valid_estimate = false;
	int rc = 0;
	int data;

	mutex_lock(&cap_esti->batt_ce_lock);

	/* race with disconnect */
	if (!cap_esti->cable_in ||
	    cap_esti->estimate_state != ESTIMATE_PENDING) {
		goto exit;
	}

	rc = max1720x_update_battery_qh_based_capacity(chip);
	if (rc < 0)
		goto ioerr;

	settle_cc = reg_to_micro_amp_h(chip->current_capacity, chip->RSense, lsb);

	data = max1720x_get_battery_vfsoc(chip);
	if (data < 0)
		goto ioerr;

	settle_vfsoc = data;
	settle_cc = settle_cc / 1000;
	delta_cc = settle_cc - cap_esti->start_cc;
	delta_vfsoc = settle_vfsoc - cap_esti->start_vfsoc;

	if ((delta_cc > 0) && (delta_vfsoc > 0)) {

		cc_sum = delta_cc + cap_esti->delta_cc_sum;
		vfsoc_sum = delta_vfsoc + cap_esti->delta_vfsoc_sum;

		if (cap_esti->cap_filter_count >= cap_esti->cap_filt_length) {
			const int filter_divisor = cap_esti->cap_filt_length;

			cc_sum -= cap_esti->delta_cc_sum/filter_divisor;
			vfsoc_sum -= cap_esti->delta_vfsoc_sum/filter_divisor;
		}

		cap_esti->cap_filter_count++;
		cap_esti->delta_cc_sum = cc_sum;
		cap_esti->delta_vfsoc_sum = vfsoc_sum;
		batt_ce_store_data(&chip->regmap_nvram, &chip->cap_estimate);

		valid_estimate = true;
	}

ioerr:
	batt_ce_stop_estimation(cap_esti, ESTIMATE_DONE);

exit:
	logbuffer_log(chip->ce_log,
		"valid=%d settle[cc=%d, vfsoc=%d], delta[cc=%d,vfsoc=%d] ce[%d]=%d",
		valid_estimate,
		settle_cc, settle_vfsoc, delta_cc, delta_vfsoc,
		cap_esti->cap_filter_count,
		batt_ce_full_estimate(cap_esti));

	mutex_unlock(&cap_esti->batt_ce_lock);

	/* force to update uevent to framework side. */
	if (valid_estimate)
		power_supply_changed(chip->psy);
}

/*
 * batt_ce_init(): estimate_state = ESTIMATE_NONE
 * batt_ce_start(): estimate_state = ESTIMATE_NONE -> ESTIMATE_PENDING
 * batt_ce_capacityfiltered_work(): ESTIMATE_PENDING->ESTIMATE_DONE
 */
static int batt_ce_start(struct gbatt_capacity_estimation *cap_esti,
			 int cap_tsettle_ms)
{
	mutex_lock(&cap_esti->batt_ce_lock);

	/* Still has cable and estimate is not pending or cancelled */
	if (!cap_esti->cable_in || cap_esti->estimate_state != ESTIMATE_NONE)
		goto done;

	pr_info("EOC: Start the settle timer\n");
	cap_esti->estimate_state = ESTIMATE_PENDING;
	schedule_delayed_work(&cap_esti->settle_timer,
		msecs_to_jiffies(cap_tsettle_ms));

done:
	mutex_unlock(&cap_esti->batt_ce_lock);
	return 0;
}

static int batt_ce_init(struct gbatt_capacity_estimation *cap_esti,
			struct max1720x_chip *chip)
{
	int rc, vfsoc;
	const int lsb = max_m5_cap_lsb(chip->model_data);

	rc = max1720x_update_battery_qh_based_capacity(chip);
	if (rc < 0)
		return -EIO;

	vfsoc = max1720x_get_battery_vfsoc(chip);
	if (vfsoc < 0)
		return -EIO;

	cap_esti->start_vfsoc = vfsoc;
	cap_esti->start_cc = reg_to_micro_amp_h(chip->current_capacity,
						chip->RSense, lsb) / 1000;
	/* Capacity Estimation starts only when the state is NONE */
	cap_esti->estimate_state = ESTIMATE_NONE;
	return 0;
}

/* ------------------------------------------------------------------------- */

#define SEL_RES_AVG		0
#define SEL_RES_FILTER_COUNT	1
static int batt_res_registers(struct max1720x_chip *chip, bool bread,
			      int isel, u16 *data)
{
	int err = -EINVAL;
	const struct maxfg_reg *bres;
	u16 res_filtered, res_filt_count, val;

	bres = maxfg_find_by_tag(&chip->regmap_nvram, MAXFG_TAG_BRES);
	if (!bres)
		return err;

	switch (isel) {
	case SEL_RES_AVG:
		if (bread) {
			err = REGMAP_READ(&chip->regmap_nvram, bres->map[0],
					  &res_filtered);
			if (err)
				return err;

			*data = res_filtered;
			return 0;
		}
		err = REGMAP_WRITE(&chip->regmap_nvram, bres->map[0], *data);
		break;
	case SEL_RES_FILTER_COUNT:
		err = REGMAP_READ(&chip->regmap_nvram, bres->map[1], &val);
		if (err)
			return err;

		if (bread) {
			res_filt_count = (val & 0xF000) >> 12;
			*data = res_filt_count;
			return 0;
		}

		res_filt_count = (val & 0x0FFF) | (*data << 12);
		err = REGMAP_WRITE(&chip->regmap_nvram, bres->map[1],
				   res_filt_count);
		break;
	default:
		break;
	}

	return err;
}

/* call holding chip->model_lock */
static int max1720x_check_impedance(struct max1720x_chip *chip, u16 *th)
{
	struct maxfg_regmap *map = &chip->regmap;
	int soc, temp, cycle_count, ret;
	u16 data, timerh;

	if (!chip->model_state_valid)
		return -EAGAIN;

	soc = max1720x_get_battery_soc(chip);
	if (soc < BHI_IMPEDANCE_SOC_LO || soc > BHI_IMPEDANCE_SOC_HI)
		return -EAGAIN;

	ret = maxfg_reg_read(map, MAXFG_TAG_temp, &data);
	if (ret < 0)
		return -EIO;

	temp = reg_to_deci_deg_cel(data);
	if (temp < BHI_IMPEDANCE_TEMP_LO || temp > BHI_IMPEDANCE_TEMP_HI)
		return -EAGAIN;

	cycle_count = max1720x_get_cycle_count(chip);
	if (cycle_count < 0)
		return -EINVAL;

	ret = REGMAP_READ(&chip->regmap, MAX1720X_TIMERH, &timerh);
	if (ret < 0 || timerh == 0)
		return -EINVAL;

	/* wait for a few cyles and time in field before validating the value */
	if (cycle_count < BHI_IMPEDANCE_CYCLE_CNT || timerh < BHI_IMPEDANCE_TIMERH)
		return -ENODATA;

	*th = timerh;
	return 0;
}

/* will return negative if the value is not qualified */
static int max1720x_health_read_impedance(struct max1720x_chip *chip)
{
	u16 timerh;
	int ret;

	ret = max1720x_check_impedance(chip, &timerh);
	if (ret < 0)
		return -EINVAL;

	return maxfg_read_resistance(&chip->regmap, chip->RSense);
}

/* in hours */
static int max1720x_get_age(struct max1720x_chip *chip)
{
	u16 timerh;
	int ret;

	/* model not ready */
	if (chip->por)
		return -ENODATA;

	ret = REGMAP_READ(&chip->regmap, MAX1720X_TIMERH, &timerh);
	if (ret < 0)
		return -ENODATA;

	return reg_to_time_hr(timerh + chip->timerh_base, chip);
}

static void max1720x_update_timer_base(struct max1720x_chip *chip)
{
	struct maxfg_eeprom_history hist = { 0 };
	int ret, i, time_pre, time_now;

	for (i = 0; i < BATT_MAX_HIST_CNT; i++) {
		ret = gbms_storage_read_data(GBMS_TAG_HIST, &hist, sizeof(hist), i);
		if (ret < 0)
			return;

		if (hist.timerh == 0xFF)
			continue;

		/* convert to register value */
		time_now = hist.timerh * 7200 / 192;

		if (time_pre == 0)
			time_pre = time_now;

		if (time_now < time_pre)
			chip->timerh_base += time_pre;

		time_pre = time_now;
	}

	dev_info(chip->dev, "timerh_base: %#X\n", chip->timerh_base);
}

static int max1720x_current_offset_fix(struct max1720x_chip *chip)
{
	u16 cotrim, coff;
	int ret = 0;

	if (chip->current_offset_done || chip->gauge_type != MAX_M5_GAUGE_TYPE)
		return ret;

	ret = REGMAP_READ(&chip->regmap, MAX_M5_COTRIM, &cotrim);
	if (ret < 0)
		return ret;

	coff = ((-1) * (s16)cotrim + 1) / 2; /* round up */
	ret = REGMAP_WRITE(&chip->regmap, MAX_M5_COFF, coff);
	if (ret < 0)
		return ret;

	dev_info(chip->dev, "%s: CoTrim:%#x, set COff:%#x\n", __func__, cotrim, coff);

	return ret;
}

static int max1720x_get_property(struct power_supply *psy,
				 enum power_supply_property psp,
				 union power_supply_propval *val)
{
	struct max1720x_chip *chip = (struct max1720x_chip *)
					power_supply_get_drvdata(psy);
	struct maxfg_regmap *map = &chip->regmap;
	int rc, err = 0;
	u16 data = 0;
	int idata;

	__pm_stay_awake(chip->get_prop_ws);
	mutex_lock(&chip->model_lock);

	pm_runtime_get_sync(chip->dev);
	if (!chip->init_complete || !chip->resume_complete) {
		pm_runtime_put_sync(chip->dev);
		mutex_unlock(&chip->model_lock);
		__pm_relax(chip->get_prop_ws);
		return -EAGAIN;
	}
	pm_runtime_put_sync(chip->dev);

	switch (psp) {
	case POWER_SUPPLY_PROP_STATUS:
		err = max1720x_get_battery_status(chip);
		if (err < 0)
			break;

		/*
		 * Capacity estimation must run only once.
		 * NOTE: this is a getter with a side effect
		 */
		val->intval = err;
		if (err == POWER_SUPPLY_STATUS_FULL)
			batt_ce_start(&chip->cap_estimate,
				      chip->cap_estimate.cap_tsettle);
		/* return data ok */
		err = 0;
		break;
	case GBMS_PROP_CAPACITY_RAW:
		err = max1720x_get_capacity_raw(chip, &data);
		if (err == 0)
			val->intval = (int)data;
		break;
	case POWER_SUPPLY_PROP_CAPACITY:
		idata = max1720x_get_battery_soc(chip);
		if (idata < 0) {
			err = idata;
			break;
		}

		val->intval = idata;
		break;
	case POWER_SUPPLY_PROP_CHARGE_COUNTER:
		err = max1720x_update_battery_qh_based_capacity(chip);
		if (err < 0)
			break;

		val->intval = reg_to_capacity_uah(chip->current_capacity, chip);
		break;
	case POWER_SUPPLY_PROP_CHARGE_FULL:
		/*
		 * Snap charge_full to DESIGNCAP during early charge cycles to
		 * prevent large fluctuations in FULLCAPNOM. MAX1720X_CYCLES LSB
		 * is 16%
		 */
		err = max1720x_get_cycle_count(chip);
		if (err < 0)
			break;

		/* err is cycle_count */
		if (err <= FULLCAPNOM_STABILIZE_CYCLES)
			err = REGMAP_READ(map, MAX1720X_DESIGNCAP, &data);
		else
			err = REGMAP_READ(map, MAX1720X_FULLCAPNOM, &data);

		if (err == 0)
			val->intval = reg_to_capacity_uah(data, chip);
		break;
	case POWER_SUPPLY_PROP_CHARGE_FULL_DESIGN:
		err = REGMAP_READ(map, MAX1720X_DESIGNCAP, &data);
		if (err == 0)
			val->intval = reg_to_capacity_uah(data, chip);
		break;
	/* current is positive value when flowing to device */
	case POWER_SUPPLY_PROP_CURRENT_AVG:
		err = maxfg_reg_read(map, MAXFG_TAG_avgc, &data);
		if (err == 0)
			val->intval = -reg_to_micro_amp(data, chip->RSense);
		break;
	/* current is positive value when flowing to device */
	case POWER_SUPPLY_PROP_CURRENT_NOW:
		err = maxfg_reg_read(map, MAXFG_TAG_curr, &data);
		if (err == 0)
			val->intval = -reg_to_micro_amp(data, chip->RSense);
		break;
	case POWER_SUPPLY_PROP_CYCLE_COUNT:
		err = max1720x_get_cycle_count(chip);
		if (err < 0)
			break;
		/* err is cycle_count */
		val->intval = err;
		/* return data ok */
		err = 0;
		break;
	case POWER_SUPPLY_PROP_PRESENT:

		if (chip->fake_battery != -1) {
			val->intval = chip->fake_battery;
		} else if (chip->gauge_type == -1) {
			val->intval = 0;
		} else {

			err = REGMAP_READ(map, MAX1720X_STATUS, &data);
			if (err < 0)
				break;

			/* BST is 0 when the battery is present */
			val->intval = !(data & MAX1720X_STATUS_BST);
			if (!val->intval)
				break;

			/* chip->por prevent garbage in cycle count */
			chip->por = (data & MAX1720X_STATUS_POR) != 0;
			if (chip->por && chip->model_ok &&
			    chip->model_reload != MAX_M5_LOAD_MODEL_REQUEST) {
				/* trigger reload model and clear of POR */
				mutex_unlock(&chip->model_lock);
				__pm_relax(chip->get_prop_ws);
				max1720x_fg_irq_thread_fn(-1, chip);
				return err;
			}
		}
		break;
	case POWER_SUPPLY_PROP_TEMP:
		err = maxfg_reg_read(map, MAXFG_TAG_temp, &data);
		if (err < 0)
			break;

		val->intval = reg_to_deci_deg_cel(data);
		max1720x_handle_update_nconvgcfg(chip, val->intval);
		max1720x_handle_update_filtercfg(chip, val->intval);
		max1720x_handle_update_empty_voltage(chip, val->intval);
		break;
	case POWER_SUPPLY_PROP_TIME_TO_EMPTY_AVG:
		err = REGMAP_READ(map, MAX1720X_TTE, &data);
		if (err == 0)
			val->intval = reg_to_seconds(data);
		break;
	case POWER_SUPPLY_PROP_TIME_TO_FULL_AVG:
		err = REGMAP_READ(map, MAX1720X_TTF, &data);
		if (err == 0)
			val->intval = reg_to_seconds(data);
		break;
	case POWER_SUPPLY_PROP_TIME_TO_FULL_NOW:
		val->intval = -1;
		break;
	case POWER_SUPPLY_PROP_VOLTAGE_AVG:
		err = REGMAP_READ(map, MAX1720X_AVGVCELL, &data);
		if (err == 0)
			val->intval = reg_to_micro_volt(data);
		break;
	case POWER_SUPPLY_PROP_VOLTAGE_MAX_DESIGN:
		/* LSB: 20mV */
		err = maxfg_reg_read(map, MAXFG_TAG_mmdv, &data);
		if (err == 0)
			val->intval = ((data >> 8) & 0xFF) * 20000;
		break;
	case POWER_SUPPLY_PROP_VOLTAGE_MIN_DESIGN:
		/* LSB: 20mV */
		err = maxfg_reg_read(map, MAXFG_TAG_mmdv, &data);
		if (err == 0)
			val->intval = (data & 0xFF) * 20000;
		break;
	case POWER_SUPPLY_PROP_VOLTAGE_NOW:
		err = maxfg_reg_read(map, MAXFG_TAG_vcel, &data);
		if (err == 0)
			val->intval = reg_to_micro_volt(data);
		break;
	case POWER_SUPPLY_PROP_VOLTAGE_OCV:
		rc = maxfg_reg_read(map, MAXFG_TAG_vfocv, &data);
		if (rc == -EINVAL) {
			val->intval = -1;
			break;
		}
		val->intval = reg_to_micro_volt(data);
		break;
	case POWER_SUPPLY_PROP_TECHNOLOGY:
		val->intval = POWER_SUPPLY_TECHNOLOGY_LION;
		break;
	case POWER_SUPPLY_PROP_SERIAL_NUMBER:
		val->strval = chip->serial_number;
		break;
	case GBMS_PROP_HEALTH_ACT_IMPEDANCE:
		val->intval = maxfg_health_get_ai(chip->dev, chip->bhi_acim, chip->RSense);
		break;
	case GBMS_PROP_HEALTH_IMPEDANCE:
		val->intval = max1720x_health_read_impedance(chip);
		break;
	case GBMS_PROP_RESISTANCE:
		val->intval = maxfg_read_resistance(map, chip->RSense);
		break;
	case GBMS_PROP_RESISTANCE_RAW:
		val->intval = maxfg_read_resistance_raw(map);
		break;
	case GBMS_PROP_RESISTANCE_AVG:
		val->intval = maxfg_read_resistance_avg(chip->RSense);
		break;
	case GBMS_PROP_BATTERY_AGE:
		val->intval = max1720x_get_age(chip);
		break;
	case GBMS_PROP_CHARGE_FULL_ESTIMATE:
		val->intval = batt_ce_full_estimate(&chip->cap_estimate);
		break;
	case GBMS_PROP_CAPACITY_FADE_RATE:
	case GBMS_PROP_CAPACITY_FADE_RATE_FCR:
		err = maxfg_get_fade_rate(chip->dev, chip->bhi_fcn_count, &val->intval, psp);
		break;
	case GBMS_PROP_BATT_ID:
		val->intval = chip->batt_id;
		break;
	case GBMS_PROP_RECAL_FG:
		if (chip->gauge_type == MAX_M5_GAUGE_TYPE)
			val->intval = max_m5_recal_state(chip->model_data);
		break;
	default:
		err = -EINVAL;
		break;
	}

	if (err < 0)
		pr_debug("error %d reading prop %d\n", err, psp);

	mutex_unlock(&chip->model_lock);
	__pm_relax(chip->get_prop_ws);

	return err;
}

/* needs mutex_lock(&chip->model_lock); */
static int max1720x_health_update_ai(struct max1720x_chip *chip, int impedance)
{
	const u16 act_impedance = impedance / 100;
	unsigned int rcell = 0xffff;
	u16 timerh = 0xffff;
	int ret;

	if (impedance) {

		/* mOhms to reg */
		rcell = (impedance * 4096) / (1000 * chip->RSense);
		if (rcell > 0xffff) {
			pr_err("value=%d, rcell=%d out of bounds\n", impedance, rcell);
			return -ERANGE;
		}

		ret = REGMAP_READ(&chip->regmap, MAX1720X_TIMERH, &timerh);
		if (ret < 0 || timerh == 0)
			return -EIO;
	}

	ret = maxfg_health_write_ai(act_impedance, timerh);
	if (ret == 0)
		chip->bhi_acim = 0;

	return ret;
}


static void max1720x_fixup_capacity(struct max1720x_chip *chip, int plugged)
{
	struct max1720x_drift_data *ddata = &chip->drift_data;
	int ret, cycle_count, cap_lsb;
	u16 data16;

	/* do not execute when POR is set */
	ret = REGMAP_READ(&chip->regmap, MAX1720X_STATUS, &data16);
	if (ret < 0 || data16 & MAX1720X_STATUS_POR)
		return;

	/* capacity outliers: fix rcomp0, tempco */
	ret = max1720x_fixup_comp(ddata, &chip->regmap, plugged);
	if (ret > 0) {
		chip->comp_update_count += 1;

		data16 = chip->comp_update_count;
		ret = gbms_storage_write(GBMS_TAG_CMPC, &data16, sizeof(data16));
		if (ret < 0)
			dev_err(chip->dev, "update comp stats (%d)\n", ret);
	}

	cycle_count = max1720x_get_cycle_count(chip);
	if (cycle_count < 0) {
		dev_err(chip->dev, "cannot read cycle_count (%d)\n",
			cycle_count);
		return;
	}

	/* capacity outliers: fix capacity */
	cap_lsb = max_m5_cap_lsb(chip->model_data);
	ret = max1720x_fixup_dxacc(ddata, &chip->regmap, cycle_count, plugged, cap_lsb);
	if (ret > 0) {
		chip->dxacc_update_count += 1;

		data16 = chip->dxacc_update_count;
		ret = gbms_storage_write(GBMS_TAG_DXAC, &data16, sizeof(data16));
		if (ret < 0)
			dev_err(chip->dev, "update cap stats (%d)\n", ret);
	}

}

static int max1720x_set_recalibration(struct max1720x_chip *chip, int cap)
{
	int rc = 0;

	if (chip->gauge_type != MAX_M5_GAUGE_TYPE || max_m5_recal_state(chip->model_data))
		return 0;

	if (cap)
		chip->bhi_target_capacity = cap;

	rc = m5_init_custom_parameters(chip->dev, chip->model_data, chip->batt_node ?
				       chip->batt_node : chip->dev->of_node);
	if (rc == 0)
		rc = max_m5_recalibration(chip->model_data, chip->bhi_recalibration_algo,
					  (u16)chip->bhi_target_capacity);
	return rc;
}

<<<<<<< HEAD

static int max1720x_monitor_log_data(struct max1720x_chip *chip, bool force_log)
{
	int ret, charge_counter = -1;
	u16 repsoc, data;
	char buf[256] = { 0 };;

	ret = REGMAP_READ(&chip->regmap, MAX1720X_REPSOC, &data);
	if (ret < 0)
		return ret;

	repsoc = (data >> 8) & 0x00FF;
	if (repsoc == chip->pre_repsoc && !force_log)
		return ret;

	ret = maxfg_reg_log_data(&chip->regmap, &chip->regmap, buf);
	if (ret < 0)
		return ret;

	ret = max1720x_update_battery_qh_based_capacity(chip);
	if (ret == 0)
		charge_counter = reg_to_capacity_uah(chip->current_capacity, chip);

	gbms_logbuffer_devlog(chip->monitor_log, chip->dev, LOGLEVEL_INFO, 0, LOGLEVEL_INFO,
			     "%02X:%04X %s CC:%d", MAX1720X_REPSOC, data, buf, charge_counter);

	chip->pre_repsoc = repsoc;

	return ret;
}

=======
>>>>>>> 1735a681
static int max1720x_set_property(struct power_supply *psy,
				 enum power_supply_property psp,
				 const union power_supply_propval *val)
{
	struct max1720x_chip *chip = (struct max1720x_chip *)
					power_supply_get_drvdata(psy);
	struct gbatt_capacity_estimation *ce = &chip->cap_estimate;
	int delay_ms = 0;
	int rc = 0;

	mutex_lock(&chip->model_lock);
	pm_runtime_get_sync(chip->dev);
	if (!chip->init_complete || !chip->resume_complete) {
		pm_runtime_put_sync(chip->dev);
		mutex_unlock(&chip->model_lock);
		return -EAGAIN;
	}
	pm_runtime_put_sync(chip->dev);
	mutex_unlock(&chip->model_lock);

	switch (psp) {
	case GBMS_PROP_BATT_CE_CTRL:

		mutex_lock(&ce->batt_ce_lock);

		if (chip->gauge_type == MAX_M5_GAUGE_TYPE &&
		    !chip->model_state_valid) {
			mutex_unlock(&ce->batt_ce_lock);
			return -EAGAIN;
		}

		if (val->intval) {

			if (!ce->cable_in) {
				rc = batt_ce_init(ce, chip);
				ce->cable_in = (rc == 0);
			}

		} else if (ce->cable_in) {
			if (ce->estimate_state == ESTIMATE_PENDING)
				cancel_delayed_work_sync(&ce->settle_timer);

			/* race with batt_ce_capacityfiltered_work() */
			batt_ce_stop_estimation(ce, ESTIMATE_NONE);
			batt_ce_dump_data(ce, chip->ce_log);
			ce->cable_in = false;
		}
		mutex_unlock(&ce->batt_ce_lock);


		/* check cycle count, save state, check drift if needed */
		delay_ms = max1720x_check_drift_delay(&chip->drift_data);
		mod_delayed_work(system_wq, &chip->model_work,
				 msecs_to_jiffies(delay_ms));

		break;
	case GBMS_PROP_HEALTH_ACT_IMPEDANCE:
		mutex_lock(&chip->model_lock);
		rc = max1720x_health_update_ai(chip, val->intval);
		mutex_unlock(&chip->model_lock);
		break;
	case GBMS_PROP_FG_REG_LOGGING:
		max1720x_monitor_log_data(chip, !!val->intval);
		break;
	case GBMS_PROP_RECAL_FG:
		max1720x_set_recalibration(chip, val->intval);
		break;
	default:
		return -EINVAL;
	}

	if (rc < 0)
		return rc;

	return 0;
}

static int max1720x_property_is_writeable(struct power_supply *psy,
					  enum power_supply_property psp)
{
	switch (psp) {
	case GBMS_PROP_BATT_CE_CTRL:
	case GBMS_PROP_HEALTH_ACT_IMPEDANCE:
		return 1;
	default:
		break;
	}

	return 0;
}

/*
 * A fuel gauge reset resets only the fuel gauge operation without resetting IC
 * hardware. This is useful for testing different configurations without writing
 * nonvolatile memory.
 * TODO: add a lock around fg_reset to prevent SW from accessing the gauge until
 * the delay for volatile register access (rset->map[2]) expires. Need a lock
 * only if using this after _init()
 */
static int max17x0x_fg_reset(struct max1720x_chip *chip)
{
	const struct maxfg_reg *rset;
	bool done = false;
	int err;

	rset = maxfg_find_by_tag(&chip->regmap_nvram, MAXFG_TAG_rset);
	if (!rset)
		return -EINVAL;

	dev_info(chip->dev, "FG_RESET addr=%x value=%x delay=%d\n",
			    rset->map16[0], rset->map16[1], rset->map16[2]);

	err = REGMAP_WRITE(&chip->regmap, rset->map16[0], rset->map16[1]);
	if (err < 0) {
		dev_err(chip->dev, "FG_RESET error writing Config2 (%d)\n",
				   err);
	} else {
		int loops = 10; /* 10 * MAX17X0X_TPOR_MS = 1.5 secs */
		u16 cfg2 = 0;

		for ( ; loops ; loops--) {
			msleep(MAX17X0X_TPOR_MS);

			err = REGMAP_READ(&chip->regmap, rset->map16[0], &cfg2);
			done = (err == 0) && !(cfg2 & rset->map16[1]);
			if (done) {
				msleep(rset->map16[2]);
				break;
			}
		}

		if (!done)
			dev_err(chip->dev, "FG_RESET error rst not clearing\n");
		else
			dev_info(chip->dev, "FG_RESET cleared in %dms\n",
				loops * MAX17X0X_TPOR_MS + rset->map16[2]);

	}

	return 0;
}

int max17x0x_sw_reset(struct i2c_client *client)
{
	struct max1720x_chip *chip = i2c_get_clientdata(client);

	if (!chip)
		return -ENODEV;

	return max17x0x_fg_reset(chip);
}
EXPORT_SYMBOL_GPL(max17x0x_sw_reset);

/*
 * A full reset restores the ICs to their power-up state the same as if power
 * had been cycled.
 */
static int max1720x_full_reset(struct max1720x_chip *chip)
{
	REGMAP_WRITE(&chip->regmap, MAX17XXX_COMMAND,
		     MAX1720X_COMMAND_HARDWARE_RESET);

	msleep(MAX17X0X_TPOR_MS);

	return 0;
}

#define IRQ_STORM_TRIGGER_SECONDS		60
#define IRQ_STORM_TRIGGER_MAX_COUNTS		50
static bool max1720x_fg_irq_storm_check(struct max1720x_chip *chip)
{
	int now_time = 0, interval_time, irq_cnt;
	bool storm = false;
	static int stime;

	chip->icnt++;

	now_time = div_u64(ktime_to_ns(ktime_get_boottime()), NSEC_PER_SEC);
	if (now_time < IRQ_STORM_TRIGGER_SECONDS) {
		stime = now_time;
		chip->icnt = 0;
	}

	interval_time = now_time - stime;
	if (interval_time  > IRQ_STORM_TRIGGER_SECONDS) {
		irq_cnt = chip->icnt * 100;
		irq_cnt /= (interval_time * 100 / IRQ_STORM_TRIGGER_SECONDS);

		storm = irq_cnt > IRQ_STORM_TRIGGER_MAX_COUNTS;
		if (!storm) {
			stime = now_time;
			chip->icnt = 0;
		}
	}

	return storm;
}

static irqreturn_t max1720x_fg_irq_thread_fn(int irq, void *obj)
{
	struct max1720x_chip *chip = (struct max1720x_chip *)obj;
	u16 fg_status, fg_status_clr;
	bool storm = false;
	int err = 0;

	if (!chip || (irq != -1 && irq != chip->primary->irq)) {
		WARN_ON_ONCE(1);
		return IRQ_NONE;
	}

	if (chip->gauge_type == -1) {
		dev_warn_ratelimited(chip->dev, "%s gauge not inited\n", __func__);
		return IRQ_NONE;
	}

	pm_runtime_get_sync(chip->dev);
	if (!chip->init_complete || !chip->resume_complete) {
		dev_warn_ratelimited(chip->dev, "%s: irq skipped, irq%d\n", __func__, irq);
		pm_runtime_put_sync(chip->dev);
		return IRQ_HANDLED;
	}
	pm_runtime_put_sync(chip->dev);

	err = REGMAP_READ(&chip->regmap, MAX1720X_STATUS, &fg_status);
	if (err) {
		dev_err_ratelimited(chip->dev, "%s i2c error reading status, IRQ_NONE\n", __func__);
		return IRQ_NONE;
	}

	/* disable storm check and spurius with shared interrupts */
	if (!chip->irq_shared) {

		storm = max1720x_fg_irq_storm_check(chip);
		if (storm) {
			u16 fg_alarm = 0;

			if (chip->gauge_type != MAX_M5_GAUGE_TYPE)
				err = REGMAP_READ(&chip->regmap, MAX1720X_ALARM,
						&fg_alarm);

			dev_warn(chip->dev, "sts:%04x, alarm:%04x, cnt:%lu err=%d\n",
				fg_status, fg_alarm, chip->icnt, err);
		}

		if (fg_status == 0) {
			chip->debug_irq_none_cnt++;
			pr_debug("spurius: fg_status=0 cnt=%d\n",
				chip->debug_irq_none_cnt);
			/* rate limit spurius interrupts */
			msleep(MAX1720X_TICLR_MS);
			return IRQ_HANDLED;
		}
	} else if (fg_status == 0) {
		/*
		 * Disable rate limiting for when interrupt is shared.
		 * NOTE: this might need to be re-evaluated at some later point
		 */
		dev_err_ratelimited(chip->dev, "fg_status == 0\n");

		return IRQ_NONE;
	}

	/* only used to report health */
	chip->health_status |= fg_status;

	/*
	 * write 0 to clear will loose interrupts when we don't write 1 to the
	 * bits that are not set. Just inverting fg_status cause an interrupt
	 * storm, only setting the bits marked as "host must clear" in the DS
	 * seems to work eg:
	 *
	 * fg_status_clr = fg_status
	 * fg_status_clr |= MAX1720X_STATUS_POR | MAX1720X_STATUS_DSOCI
	 *                | MAX1720X_STATUS_BI;
	 *
	 * If the above logic is sound, we probably need to set also the bits
	 * that config mark as "host must clear". Maxim to confirm.
	 */
	fg_status_clr = fg_status;

	if (fg_status & MAX1720X_STATUS_POR) {
		const bool no_battery = chip->fake_battery == 0;

		mutex_lock(&chip->model_lock);
		chip->por = true;
		chip->cycle_reg_ok = false;
		if (no_battery) {
			fg_status_clr &= ~MAX1720X_STATUS_POR;
		} else {
			dev_warn(chip->dev, "POR is set(%04x), model reload:%d\n",
				 fg_status, chip->model_reload);
			/*
			 * trigger model load if not on-going, clear POR only when
			 * model loading done successfully
			 */
			if (chip->model_reload != MAX_M5_LOAD_MODEL_REQUEST)
				max1720x_model_reload(chip, false);
		}
		mutex_unlock(&chip->model_lock);
	}

	if (fg_status & MAX1720X_STATUS_IMN)
		pr_debug("IMN is set\n");

	if (fg_status & MAX1720X_STATUS_BST)
		pr_debug("BST is set\n");

	if (fg_status & MAX1720X_STATUS_IMX)
		pr_debug("IMX is set\n");

	if (fg_status & MAX1720X_STATUS_DSOCI) {
		fg_status_clr &= ~MAX1720X_STATUS_DSOCI;
		pr_debug("DSOCI is set\n");
	}
	if (fg_status & MAX1720X_STATUS_VMN) {
		if (chip->RConfig & MAX1720X_CONFIG_VS)
			fg_status_clr &= ~MAX1720X_STATUS_VMN;
		pr_debug("VMN is set\n");
	}
	if (fg_status & MAX1720X_STATUS_TMN) {
		if (chip->RConfig & MAX1720X_CONFIG_TS)
			fg_status_clr &= ~MAX1720X_STATUS_TMN;
		pr_debug("TMN is set\n");
	}
	if (fg_status & MAX1720X_STATUS_SMN) {
		if (chip->RConfig & MAX1720X_CONFIG_SS)
			fg_status_clr &= ~MAX1720X_STATUS_SMN;
		pr_debug("SMN is set\n");
	}
	if (fg_status & MAX1720X_STATUS_BI)
		pr_debug("BI is set\n");

	if (fg_status & MAX1720X_STATUS_VMX) {
		if (chip->RConfig & MAX1720X_CONFIG_VS)
			fg_status_clr &= ~MAX1720X_STATUS_VMX;
		pr_debug("VMX is set\n");
	}
	if (fg_status & MAX1720X_STATUS_TMX) {
		if (chip->RConfig & MAX1720X_CONFIG_TS)
			fg_status_clr &= ~MAX1720X_STATUS_TMX;
		pr_debug("TMX is set\n");
	}
	if (fg_status & MAX1720X_STATUS_SMX) {
		if (chip->RConfig & MAX1720X_CONFIG_SS)
			fg_status_clr &= ~MAX1720X_STATUS_SMX;
		pr_debug("SMX is set\n");
	}

	if (fg_status & MAX1720X_STATUS_BR)
		pr_debug("BR is set\n");

	/* NOTE: should always clear everything even if we lose state */
	REGMAP_WRITE(&chip->regmap, MAX1720X_STATUS, fg_status_clr);

	/* SOC interrupts need to go through all the time */
	if (fg_status & MAX1720X_STATUS_DSOCI) {
		const bool plugged = chip->cap_estimate.cable_in;

		if (max1720x_check_drift_on_soc(&chip->drift_data))
			max1720x_fixup_capacity(chip, plugged);

		if (storm) {
			pr_debug("Force power_supply_change in storm\n");
		} else {
			max1720x_monitor_log_data(chip, false);
			if (chip->gauge_type == MAX_M5_GAUGE_TYPE)
				max_m5_check_recal_state(chip->model_data,
							 chip->bhi_recalibration_algo,
							 chip->eeprom_cycle);
			max1720x_update_cycle_count(chip);
		}

		storm = false;
	}

	if (chip->psy && !storm)
		power_supply_changed(chip->psy);

	/*
	 * oneshot w/o filter will unmask on return but gauge will take up
	 * to 351 ms to clear ALRM1.
	 * NOTE: can do this masking on gauge side (Config, 0x1D) and using a
	 * workthread to re-enable.
	 */
	if (irq != -1)
		msleep(MAX1720X_TICLR_MS);


	return IRQ_HANDLED;
}

/* used to find batt_node and chemistry dependent FG overrides */
static int max1720x_read_batt_id(int *batt_id, const struct max1720x_chip *chip)
{
	bool defer;
	int rc = 0;
	struct device_node *node = chip->dev->of_node;
	u32 temp_id = 0;

	/* force the value in kohm */
	rc = of_property_read_u32(node, "maxim,force-batt-id", &temp_id);
	if (rc == 0) {
		dev_warn(chip->dev, "forcing battery RID %d\n", temp_id);
		*batt_id = temp_id;
		return 0;
	}

	/* return the value in kohm */
	rc = gbms_storage_read(GBMS_TAG_BRID, &temp_id, sizeof(temp_id));
	defer = (rc == -EPROBE_DEFER) ||
		(rc == -EINVAL) ||
		((rc == 0) && (temp_id == -EINVAL));
	if (defer)
		return -EPROBE_DEFER;

	if (rc < 0) {
		dev_err(chip->dev, "failed to get batt-id rc=%d\n", rc);
		*batt_id = -1;
		return -EPROBE_DEFER;
	}

	*batt_id = temp_id;
	return 0;
}

/*  */
static struct device_node *max1720x_find_batt_node(struct max1720x_chip *chip)
{
	const int batt_id = chip->batt_id;
	const struct device *dev = chip->dev;
	struct device_node *config_node, *child_node;
	u32 batt_id_range = 20, batt_id_kohm;
	int ret;

	config_node = of_find_node_by_name(dev->of_node, "maxim,config");
	if (!config_node) {
		dev_warn(dev, "Failed to find maxim,config setting\n");
		return NULL;
	}

	ret = of_property_read_u32(dev->of_node, "maxim,batt-id-range-pct",
				   &batt_id_range);
	if (ret && ret == -EINVAL)
		dev_warn(dev, "failed to read maxim,batt-id-range-pct\n");

	for_each_child_of_node(config_node, child_node) {
		ret = of_property_read_u32(child_node, "maxim,batt-id-kohm",
					   &batt_id_kohm);
		if (ret != 0)
			continue;

		/* only look for matching algo_ver if set */
		if (chip->drift_data.algo_ver != MAX1720X_DA_VER_NONE) {
			u32 algo_ver;

			ret = of_property_read_u32(child_node,
						   "maxim,algo-version",
						   &algo_ver);
			if (ret == 0 && chip->drift_data.algo_ver != algo_ver)
				continue;
		}

		if (!batt_id_range && batt_id == batt_id_kohm)
			return child_node;
		if ((batt_id < (batt_id_kohm * (100 + batt_id_range) / 100)) &&
		    (batt_id > (batt_id_kohm * (100 - batt_id_range) / 100)))
			return child_node;
	}

	return NULL;
}

static int max17x0x_apply_regval_shadow(struct max1720x_chip *chip,
					struct device_node *node,
					struct max17x0x_cache_data *nRAM,
					int nb)
{
	u16 *regs;
	int ret, i;
	const char *propname = "maxim,n_regval_1720x";

	if (!node || nb <= 0)
		return 0;

	if (nb & 1) {
		dev_warn(chip->dev, "%s %s u16 elems count is not even: %d\n",
			 node->name, propname, nb);
		return -EINVAL;
	}

	regs = batt_alloc_array(nb, sizeof(u16));
	if (!regs)
		return -ENOMEM;

	ret = of_property_read_u16_array(node, propname, regs, nb);
	if (ret) {
		dev_warn(chip->dev, "failed to read %s: %d\n", propname, ret);
		goto shadow_out;
	}

	for (i = 0; i < nb; i += 2) {
		const int idx = max17x0x_cache_index_of(nRAM, regs[i]);
		nRAM->cache_data[idx] = regs[i + 1];
	}

shadow_out:
	kfree(regs);
	return ret;
}

/* support for initial batch of ill configured max1720x packs */
static void max1720x_consistency_check(struct max17x0x_cache_data *cache)
{
	int nvcfg_idx = max17x0x_cache_index_of(cache, MAX1720X_NNVCFG0);
	int ncgain_idx = max17x0x_cache_index_of(cache, MAX1720X_NCGAIN);
	u16 *nRAM_updated = cache->cache_data;

	if ((nRAM_updated[nvcfg_idx] & MAX1720X_NNVCFG0_ENCG) &&
		((nRAM_updated[ncgain_idx] == 0) ||
		(nRAM_updated[ncgain_idx] == 0x0400)))
		nRAM_updated[ncgain_idx] = 0x4000;
}

static int max17x0x_read_dt_version(struct device_node *node,
				    int gauge_type, u8 *reg, u8 *val)
{
	int ret;
	const char *propname = "maxim,n_regval_1720x_ver";
	u8 version[2];

	if (gauge_type != MAX1720X_GAUGE_TYPE)
		return -ENOTSUPP;

	ret = of_property_read_u8_array(node, propname,
					version,
					sizeof(version));
	if (ret < 0)
		return -ENODATA;

	*reg = version[0];
	*val = version[1];

	return 0;
}

static int max17x0x_read_dt_version_por(struct device_node *node,
					int gauge_type, u8 *reg, u8 *val)
{
	int ret;
	const char *propname = "maxim,n_regval_1720x_ver_por";
	u8 version[2];

	if (gauge_type != MAX1720X_GAUGE_TYPE)
		return -ENOTSUPP;

	ret = of_property_read_u8_array(node, propname,
					version,
					sizeof(version));
	if (ret < 0)
		return -ENODATA;

	*reg = version[0];
	*val = version[1];

	return 0;
}

static int max17x0x_handle_dt_shadow_config(struct max1720x_chip *chip)
{
	int ret, rc, glob_cnt;
	const char *propname = "maxim,n_regval_1720x";
	struct max17x0x_cache_data nRAM_c;
	struct max17x0x_cache_data nRAM_u;
	int ver_idx = -1;
	u8 vreg, vval;

	/* for devices that don't support max1720x_fg_reset() */
	if (!chip->shadow_override || chip->gauge_type == -1)
		return 0;

	ret = max17x0x_nvram_cache_init(&nRAM_c, chip->gauge_type);
	if (ret < 0)
		return ret;

	ret = max17x0x_cache_load(&nRAM_c, &chip->regmap_nvram);
	if (ret < 0) {
		dev_err(chip->dev, "Failed to read config from shadow RAM\n");
		goto error_out;
	}

	ret = max17x0x_cache_dup(&nRAM_u, &nRAM_c);
	if (ret < 0)
		goto error_out;

	/* apply overrides */
	if (chip->batt_node) {
		int batt_cnt;

		batt_cnt = of_property_count_elems_of_size(chip->batt_node,
							   propname,
							   sizeof(u16));
		max17x0x_apply_regval_shadow(chip, chip->batt_node,
					     &nRAM_u,
					     batt_cnt);
	}

	glob_cnt = of_property_count_elems_of_size(chip->dev->of_node,
						   propname,
						   sizeof(u16));
	max17x0x_apply_regval_shadow(chip, chip->dev->of_node,
				     &nRAM_u,
				     glob_cnt);

	if (chip->gauge_type == MAX1720X_GAUGE_TYPE)
		max1720x_consistency_check(&nRAM_u);

	rc = max17x0x_read_dt_version(chip->dev->of_node,
				      chip->gauge_type, &vreg, &vval);
	if (rc == 0) {
		/*
		 * Versioning enforced: reset the gauge (and overwrite
		 * version) only if the version in device tree is
		 * greater than the version in the gauge.
		 */
		ver_idx = max17x0x_cache_index_of(&nRAM_u, vreg);
		if (ver_idx < 0) {
			dev_err(chip->dev, "version register %x is not mapped\n",
					vreg);
		} else if ((nRAM_u.cache_data[ver_idx] & 0xff) < vval) {
			/*
			 * force version in dt, will write (and reset fg)
			 * only when less than the version in nRAM_c
			 */
			dev_info(chip->dev,
				"DT version updated %d -> %d\n",
				nRAM_u.cache_data[ver_idx] & 0xff,
				vval);

			nRAM_u.cache_data[ver_idx] &= 0xff00;
			nRAM_u.cache_data[ver_idx] |= vval;
			chip->needs_reset = true;
		}
	}

	if (max17x0x_cache_memcmp(&nRAM_c, &nRAM_u)) {
		bool fg_reset = false;

		if (ver_idx < 0) {
			/*
			 * Versioning not enforced: nConvgCfg take effect
			 * without resetting the gauge
			 */
			const int idx = max17x0x_cache_index_of(&nRAM_u,
							MAX1720X_NCONVGCFG);
			nRAM_c.cache_data[idx] = nRAM_u.cache_data[idx];
			fg_reset = max17x0x_cache_memcmp(&nRAM_u, &nRAM_c) != 0;
		}

		ret = max17x0x_cache_store(&nRAM_u, &chip->regmap_nvram);
		if (ret < 0) {
			dev_err(chip->dev,
				"Failed to write config from shadow RAM\n");
			goto error_out;
		}

		/* different reason for reset */
		if (fg_reset) {
			chip->needs_reset = true;
			dev_info(chip->dev,
				"DT config differs from shadow, resetting\n");
		}
	}

error_out:
	max17x0x_cache_free(&nRAM_c);
	max17x0x_cache_free(&nRAM_u);

	return ret;
}

static int max17x0x_apply_regval_register(struct max1720x_chip *chip,
					struct device_node *node)
{
	int cnt, ret = 0, idx, err;
	u16 *regs, data;
	const char *propname = "maxim,r_regval_1720x";

	cnt =  of_property_count_elems_of_size(node, propname, sizeof(u16));
	if (!node || cnt <= 0)
		return 0;

	if (cnt & 1) {
		dev_warn(chip->dev, "%s %s u16 elems count is not even: %d\n",
			 node->name, propname, cnt);
		return -EINVAL;
	}

	regs = batt_alloc_array(cnt, sizeof(u16));
	if (!regs)
		return -ENOMEM;

	ret = of_property_read_u16_array(node, propname, regs, cnt);
	if (ret) {
		dev_warn(chip->dev, "failed to read %s %s: %d\n",
			 node->name, propname, ret);
		goto register_out;
	}

	for (idx = 0; idx < cnt; idx += 2) {
		if (max1720x_is_reg(chip->dev, regs[idx])) {
			err = REGMAP_READ(&chip->regmap, regs[idx], &data);
			if (!err && data != regs[idx + 1])
				REGMAP_WRITE(&chip->regmap, regs[idx],
					     regs[idx + 1]);
		}
	}
register_out:
	kfree(regs);
	return ret;
}

static int max17x0x_handle_dt_register_config(struct max1720x_chip *chip)
{
	int ret = 0;

	if (chip->batt_node)
		ret = max17x0x_apply_regval_register(chip, chip->batt_node);

	if (ret)
		return ret;

	ret = max17x0x_apply_regval_register(chip, chip->dev->of_node);

	return ret;
}

static int max1720x_handle_dt_nconvgcfg(struct max1720x_chip *chip)
{
	int ret = 0, i;
	struct device_node *node = chip->dev->of_node;

	chip->curr_convgcfg_idx = -1;
	mutex_init(&chip->convgcfg_lock);

	ret = of_property_read_u32(node, "google,cap-tsettle",
				   (u32 *)&chip->cap_estimate.cap_tsettle);
	if (ret < 0)
		chip->cap_estimate.cap_tsettle = DEFAULT_CAP_SETTLE_INTERVAL;
	chip->cap_estimate.cap_tsettle =
				chip->cap_estimate.cap_tsettle * 60 * 1000;

	ret = of_property_read_u32(node, "google,cap-filt-length",
				   (u32 *)&chip->cap_estimate.cap_filt_length);
	if (ret < 0)
		chip->cap_estimate.cap_filt_length = DEFAULT_CAP_FILTER_LENGTH;

	chip->nb_convgcfg =
	    of_property_count_elems_of_size(node, "maxim,nconvgcfg-temp-limits",
					    sizeof(s16));
	if (!chip->nb_convgcfg)
		return 0;

	ret = of_property_read_s32(node, "maxim,nconvgcfg-temp-hysteresis",
				   &chip->convgcfg_hysteresis);
	if (ret < 0)
		chip->convgcfg_hysteresis = 10;
	else if (chip->convgcfg_hysteresis < 0)
			chip->convgcfg_hysteresis = 10;
	if (ret == 0)
		dev_info(chip->dev, "%s maxim,nconvgcfg-temp-hysteresis = %d\n",
			 node->name, chip->convgcfg_hysteresis);

	if (chip->nb_convgcfg != of_property_count_elems_of_size(node,
						  "maxim,nconvgcfg-values",
						  sizeof(u16))) {
		dev_warn(chip->dev, "%s maxim,nconvgcfg-values and maxim,nconvgcfg-temp-limits are missmatching number of elements\n",
			 node->name);
		return -EINVAL;
	}
	chip->temp_convgcfg = (s16 *)devm_kmalloc_array(chip->dev,
							chip->nb_convgcfg,
							sizeof(s16),
								GFP_KERNEL);
	if (!chip->temp_convgcfg)
		return -ENOMEM;

	chip->convgcfg_values = (u16 *)devm_kmalloc_array(chip->dev,
							  chip->nb_convgcfg,
							  sizeof(u16),
							  GFP_KERNEL);
	if (!chip->convgcfg_values) {
		devm_kfree(chip->dev, chip->temp_convgcfg);
		chip->temp_convgcfg = NULL;
		return -ENOMEM;
	}

	ret = of_property_read_u16_array(node, "maxim,nconvgcfg-temp-limits",
					 (u16 *) chip->temp_convgcfg,
					 chip->nb_convgcfg);
	if (ret) {
		dev_warn(chip->dev, "failed to read maxim,nconvgcfg-temp-limits: %d\n",
			 ret);
		goto error;
	}

	ret = of_property_read_u16_array(node, "maxim,nconvgcfg-values",
					 chip->convgcfg_values,
					 chip->nb_convgcfg);
	if (ret) {
		dev_warn(chip->dev, "failed to read maxim,nconvgcfg-values: %d\n",
			 ret);
		goto error;
	}
	for (i = 1; i < chip->nb_convgcfg; i++) {
		if (chip->temp_convgcfg[i] < chip->temp_convgcfg[i-1]) {
			dev_warn(chip->dev, "nconvgcfg-temp-limits idx:%d < idx:%d\n",
				 i, i-1);
			goto error;
		}
		if ((chip->temp_convgcfg[i] - chip->temp_convgcfg[i-1])
		    <= chip->convgcfg_hysteresis) {
			dev_warn(chip->dev, "nconvgcfg-temp-hysteresis smaller than idx:%d, idx:%d\n",
				 i, i-1);
			goto error;
		}
	}

	chip->nb_empty_voltage = of_property_count_elems_of_size(node,
								 "maxim,empty-voltage",
								 sizeof(u16));
	if (chip->nb_empty_voltage > 0 &&
	    chip->nb_empty_voltage % NB_CYCLE_BUCKETS == 0) {
		chip->empty_voltage = (u16 *)devm_kmalloc_array(chip->dev,
							chip->nb_empty_voltage,
							sizeof(u16),
							GFP_KERNEL);
		if (!chip->empty_voltage)
			goto error;

		ret = of_property_read_u16_array(node, "maxim,empty-voltage",
						chip->empty_voltage,
						chip->nb_empty_voltage);
		if (ret) {
			dev_warn(chip->dev,
				 "failed to read maxim,empty-voltage: %d\n",
				 ret);
		}
	} else
		dev_warn(chip->dev,
			 "maxim,empty-voltage is missmatching the number of elements, nb = %d\n",
			 chip->nb_empty_voltage);
error:
	if (ret) {
		devm_kfree(chip->dev, chip->temp_convgcfg);
		devm_kfree(chip->dev, chip->convgcfg_values);
		chip->temp_convgcfg = NULL;
	}

	return ret;
}

static int max1720x_handle_dt_filtercfg(struct max1720x_chip *chip)
{
	struct device_node *node = chip->dev->of_node;
	struct max1720x_dyn_filtercfg *filtercfg = &chip->dyn_filtercfg;
	int ret = 0;

	mutex_init(&filtercfg->lock);

	ret = of_property_read_s32(node, "maxim,filtercfg-temp",
				   &filtercfg->temp);
	if (ret)
		goto not_enable;

	ret = of_property_read_s32(node, "maxim,filtercfg-temp-hysteresis",
				   &filtercfg->hysteresis);
	if (ret)
		filtercfg->hysteresis = FILTERCFG_TEMP_HYSTERESIS;

	ret = of_property_read_u16(node, "maxim,filtercfg-default",
				   &filtercfg->default_val);
	if (ret)
		goto not_enable;

	ret = of_property_read_u16(node, "maxim,filtercfg-adjust",
				   &filtercfg->adjust_val);
	if (ret)
		goto not_enable;

	dev_info(chip->dev, "%s filtercfg: temp:%d(hys:%d), default:%#X adjust:%#X\n",
		 node->name, filtercfg->temp, filtercfg->hysteresis,
		 filtercfg->default_val, filtercfg->adjust_val);

	return ret;

not_enable:
	filtercfg->temp = -1;
	return ret;
}

static int get_irq_none_cnt(void *data, u64 *val)
{
	struct max1720x_chip *chip = (struct max1720x_chip *)data;

	*val = chip->debug_irq_none_cnt;
	return 0;
}

static int set_irq_none_cnt(void *data, u64 val)
{
	struct max1720x_chip *chip = (struct max1720x_chip *)data;

	if (val == 0)
		chip->debug_irq_none_cnt = 0;
	return 0;
}

DEFINE_SIMPLE_ATTRIBUTE(irq_none_cnt_fops, get_irq_none_cnt,
	set_irq_none_cnt, "%llu\n");


static int debug_fg_reset(void *data, u64 val)
{
	struct max1720x_chip *chip = data;
	int ret;

	if (val == 0)
		ret = max17x0x_fg_reset(chip);
	else if (val == 1)
		ret = max1720x_full_reset(chip);
	else
		ret = -EINVAL;

	return ret;
}

DEFINE_SIMPLE_ATTRIBUTE(debug_fg_reset_fops, NULL, debug_fg_reset, "%llu\n");

static int debug_ce_start(void *data, u64 val)
{
	struct max1720x_chip *chip = (struct max1720x_chip *)data;

	batt_ce_start(&chip->cap_estimate, val);
	return 0;
}

DEFINE_SIMPLE_ATTRIBUTE(debug_ce_start_fops, NULL, debug_ce_start, "%llu\n");

/* Model reload will be disabled if the node is not found */
static int max1720x_init_model(struct max1720x_chip *chip)
{
	const bool no_battery = chip->fake_battery == 0;
	void *model_data;

	if (chip->gauge_type != MAX_M5_GAUGE_TYPE)
		return 0;

	if (no_battery)
		return 0;

	/* ->batt_id negative for no lookup */
	if (chip->batt_id >= 0) {
		chip->batt_node = max1720x_find_batt_node(chip);
		pr_debug("node found=%d for ID=%d algo=%d\n",
			 !!chip->batt_node, chip->batt_id,
			 chip->drift_data.algo_ver);
	}

	/* reset state (if needed) */
	if (chip->model_data) {
		devm_kfree(chip->dev, chip->model_data);
		chip->model_data = NULL;
	}

	/* TODO: split allocation and initialization */
	model_data = max_m5_init_data(chip->dev, chip->batt_node ?
				      chip->batt_node : chip->dev->of_node,
				      &chip->regmap);
	if (IS_ERR(model_data))
		return PTR_ERR(model_data);

	chip->model_data = model_data;

	if (!chip->batt_node) {
		dev_warn(chip->dev, "No child node for ID=%d, algo=%d\n",
			 chip->batt_id, chip->drift_data.algo_ver);
		chip->model_reload = MAX_M5_LOAD_MODEL_DISABLED;
	} else {
		u32 data32;
		int rc;

		/* align algo_ver for capacity drift to model */
		rc = of_property_read_u32(chip->batt_node, "maxim,algo-version",
					  &data32);
		if (rc == 0)
			chip->drift_data.algo_ver = data32;

		pr_debug("model_data ok for ID=%d, algo=%d\n",
			 chip->batt_id, chip->drift_data.algo_ver);
		chip->model_reload = MAX_M5_LOAD_MODEL_IDLE;
		chip->designcap = max_m5_get_designcap(chip->model_data);
	}

	return 0;
}

/* change battery_id and cause reload of the FG model */
static int debug_batt_id_set(void *data, u64 val)
{
	struct max1720x_chip *chip = (struct max1720x_chip *)data;
	int ret;

	if (chip->gauge_type != MAX_M5_GAUGE_TYPE)
		return -EINVAL;

	mutex_lock(&chip->model_lock);

	chip->batt_id = val;

	/* re-init the model data (lookup in DT) */
	ret = max1720x_init_model(chip);
	if (ret == 0) {
		/* lookup tempco and learncfg in DT */
		max17201_init_rc_switch(chip);
		max1720x_model_reload(chip, true);
	}

	mutex_unlock(&chip->model_lock);

	dev_info(chip->dev, "Force model for batt_id=%llu (%d)\n", val, ret);
	return 0;
}

DEFINE_SIMPLE_ATTRIBUTE(debug_batt_id_fops, NULL, debug_batt_id_set, "%llu\n");

/*
 * dump with "cat /d/max1720x/nvram_por | xxd"
 * NOTE: for testing add a setter that initialize chip->nRAM_por (if not
 * initialized) and use _load() to read NVRAM.
 */
static ssize_t debug_get_nvram_por(struct file *filp,
				   char __user *buf,
				   size_t count, loff_t *ppos)
{
	struct max1720x_chip *chip = (struct max1720x_chip *)filp->private_data;
	int size;

	if (!chip || !chip->nRAM_por.cache_data)
		return -ENODATA;

	size = chip->nRAM_por.atom.size > count ?
			count : chip->nRAM_por.atom.size;

	return simple_read_from_buffer(buf, count, ppos,
		chip->nRAM_por.cache_data,
		size);
}

BATTERY_DEBUG_ATTRIBUTE(debug_nvram_por_fops, debug_get_nvram_por, NULL);

static int debug_fake_battery_set(void *data, u64 val)
{
	struct max1720x_chip *chip = (struct max1720x_chip *)data;

	chip->fake_battery = (int)val;
	return 0;
}

DEFINE_SIMPLE_ATTRIBUTE(debug_fake_battery_fops, NULL,
			debug_fake_battery_set, "%llu\n");

static void max17x0x_reglog_dump(struct maxfg_reglog *regs,
				 size_t size,
				 char *buff)
{
	int i, len = 0;

	for (i = 0; i < NB_REGMAP_MAX; i++) {
		if (size <= len)
			break;
		if (test_bit(i, regs->valid))
			len += scnprintf(&buff[len], size - len, "%02X:%04X\n",
					 i, regs->data[i]);
	}

	if (len == 0)
		scnprintf(buff, size, "No record\n");
}

static ssize_t debug_get_reglog_writes(struct file *filp,
				       char __user *buf,
				       size_t count, loff_t *ppos)
{
	char *buff;
	ssize_t rc = 0;
	struct maxfg_reglog *reglog =
				(struct maxfg_reglog *)filp->private_data;

	buff = kmalloc(count, GFP_KERNEL);
	if (!buff)
		return -ENOMEM;

	max17x0x_reglog_dump(reglog, count, buff);
	rc = simple_read_from_buffer(buf, count, ppos, buff, strlen(buff));

	kfree(buff);

	return rc;
}

BATTERY_DEBUG_ATTRIBUTE(debug_reglog_writes_fops,
			debug_get_reglog_writes, NULL);

static ssize_t max1720x_show_custom_model(struct file *filp, char __user *buf,
					  size_t count, loff_t *ppos)
{
	struct max1720x_chip *chip = (struct max1720x_chip *)filp->private_data;
	char *tmp;
	int len;

	if (!chip->model_data)
		return -EINVAL;

	tmp = kmalloc(PAGE_SIZE, GFP_KERNEL);
	if (!tmp)
		return -ENOMEM;

	mutex_lock(&chip->model_lock);
	len = max_m5_fg_model_cstr(tmp, PAGE_SIZE, chip->model_data);
	mutex_unlock(&chip->model_lock);

	if (len > 0)
		len = simple_read_from_buffer(buf, count,  ppos, tmp, len);

	kfree(tmp);

	return len;
}

static ssize_t max1720x_set_custom_model(struct file *filp,
					 const char __user *user_buf,
					 size_t count, loff_t *ppos)
{
	struct max1720x_chip *chip = (struct max1720x_chip *)filp->private_data;
	char *tmp;
	int ret;

	if (!chip->model_data)
		return -EINVAL;

	tmp = kmalloc(PAGE_SIZE, GFP_KERNEL);
	if (!tmp)
		return -ENOMEM;

	ret = simple_write_to_buffer(tmp, PAGE_SIZE, ppos, user_buf, count);
	if (!ret) {
		kfree(tmp);
		return -EFAULT;
	}

	mutex_lock(&chip->model_lock);
	ret = max_m5_fg_model_sscan(chip->model_data, tmp, count);
	if (ret < 0)
		count = ret;
	mutex_unlock(&chip->model_lock);

	kfree(tmp);

	return count;
}

BATTERY_DEBUG_ATTRIBUTE(debug_m5_custom_model_fops, max1720x_show_custom_model,
			max1720x_set_custom_model);

static ssize_t max1720x_show_model_reg(struct file *filp, char __user *buf,
				       size_t count, loff_t *ppos)
{
	struct max1720x_chip *chip = (struct max1720x_chip *)filp->private_data;
<<<<<<< HEAD
	const struct maxfg_regmap *map = &chip->regmap;
=======
	const struct max17x0x_regmap *map = &chip->regmap;
>>>>>>> 1735a681
	u32 reg_address;
	unsigned int data;
	char *tmp;
	int len = 0, ret, rc;

	if (!map->regmap) {
		pr_err("Failed to read, no regmap\n");
		return -EIO;
	}

	tmp = kmalloc(PAGE_SIZE, GFP_KERNEL);
	if (!tmp)
		return -ENOMEM;

	rc = max_m5_model_lock(map->regmap, false);
	if (rc < 0)
		pr_warn("unlock fail, rc=%d\n", rc);

	for (reg_address = MAX_M5_FG_MODEL_START;
	     reg_address < MAX_M5_FG_MODEL_START + MAX_M5_FG_MODEL_SIZE ; reg_address++) {
		ret = regmap_read(map->regmap, reg_address, &data);
		if (ret < 0)
			continue;

		len += scnprintf(tmp + len, PAGE_SIZE - len, "%02x: %04x\n", reg_address, data);
	}

	rc = max_m5_model_lock(map->regmap, true);
	if (rc < 0)
		pr_warn("lock fail, rc=%d\n", rc);

	if (len > 0)
		len = simple_read_from_buffer(buf, count, ppos, tmp, len);

	kfree(tmp);

	return len;
}

BATTERY_DEBUG_ATTRIBUTE(debug_model_reg_fops, max1720x_show_model_reg, NULL);


static int debug_sync_model(void *data, u64 val)
{
	struct max1720x_chip *chip = data;
	int ret;

	if (!chip->model_data)
		return -EINVAL;

	/* re-read new state from Fuel gauge, save to storage  */
	ret = max_m5_model_read_state(chip->model_data);
	if (ret == 0) {
		ret = max_m5_model_check_state(chip->model_data);
		if (ret < 0)
			pr_warn("%s: warning invalid state %d\n", __func__, ret);

		ret = max_m5_save_state_data(chip->model_data);
	}

	return ret;
}

DEFINE_SIMPLE_ATTRIBUTE(debug_sync_model_fops, NULL, debug_sync_model, "%llu\n");


static ssize_t max1720x_show_debug_data(struct file *filp, char __user *buf,
					size_t count, loff_t *ppos)
{
	struct max1720x_chip *chip = (struct max1720x_chip *)filp->private_data;
	char msg[8];
	u16 data;
	int ret;

	ret = REGMAP_READ(&chip->regmap, chip->debug_reg_address, &data);
	if (ret < 0)
		return ret;

	ret = scnprintf(msg, sizeof(msg), "%x\n", data);

	return simple_read_from_buffer(buf, count, ppos, msg, ret);
}

static ssize_t max1720x_set_debug_data(struct file *filp,
				       const char __user *user_buf,
				       size_t count, loff_t *ppos)
{
	struct max1720x_chip *chip = (struct max1720x_chip *)filp->private_data;
	char temp[8] = { };
	u16 data;
	int ret;

	ret = simple_write_to_buffer(temp, sizeof(temp) - 1, ppos, user_buf, count);
	if (!ret)
		return -EFAULT;

	ret = kstrtou16(temp, 16, &data);
	if (ret < 0)
		return ret;

	ret =  REGMAP_WRITE(&chip->regmap, chip->debug_reg_address, data);
	if (ret < 0)
		return ret;

	return count;
}

BATTERY_DEBUG_ATTRIBUTE(debug_reg_data_fops, max1720x_show_debug_data,
			max1720x_set_debug_data);

static ssize_t max1720x_show_reg_all(struct file *filp, char __user *buf,
					size_t count, loff_t *ppos)
{
	struct max1720x_chip *chip = (struct max1720x_chip *)filp->private_data;
	const struct maxfg_regmap *map = &chip->regmap;
	u32 reg_address;
	unsigned int data;
	char *tmp;
	int ret = 0, len = 0;

	if (!map->regmap) {
		pr_err("Failed to read, no regmap\n");
		return -EIO;
	}

	tmp = kmalloc(PAGE_SIZE, GFP_KERNEL);
	if (!tmp)
		return -ENOMEM;

	for (reg_address = 0; reg_address <= 0xFF; reg_address++) {
		ret = regmap_read(map->regmap, reg_address, &data);
		if (ret < 0)
			continue;

		len += scnprintf(tmp + len, PAGE_SIZE - len, "%02x: %04x\n", reg_address, data);
	}

	if (len > 0)
		len = simple_read_from_buffer(buf, count,  ppos, tmp, strlen(tmp));

	kfree(tmp);

	return len;
}

BATTERY_DEBUG_ATTRIBUTE(debug_reg_all_fops, max1720x_show_reg_all, NULL);

static ssize_t max1720x_show_nvreg_all(struct file *filp, char __user *buf,
					size_t count, loff_t *ppos)
{
	struct max1720x_chip *chip = (struct max1720x_chip *)filp->private_data;
	const struct maxfg_regmap *map = &chip->regmap_nvram;
	u32 reg_address;
	unsigned int data;
	char *tmp;
	int ret = 0, len = 0;

	if (!map->regmap) {
		pr_err("Failed to read, no regmap\n");
		return -EIO;
	}

	tmp = kmalloc(PAGE_SIZE, GFP_KERNEL);
	if (!tmp)
		return -ENOMEM;

	for (reg_address = 0; reg_address <= 0xFF; reg_address++) {
		ret = regmap_read(map->regmap, reg_address, &data);
		if (ret < 0)
			continue;

		len += scnprintf(tmp + len, PAGE_SIZE - len, "%02x: %04x\n", reg_address, data);
	}

	if (len > 0)
		len = simple_read_from_buffer(buf, count,  ppos, tmp, strlen(tmp));

	kfree(tmp);

	return len;
}

BATTERY_DEBUG_ATTRIBUTE(debug_nvreg_all_fops, max1720x_show_nvreg_all, NULL);

static ssize_t max1720x_force_psy_update(struct file *filp,
					 const char __user *user_buf,
					 size_t count, loff_t *ppos)
{
	struct max1720x_chip *chip = (struct max1720x_chip *)filp->private_data;

	if (chip->psy)
		power_supply_changed(chip->psy);

	return count;
}

BATTERY_DEBUG_ATTRIBUTE(debug_force_psy_update_fops, NULL,
			max1720x_force_psy_update);

static int debug_cnhs_reset(void *data, u64 val)
{
	struct max1720x_chip *chip = data;
	u16 reset_val;
	int ret;

	reset_val = (u16)val;

	ret = gbms_storage_write(GBMS_TAG_CNHS, &reset_val,
				sizeof(reset_val));
	dev_info(chip->dev, "reset CNHS to %d, (ret=%d)\n", reset_val, ret);

	return ret == sizeof(reset_val) ? 0 : ret;
}

DEFINE_SIMPLE_ATTRIBUTE(debug_reset_cnhs_fops, NULL, debug_cnhs_reset, "%llu\n");

static int debug_gmsr_reset(void *data, u64 val)
{
	struct max1720x_chip *chip = data;
	int ret;

	ret = max_m5_reset_state_data(chip->model_data);
	dev_info(chip->dev, "reset GMSR (ret=%d)\n", ret);

	return ret;
}

DEFINE_SIMPLE_ATTRIBUTE(debug_reset_gmsr_fops, NULL, debug_gmsr_reset, "%llu\n");

static int debug_current_offset(void *data, u64 val)
{
	struct max1720x_chip *chip = data;
	int ret = 0;

	if (!val || chip->current_offset_done)
		return ret;

	ret = max1720x_current_offset_fix(chip);
	if (ret < 0)
		dev_info(chip->dev, "%s: current_offset fail (ret=%d)\n", __func__, ret);
	else
		chip->current_offset_done = true;

	return ret;
}

DEFINE_SIMPLE_ATTRIBUTE(debug_current_offset_fops, NULL, debug_current_offset, "%llu\n");

/*
 * TODO: add the building blocks of google capacity
 *
 * case POWER_SUPPLY_PROP_DELTA_CC_SUM:
 *	val->intval = chip->cap_estimate.delta_cc_sum;
 *	break;
 * case POWER_SUPPLY_PROP_DELTA_VFSOC_SUM:
 *	val->intval = chip->cap_estimate.delta_vfsoc_sum;
 *	break;
 */

static ssize_t act_impedance_store(struct device *dev,
			       struct device_attribute *attr,
			       const char *buf, size_t count) {
	struct power_supply *psy = container_of(dev, struct power_supply, dev);
	struct max1720x_chip *chip = power_supply_get_drvdata(psy);
	int value, ret = 0;

	ret = kstrtoint(buf, 0, &value);
	if (ret < 0)
		return ret;

	mutex_lock(&chip->model_lock);

	ret = max1720x_health_update_ai(chip, value);
	if (ret == 0)
		chip->bhi_acim = 0;

	dev_info(chip->dev, "value=%d  (%d)\n", value, ret);

	mutex_unlock(&chip->model_lock);
	return count;
}

static ssize_t act_impedance_show(struct device *dev,
			      struct device_attribute *attr, char *buf)
{
	struct power_supply *psy = container_of(dev, struct power_supply, dev);
	struct max1720x_chip *chip = power_supply_get_drvdata(psy);

	return scnprintf(buf, PAGE_SIZE, "%d\n",
			 maxfg_health_get_ai(chip->dev, chip->bhi_acim, chip->RSense));
}

static const DEVICE_ATTR_RW(act_impedance);

static int max17x0x_init_sysfs(struct max1720x_chip *chip)
{
	struct device *dev = &chip->psy->dev;
	struct dentry *de;
	int ret;

	/* Was POWER_SUPPLY_PROP_RESISTANCE_ID */
	ret = device_create_file(dev, &dev_attr_resistance_id);
	if (ret)
		dev_err(dev, "Failed to create resistance_id attribute\n");

	/* POWER_SUPPLY_PROP_RESISTANCE */
	ret = device_create_file(dev, &dev_attr_resistance);
	if (ret)
		dev_err(dev, "Failed to create resistance attribute\n");

	/* stats */
	ret = device_create_file(dev, &dev_attr_act_impedance);
	if (ret)
		dev_err(dev, "Failed to create act_impedance\n");

	if (chip->gauge_type == MAX_M5_GAUGE_TYPE) {
		ret = device_create_file(dev, &dev_attr_m5_model_state);
		if (ret)
			dev_err(dev, "Failed to create model_state, ret=%d\n", ret);
			/* Read GMSR */
		ret = device_create_file(dev, &dev_attr_gmsr);
		if (ret)
			dev_err(dev, "Failed to create gmsr attribute\n");

		/* RC switch enable/disable */
		ret = device_create_file(dev, &dev_attr_rc_switch_enable);
		if (ret)
			dev_err(dev, "Failed to create rc_switch_enable attribute\n");
	}

	de = debugfs_create_dir(chip->max1720x_psy_desc.name, 0);
	if (IS_ERR_OR_NULL(de))
		return -ENOENT;

	debugfs_create_file("irq_none_cnt", 0644, de, chip, &irq_none_cnt_fops);
	debugfs_create_file("nvram_por", 0440, de, chip, &debug_nvram_por_fops);
	debugfs_create_file("fg_reset", 0400, de, chip, &debug_fg_reset_fops);
	debugfs_create_file("ce_start", 0400, de, chip, &debug_ce_start_fops);
	debugfs_create_file("fake_battery", 0400, de, chip, &debug_fake_battery_fops);
	debugfs_create_file("batt_id", 0600, de, chip, &debug_batt_id_fops);
	debugfs_create_file("force_psy_update", 0600, de, chip, &debug_force_psy_update_fops);

	if (chip->regmap.reglog)
		debugfs_create_file("regmap_writes", 0440, de,
					chip->regmap.reglog,
					&debug_reglog_writes_fops);

	if (chip->regmap_nvram.reglog)
		debugfs_create_file("regmap_nvram_writes", 0440, de,
					chip->regmap_nvram.reglog,
					&debug_reglog_writes_fops);

	if (chip->gauge_type == MAX_M5_GAUGE_TYPE) {
		debugfs_create_file("fg_model", 0444, de, chip,
				    &debug_m5_custom_model_fops);
		debugfs_create_file("model_registers", 0444, de, chip,
				    &debug_model_reg_fops);
	}
	debugfs_create_bool("model_ok", 0444, de, &chip->model_ok);
	debugfs_create_file("sync_model", 0400, de, chip,
			    &debug_sync_model_fops);

	/* capacity drift fixup, one of MAX1720X_DA_VER_* */
	debugfs_create_u32("algo_ver", 0644, de, &chip->drift_data.algo_ver);

	/* new debug interface */
	debugfs_create_u32("address", 0600, de, &chip->debug_reg_address);
	debugfs_create_file("data", 0600, de, chip, &debug_reg_data_fops);

	/* dump all registers */
	debugfs_create_file("registers", 0444, de, chip, &debug_reg_all_fops);

	if (chip->regmap_nvram.regmap)
		debugfs_create_file("nv_registers", 0444, de, chip, &debug_nvreg_all_fops);

	/* reset fg eeprom data for debugging */
	if (chip->gauge_type == MAX_M5_GAUGE_TYPE) {
		debugfs_create_file("cnhs_reset", 0400, de, chip, &debug_reset_cnhs_fops);
		debugfs_create_file("gmsr_reset", 0400, de, chip, &debug_reset_gmsr_fops);
		debugfs_create_file("current_offset", 0444, de, chip, &debug_current_offset_fops);
		debugfs_create_u32("bhi_target_capacity", 0644, de, &chip->bhi_target_capacity);
		debugfs_create_u32("bhi_recalibration_algo", 0644, de,
				   &chip->bhi_recalibration_algo);
	}

	/* capacity fade */
	debugfs_create_u32("bhi_fcn_count", 0644, de, &chip->bhi_fcn_count);

	/* dynamic filtercfg for testing */
	debugfs_create_bool("disable_dynamic_filtercfg", 0444, de,
			    &chip->dyn_filtercfg.disable_dynamic_filtercfg);

	return 0;
}

static u16 max1720x_read_rsense(const struct max1720x_chip *chip)
{
	u32 rsense_default = 500;
	int dt_rsense, ret;
	u16 rsense = 0;

	ret = of_property_read_u32(chip->dev->of_node, "maxim,rsense-default",
				   &rsense_default);
	dt_rsense = ret == 0;

	/* read from NVRAM if present */
	if (chip->regmap_nvram.regmap) {

		ret = REGMAP_READ(&chip->regmap_nvram, MAX1720X_NRSENSE, &rsense);
		if (ret == 0 && dt_rsense && rsense != rsense_default) {
			dev_warn(chip->dev, "RSense %d, forcing to %d uOhm\n",
				 rsense * 10, rsense_default * 10);

			rsense = rsense_default;
		}
	}

	if (!rsense)
		rsense = rsense_default;

	return rsense;
}

static int max17x0x_nvram_recall(struct max1720x_chip *chip)
{
	REGMAP_WRITE(&chip->regmap,
			MAX17XXX_COMMAND,
			MAX17XXX_COMMAND_NV_RECALL);
	msleep(MAX17X0X_TPOR_MS);
	return 0;
}

static int max17x0x_dump_param(struct max1720x_chip *chip)
{
	int ret;
	u16 data;

	ret = maxfg_reg_read(&chip->regmap, MAXFG_TAG_cnfg,
				&chip->RConfig);
	if (ret < 0)
		return ret;

	dev_info(chip->dev, "Config: 0x%04x\n", chip->RConfig);

	ret = REGMAP_READ(&chip->regmap, MAX1720X_ICHGTERM, &data);
	if (ret < 0)
		return ret;

	dev_info(chip->dev, "IChgTerm: %d\n",
		 reg_to_micro_amp(data, chip->RSense));

	ret = REGMAP_READ(&chip->regmap, MAX1720X_VEMPTY, &data);
	if (ret < 0)
		return ret;

	dev_info(chip->dev, "VEmpty: VE=%dmV VR=%dmV\n",
		 reg_to_vempty(data), reg_to_vrecovery(data));

	return 0;
}

static int max1720x_clear_por(struct max1720x_chip *chip)
{
	u16 data;
	int ret;

	ret = REGMAP_READ(&chip->regmap, MAX1720X_STATUS, &data);
	if (ret < 0)
		return ret;

	if ((data & MAX1720X_STATUS_POR) == 0)
		return 0;

	return regmap_update_bits(chip->regmap.regmap,
				  MAX1720X_STATUS,
				  MAX1720X_STATUS_POR,
				  0x0);
}

/* read state from fg (if needed) and set the next update field */
static int max1720x_set_next_update(struct max1720x_chip *chip)
{
	int rc;
	u16 reg_cycle;

	/* do not save data when battery ID not clearly or under recalibration */
	if (chip->batt_id == DEFAULT_BATTERY_ID)
		return 0;

	rc = REGMAP_READ(&chip->regmap, MAX1720X_CYCLES, &reg_cycle);
	if (rc < 0)
		return rc;

	if (chip->model_next_update && reg_cycle < chip->model_next_update)
		return 0;

	/* read new state from Fuel gauge, save to storage if needed */
	rc = max_m5_model_read_state(chip->model_data);
	if (rc == 0) {
		rc = max_m5_model_check_state(chip->model_data);
		if (rc < 0) {
			pr_debug("%s: fg model state is corrupt rc=%d\n",
				 __func__, rc);
			return -EINVAL;
		}
	}

	if (rc == 0 && chip->model_next_update)
		rc = max_m5_save_state_data(chip->model_data);
	if (rc == 0)
		chip->model_next_update = (reg_cycle + (1 << 6)) &
					  ~((1 << 6) - 1);

	pr_debug("%s: reg_cycle=%d next_update=%d rc=%d\n", __func__,
		 reg_cycle, chip->model_next_update, rc);

	return 0;
}

static int max1720x_model_load(struct max1720x_chip *chip)
{
	int ret;

	/* retrieve model state from permanent storage only on boot */
	if (!chip->model_state_valid) {

		/*
		 * retrieve state from storage: retry on -EAGAIN as long as
		 * model_reload > _IDLE
		 */
		ret = max_m5_load_state_data(chip->model_data);
		if (ret == -EAGAIN)
			return -EAGAIN;
		if (ret < 0)
			dev_warn(chip->dev, "Load Model Using Default State (%d)\n",
				ret);

		/* use the state from the DT when GMSR is invalid */
	}

	/* failure on the gauge: retry as long as model_reload > IDLE */
	ret = max_m5_load_gauge_model(chip->model_data);
	if (ret < 0) {
		dev_err(chip->dev, "Load Model Failed ret=%d\n", ret);
		return -EAGAIN;
	}

	/* fix capacity outliers algo */
	ret = max_m5_fixup_outliers(&chip->drift_data, chip->model_data);
	if (ret < 0)
		dev_err(chip->dev, "Load Model fixing drift data rc=%d\n", ret);

	/* mark model state as "safe" */
	chip->reg_prop_capacity_raw = MAX1720X_REPSOC;
	chip->model_state_valid = true;
	return 0;
}

static void max1720x_model_work(struct work_struct *work)
{
	struct max1720x_chip *chip = container_of(work, struct max1720x_chip,
						  model_work.work);
	bool new_model = false;
	u16 reg_cycle;
	int rc;

	if (!chip->model_data)
		return;

	mutex_lock(&chip->model_lock);

	/* set model_reload to the #attempts, might change cycle count */
	if (chip->model_reload >= MAX_M5_LOAD_MODEL_REQUEST) {

		rc = max1720x_model_load(chip);
		if (rc == 0) {
			rc = max1720x_clear_por(chip);

			dev_info(chip->dev, "Model OK, Clear Power-On Reset (%d)\n", rc);
			/* TODO: keep trying to clear POR if the above fail */

			if (max_m5_recal_state(chip->model_data) == RE_CAL_STATE_IDLE) {
				rc = max1720x_restore_battery_cycle(chip);
				if (rc < 0)
					dev_err(chip->dev, "%s cannot restore cycle count (%d)\n",
						__func__, rc);
			} else { /* if recal is ongoing, no need to restore cycle */
				chip->cycle_reg_ok = true;
			}

			rc = REGMAP_READ(&chip->regmap, MAX1720X_CYCLES, &reg_cycle);
			if (rc == 0) {
				chip->model_reload = MAX_M5_LOAD_MODEL_IDLE;
				chip->model_ok = true;
				new_model = true;
				/* saved new value in max1720x_set_next_update */
				chip->model_next_update = reg_cycle > 0 ? reg_cycle - 1 : 0;
			}
		} else if (rc != -EAGAIN) {
			chip->model_reload = MAX_M5_LOAD_MODEL_DISABLED;
			chip->model_ok = false;
		} else if (chip->model_reload > MAX_M5_LOAD_MODEL_IDLE) {
			chip->model_reload += 1;
		}
	}

	/* b/171741751, fix capacity drift (if POR is cleared) */
	if (max1720x_check_drift_enabled(&chip->drift_data))
		max1720x_fixup_capacity(chip, chip->cap_estimate.cable_in);

	if (chip->model_reload >= MAX_M5_LOAD_MODEL_REQUEST) {
		const unsigned long delay = msecs_to_jiffies(60 * 1000);

		mod_delayed_work(system_wq, &chip->model_work, delay);
	}

	if (new_model) {
		dev_info(chip->dev, "FG Model OK, ver=%d cap_lsb=%d next_update=%d\n",
			 max_m5_fg_model_version(chip->model_data),
			 max_m5_cap_lsb(chip->model_data),
			 chip->model_next_update);
		max1720x_prime_battery_qh_capacity(chip, POWER_SUPPLY_STATUS_UNKNOWN);
		power_supply_changed(chip->psy);
	}

	mutex_unlock(&chip->model_lock);
}


static int max17201_init_rc_switch(struct max1720x_chip *chip)
{
	int ret = 0;

	if (chip->gauge_type != MAX_M5_GAUGE_TYPE)
		return -EINVAL;

	chip->rc_switch.enable = of_property_read_bool(chip->dev->of_node, "maxim,rc-enable");

	ret = of_property_read_u32(chip->dev->of_node, "maxim,rc-soc", &chip->rc_switch.soc);
	if (ret < 0)
		return -EINVAL;

	ret = of_property_read_u32(chip->dev->of_node, "maxim,rc-temp", &chip->rc_switch.temp);
	if (ret < 0)
		return -EINVAL;

	ret = of_property_read_u16(chip->batt_node, "maxim,rc1-tempco", &chip->rc_switch.rc1_tempco);
	if (ret < 0)
		return -EINVAL;

	ret = max_m5_get_rc_switch_param(chip->model_data, &chip->rc_switch.rc2_tempco,
					 &chip->rc_switch.rc2_learncfg);
	if (ret < 0)
		return -EINVAL;

	chip->rc_switch.available = true;

	dev_info(chip->dev, "rc_switch soc:%d temp:%d rc1_tempco:%#x rc2_tempco:%#x cfg:%#x\n",
		 chip->rc_switch.soc, chip->rc_switch.temp, chip->rc_switch.rc1_tempco,
		 chip->rc_switch.rc2_tempco, chip->rc_switch.rc2_learncfg);

	if (chip->rc_switch.enable)
		schedule_delayed_work(&chip->rc_switch.switch_work, msecs_to_jiffies(60 * 1000));

	return 0;
}

#define RC_WORK_TIME_MS	60 * 1000
#define RC_WORK_TIME_QUICK_MS	5 * 1000
static void max1720x_rc_work(struct work_struct *work)
{
	struct max1720x_chip *chip = container_of(work, struct max1720x_chip,
						  rc_switch.switch_work.work);
	int interval = RC_WORK_TIME_MS;
	u16 data, learncfg;
	bool to_rc1, to_rc2;
	int ret = 0, soc, temp;

	if (!chip->rc_switch.available || !chip->rc_switch.enable)
		return;

	if (chip->por || !chip->resume_complete)
		goto reschedule;

	/* Read SOC */
	ret = REGMAP_READ(&chip->regmap, MAX_M5_REPSOC, &data);
	if (ret < 0)
		goto reschedule;

	soc = (data >> 8) & 0x00FF;

	/* Read Temperature */
	ret = maxfg_reg_read(&chip->regmap, MAXFG_TAG_temp, &data);
	if (ret < 0)
		goto reschedule;

	temp = reg_to_deci_deg_cel(data);

	/* Read LearnCfg */
	ret = REGMAP_READ(&chip->regmap, MAX_M5_LEARNCFG, &learncfg);
	if (ret < 0)
		goto reschedule;

	/* Disable LearnCfg.LearnTCO */
	if (learncfg & MAX_M5_LEARNCFG_LEARNTCO_CLEAR) {
		learncfg = MAX_M5_LEARNCFG_LEARNTCO_CLR(learncfg);
		ret = REGMAP_WRITE(&chip->regmap, MAX_M5_LEARNCFG, learncfg);
		if (ret < 0)
			dev_warn(chip->dev, "Unable to clear LearnTCO\n");
	}

	to_rc1 = soc < chip->rc_switch.soc || temp < chip->rc_switch.temp;
	to_rc2 = soc >= chip->rc_switch.soc && temp >= chip->rc_switch.temp;

	if (to_rc1 && ((learncfg & MAX_M5_LEARNCFG_RC_VER) == MAX_M5_LEARNCFG_RC2)) {
		/*
		 * 1: set LearnCfg.LearnRComp = 0
		 * 2: load TempCo value from RC1 INI file
		 * 3: set LearnCfg.RCx = 0
		 */
		learncfg = MAX_M5_LEARNCFG_LEARNRCOMP_CLR(learncfg);
		ret = REGMAP_WRITE(&chip->regmap, MAX_M5_LEARNCFG, learncfg);

		if (ret == 0)
			ret = REGMAP_WRITE(&chip->regmap, MAX_M5_TEMPCO, chip->rc_switch.rc1_tempco);

		learncfg = MAX_M5_LEARNCFG_RC_VER_CLR(learncfg);
		if (ret == 0)
			ret = REGMAP_WRITE(&chip->regmap, MAX_M5_LEARNCFG, learncfg);

		gbms_logbuffer_prlog(chip->monitor_log, LOGLEVEL_INFO, 0, LOGLEVEL_INFO,
				     "%s to RC1. ret=%d soc=%d temp=%d tempco=0x%x, learncfg=0x%x",
				     __func__, ret, soc, temp, chip->rc_switch.rc1_tempco, learncfg);

	} else if (to_rc2 && ((learncfg & MAX_M5_LEARNCFG_RC_VER) == MAX_M5_LEARNCFG_RC1)) {
		/*
		 * 1: load LearnCfg.LearnRComp from RC2 INI value
		 * 2: load TempCo value from RC2 INI value
		 * 3: set LearnCfg.RCx = 1
		 */

		learncfg |= (chip->rc_switch.rc2_learncfg & MAX_M5_LEARNCFG_LEARNRCOMP);
		ret = REGMAP_WRITE(&chip->regmap, MAX_M5_LEARNCFG, learncfg);

		if (ret == 0)
			ret = REGMAP_WRITE(&chip->regmap, MAX_M5_TEMPCO, chip->rc_switch.rc2_tempco);

		learncfg = MAX_M5_LEARNCFG_RC_VER_SET(learncfg);
		if (ret == 0)
			ret = REGMAP_WRITE(&chip->regmap, MAX_M5_LEARNCFG, learncfg);

		gbms_logbuffer_prlog(chip->monitor_log, LOGLEVEL_INFO, 0, LOGLEVEL_INFO,
				     "%s to RC2. ret=%d soc=%d temp=%d tempco=0x%x, learncfg=0x%x",
				     __func__, ret, soc, temp, chip->rc_switch.rc2_tempco, learncfg);
	}

reschedule:
	if (ret != 0) {
		interval = RC_WORK_TIME_QUICK_MS;
		gbms_logbuffer_prlog(chip->monitor_log, LOGLEVEL_WARNING, 0, LOGLEVEL_INFO,
				     "%s didn't finish. ret=%d", __func__, ret);
	}

	mod_delayed_work(system_wq, &chip->rc_switch.switch_work, msecs_to_jiffies(interval));
}

static int read_chip_property_u32(const struct max1720x_chip *chip,
				  char *property, u32 *data32)
{
	int ret;

	if (chip->batt_node) {
		ret = of_property_read_u32(chip->batt_node, property, data32);
		if (ret == 0)
			return ret;
	}

	return of_property_read_u32(chip->dev->of_node, property, data32);
}

/* fix capacity drift after loading the model */
static int max17201_init_fix_capacity(struct max1720x_chip *chip)
{
	struct max1720x_drift_data *ddata = &chip->drift_data;
	u32 data32 = 0;
	u16 data16;
	int ret;

	ret = gbms_storage_read(GBMS_TAG_CMPC, &data16, sizeof(data16));
	if (ret == -EPROBE_DEFER)
		return -EPROBE_DEFER;
	if (ret == 0)
		chip->comp_update_count = data16;
	else
		chip->comp_update_count = 0;

	ret = gbms_storage_read(GBMS_TAG_DXAC, &data16, sizeof(data16));
	if (ret == -EPROBE_DEFER)
		return -EPROBE_DEFER;
	if (ret == 0)
		chip->dxacc_update_count = data16;
	else
		chip->dxacc_update_count = 0;

	/* device dependent values */
	ddata->rsense = chip->RSense;
	/* update design_capacity after loading the model if not set in dt */
	ret = of_property_read_u32(chip->dev->of_node, "maxim,capacity-design",
				   &data32);
	if (ret < 0) {
		ddata->design_capacity = -1;
	} else if (data32 != 0) {
		ddata->design_capacity = data32;
	} else if (chip->regmap_nvram.regmap) {
		/*
		 * TODO: read design capacity from NVRAM if available
		 * ret = REGMAP_READ(&chip->regmap_nvram, MAX1720X_NDESIGNCAP,
		 *		  &ddata->design_capacity);
		 */
		ret = REGMAP_READ(&chip->regmap, MAX1720X_DESIGNCAP,
				  &ddata->design_capacity);
		if (ret < 0)
			return -EPROBE_DEFER;

		/* add retries? */
	}

	/*
	 * chemistry dependent codes:
	 * NOTE: ->batt_node is initialized in *_handle_dt_shadow_config
	 */
	ret = read_chip_property_u32(chip, "maxim,capacity-rcomp0", &data32);
	if (ret < 0)
		ddata->ini_rcomp0 = -1;
	else
		ddata->ini_rcomp0 = data32;

	ret = read_chip_property_u32(chip, "maxim,capacity-tempco", &data32);
	if (ret < 0)
		ddata->ini_tempco = -1;
	else
		ddata->ini_tempco = data32;

	ret = of_property_read_u32(chip->dev->of_node, "maxim,capacity-stable",
				   &data32);
	if (ret < 0)
		ddata->cycle_stable = BATTERY_DEFAULT_CYCLE_STABLE;
	else
		ddata->cycle_stable = data32;

	ret = of_property_read_u32(chip->dev->of_node, "maxim,capacity-fade",
				   &data32);
	if (ret < 0)
		ddata->cycle_fade = BATTERY_DEFAULT_CYCLE_FADE;
	else
		ddata->cycle_fade = data32;

	ret = of_property_read_u32(chip->dev->of_node, "maxim,capacity-band",
				   &data32);
	if (ret < 0) {
		ddata->cycle_band = BATTERY_DEFAULT_CYCLE_BAND;
	} else {
		ddata->cycle_band = data32;
		if (ddata->cycle_band > BATTERY_MAX_CYCLE_BAND)
			ddata->cycle_band = BATTERY_MAX_CYCLE_BAND;
	}

	/*
	 * Set to force loading the model with corresponding algo-version.
	 * MW A0+ MW-A0 should use MAX1720X_DA_VER_ORIG while and MW-A1 should
	 * use MAX1720X_DA_VER_MWA1 for RC1 or MAX1720X_DA_VER_NONE for RC2.
	 * MW-A2 should use MAX1720X_DA_VER_NONE for RC1 and RC2. Not used for max1720x.
	 */
	if (max_m5_check_devname(chip->devname) ) {
		ret = of_property_read_u32(chip->dev->of_node,
					   "maxim,algo-version",
					   &data32);
		if (ret < 0 || data32 > MAX1720X_DA_VER_MWA2)
			ddata->algo_ver = MAX1720X_DA_VER_NONE;
		else
			ddata->algo_ver = data32;
	} else {
		ddata->algo_ver = MAX1720X_DA_VER_ORIG;
	}

	ret = read_chip_property_u32(chip, "maxim,capacity-filtercfg", &data32);
	if (ret < 0)
		ddata->ini_filtercfg = -1;
	else
		ddata->ini_filtercfg = data32;

	if (ddata->ini_filtercfg != -1)
		dev_info(chip->dev, "ini_filtercfg=0x%x\n",
			 ddata->ini_filtercfg);

	return 0;
}

static int max1720x_check_config(struct max1720x_chip *chip)
{
	u16 data;
	int ret;

	ret = REGMAP_READ(&chip->regmap, MAX1720X_CONFIG, &data);
	if (ret == 0 && (data & MAX1720X_CONFIG_TEN) == 0)
		return -EINVAL;

	return 0;
}

static int max1720x_log_event(struct max1720x_chip *chip, gbms_tag_t tag)
{
	u8 event_count;
	int ret = 0;

	ret = gbms_storage_read(tag, &event_count, sizeof(event_count));
	if (ret < 0)
		return ret;

	/* max count */
	if (event_count == 0xFE)
		return 0;

	/* initial value */
	if (event_count == 0xFF)
		event_count = 1;
	else
		event_count++;

	ret = gbms_storage_write(tag, &event_count, sizeof(event_count));
	if (ret < 0)
		return ret;

	dev_info(chip->dev, "tag:0x%X, event_count:%d\n", tag, event_count);

	return 0;
}

/* handle recovery of FG state */
static int max1720x_init_max_m5(struct max1720x_chip *chip)
{
	int ret;

	if (!chip->model_data)
		return 0;

	if (!max_m5_fg_model_check_version(chip->model_data)) {
		if (max_m5_needs_reset_model_data(chip->model_data)) {
			ret = max_m5_reset_state_data(chip->model_data);
			if (ret < 0)
				dev_err(chip->dev, "GMSR: failed to erase RC2 saved model data"
						" ret=%d\n", ret);
			else
				dev_warn(chip->dev, "GMSR: RC2 model data erased\n");
		}

		/* this is expected */
		ret = max1720x_full_reset(chip);

		dev_warn(chip->dev, "FG Version Changed, Reset (%d), Will Reload\n",
			 ret);
		return 0;
	}

	/* TODO add retries */
	ret = max_m5_model_read_state(chip->model_data);
	if (ret < 0) {
		dev_err(chip->dev, "FG Model Error (%d)\n", ret);
		return -EPROBE_DEFER;
	}

	/* this is a real failure and must be logged */
	ret = max_m5_model_check_state(chip->model_data);
	if (ret < 0) {
		int rret, sret = -1;

		rret = max1720x_full_reset(chip);
		if (rret == 0)
			sret = max_m5_model_read_state(chip->model_data);

		dev_err(chip->dev, "FG State Corrupt (%d), Reset (%d), State (%d) Will reload\n",
			ret, rret, sret);

		ret = max1720x_log_event(chip, GBMS_TAG_SELC);
		if (ret < 0)
			dev_err(chip->dev, "Cannot log the event (%d)\n", ret);

		return 0;
	}

	ret = max1720x_check_config(chip);
	if (ret < 0) {
		ret = max1720x_full_reset(chip);
		if (ret == 0)
			ret = max_m5_model_read_state(chip->model_data);

		dev_err(chip->dev, "Invalid config data, Reset (%d), Will reload\n",
			ret);

		ret = max1720x_log_event(chip, GBMS_TAG_CELC);
		if (ret < 0)
			dev_err(chip->dev, "Cannot log the event (%d)\n", ret);

		return 0;
	}

	ret = max1720x_set_next_update(chip);
	if (ret < 0)
		dev_warn(chip->dev, "Error on Next Update, Will retry\n");

	dev_info(chip->dev, "FG Model OK, ver=%d cap_lsb=%d next_update=%d\n",
			max_m5_model_read_version(chip->model_data),
			max_m5_cap_lsb(chip->model_data),
			chip->model_next_update);

	chip->reg_prop_capacity_raw = MAX1720X_REPSOC;
	chip->model_state_valid = true;
	chip->model_ok = true;
	return 0;
}

static int max1720x_init_chip(struct max1720x_chip *chip)
{
	int ret;
	u8 vreg, vpor;
	u16 data = 0, tmp;
	bool force_recall = false;

	if (of_property_read_bool(chip->dev->of_node, "maxim,force-hard-reset"))
		max1720x_full_reset(chip);

	ret = REGMAP_READ(&chip->regmap, MAX1720X_STATUS, &data);
	if (ret < 0)
		return -EPROBE_DEFER;
	chip->por = (data & MAX1720X_STATUS_POR) != 0;
	if (chip->por && chip->regmap_nvram.regmap) {
		dev_err(chip->dev, "Recall: POR bit is set\n");
		force_recall = true;
	}

	/* TODO: disable with maxim,fix-ignore-zero-rsense */
	chip->RSense = max1720x_read_rsense(chip);
	if (chip->RSense == 0) {
		dev_err(chip->dev, "Recall: RSense value 0 micro Ohm\n");
		force_recall = true;
	}

	/* read por force recall and reset when version is the por */
	ret = max17x0x_read_dt_version_por(chip->dev->of_node,
					   chip->gauge_type, &vreg, &vpor);
	if (ret == 0) {
		ret = REGMAP_READ(&chip->regmap_nvram, vreg, &tmp);
		if ((ret == 0) && (vpor == (tmp & 0x00ff))) {
			dev_err(chip->dev, "Recall: POR version %d\n", vpor);
			force_recall = true;
		}
	}

	/* b/129384855 fix mismatch between pack INI file and overrides */
	if (of_property_read_bool(chip->dev->of_node, "maxim,fix-vempty")) {
		ret = REGMAP_READ(&chip->regmap, MAX1720X_VEMPTY, &data);
		if ((ret == 0) && (reg_to_vrecovery(data) == 0)) {
			dev_err(chip->dev, "Recall: zero vrecovery\n");
			force_recall = true;
		}
	}

	if (force_recall && chip->regmap_nvram.regmap) {
		/* debug only */
		ret = max17x0x_nvram_cache_init(&chip->nRAM_por,
						chip->gauge_type);
		if (ret == 0)
			ret = max17x0x_cache_load(&chip->nRAM_por,
						  &chip->regmap_nvram);
		if (ret < 0) {
			dev_err(chip->dev, "POR: Failed to backup config\n");
			return -EPROBE_DEFER;
		}

		dev_info(chip->dev, "Recall Battery NVRAM\n");
		ret = max17x0x_nvram_recall(chip);
		if (ret == 0)
			chip->needs_reset = true;

		/* TODO: enable with maxim,fix-nagefccfg */
		if (chip->gauge_type == MAX1720X_GAUGE_TYPE)
			REGMAP_WRITE(&chip->regmap_nvram,
				     MAX1720X_NAGEFCCFG, 0);
	}

	/* device dependent fixups to the registers */
	if (chip->fixups_fn) {
		ret = chip->fixups_fn(chip);
		if (ret < 0) {
			dev_err(chip->dev, "Fixups failed (%d)\n", ret);
			return ret;
		}
	}

	/* set maxim,force-batt-id in DT to not delay the probe */
	ret = max1720x_read_batt_id(&chip->batt_id, chip);
	if (ret == -EPROBE_DEFER) {
		if (chip->batt_id_defer_cnt) {
			chip->batt_id_defer_cnt -= 1;
			return -EPROBE_DEFER;
		}

		chip->batt_id = DEFAULT_BATTERY_ID;
		dev_info(chip->dev, "default device battery ID = %d\n",
			 chip->batt_id);
	} else {
		dev_info(chip->dev, "device battery RID: %d kohm\n",
			 chip->batt_id);
	}

	if (chip->batt_id == DEFAULT_BATTERY_ID || chip->batt_id == DUMMY_BATTERY_ID) {
		ret = REGMAP_WRITE(&chip->regmap, MAX_M5_CONFIG2, 0x0);
		if (ret < 0)
			dev_warn(chip->dev, "Cannot write 0x0 to Config(%d)\n", ret);
	}

	/*
	 * The behavior of the drift workaround changes with the capacity
	 * learning algo used in the part. Integrated FG might have
	 * configurable capacity learning.
	 */
	ret = max17201_init_fix_capacity(chip);
	if (ret < 0)
		dev_err(chip->dev, "Capacity drift WAR not enabled(%d)\n", ret);
	/*
	 * FG model is ony used for integrated FG (MW). Loading a model might
	 * change the capacity drift WAR algo_ver and design_capacity.
	 * NOTE: design_capacity used for drift might be updated after loading
	 * a FG model.
	 */
	ret = max1720x_init_model(chip);
	if (ret < 0)
		dev_err(chip->dev, "Cannot init FG model (%d)\n", ret);

	/* dump capacity drift fixup configuration only when enabled */
	if (chip->drift_data.algo_ver != MAX1720X_DA_VER_NONE) {
		struct max1720x_drift_data *ddata = &chip->drift_data;

		dev_info(chip->dev, "ver=%d rsns=%d cnts=%d,%d dc=%d cap_sta=%d cap_fad=%d rcomp0=0x%x tempco=0x%x\n",
			 ddata->algo_ver, ddata->rsense,
			 chip->comp_update_count, chip->dxacc_update_count,
			 ddata->design_capacity, ddata->cycle_stable,
			 ddata->cycle_fade, ddata->ini_rcomp0,
			 ddata->ini_tempco);
	}

	/*
	 * The RC change is WA for MaxCap increase abnormally b/213425610
	 */
	ret = max17201_init_rc_switch(chip);
	if (ret < 0)
		chip->rc_switch.available = false;

	/* not needed for FG with NVRAM */
	ret = max17x0x_handle_dt_shadow_config(chip);
	if (ret == -EPROBE_DEFER)
		return ret;

	ret = max17x0x_handle_dt_register_config(chip);
	if (ret == -EPROBE_DEFER)
		return ret;

	(void) max1720x_handle_dt_nconvgcfg(chip);
	(void) max1720x_handle_dt_filtercfg(chip);

	/* recall, force & reset SW */
	if (chip->needs_reset) {
		max17x0x_fg_reset(chip);

		if (chip->RSense == 0)
			chip->RSense = max1720x_read_rsense(chip);
	}

	ret = max17x0x_dump_param(chip);
	if (ret < 0)
		return -EPROBE_DEFER;
	dev_info(chip->dev, "RSense value %d micro Ohm\n", chip->RSense * 10);

	ret = REGMAP_READ(&chip->regmap, MAX1720X_STATUS, &data);
	if (!ret && data & MAX1720X_STATUS_BR) {
		dev_info(chip->dev, "Clearing Battery Removal bit\n");
		regmap_update_bits(chip->regmap.regmap, MAX1720X_STATUS,
				   MAX1720X_STATUS_BR, 0x0);
	}
	if (!ret && data & MAX1720X_STATUS_BI) {
		dev_info(chip->dev, "Clearing Battery Insertion bit\n");
		regmap_update_bits(chip->regmap.regmap, MAX1720X_STATUS,
				   MAX1720X_STATUS_BI, 0x0);
	}

	ret = max1720x_restore_battery_cycle(chip);
	if (ret < 0)
		dev_err(chip->dev, "%s cannot restore cycle count (%d)\n", __func__, ret);

	/* max_m5 triggers loading of the model in the irq handler on POR */
	if (!chip->por && chip->gauge_type == MAX_M5_GAUGE_TYPE) {
		ret = max1720x_init_max_m5(chip);
		if (ret < 0)
			return ret;
	} else if (chip->por && chip->gauge_type != MAX_M5_GAUGE_TYPE) {
		ret = regmap_update_bits(chip->regmap.regmap,
					 MAX1720X_STATUS,
					 MAX1720X_STATUS_POR, 0x0);
		dev_info(chip->dev, "Clearing Power-On Reset bit (%d)\n", ret);
		chip->reg_prop_capacity_raw = MAX1720X_REPSOC;
	}


	max1720x_restore_battery_qh_capacity(chip);

	return 0;
}

static int max1720x_decode_sn(char *serial_number,
			      unsigned int max,
			      const u16 *data)
{
	int tmp, count = 0, shift;
	char cell_vendor;

	if (data[0] == 0x5357) /* "SW": SWD */
		shift = 0;
	else if (data[0] == 0x4257) /* "BW": DSY */
		shift = 8;
	else
		return -EINVAL;

	count += scnprintf(serial_number + count, max - count, "%02X%02X%02X",
			   data[1] >> shift,
			   data[2] >> shift,
			   data[3] >> shift);

	tmp = (((((data[4] >> 9) & 0x3f) + 1980) * 10000) +
		((data[4] >> 5) & 0xf) * 100 + (data[4] & 0x1F));
	count += scnprintf(serial_number + count, max - count, "%d",
			   tmp);

	count += scnprintf(serial_number + count, max - count, "%c%c",
			   data[0] >> 8,
			   data[0] & 0xFF);

	count += scnprintf(serial_number + count, max - count, "%c%c%c",
			   data[5] >> shift,
			   data[6] >> shift,
			   data[7] >> shift);

	tmp = data[8];
	if (tmp >> 8 == 0)
		tmp = ('?' << 8) | (tmp & 0xFF);
	if ((tmp & 0xFF) == 0)
		tmp = (tmp & 0xFF00) | '?';
	count += scnprintf(serial_number + count, max - count, "%c%c",
			   tmp >> 8,
			   tmp & 0xFF);

	cell_vendor = (shift == 8) ? (data[9] >> 8) : (data[9] & 0xFF);
	count += scnprintf(serial_number + count, max - count, "%c",
			   cell_vendor);

	if (shift == 8) {
		count += scnprintf(serial_number + count, max - count, "%02X",
				   data[10] >> 8);
	} else {
		count += scnprintf(serial_number + count, max - count, "%c%c",
				   data[10] >> 8, data[10] & 0xFF);
	}

	return count;
}

static void *ct_seq_start(struct seq_file *s, loff_t *pos)
{
	struct max1720x_history *hi = (struct max1720x_history *)s->private;

	if (*pos >= hi->history_count)
		return NULL;
	hi->history_index = *pos;

	return &hi->history_index;
}

static void *ct_seq_next(struct seq_file *s, void *v, loff_t *pos)
{
	loff_t *spos = (loff_t *)v;
	struct max1720x_history *hi = (struct max1720x_history *)s->private;

	*pos = ++*spos;
	if (*pos >= hi->history_count)
		return NULL;

	return spos;
}

static void ct_seq_stop(struct seq_file *s, void *v)
{
	/* iterator in hi, no need to free */
}

static int ct_seq_show(struct seq_file *s, void *v)
{
	char temp[96];
	loff_t *spos = (loff_t *)v;
	struct max1720x_history *hi = (struct max1720x_history *)s->private;
	const size_t offset = *spos * hi->page_size;

	format_battery_history_entry(temp, sizeof(temp),
					hi->page_size, &hi->history[offset]);
	seq_printf(s, "%s\n", temp);

	return 0;
}

static const struct seq_operations ct_seq_ops = {
	.start = ct_seq_start,
	.next  = ct_seq_next,
	.stop  = ct_seq_stop,
	.show  = ct_seq_show
};

static int history_dev_open(struct inode *inode, struct file *file)
{
	struct max1720x_chip *chip =
		container_of(inode->i_cdev, struct max1720x_chip, hcdev);
	struct max1720x_history *hi;
	int history_count;

	hi = __seq_open_private(file, &ct_seq_ops, sizeof(*hi));
	if (!hi)
		return -ENOMEM;

	mutex_lock(&chip->history_lock);
	history_count = max1720x_history_read(chip, hi);
	if (history_count < 0) {
		mutex_unlock(&chip->history_lock);
		return history_count;
	} else if (history_count == 0) {
		dev_info(chip->dev, "No battery history has been recorded\n");
	}
	mutex_unlock(&chip->history_lock);

	return 0;
}

static int history_dev_release(struct inode *inode, struct file *file)
{
	struct max1720x_history *hi =
		((struct seq_file *)file->private_data)->private;

	if (hi) {
		max1720x_history_free(hi);
		seq_release_private(inode, file);
	}

	return 0;
}

static const struct file_operations hdev_fops = {
	.open = history_dev_open,
	.owner = THIS_MODULE,
	.read = seq_read,
	.release = history_dev_release,
};

static void max1720x_cleanup_history(struct max1720x_chip *chip)
{
	if (chip->history_added)
		cdev_del(&chip->hcdev);
	if (chip->history_available)
		device_destroy(chip->hcclass, chip->hcmajor);
	if (chip->hcclass)
		class_destroy(chip->hcclass);
	if (chip->hcmajor != -1)
		unregister_chrdev_region(chip->hcmajor, 1);
}

static int max1720x_init_history_device(struct max1720x_chip *chip)
{
	struct device *hcdev;

	mutex_init(&chip->history_lock);

	chip->hcmajor = -1;

	/* cat /proc/devices */
	if (alloc_chrdev_region(&chip->hcmajor, 0, 1, HISTORY_DEVICENAME) < 0)
		goto no_history;
	/* ls /sys/class */
	chip->hcclass = class_create(THIS_MODULE, HISTORY_DEVICENAME);
	if (chip->hcclass == NULL)
		goto no_history;
	/* ls /dev/ */
	hcdev = device_create(chip->hcclass, NULL, chip->hcmajor, NULL,
		HISTORY_DEVICENAME);
	if (hcdev == NULL)
		goto no_history;

	chip->history_available = true;
	cdev_init(&chip->hcdev, &hdev_fops);
	if (cdev_add(&chip->hcdev, chip->hcmajor, 1) == -1)
		goto no_history;

	chip->history_added = true;
	return 0;

no_history:
	max1720x_cleanup_history(chip);
	return -ENODEV;
}

static int max1720x_init_history(struct max1720x_chip *chip)
{
	if (chip->gauge_type == MAX1720X_GAUGE_TYPE) {
		chip->nb_history_pages = MAX1720X_N_OF_HISTORY_PAGES;
		chip->history_page_size = MAX1720X_HISTORY_PAGE_SIZE;
		chip->nb_history_flag_reg = MAX1720X_N_OF_HISTORY_FLAGS_REG;
	} else {
		return -EINVAL;
	}

	return 0;
}

/* ------------------------------------------------------------------------- */

static int max17x0x_storage_info(gbms_tag_t tag, size_t *addr, size_t *count,
				 void *ptr)
{
	struct max1720x_chip *chip = (struct max1720x_chip *)ptr;

	if (!chip->history_available)
		return -ENOENT;

	*count = chip->history_page_size * 2; /* storage is in byte */
	*addr = -1;
	return 0;
}

/*
 * The standard device call this with !data && !size && index=0 on start and
 * !data && !size && index<0 on stop. The call on start free and reload the
 * history from the gauge potentially increasing the number of entries (note
 * clients will not see that until they call start). On close the code just
 * release the allocated memory and entries: this is not a problem for cliets
 * that might be open because the data will be reloaded on next access.
 * This might create some churn but it's ok since we should not have more than
 * one client for this.
 */
static int max17x0x_storage_history_read(void *buff, size_t size, int index,
					 struct max1720x_chip *chip)
{
	struct max1720x_history *hi = &chip->history_storage;

	/* (!buff || !size) -> free the memory
	 *	if index == INVALID -> return 0
	 *	if index < 0 -> return -EIVAL
	 *	if index >= 0 -> re-read history
	 */
	if (!buff || !size) {
		max1720x_history_free(hi);
		if (index == GBMS_STORAGE_INDEX_INVALID)
			return 0;
	}

	if (index < 0)
		return -EINVAL;

	/* read history if needed */
	if (hi->history_count < 0) {
		int ret;

		ret = max1720x_history_read(chip, hi);
		if (ret < 0)
			return ret;
	}

	/* index == 0 is ok here */
	if (index >= hi->history_count)
		return -ENODATA;

	/* !buff, !size to read iterator count */
	if (!size || !buff)
		return hi->history_count;

	memcpy(buff, &hi->history[index * chip->history_page_size], size);
	return size;
}

static int max17x0x_storage_read_data(gbms_tag_t tag, void *buff, size_t size,
				      int index, void *ptr)
{
	int ret;
	struct max1720x_chip *chip = (struct max1720x_chip *)ptr;

	switch (tag) {
	case GBMS_TAG_HIST:
		/* short reads are invalid */
		if (size && size != chip->history_page_size * 2)
			return -EINVAL;

		mutex_lock(&chip->history_lock);
		ret = max17x0x_storage_history_read(buff, size, index, chip);
		mutex_unlock(&chip->history_lock);
		return ret;
	default:
		ret = -ENOENT;
		break;
	}

	return ret;
}

static int max17x0x_storage_iter(int index, gbms_tag_t *tag, void *ptr)
{
	struct max1720x_chip *chip = (struct max1720x_chip *)ptr;
	static gbms_tag_t keys[] = {GBMS_TAG_SNUM, GBMS_TAG_BCNT,
				    GBMS_TAG_MXSN, GBMS_TAG_MXCN,
				    GBMS_TAG_RAVG, GBMS_TAG_RFCN,
				    GBMS_TAG_CMPC, GBMS_TAG_DXAC};
	const int count = ARRAY_SIZE(keys);


	if (index >= 0 && index < count) {
		*tag = keys[index];
	} else if (chip->history_available && index == count) {
		*tag = GBMS_TAG_HIST;
	} else {
		return -ENOENT;
	}

	return 0;
}

static int max17x0x_storage_read(gbms_tag_t tag, void *buff, size_t size,
				 void *ptr)
{
	struct max1720x_chip *chip = (struct max1720x_chip *)ptr;
	const struct maxfg_reg *reg;
	u16 data[32] = {0};
	int ret;

	switch (tag) {
	case GBMS_TAG_SNUM:
	case GBMS_TAG_MXSN:
		reg = maxfg_find_by_tag(&chip->regmap_nvram,
					   MAXFG_TAG_SNUM);
		if (reg && reg->size > size)
			return -ERANGE;

		ret = max17x0x_reg_load(&chip->regmap_nvram, reg, &data);
		if (ret < 0)
			return ret;

		if (chip->gauge_type == MAX1720X_GAUGE_TYPE)
			ret = max1720x_decode_sn(buff, size, data);
		break;

	case GBMS_TAG_BCNT:
	case GBMS_TAG_MXCN:
		reg = maxfg_find_by_tag(&chip->regmap_nvram,
					   MAXFG_TAG_BCNT);
		if (reg && reg->size != size)
			return -ERANGE;
		ret = max17x0x_reg_load(&chip->regmap_nvram, reg, buff);
		if (ret == 0)
			ret = reg->size;
		break;

	/* RAVG: was POWER_SUPPLY_PROP_RESISTANCE_AVG, TODO: merge with EEPROM */
	case GBMS_TAG_RAVG:
		if (size != sizeof(u16))
			return -ERANGE;

		/* TODO(167639130) use tags */
		ret = batt_res_registers(chip, true, SEL_RES_AVG, (u16 *)buff);
		if (ret == -EINVAL)
			*(u16 *)buff = -1;
		return 0;

	/* RAVG: was POWER_SUPPLY_PROP_RES_FILTER_COUNT, TODO: merge with EEPROM */
	case GBMS_TAG_RFCN:
		if (size != sizeof(u16))
			return -ERANGE;

		/* TODO(167639130) use tags */
		ret = batt_res_registers(chip, true, SEL_RES_FILTER_COUNT,
					(u16 *)buff);
		if (ret == -EINVAL)
			*(u16 *)buff = -1;
		return 0;

	case GBMS_TAG_DXAC:
/*	MAX17201_DXACC_UPDATE_CNT = MAX1720X_NTALRTTH, */
	case GBMS_TAG_CMPC:
/*	MAX17201_COMP_UPDATE_CNT = MAX1720X_NVALRTTH, */
		reg = NULL;
		break;

	default:
		reg = NULL;
		break;
	}

	if (!reg)
		return -ENOENT;

	return ret;
}

static int max17x0x_storage_write(gbms_tag_t tag, const void *buff, size_t size,
				  void *ptr)
{
	int ret;
	const struct maxfg_reg *reg;
	struct max1720x_chip *chip = (struct max1720x_chip *)ptr;

	switch (tag) {
	case GBMS_TAG_MXCN:
		reg = maxfg_find_by_tag(&chip->regmap_nvram,
					   MAXFG_TAG_BCNT);
		if (reg && reg->size != size)
			return -ERANGE;
	break;

	/* RAVG: Was POWER_SUPPLY_PROP_RESISTANCE_AVG, TODO: merge with EEPROM */
	case GBMS_TAG_RAVG:
		if (size != sizeof(u16))
			return -ERANGE;
		return batt_res_registers(chip, false, SEL_RES_AVG,
					  (u16 *)buff);
	/* RAVG: Was POWER_SUPPLY_PROP_RES_FILTER_COUNT, TODO: merge with EEPROM */
	case GBMS_TAG_RFCN:
		if (size != sizeof(u16))
			return -ERANGE;
		return batt_res_registers(chip, false, SEL_RES_FILTER_COUNT,
					  (u16 *)buff);

	case GBMS_TAG_DXAC:
/*	MAX17201_DXACC_UPDATE_CNT = MAX1720X_NTALRTTH, */
	case GBMS_TAG_CMPC:
/*	MAX17201_COMP_UPDATE_CNT = MAX1720X_NVALRTTH, */
		reg = NULL;
		break;

	default:
		reg = NULL;
		break;
	}

	if (!reg)
		return -ENOENT;

	ret = max17x0x_reg_store(&chip->regmap_nvram, reg, buff);
	if (ret == 0)
		ret = reg->size;

	return ret;
}

/* when without eeprom */
static struct gbms_storage_desc max17x0x_storage_dsc = {
	.info = max17x0x_storage_info,
	.iter = max17x0x_storage_iter,
	.read = max17x0x_storage_read,
	.write = max17x0x_storage_write,
	.read_data = max17x0x_storage_read_data,
};

/* ------------------------------------------------------------------------- */

static int max17x0x_prop_iter(int index, gbms_tag_t *tag, void *ptr)
{
	static gbms_tag_t keys[] = {GBMS_TAG_CLHI};
	const int count = ARRAY_SIZE(keys);

	if (index >= 0 && index < count) {
		*tag = keys[index];
		return 0;
	}

	return -ENOENT;
}

static int max17x0x_prop_read(gbms_tag_t tag, void *buff, size_t size,
			      void *ptr)
{
	struct max1720x_chip *chip = (struct max1720x_chip *)ptr;
	int ret = -ENOENT;

	switch (tag) {
	case GBMS_TAG_CLHI:
		ret = maxfg_collect_history_data(buff, size, chip->por, chip->designcap,
						 &chip->regmap, &chip->regmap);
		break;

	default:
		break;
	}

	return ret;
}

static struct gbms_storage_desc max17x0x_prop_dsc = {
	.iter = max17x0x_prop_iter,
	.read = max17x0x_prop_read,
};

/* ------------------------------------------------------------------------- */

/* this must be not blocking */
static void max17x0x_read_serial_number(struct max1720x_chip *chip)
{
	struct device_node *node = chip->dev->of_node;
	char buff[32] = {0};
	u32 sn_source = EEPROM_SN;
	int ret;

	ret = of_property_read_u32(node, "maxim,read-batt-sn", &sn_source);
	dev_info(chip->dev, "batt-sn source: %d (%d)\n", sn_source, ret);

	if (sn_source == EEPROM_SN)
		ret = gbms_storage_read(GBMS_TAG_MINF, buff, GBMS_MINF_LEN);
	else if (sn_source == MAX1720X_SN)
		ret = gbms_storage_read(GBMS_TAG_MXSN, buff, sizeof(chip->serial_number));
	else
		ret = gbms_storage_read(GBMS_TAG_SNUM, buff, sizeof(chip->serial_number));

	if (ret >= 0)
		strncpy(chip->serial_number, buff, ret);
	else
		chip->serial_number[0] = '\0';
}

static int max1720x_init_irq(struct max1720x_chip *chip)
{
	unsigned long irqf = IRQF_TRIGGER_LOW | IRQF_ONESHOT;
	int ret, irqno;

	chip->irq_shared = of_property_read_bool(chip->dev->of_node,
						 "maxim,irqf-shared");
	irqno = chip->primary->irq;
	if (!irqno) {
		int irq_gpio;

		irq_gpio = of_get_named_gpio(chip->dev->of_node,
					     "maxim,irq-gpio", 0);
		if (irq_gpio >= 0) {
			chip->primary->irq = gpio_to_irq(irq_gpio);
			if (chip->primary->irq <= 0) {
				chip->primary->irq = 0;
				dev_warn(chip->dev, "fg irq not available\n");
				return 0;
			}
		}
	}

	if (chip->irq_shared)
		irqf |= IRQF_SHARED;

	ret = request_threaded_irq(chip->primary->irq, NULL,
				   max1720x_fg_irq_thread_fn, irqf,
				   MAX1720X_I2C_DRIVER_NAME, chip);
	dev_info(chip->dev, "FG irq handler registered at %d (%d)\n",
			    chip->primary->irq, ret);

	if (!ret) {
		device_init_wakeup(chip->dev, true);
		ret = enable_irq_wake(chip->primary->irq);
		if (ret)
			dev_err(chip->dev, "Error enabling irq wake ret:%d\n", ret);
	}

	return ret;
}

static void max1720x_init_work(struct work_struct *work)
{
	struct max1720x_chip *chip = container_of(work, struct max1720x_chip,
						  init_work.work);
	int ret = 0;

	if (chip->gauge_type != -1) {

		/* TODO: move to max1720x1 */
		if (chip->regmap_nvram.regmap) {
			ret = gbms_storage_register(&max17x0x_storage_dsc,
						    "max1720x", chip);
			if (ret == -EBUSY)
				ret = 0;
		}

		/* these don't require nvm storage */
		ret = gbms_storage_register(&max17x0x_prop_dsc, "maxfg", chip);
		if (ret == -EBUSY)
			ret = 0;

		if (ret == 0)
			ret = max1720x_init_chip(chip);
		if (ret == -EPROBE_DEFER) {
			schedule_delayed_work(&chip->init_work,
				msecs_to_jiffies(MAX1720X_DELAY_INIT_MS));
			return;
		}
	}

	/* serial number might not be stored in the FG */
	max17x0x_read_serial_number(chip);

	/* TODO: do not request the interrupt if the gauge is not present */
	ret = max1720x_init_irq(chip);
	if (ret < 0) {
		dev_err(chip->dev, "cannot allocate irq\n");
		return;
	}

	mutex_init(&chip->cap_estimate.batt_ce_lock);
	chip->prev_charge_status = POWER_SUPPLY_STATUS_UNKNOWN;
	chip->fake_capacity = -EINVAL;
	chip->resume_complete = true;
	chip->init_complete = true;
	chip->bhi_acim = 0;

	/*
	 * Handle any IRQ that might have been set before init
	 * NOTE: will clear the POR bit and trigger model load if needed
	 */
	max1720x_fg_irq_thread_fn(-1, chip);

	/* Force dump log once to get initial data */
	if (!chip->por)
		max1720x_monitor_log_data(chip, true);

	max1720x_update_timer_base(chip);

	dev_info(chip->dev, "init_work done\n");
	if (chip->gauge_type == -1)
		return;

	/* Init History and Capacity Estimate only when gauge type is known. */
	ret = max1720x_init_history(chip);
	if (ret == 0)
		(void)max1720x_init_history_device(chip);

	ret = batt_ce_load_data(&chip->regmap_nvram, &chip->cap_estimate);
	if (ret == 0)
		batt_ce_dump_data(&chip->cap_estimate, chip->ce_log);
}

static int max17xxx_read_gauge_type(struct max1720x_chip *chip)
{
	u8 reg = MAX1720X_DEVNAME;
	struct i2c_msg xfer[2];
	uint8_t buf[2] = { };
	int ret, gauge_type;

	/* some maxim IF-PMIC corrupt reads w/o Rs b/152373060 */
	xfer[0].addr = chip->primary->addr;
	xfer[0].flags = 0;
	xfer[0].len = 1;
	xfer[0].buf = &reg;

	xfer[1].addr = chip->primary->addr;
	xfer[1].flags = I2C_M_RD;
	xfer[1].len = 2;
	xfer[1].buf = buf;

	ret = i2c_transfer(chip->primary->adapter, xfer, 2);
	if (ret != 2)
		return -EIO;

	/* it might need devname later */
	chip->devname = buf[1] << 8 | buf[0];
	dev_info(chip->dev, "chip devname:0x%X\n", chip->devname);

	ret = of_property_read_u32(chip->dev->of_node, "maxim,gauge-type",
				   &gauge_type);
	if (ret == 0) {
		dev_warn(chip->dev, "forced gauge type to %d\n", gauge_type);
		return gauge_type;
	}

	/* 0 not M5, !=0 M5 */
	ret = max_m5_check_devname(chip->devname);
	if (ret)
		return MAX_M5_GAUGE_TYPE;

	switch (chip->devname & 0x000F) {
	case 0x1: /* max17201 or max17211 */
	case 0x5: /* max17205 or max17215 */
	default:
		gauge_type = MAX1720X_GAUGE_TYPE;
		break;
	}

	return gauge_type;
}


/* NOTE: NEED TO COME BEFORE REGISTER ACCESS */
static int max17x0x_regmap_init(struct max1720x_chip *chip)
{
	int secondary_address = 0xb;
	struct device *dev = chip->dev;

	if (chip->gauge_type == MAX_M5_GAUGE_TYPE) {
		int ret;

		ret = max_m5_regmap_init(&chip->regmap, chip->primary);
		if (ret < 0) {
			dev_err(chip->dev, "Failed to re-initialize regmap (%ld)\n",
				IS_ERR_VALUE(chip->regmap.regmap));
			return -EINVAL;
		}

		chip->shadow_override = false;
		secondary_address = 0;
	} else if (chip->gauge_type == MAX1720X_GAUGE_TYPE) {

		chip->regmap.regmap = devm_regmap_init_i2c(chip->primary,
							&max1720x_regmap_cfg);
		if (IS_ERR(chip->regmap.regmap)) {
			dev_err(chip->dev, "Failed to initialize primary regmap (%ld)\n",
				IS_ERR_VALUE(chip->regmap.regmap));
			return -EINVAL;
		}

		/* max1720x is default map */
		chip->regmap.regtags.max = ARRAY_SIZE(max1720x);
		chip->regmap.regtags.map = max1720x;
	}

	/* todo read secondary address from DT */
	if (!secondary_address) {
		dev_warn(chip->dev, "Device 0x%x has no permanent storage\n",
			chip->devname);
		return 0;
	}

	chip->secondary = i2c_new_ancillary_device(chip->primary,
						   "nvram",
						   secondary_address);
	if (chip->secondary == NULL) {
		dev_err(dev, "Failed to initialize secondary i2c device\n");
		return -ENODEV;
	}

	i2c_set_clientdata(chip->secondary, chip);

	chip->regmap_nvram.regmap = devm_regmap_init_i2c(chip->secondary,
							 &max1720x_regmap_nvram_cfg);
	if (IS_ERR(chip->regmap_nvram.regmap)) {
		dev_err(chip->dev, "Failed to initialize nvram regmap (%ld)\n",
			PTR_ERR(chip->regmap_nvram.regmap));
		return -EINVAL;
	}

	chip->regmap_nvram.regtags.max = ARRAY_SIZE(max1720x);
	chip->regmap_nvram.regtags.map = max1720x;

	return 0;
}

/* possible race */
void *max1720x_get_model_data(struct i2c_client *client)
{
	struct max1720x_chip *chip = i2c_get_clientdata(client);

	return chip ? chip->model_data : NULL;
}

static int max1720x_probe(struct i2c_client *client,
			  const struct i2c_device_id *id)
{
	struct max1720x_chip *chip;
	struct device *dev = &client->dev;
	struct power_supply_config psy_cfg = { };
	const struct maxfg_reg *reg;
	const char *psy_name = NULL;
	char monitor_name[32];
	int ret = 0;
	u32 data32;

	chip = devm_kzalloc(dev, sizeof(*chip), GFP_KERNEL);
	if (!chip)
		return -ENOMEM;

	chip->dev = dev;
	chip->dev->init_name = "i2c-max1720x_fg";
	chip->fake_battery = of_property_read_bool(dev->of_node, "maxim,no-battery") ? 0 : -1;
	chip->primary = client;
	chip->batt_id_defer_cnt = DEFAULT_BATTERY_ID_RETRIES;
	i2c_set_clientdata(client, chip);

	/* NOTE: < 0 not avalable, it could be a bare MLB */
	chip->gauge_type = max17xxx_read_gauge_type(chip);
	if (chip->gauge_type < 0)
		chip->gauge_type = -1;

	ret = of_property_read_u32(dev->of_node, "maxim,status-charge-threshold-ma",
				   &data32);
	if (ret == 0)
		chip->status_charge_threshold_ma = data32;
	else if (chip->gauge_type == MAX_M5_GAUGE_TYPE)
		chip->status_charge_threshold_ma = DEFAULT_STATUS_CHARGE_MA;
	else
		chip->status_charge_threshold_ma = 0;

	/* needs chip->primary and (optional) chip->secondary */
	ret = max17x0x_regmap_init(chip);
	if (ret < 0) {
		dev_err(dev, "Failed to initialize regmap(s)\n");
		goto i2c_unregister;
	}

	dev_warn(chip->dev, "device gauge_type: %d shadow_override=%d\n",
		 chip->gauge_type, chip->shadow_override);

	if (of_property_read_bool(dev->of_node, "maxim,log_writes")) {
		bool debug_reglog;

		debug_reglog = max17x0x_reglog_init(chip);
		dev_info(dev, "write log %savailable\n",
			 debug_reglog ? "" : "not ");
	}

	/* M5 requires zero IRQ */
	chip->zero_irq  = -1;
	if (chip->gauge_type == MAX_M5_GAUGE_TYPE)
		chip->zero_irq = 1;
	if (chip->zero_irq == -1)
		chip->zero_irq = of_property_read_bool(chip->dev->of_node,
						       "maxim,zero-irq");

	psy_cfg.drv_data = chip;
	psy_cfg.of_node = chip->dev->of_node;

	ret = of_property_read_string(dev->of_node,
				      "maxim,dual-battery", &psy_name);
	if (ret == 0)
		chip->max1720x_psy_desc.name = devm_kstrdup(dev, psy_name, GFP_KERNEL);
	else
		chip->max1720x_psy_desc.name = "maxfg";

	dev_info(dev, "max1720x_psy_desc.name=%s\n", chip->max1720x_psy_desc.name);

	/* fuel gauge model needs to know the batt_id */
	mutex_init(&chip->model_lock);

	chip->get_prop_ws = wakeup_source_register(NULL, "GetProp");
	if (!chip->get_prop_ws)
		dev_info(chip->dev, "failed to register wakeup sources\n");

	chip->max1720x_psy_desc.type = POWER_SUPPLY_TYPE_BATTERY;
	chip->max1720x_psy_desc.get_property = max1720x_get_property;
	chip->max1720x_psy_desc.set_property = max1720x_set_property;
	chip->max1720x_psy_desc.property_is_writeable = max1720x_property_is_writeable;
	chip->max1720x_psy_desc.properties = max1720x_battery_props;
	chip->max1720x_psy_desc.num_properties = ARRAY_SIZE(max1720x_battery_props);

	if (of_property_read_bool(dev->of_node, "maxim,psy-type-unknown"))
		chip->max1720x_psy_desc.type = POWER_SUPPLY_TYPE_UNKNOWN;

	chip->psy = devm_power_supply_register(dev, &chip->max1720x_psy_desc,
					       &psy_cfg);
	if (IS_ERR(chip->psy)) {
		dev_err(dev, "Couldn't register as power supply\n");
		ret = PTR_ERR(chip->psy);
		goto irq_unregister;
	}

	ret = device_create_file(&chip->psy->dev, &dev_attr_offmode_charger);
	if (ret) {
		dev_err(dev, "Failed to create offmode_charger attribute\n");
		goto psy_unregister;
	}

	/* M5 battery model needs batt_id and is setup during init() */
	chip->model_reload = MAX_M5_LOAD_MODEL_DISABLED;

	chip->ce_log = logbuffer_register(chip->max1720x_psy_desc.name);
	if (IS_ERR(chip->ce_log)) {
		ret = PTR_ERR(chip->ce_log);
		dev_err(dev, "failed to obtain logbuffer, ret=%d\n", ret);
		chip->ce_log = NULL;
	}

	scnprintf(monitor_name, sizeof(monitor_name), "%s_%s",
		  chip->max1720x_psy_desc.name, "monitor");
	chip->monitor_log = logbuffer_register(monitor_name);
	if (IS_ERR(chip->monitor_log)) {
		ret = PTR_ERR(chip->monitor_log);
		dev_err(dev, "failed to obtain logbuffer, ret=%d\n", ret);
		chip->monitor_log = NULL;
	}

	ret = of_property_read_u32(dev->of_node, "google,bhi-fcn-count",
				   &chip->bhi_fcn_count);
	if (ret < 0)
		chip->bhi_fcn_count = BHI_CAP_FCN_COUNT;

	/* use VFSOC until it can confirm that FG Model is running */
	reg = maxfg_find_by_tag(&chip->regmap, MAXFG_TAG_vfsoc);
	chip->reg_prop_capacity_raw = (reg) ? reg->reg : MAX1720X_REPSOC;

	max17x0x_init_sysfs(chip);

	INIT_DELAYED_WORK(&chip->cap_estimate.settle_timer,
			  batt_ce_capacityfiltered_work);
	INIT_DELAYED_WORK(&chip->init_work, max1720x_init_work);
	INIT_DELAYED_WORK(&chip->model_work, max1720x_model_work);
	INIT_DELAYED_WORK(&chip->rc_switch.switch_work, max1720x_rc_work);

	schedule_delayed_work(&chip->init_work, 0);

	return 0;

psy_unregister:
	power_supply_unregister(chip->psy);
irq_unregister:
	free_irq(chip->primary->irq, chip);
i2c_unregister:
	i2c_unregister_device(chip->secondary);

	return ret;
}

static void max1720x_remove(struct i2c_client *client)
{
	struct max1720x_chip *chip = i2c_get_clientdata(client);

	if (chip->ce_log) {
		logbuffer_unregister(chip->ce_log);
		chip->ce_log = NULL;
	}

	max1720x_cleanup_history(chip);
	max_m5_free_data(chip->model_data);
	cancel_delayed_work(&chip->init_work);
	cancel_delayed_work(&chip->model_work);
	cancel_delayed_work(&chip->rc_switch.switch_work);

	disable_irq_wake(chip->primary->irq);
	device_init_wakeup(chip->dev, false);
	if (chip->primary->irq)
		free_irq(chip->primary->irq, chip);
	power_supply_unregister(chip->psy);

	if (chip->secondary)
		i2c_unregister_device(chip->secondary);

	wakeup_source_unregister(chip->get_prop_ws);
}

static const struct of_device_id max1720x_of_match[] = {
	{ .compatible = "maxim,max1720x"},
	{ .compatible = "maxim,max77729f"},
	{ .compatible = "maxim,max77759"},
	{},
};
MODULE_DEVICE_TABLE(of, max1720x_of_match);

static const struct i2c_device_id max1720x_id[] = {
	{"max1720x", 0},
	{}
};
MODULE_DEVICE_TABLE(i2c, max1720x_id);

#ifdef CONFIG_PM_SLEEP
static int max1720x_pm_suspend(struct device *dev)
{
	struct i2c_client *client = to_i2c_client(dev);
	struct max1720x_chip *chip = i2c_get_clientdata(client);

	pm_runtime_get_sync(chip->dev);
	dev_dbg(dev, "%s\n", __func__);

	chip->resume_complete = false;
	pm_runtime_put_sync(chip->dev);

	return 0;
}

static int max1720x_pm_resume(struct device *dev)
{
	struct i2c_client *client = to_i2c_client(dev);
	struct max1720x_chip *chip = i2c_get_clientdata(client);

	pm_runtime_get_sync(chip->dev);
	dev_dbg(dev, "%s\n", __func__);

	chip->resume_complete = true;
	pm_runtime_put_sync(chip->dev);
	return 0;
}
#endif

static const struct dev_pm_ops max1720x_pm_ops = {
	SET_NOIRQ_SYSTEM_SLEEP_PM_OPS(max1720x_pm_suspend, max1720x_pm_resume)
};

static struct i2c_driver max1720x_i2c_driver = {
	.driver = {
		   .name = "max1720x",
		   .of_match_table = max1720x_of_match,
		   .pm = &max1720x_pm_ops,
		   .probe_type = PROBE_PREFER_ASYNCHRONOUS,
		   },
	.id_table = max1720x_id,
	.probe = max1720x_probe,
	.remove = max1720x_remove,
};

module_i2c_driver(max1720x_i2c_driver);
MODULE_AUTHOR("Thierry Strudel <tstrudel@google.com>");
MODULE_AUTHOR("AleX Pelosi <apelosi@google.com>");
MODULE_DESCRIPTION("MAX17x01/MAX17x05 Fuel Gauge");
MODULE_LICENSE("GPL");<|MERGE_RESOLUTION|>--- conflicted
+++ resolved
@@ -1432,12 +1432,8 @@
 		return -ECANCELED;
 
 	/* if cycle reg hasn't been restored from storage, restore it before update cycle count */
-<<<<<<< HEAD
-	if (!chip->cycle_reg_ok && max_m5_recal_state(chip->model_data) == RE_CAL_STATE_IDLE) {
-=======
 	if (!chip->cycle_reg_ok && chip->gauge_type == MAX_M5_GAUGE_TYPE &&
 	    max_m5_recal_state(chip->model_data) == RE_CAL_STATE_IDLE) {
->>>>>>> 1735a681
 		err = max1720x_restore_battery_cycle(chip);
 		if (err < 0)
 			dev_err(chip->dev, "%s cannot restore cycle count (%d)\n", __func__, err);
@@ -1449,12 +1445,8 @@
 	if (err < 0)
 		return err;
 
-<<<<<<< HEAD
 	if (chip->gauge_type == MAX_M5_GAUGE_TYPE)
 		if (max_m5_recal_state(chip->model_data))
-=======
-	if (chip->gauge_type == MAX_M5_GAUGE_TYPE && max_m5_recal_state(chip->model_data))
->>>>>>> 1735a681
 			reg_cycle += max_m5_recal_cycle(chip->model_data);
 
 	cycle_count = reg_to_cycles((u32)reg_cycle, chip->gauge_type) + chip->cycle_count_offset;
@@ -2152,7 +2144,6 @@
 	return rc;
 }
 
-<<<<<<< HEAD
 
 static int max1720x_monitor_log_data(struct max1720x_chip *chip, bool force_log)
 {
@@ -2184,8 +2175,6 @@
 	return ret;
 }
 
-=======
->>>>>>> 1735a681
 static int max1720x_set_property(struct power_supply *psy,
 				 enum power_supply_property psp,
 				 const union power_supply_propval *val)
@@ -3364,11 +3353,7 @@
 				       size_t count, loff_t *ppos)
 {
 	struct max1720x_chip *chip = (struct max1720x_chip *)filp->private_data;
-<<<<<<< HEAD
 	const struct maxfg_regmap *map = &chip->regmap;
-=======
-	const struct max17x0x_regmap *map = &chip->regmap;
->>>>>>> 1735a681
 	u32 reg_address;
 	unsigned int data;
 	char *tmp;
