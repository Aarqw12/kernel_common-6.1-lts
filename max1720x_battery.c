/*
 * Fuel gauge driver for Maxim 17201/17205
 *
 * Copyright (C) 2018 Google Inc.
 *
 * This program is free software; you can redistribute it and/or modify
 * it under the terms of the GNU General Public License as published by
 * the Free Software Foundation; either version 2 of the License, or
 * (at your option) any later version.
 *
 * This program is distributed in the hope that it will be useful,
 * but WITHOUT ANY WARRANTY; without even the implied warranty of
 * MERCHANTABILITY or FITNESS FOR A PARTICULAR PURPOSE.  See the
 * GNU General Public License for more details.
 */

#define pr_fmt(fmt) KBUILD_MODNAME ": %s " fmt, __func__

#include <linux/err.h>
#include <linux/i2c.h>
#include <linux/iio/consumer.h>
#include <linux/interrupt.h>
#include <linux/module.h>
#include <linux/of.h>
#include <linux/of_gpio.h>
#include <linux/pm_runtime.h>
#include <linux/regmap.h>
#include <linux/slab.h>
#include <linux/time.h>

#include <linux/cdev.h>
#include <linux/device.h>
#include <linux/fs.h> /* register_chrdev, unregister_chrdev */
#include <linux/seq_file.h> /* seq_read, seq_lseek, single_release */
#include "gbms_power_supply.h"
#include "google_bms.h"
#include <misc/logbuffer.h>
#include "max1720x_battery.h"

#include <linux/debugfs.h>

#define MAX17X0X_TPOR_MS 150

#define MAX1720X_TRECALL_MS 5
#define MAX1730X_TRECALL_MS 5
#define MAX1720X_TICLR_MS 500
#define MAX1720X_I2C_DRIVER_NAME "max_fg_irq"
#define MAX1720X_DELAY_INIT_MS 1000
#define FULLCAPNOM_STABILIZE_CYCLES 5
#define CYCLE_BUCKET_SIZE 200
#define TEMP_BUCKET_SIZE 5		/* unit is 0.1 degree C */
#define NB_CYCLE_BUCKETS 4

/* capacity drift */
#define BATTERY_DEFAULT_CYCLE_STABLE	0
#define BATTERY_DEFAULT_CYCLE_FADE	0
#define BATTERY_DEFAULT_CYCLE_BAND	10
#define BATTERY_MAX_CYCLE_BAND		20

#define HISTORY_DEVICENAME "maxfg_history"

#include "max1720x.h"
#include "max1730x.h"
#include "max_m5.h"

enum max17xxx_register {
	MAX17XXX_COMMAND	= MAX1720X_COMMAND,
};

enum max17xxx_nvram {
	MAX17XXX_QHCA = MAX1720X_NUSER18C,
	MAX17XXX_QHQH = MAX1720X_NUSER18D,
};

enum max17xxx_command_bits {
	MAX17XXX_COMMAND_NV_RECALL	  = 0xE001,
};

/* Capacity Estimation */
struct gbatt_capacity_estimation {
	const struct max17x0x_reg *bcea;
	struct mutex batt_ce_lock;
	struct delayed_work settle_timer;
	int cap_tsettle;
	int cap_filt_length;
	int estimate_state;
	bool cable_in;
	int delta_cc_sum;
	int delta_vfsoc_sum;
	int cap_filter_count;
	int start_cc;
	int start_vfsoc;
};

#define DEFAULT_BATTERY_ID		0
#define DEFAULT_BATTERY_ID_RETRIES	5

#define DEFAULT_CAP_SETTLE_INTERVAL	3
#define DEFAULT_CAP_FILTER_LENGTH	12

#define ESTIMATE_DONE		2
#define ESTIMATE_PENDING	1
#define ESTIMATE_NONE		0

#define CE_CAP_FILTER_COUNT	0
#define CE_DELTA_CC_SUM_REG	1
#define CE_DELTA_VFSOC_SUM_REG	2

#define CE_FILTER_COUNT_MAX	15


struct max1720x_history {
	int page_size;

	loff_t history_index;
	int history_count;
	bool *page_status;
	u16 *history;
};

#pragma pack(1)
struct max17x0x_eeprom_history {
	u16 tempco;
	u16 rcomp0;
	u8 timerh;
	unsigned fullcapnom:10;
	unsigned fullcaprep:10;
	unsigned mixsoc:6;
	unsigned vfsoc:6;
	unsigned maxvolt:4;
	unsigned minvolt:4;
	unsigned maxtemp:4;
	unsigned mintemp:4;
	unsigned maxchgcurr:4;
	unsigned maxdischgcurr:4;
};
#pragma pack()

struct max1720x_chip {
	struct device *dev;
	bool irq_shared;
	struct i2c_client *primary;
	struct i2c_client *secondary;

	int gauge_type;	/* -1 not present, 0=max1720x, 1=max1730x */
	struct max17x0x_regmap regmap;
	struct max17x0x_regmap regmap_nvram;

	struct power_supply *psy;
	struct delayed_work init_work;
	struct device_node *batt_node;

	u16 devname;
	struct max17x0x_cache_data nRAM_por;
	bool needs_reset;
	int (*fixups_fn)(struct max1720x_chip *chip);

	/* config */
	void *model_data;
	struct mutex model_lock;
	struct delayed_work model_work;
	int model_next_update;
	/* also used to restore model state from permanent storage */
	u16 reg_prop_capacity_raw;
	bool model_state_valid;	/* state read from persistent */
	int model_reload;
	bool model_ok;		/* model is running */

	/* history */
	struct mutex history_lock;
	int hcmajor;
	struct cdev hcdev;
	struct class *hcclass;
	bool history_available;
	bool history_added;
	int history_page_size;
	int nb_history_pages;
	int nb_history_flag_reg;

	int fake_battery;
	/* for storage interface */
	struct max1720x_history history_storage;

	u16 RSense;
	u16 RConfig;

	int batt_id;
	int batt_id_defer_cnt;
	int cycle_count;
	int cycle_count_offset;
	u16 eeprom_cycle;

	bool init_complete;
	bool resume_complete;
	u16 health_status;
	int fake_capacity;
	int previous_qh;
	int current_capacity;
	int prev_charge_status;
	char serial_number[30];
	bool offmode_charger;
	s32 convgcfg_hysteresis;
	int nb_convgcfg;
	int curr_convgcfg_idx;
	s16 *temp_convgcfg;
	u16 *convgcfg_values;
	struct mutex convgcfg_lock;
	bool shadow_override;
	int nb_empty_voltage;
	u16 *empty_voltage;
	bool por;

	unsigned int debug_irq_none_cnt;
	unsigned long icnt;
	int zero_irq;

	/* fix capacity drift */
	struct max1720x_drift_data drift_data;
	int comp_update_count;
	int dxacc_update_count;

	/* Capacity Estimation */
	struct gbatt_capacity_estimation cap_estimate;
	struct logbuffer *ce_log;

	/* debug interface, register to read or write */
	u32 debug_reg_address;

	/* dump data to logbuffer periodically */
	struct logbuffer *monitor_log;
	u16 pre_repsoc;

	struct power_supply_desc max1720x_psy_desc;
};

#define MAX1720_EMPTY_VOLTAGE(profile, temp, cycle) \
	profile->empty_voltage[temp * NB_CYCLE_BUCKETS + cycle]


static irqreturn_t max1720x_fg_irq_thread_fn(int irq, void *obj);

static bool max17x0x_reglog_init(struct max1720x_chip *chip)
{
	chip->regmap.reglog =
		devm_kzalloc(chip->dev, sizeof(*chip->regmap.reglog),
			     GFP_KERNEL);
	chip->regmap_nvram.reglog =
		devm_kzalloc(chip->dev, sizeof(*chip->regmap.reglog),
			     GFP_KERNEL);

	return chip->regmap.reglog && chip->regmap_nvram.reglog;
}

/* ------------------------------------------------------------------------- */


/* TODO: split between NV and Volatile? */


static const struct max17x0x_reg *
max17x0x_find_by_index(struct max17x0x_regtags *tags, int index)
{
	if (index < 0 || !tags || index >= tags->max)
		return NULL;

	return &tags->map[index];
}

static const struct max17x0x_reg *
max17x0x_find_by_tag(struct max17x0x_regmap *map, enum max17x0x_reg_tags tag)
{
	return max17x0x_find_by_index(&map->regtags, tag);
}

static inline int max17x0x_reg_read(struct max17x0x_regmap *map,
				    enum max17x0x_reg_tags tag,
				    u16 *val)
{
	const struct max17x0x_reg *reg;
	unsigned int tmp;
	int rtn;

	reg = max17x0x_find_by_tag(map, tag);
	if (!reg)
		return -EINVAL;

	rtn = regmap_read(map->regmap, reg->reg, &tmp);
	if (rtn)
		pr_err("Failed to read %x\n", reg->reg);
	else
		*val = tmp;

	return rtn;
}

/* ------------------------------------------------------------------------- */

/*
 * offset of the register in this atom.
 * NOTE: this is the byte offset regardless of the size of the register
 */
static int max17x0x_reg_offset_of(const struct max17x0x_reg *a,
				  unsigned int reg)
{
	int i;

	switch (a->type) {
	case GBMS_ATOM_TYPE_REG:
		return (reg == a->reg) ? 0 : -EINVAL;
	case GBMS_ATOM_TYPE_ZONE:
		if (reg >= a->base && reg < a->base + a->size)
			return (reg - a->base) * 2;
		break;
	case GBMS_ATOM_TYPE_MAP:
		for (i = 0 ; i < a->size ; i++)
			if (a->map[i] == reg)
				return i * 2;
		break;
	}

	return -ERANGE;
}

static int max17x0x_reg_store_sz(struct max17x0x_regmap *map,
				 const struct max17x0x_reg *a,
				 const void *data,
				 int size)
{
	int i, ret;

	if (size > a->size)
		size = a->size;

	if (a->type == GBMS_ATOM_TYPE_MAP) {
		const u16 *b = (u16 *)data;

		if (size % 2)
			return -ERANGE;

		for (i = 0; i < size / 2 ; i++) {
			ret = regmap_write(map->regmap, a->map[i], b[i]);
			if (ret < 0)
				break;

			max17x0x_reglog_log(map->reglog, a->map[i], b[i], ret);
		}
	} else if (a->type == GBMS_ATOM_TYPE_SET) {
		ret = -EINVAL;
	} else {
		ret = regmap_raw_write(map->regmap, a->base, data, size);

		if (map->reglog) {
			const u16 *b = (u16 *)data;

			for (i = 0; i < size ; i += 2)
				max17x0x_reglog_log(map->reglog, a->base + i,
						    b[i], ret);
		}
	}

	return ret;
}

static int max17x0x_reg_load_sz(struct max17x0x_regmap *map,
				const struct max17x0x_reg *a,
				void *data,
				int size)
{
	int ret;

	if (size > a->size)
		size = a->size;

	if (a->type == GBMS_ATOM_TYPE_MAP) {
		int i;
		unsigned int tmp;
		u16 *b = (u16 *)data;

		if (size % 2)
			return -ERANGE;

		for (i = 0; i < size / 2 ; i++) {
			ret = regmap_read(map->regmap,
					  (unsigned int)a->map[i],
					  &tmp);
			if (ret < 0)
				break;
			b[i] = tmp;
		}
	} else if (a->type == GBMS_ATOM_TYPE_SET) {
		ret = -EINVAL;
	} else {
		ret = regmap_raw_read(map->regmap, a->base, data, size);
	}

	return ret;
}

#define max17x0x_reg_store(map, a, data) \
	max17x0x_reg_store_sz(map, a, data, (a)->size)

#define max17x0x_reg_load(map, a, data) \
	max17x0x_reg_load_sz(map, a, data, (a)->size)


static u16 *batt_alloc_array(int count, int size)
{
	return (u16 *)kmalloc_array(count, size, GFP_KERNEL);
}

/* CACHE ----------------------------------------------------------------- */

static int max17x0x_cache_index_of(const struct max17x0x_cache_data *cache,
				   unsigned int reg)
{
	const int offset = max17x0x_reg_offset_of(&cache->atom, reg);

	return (offset < 0) ? offset : offset / 2;
}

#define max17x0x_cache_store(cache, regmap) \
	max17x0x_reg_store(regmap, &(cache)->atom, (cache)->cache_data)

#define max17x0x_cache_load(cache, regmap) \
	max17x0x_reg_load(regmap, &(cache)->atom, (cache)->cache_data)

#define max17x0x_cache_memcmp(src, dst) \
	memcmp((src)->cache_data, (dst)->cache_data, (src)->atom.size)

static void max17x0x_cache_free(struct max17x0x_cache_data *cache)
{
	kfree(cache->cache_data);
	cache->cache_data = NULL;
}

static int max17x0x_cache_dup(struct max17x0x_cache_data *dst,
			      const struct max17x0x_cache_data *src)
{
	memcpy(dst, src, sizeof(*dst));

	dst->cache_data = (u16 *)kmalloc(src->atom.size, GFP_KERNEL);
	if (!dst->cache_data)
		return -ENOMEM;

	memcpy(dst->cache_data, src->cache_data, src->atom.size);
	return 0;
}

static int max17x0x_cache_init(struct max17x0x_cache_data *cache,
				     u16 start, int end)
{
	const int count = end - start + 1; /* includes end */

	memset(cache, 0, sizeof(*cache));

	cache->cache_data = batt_alloc_array(count, sizeof(u16));
	if (!cache->cache_data)
		return -ENOMEM;

	cache->atom.type = GBMS_ATOM_TYPE_ZONE;
	cache->atom.size = count * sizeof(u16);
	cache->atom.base = start;

	return 0;
}

static int max17x0x_nvram_cache_init(struct max17x0x_cache_data *cache,
				     int gauge_type)
{
	int ret;

	if (gauge_type == MAX1730X_GAUGE_TYPE) {
		ret = max17x0x_cache_init(cache,
					  MAX1730X_NVRAM_START,
					  MAX1730X_NVRAM_END);
	} else {
		ret = max17x0x_cache_init(cache,
					  MAX1720X_NVRAM_START,
					  MAX1720X_NVRAM_END);
	}

	return ret;
}

/* ------------------------------------------------------------------------- */

static inline int reg_to_percentage(u16 val)
{
	/* LSB: 1/256% */
	return val >> 8;
}

static inline int reg_to_twos_comp_int(u16 val)
{
	/* Convert u16 to twos complement  */
	return -(val & 0x8000) + (val & 0x7FFF);
}

static inline int reg_to_micro_amp(s16 val, u16 rsense)
{
	/* LSB: 1.5625μV/RSENSE ; Rsense LSB is 10μΩ */
	return div_s64((s64) val * 156250, rsense);
}

static inline int reg_to_deci_deg_cel(s16 val)
{
	/* LSB: 1/256°C */
	return div_s64((s64) val * 10, 256);
}

static inline int reg_to_resistance_micro_ohms(s16 val, u16 rsense)
{
	/* LSB: 1/4096 Ohm */
	return div_s64((s64) val * 1000 * rsense, 4096);
}

static inline int reg_to_cycles(u32 val, int gauge_type)
{
	if (gauge_type == MAX_M5_GAUGE_TYPE) {
		/* LSB: 1% of one cycle */
		return DIV_ROUND_CLOSEST(val, 100);
	} else {
		/* LSB: 16% of one cycle */
		return DIV_ROUND_CLOSEST(val * 16, 100);
	}
}

static inline int reg_to_seconds(s16 val)
{
	/* LSB: 5.625 seconds */
	return DIV_ROUND_CLOSEST((int) val * 5625, 1000);
}

static inline int reg_to_vempty(u16 val)
{
	return ((val >> 7) & 0x1FF) * 10;
}

static inline int reg_to_vrecovery(u16 val)
{
	return (val & 0x7F) * 40;
}

/* b/177099997 TaskPeriod ----------------------------------------------- */

static inline int reg_to_capacity_uah(u16 val, struct max1720x_chip *chip)
{
	const int lsb = max_m5_cap_lsb(chip->model_data);

	return reg_to_micro_amp_h(val, chip->RSense, lsb);
}

#if 0
/* TODO: will need in outliers */
static inline int capacity_uah_to_reg(int capacity, struct max1720x_chip *chip)
{
	const int lsb = max_m5_cap_lsb(chip->model_data);

	return micro_amp_h_to_reg(capacity / lsb, chip->RSense);
}
#endif

/* log ----------------------------------------------------------------- */

static void max1730x_read_log_write_status(struct max1720x_chip *chip,
					   u16 *buffer)
{
	u16 i;
	u16 data = 0;
	const struct max17x0x_reg *hsty;

	hsty = max17x0x_find_by_tag(&chip->regmap_nvram, MAX17X0X_TAG_HSTY);
	if (!hsty)
		return;

	REGMAP_WRITE(&chip->regmap, MAX17XXX_COMMAND,
		     MAX1730X_COMMAND_HISTORY_RECALL_WRITE_0);
	msleep(MAX1730X_TRECALL_MS);
	for (i = hsty->map[1]; i <= hsty->map[3]; i++) {
		(void)REGMAP_READ(&chip->regmap_nvram, i, &data);
		*buffer++ = data;
	}
}

static void max1730x_read_log_valid_status(struct max1720x_chip *chip,
					   u16 *buffer)
{
	u16 i;
	u16 data = 0;
	const struct max17x0x_reg *hsty;

	hsty = max17x0x_find_by_tag(&chip->regmap_nvram, MAX17X0X_TAG_HSTY);

	if (!hsty)
		return;

	REGMAP_WRITE(&chip->regmap, MAX17XXX_COMMAND,
		     MAX1730X_COMMAND_HISTORY_RECALL_VALID_0);
	msleep(MAX1730X_TRECALL_MS);
	(void)REGMAP_READ(&chip->regmap_nvram, hsty->map[4], &data);
	*buffer++ = data;

	REGMAP_WRITE(&chip->regmap, MAX17XXX_COMMAND,
		     MAX1730X_COMMAND_HISTORY_RECALL_VALID_1);
	msleep(MAX1730X_TRECALL_MS);
	for (i = hsty->map[0]; i <= hsty->map[2]; i++) {
		(void)REGMAP_READ(&chip->regmap_nvram, i, &data);
		*buffer++ = data;
	}
}

static void max1720x_read_log_write_status(struct max1720x_chip *chip,
					   u16 *buffer)
{
	int i;
	u16 data = 0;

	REGMAP_WRITE(&chip->regmap, MAX17XXX_COMMAND,
		     MAX1720X_COMMAND_HISTORY_RECALL_WRITE_0);
	msleep(MAX1720X_TRECALL_MS);
	for (i = MAX1720X_NVRAM_HISTORY_WRITE_STATUS_START;
	     i <= MAX1720X_NVRAM_HISTORY_END; i++) {
		(void)REGMAP_READ(&chip->regmap_nvram, i, &data);
		*buffer++ = data;
	}
	REGMAP_WRITE(&chip->regmap, MAX17XXX_COMMAND,
		     MAX1720X_COMMAND_HISTORY_RECALL_WRITE_1);
	msleep(MAX1720X_TRECALL_MS);
	for (i = MAX1720X_HISTORY_START;
	     i <= MAX1720X_NVRAM_HISTORY_WRITE_STATUS_END; i++) {
		(void)REGMAP_READ(&chip->regmap_nvram, i, &data);
		*buffer++ = data;
	}
}

static void max1720x_read_log_valid_status(struct max1720x_chip *chip,
					   u16 *buffer)
{
	int i;
	u16 data = 0;

	REGMAP_WRITE(&chip->regmap, MAX17XXX_COMMAND,
		     MAX1720X_COMMAND_HISTORY_RECALL_VALID_0);
	msleep(MAX1720X_TRECALL_MS);
	for (i = MAX1720X_NVRAM_HISTORY_VALID_STATUS_START;
	     i <= MAX1720X_NVRAM_HISTORY_END; i++) {
		(void)REGMAP_READ(&chip->regmap_nvram, i, &data);
		*buffer++ = data;
	}
	REGMAP_WRITE(&chip->regmap, MAX17XXX_COMMAND,
		     MAX1720X_COMMAND_HISTORY_RECALL_VALID_1);
	msleep(MAX1720X_TRECALL_MS);
	for (i = MAX1720X_HISTORY_START;
	     i <= MAX1720X_NVRAM_HISTORY_END; i++) {
		(void)REGMAP_READ(&chip->regmap_nvram, i, &data);
		*buffer++ = data;
	}
	REGMAP_WRITE(&chip->regmap, MAX17XXX_COMMAND,
		     MAX1720X_COMMAND_HISTORY_RECALL_VALID_2);
	msleep(MAX1720X_TRECALL_MS);
	for (i = MAX1720X_HISTORY_START;
	     i <= MAX1720X_NVRAM_HISTORY_VALID_STATUS_END; i++) {
		(void)REGMAP_READ(&chip->regmap_nvram, i, &data);
		*buffer++ = data;
	}
}

/* @return the number of pages or negative for error */
static int get_battery_history_status(struct max1720x_chip *chip,
				      bool *page_status)
{
	u16 *write_status, *valid_status;
	int i, addr_offset, bit_offset, nb_history_pages;
	int valid_history_entry_count = 0;

	write_status = batt_alloc_array(chip->nb_history_flag_reg, sizeof(u16));
	if (!write_status)
		return -ENOMEM;

	valid_status = batt_alloc_array(chip->nb_history_flag_reg, sizeof(u16));
	if (!valid_status) {
		kfree(write_status);
		return -ENOMEM;
	}

	if (chip->gauge_type == MAX1730X_GAUGE_TYPE) {
		max1730x_read_log_write_status(chip, write_status);
		max1730x_read_log_valid_status(chip, valid_status);
		nb_history_pages = MAX1730X_N_OF_HISTORY_PAGES;
	} else {
		max1720x_read_log_write_status(chip, write_status);
		max1720x_read_log_valid_status(chip, valid_status);
		nb_history_pages = MAX1720X_N_OF_HISTORY_PAGES;
	}

	/* Figure out the pages with valid history entry */
	for (i = 0; i < nb_history_pages; i++) {
		addr_offset = i / 8;
		bit_offset = i % 8;
		page_status[i] =
		    ((write_status[addr_offset] & BIT(bit_offset)) ||
		     (write_status[addr_offset] & BIT(bit_offset + 8))) &&
		    ((valid_status[addr_offset] & BIT(bit_offset)) ||
		     (valid_status[addr_offset] & BIT(bit_offset + 8)));
		if (page_status[i])
			valid_history_entry_count++;
	}

	kfree(write_status);
	kfree(valid_status);

	return valid_history_entry_count;
}

static void get_battery_history(struct max1720x_chip *chip,
				bool *page_status, u16 *history)
{
	int i, j, index = 0;
	u16 data = 0;
	const struct max17x0x_reg *hsty;
	u16 command_base = (chip->gauge_type == MAX1730X_GAUGE_TYPE)
		? MAX1730X_READ_HISTORY_CMD_BASE
		: MAX1720X_READ_HISTORY_CMD_BASE;

	hsty = max17x0x_find_by_tag(&chip->regmap_nvram, MAX17X0X_TAG_HSTY);
	if (!hsty)
		return;

	for (i = 0; i < chip->nb_history_pages; i++) {
		if (!page_status[i])
			continue;
		REGMAP_WRITE(&chip->regmap, MAX17XXX_COMMAND,
			     command_base + i);
		msleep(MAX1720X_TRECALL_MS);
		for (j = 0; j < chip->history_page_size; j++) {
			(void)REGMAP_READ(&chip->regmap_nvram,
					  (unsigned int)hsty->map[0] + j,
					  &data);
			history[index * chip->history_page_size + j] = data;
		}
		index++;
	}
}

static int format_battery_history_entry(char *temp, int size,
					int page_size, u16 *line)
{
	int length = 0, i;

	for (i = 0; i < page_size; i++) {
		length += scnprintf(temp + length,
			size - length, "%04x ",
			line[i]);
	}

	if (length > 0)
		temp[--length] = 0;
	return length;
}

/* @return number of valid entries */
static int max1720x_history_read(struct max1720x_chip *chip,
				 struct max1720x_history *hi)
{
	memset(hi, 0, sizeof(*hi));

	hi->page_status = kcalloc(chip->nb_history_pages,
				sizeof(bool), GFP_KERNEL);
	if (!hi->page_status)
		return -ENOMEM;


	hi->history_count = get_battery_history_status(chip, hi->page_status);
	if (hi->history_count < 0) {
		goto error_exit;
	} else if (hi->history_count != 0) {
		const int size = hi->history_count * chip->history_page_size;

		hi->history = batt_alloc_array(size, sizeof(u16));
		if (!hi->history) {
			hi->history_count = -ENOMEM;
			goto error_exit;
		}

		get_battery_history(chip, hi->page_status, hi->history);
	}

	return hi->history_count;

error_exit:
	kfree(hi->page_status);
	hi->page_status = NULL;
	return hi->history_count;

}

static void max1720x_history_free(struct max1720x_history *hi)
{
	kfree(hi->page_status);
	kfree(hi->history);

	hi->history = NULL;
	hi->page_status = NULL;
	hi->history_count = -1;
	hi->history_index = 0;
}


/*
 * Removed the following properties:
 *   POWER_SUPPLY_PROP_TIME_TO_EMPTY_AVG
 *   POWER_SUPPLY_PROP_TIME_TO_FULL_AVG
 *   POWER_SUPPLY_PROP_VOLTAGE_MAX_DESIGN,
 *   POWER_SUPPLY_PROP_VOLTAGE_MIN_DESIGN,
 * Need to keep the number of properies under UEVENT_NUM_ENVP (minus # of
 * standard uevent variables).
 */
static enum power_supply_property max1720x_battery_props[] = {
	POWER_SUPPLY_PROP_STATUS,
	POWER_SUPPLY_PROP_HEALTH,
	POWER_SUPPLY_PROP_CAPACITY,		/* replace with _RAW */
	POWER_SUPPLY_PROP_CHARGE_COUNTER,
	POWER_SUPPLY_PROP_CHARGE_FULL,
	POWER_SUPPLY_PROP_CHARGE_FULL_DESIGN,	/* used from gbattery */
	POWER_SUPPLY_PROP_CURRENT_AVG,		/* candidate for tier switch */
	POWER_SUPPLY_PROP_CURRENT_NOW,
	POWER_SUPPLY_PROP_CYCLE_COUNT,
	POWER_SUPPLY_PROP_PRESENT,
	POWER_SUPPLY_PROP_TEMP,
	POWER_SUPPLY_PROP_VOLTAGE_AVG,
	POWER_SUPPLY_PROP_VOLTAGE_NOW,
	POWER_SUPPLY_PROP_VOLTAGE_OCV,
	POWER_SUPPLY_PROP_TECHNOLOGY,
	POWER_SUPPLY_PROP_SERIAL_NUMBER,
};

/* ------------------------------------------------------------------------- */

static ssize_t max1720x_get_offmode_charger(struct device *dev,
					    struct device_attribute *attr,
					    char *buf)
{
	struct power_supply *psy = container_of(dev, struct power_supply, dev);
	struct max1720x_chip *chip = power_supply_get_drvdata(psy);

	return scnprintf(buf, PAGE_SIZE, "%hhd\n", chip->offmode_charger);
}

static ssize_t max1720x_set_offmode_charger(struct device *dev,
					    struct device_attribute *attr,
					    const char *buf, size_t count)
{
	struct power_supply *psy = container_of(dev, struct power_supply, dev);
	struct max1720x_chip *chip = power_supply_get_drvdata(psy);

	if (kstrtobool(buf, &chip->offmode_charger))
		return -EINVAL;

	return count;
}

static DEVICE_ATTR(offmode_charger, 0660,
		   max1720x_get_offmode_charger,
		   max1720x_set_offmode_charger);


static ssize_t max1720x_model_show_state(struct device *dev,
					 struct device_attribute *attr,
					 char *buf)
{
	struct power_supply *psy = container_of(dev, struct power_supply, dev);
	struct max1720x_chip *chip = power_supply_get_drvdata(psy);
	ssize_t len = 0;

	if (!chip->model_data)
		return -EINVAL;

	mutex_lock(&chip->model_lock);
	len += scnprintf(&buf[len], PAGE_SIZE, "ModelNextUpdate: %d\n",
			 chip->model_next_update);
	len += max_m5_model_state_cstr(&buf[len], PAGE_SIZE - len,
				       chip->model_data);
	mutex_unlock(&chip->model_lock);

	return len;
}

/*
 * force is true when changing the model via debug props.
 * NOTE: call holding model_lock
 */
static void max1720x_model_reload(struct max1720x_chip *chip, bool force)
{
	const bool disabled = chip->model_reload == MAX_M5_LOAD_MODEL_DISABLED;
	const bool pending = chip->model_reload != MAX_M5_LOAD_MODEL_IDLE;

	pr_debug("model_reload=%d force=%d pending=%d disabled=%d\n",
		 chip->model_reload, force, pending, disabled);

	if (!force && (pending || disabled))
		return;

	/* REQUEST -> IDLE or set to the number of retries */
	dev_info(chip->dev, "Schedule Load FG Model, ID=%d, ver:%d->%d cap_lsb:%d->%d\n",
			chip->batt_id,
			max_m5_model_read_version(chip->model_data),
			max_m5_fg_model_version(chip->model_data),
			max_m5_model_get_cap_lsb(chip->model_data),
			max_m5_cap_lsb(chip->model_data));

	chip->model_reload = MAX_M5_LOAD_MODEL_REQUEST;
	chip->model_ok = false;
	mod_delayed_work(system_wq, &chip->model_work, 0);
}

static ssize_t max1720x_model_set_state(struct device *dev,
					struct device_attribute *attr,
					const char *buf, size_t count)
{
	struct power_supply *psy = container_of(dev, struct power_supply, dev);
	struct max1720x_chip *chip = power_supply_get_drvdata(psy);
	int ret;

	if (!chip->model_data)
		return -EINVAL;

	mutex_lock(&chip->model_lock);

	/* read current state from gauge */
	ret = max_m5_model_read_state(chip->model_data);
	if (ret < 0) {
		mutex_unlock(&chip->model_lock);
		return ret;
	}

	/* overwrite with userland, will commit at cycle count */
	ret = max_m5_model_state_sscan(chip->model_data, buf, count);
	if (ret == 0) {
		/* force model state (valid) */
		chip->model_state_valid = true;
		max1720x_model_reload(chip, true);
	}

	mutex_unlock(&chip->model_lock);
	return count;
}

static DEVICE_ATTR(m5_model_state, 0640, max1720x_model_show_state,
		   max1720x_model_set_state);

static ssize_t gmsr_show(struct device *dev,
				 struct device_attribute *attr,
				 char *buff)
{
	struct power_supply *psy = container_of(dev, struct power_supply, dev);
	struct max1720x_chip *chip = power_supply_get_drvdata(psy);
	ssize_t len = 0;

	if (chip->gauge_type != MAX_M5_GAUGE_TYPE)
		return -EINVAL;

	mutex_lock(&chip->model_lock);
	len = max_m5_gmsr_state_cstr(&buff[len], PAGE_SIZE);
	mutex_unlock(&chip->model_lock);

	return len;
}

static const DEVICE_ATTR_RO(gmsr);

/* Was POWER_SUPPLY_PROP_RESISTANCE_ID */
static ssize_t resistance_id_show(struct device *dev,
				 struct device_attribute *attr,
				 char *buff)
{
	struct power_supply *psy = container_of(dev, struct power_supply, dev);
	struct max1720x_chip *chip = power_supply_get_drvdata(psy);

	return scnprintf(buff, PAGE_SIZE, "%d\n", chip->batt_id);
}

static const DEVICE_ATTR_RO(resistance_id);

/* Was POWER_SUPPLY_PROP_RESISTANCE */
static ssize_t resistance_show(struct device *dev,
				 struct device_attribute *attr,
				 char *buff)
{
	struct power_supply *psy = container_of(dev, struct power_supply, dev);
	struct max1720x_chip *chip = power_supply_get_drvdata(psy);
	struct max17x0x_regmap *map = &chip->regmap;
	u16 data = 0;
	int err;

	err = REGMAP_READ(map, MAX1720X_RCELL, &data);
	if (err < 0)
		return err;

	return scnprintf(buff, PAGE_SIZE, "%d\n",
			 reg_to_resistance_micro_ohms(data, chip->RSense));
}

static const DEVICE_ATTR_RO(resistance);


/* lsb 1/256, race with max1720x_model_work()  */
static int max1720x_get_capacity_raw(struct max1720x_chip *chip, u16 *data)
{
	return REGMAP_READ(&chip->regmap, chip->reg_prop_capacity_raw, data);
}

int max1720x_get_capacity(struct i2c_client *client, int *iic_raw)
{
	struct max1720x_chip *chip;
	u16 temp;
	int ret;

	if (!client || !iic_raw)
		return -EINVAL;

	chip = i2c_get_clientdata(client);
	if (!chip)
		return -ENODEV;

	/* check the rules on reg_prop_capacity_raw */
	ret = max1720x_get_capacity_raw(chip, &temp);
	if (ret == 0)
		*iic_raw = ((int) temp) / 256;

	return ret;
}
EXPORT_SYMBOL_GPL(max1720x_get_capacity);

int max1720x_get_voltage_now(struct i2c_client *client, int *volt)
{
	struct max1720x_chip *chip;
	u16 temp;
	int ret;

	if (!client || !volt)
		return -EINVAL;

	chip = i2c_get_clientdata(client);
	if (!chip)
		return -ENODEV;

	ret = max17x0x_reg_read(&chip->regmap, MAX17X0X_TAG_vcel, &temp);
	if (ret == 0)
		*volt = reg_to_micro_volt(temp);

	return ret;
}
EXPORT_SYMBOL_GPL(max1720x_get_voltage_now);

static int max1720x_get_battery_soc(struct max1720x_chip *chip)
{
	u16 data;
	int capacity, err;

	if (chip->fake_capacity >= 0 && chip->fake_capacity <= 100)
		return chip->fake_capacity;

	err = REGMAP_READ(&chip->regmap, MAX1720X_REPSOC, &data);
	if (err)
		return err;
	capacity = reg_to_percentage(data);

	if (capacity == 100 && chip->offmode_charger)
		chip->fake_capacity = 100;

	return capacity;
}

static int max1720x_get_battery_vfsoc(struct max1720x_chip *chip)
{
	u16 data;
	int capacity, err;


	err = max17x0x_reg_read(&chip->regmap, MAX17X0X_TAG_vfsoc, &data);
	if (err)
		return err;
	capacity = reg_to_percentage(data);

	return capacity;
}

/* TODO: factor with the one in google_bms.c */
static char *psy_status_str[] = {
	"Unknown", "Charging", "Discharging", "NotCharging", "Full"
};

static void max1720x_prime_battery_qh_capacity(struct max1720x_chip *chip,
					       int status)
{
	u16  mcap = 0, data = 0;

	(void)max17x0x_reg_read(&chip->regmap, MAX17X0X_TAG_mcap, &mcap);
	chip->current_capacity = mcap;

	(void)REGMAP_READ(&chip->regmap, MAX1720X_QH, &data);
	chip->previous_qh = reg_to_twos_comp_int(data);

	if (chip->regmap_nvram.regmap) {
		REGMAP_WRITE(&chip->regmap_nvram, MAX17XXX_QHCA, ~mcap);
		dev_info(chip->dev, "Capacity primed to %d on %s\n",
			mcap, psy_status_str[status]);

		REGMAP_WRITE(&chip->regmap_nvram, MAX17XXX_QHQH, data);
		dev_info(chip->dev, "QH primed to %d on %s\n",
			data, psy_status_str[status]);
	}
}

/* NOTE: the gauge doesn't know if we are current limited to */
static int max1720x_get_battery_status(struct max1720x_chip *chip)
{
	u16 data = 0;
	int current_now, current_avg, ichgterm, vfsoc, soc, fullsocthr;
	int status = POWER_SUPPLY_STATUS_UNKNOWN, err;

	err = max17x0x_reg_read(&chip->regmap, MAX17X0X_TAG_curr, &data);
	if (err)
		return -EIO;
	current_now = -reg_to_micro_amp(data, chip->RSense);

	err = max17x0x_reg_read(&chip->regmap, MAX17X0X_TAG_avgc, &data);
	if (err)
		return -EIO;
	current_avg = -reg_to_micro_amp(data, chip->RSense);

	err = REGMAP_READ(&chip->regmap, MAX1720X_ICHGTERM, &data);
	if (err)
		return -EIO;
	ichgterm = reg_to_micro_amp(data, chip->RSense);

	err = REGMAP_READ(&chip->regmap, MAX1720X_FULLSOCTHR, &data);
	if (err)
		return -EIO;
	fullsocthr = reg_to_percentage(data);

	soc = max1720x_get_battery_soc(chip);
	if (soc < 0)
		return -EIO;

	vfsoc = max1720x_get_battery_vfsoc(chip);
	if (vfsoc < 0)
		return -EIO;

	if (current_avg > -ichgterm && current_avg <= 0) {

		if (soc >= fullsocthr) {
			const bool needs_prime = (chip->prev_charge_status ==
						  POWER_SUPPLY_STATUS_CHARGING);

			status = POWER_SUPPLY_STATUS_FULL;
			if (needs_prime)
				max1720x_prime_battery_qh_capacity(chip,
								   status);
		} else {
			status = POWER_SUPPLY_STATUS_NOT_CHARGING;
		}

	} else if (current_now >= -ichgterm)  {
		status = POWER_SUPPLY_STATUS_DISCHARGING;
	} else {
		status = POWER_SUPPLY_STATUS_CHARGING;
		if (chip->prev_charge_status == POWER_SUPPLY_STATUS_DISCHARGING
		    && current_avg  < -ichgterm)
			max1720x_prime_battery_qh_capacity(chip, status);
	}

	if (status != chip->prev_charge_status)
		dev_dbg(chip->dev, "s=%d->%d c=%d avg_c=%d ichgt=%d vfsoc=%d soc=%d fullsocthr=%d\n",
				    chip->prev_charge_status,
				    status, current_now, current_avg,
				    ichgterm, vfsoc, soc, fullsocthr);

	chip->prev_charge_status = status;

	return status;
}

static int max1720x_get_battery_health(struct max1720x_chip *chip)
{
	/* For health report what ever was recently alerted and clear it */

	if (chip->health_status & MAX1720X_STATUS_VMX) {
		chip->health_status &= ~MAX1720X_STATUS_VMX;
		return POWER_SUPPLY_HEALTH_OVERVOLTAGE;
	}

	if (chip->health_status & MAX1720X_STATUS_TMN) {
		chip->health_status &= ~MAX1720X_STATUS_TMN;
		return POWER_SUPPLY_HEALTH_COLD;
	}

	if (chip->health_status & MAX1720X_STATUS_TMX) {
		chip->health_status &= ~MAX1720X_STATUS_TMX;
		return POWER_SUPPLY_HEALTH_HOT;
	}

	return POWER_SUPPLY_HEALTH_GOOD;
}

static int max1720x_update_battery_qh_based_capacity(struct max1720x_chip *chip)
{
	u16 data;
	int current_qh, err = 0;

	err = REGMAP_READ(&chip->regmap, MAX1720X_QH, &data);
	if (err)
		return err;

	current_qh = reg_to_twos_comp_int(data);

	/* QH value accumulates as battery charges */
	chip->current_capacity -= (chip->previous_qh - current_qh);
	chip->previous_qh = current_qh;

	return 0;
}

static void max1720x_restore_battery_qh_capacity(struct max1720x_chip *chip)
{
	int ret;
	int current_qh, nvram_qh;
	u16 data = 0, nvram_capacity;

	if (!chip->regmap_nvram.regmap) {
		max1720x_prime_battery_qh_capacity(chip,
						   POWER_SUPPLY_STATUS_UNKNOWN);
		return;
	}


	/* Capacity data is stored as complement so it will not be zero. Using
	 * zero case to detect new un-primed pack
	 */
	ret = REGMAP_READ(&chip->regmap_nvram, MAX17XXX_QHCA, &data);
	if (!ret && data == 0) {
		max1720x_prime_battery_qh_capacity(chip,
						   POWER_SUPPLY_STATUS_UNKNOWN);
		return;
	}

	nvram_capacity = ~data;

	ret = REGMAP_READ(&chip->regmap_nvram, MAX17XXX_QHQH, &data);
	if (ret) {
		max1720x_prime_battery_qh_capacity(chip,
						   POWER_SUPPLY_STATUS_UNKNOWN);
		return;
	}
	nvram_qh = reg_to_twos_comp_int(data);

	ret = REGMAP_READ(&chip->regmap, MAX1720X_QH, &data);
	if (ret) {
		max1720x_prime_battery_qh_capacity(chip,
						   POWER_SUPPLY_STATUS_UNKNOWN);
		return;
	}
	current_qh = reg_to_twos_comp_int(data);

	/* QH value accumulates as battery discharges */
	chip->current_capacity = (int) nvram_capacity - (nvram_qh - current_qh);
	dev_info(chip->dev, "Capacity restored to %d\n",
		 chip->current_capacity);
	chip->previous_qh = current_qh;
	dev_info(chip->dev, "QH value restored to %d\n",
		 chip->previous_qh);

	/* init chip for max1720x done here, change to RepSOC */
	chip->reg_prop_capacity_raw = MAX1720X_REPSOC;
}

static void max1720x_handle_update_nconvgcfg(struct max1720x_chip *chip,
					     int temp)
{
	int idx = -1;

	if (chip->temp_convgcfg == NULL)
		return;

	if (temp <= chip->temp_convgcfg[0]) {
		idx = 0;
	} else if (temp > chip->temp_convgcfg[chip->nb_convgcfg - 1]) {
		idx = chip->nb_convgcfg - 1;
	} else {
		for (idx = 1 ; idx < chip->nb_convgcfg; idx++) {
			if (temp > chip->temp_convgcfg[idx - 1] &&
			    temp <= chip->temp_convgcfg[idx])
				break;
		}
	}
	mutex_lock(&chip->convgcfg_lock);
	/* We want to switch to higher slot only if above temp + hysteresis
	 * but when temperature drops, we want to change at the level
	 */
	if ((idx != chip->curr_convgcfg_idx) &&
	    (chip->curr_convgcfg_idx == -1 || idx < chip->curr_convgcfg_idx ||
	     temp >= chip->temp_convgcfg[chip->curr_convgcfg_idx] +
	     chip->convgcfg_hysteresis)) {
		struct max17x0x_regmap *regmap;

		if (chip->gauge_type == MAX_M5_GAUGE_TYPE)
			regmap = &chip->regmap;
		else
			regmap = &chip->regmap_nvram;

		REGMAP_WRITE(regmap, MAX1720X_NCONVGCFG, chip->convgcfg_values[idx]);
		chip->curr_convgcfg_idx = idx;
		dev_info(chip->dev, "updating nConvgcfg to 0x%04x as temp is %d (idx:%d)\n",
			 chip->convgcfg_values[idx], temp, idx);
	}
	mutex_unlock(&chip->convgcfg_lock);
}

#define EEPROM_CC_OVERFLOW_BIT	BIT(15)
#define MAXIM_CYCLE_COUNT_RESET 655
static void max1720x_restore_battery_cycle(struct max1720x_chip *chip)
{
	int ret = 0;
	u16 eeprom_cycle, reg_cycle;

	if (chip->gauge_type != MAX_M5_GAUGE_TYPE)
		return;

	ret = REGMAP_READ(&chip->regmap, MAX1720X_CYCLES, &reg_cycle);
	if (ret < 0) {
		dev_info(chip->dev, "Fail to read reg %#x (%d)",
				MAX1720X_CYCLES, ret);
		return;
	}

	ret = gbms_storage_read(GBMS_TAG_CNHS, &chip->eeprom_cycle,
				sizeof(chip->eeprom_cycle));
	if (ret < 0) {
		dev_info(chip->dev, "Fail to read eeprom cycle count (%d)", ret);
		return;
	}

	if (chip->eeprom_cycle == 0xFFFF) { /* empty storage */
		reg_cycle /= 2;	/* save half value to record over 655 cycles case */
		ret = gbms_storage_write(GBMS_TAG_CNHS, &reg_cycle, sizeof(reg_cycle));
		if (ret < 0)
			dev_info(chip->dev, "Fail to write eeprom cycle (%d)", ret);
		else
			chip->eeprom_cycle = reg_cycle;
		return;
	}

	if (chip->eeprom_cycle & EEPROM_CC_OVERFLOW_BIT) {
		/* TODO: Remove after EEPROM porting finished */
		chip->eeprom_cycle = chip->eeprom_cycle & 0x7FFF;
		ret = gbms_storage_write(GBMS_TAG_CNHS,
					 &chip->eeprom_cycle,
					 sizeof(chip->eeprom_cycle));
		/* TODO: chip->cycle_count_offset = MAXIM_CYCLE_COUNT_RESET; */
	}

	eeprom_cycle = (chip->eeprom_cycle & 0x7FFF) << 1;
	dev_info(chip->dev, "reg_cycle:%d, eeprom_cycle:%d, update:%c",
		 reg_cycle, eeprom_cycle, eeprom_cycle > reg_cycle ? 'Y' : 'N');
	if (eeprom_cycle > reg_cycle)
		REGMAP_WRITE(&chip->regmap, MAX1720X_CYCLES, eeprom_cycle);
}

static u16 max1720x_save_battery_cycle(const struct max1720x_chip *chip,
				       u16 reg_cycle)
{
	int ret = 0;
	u16 eeprom_cycle = chip->eeprom_cycle;

	if (chip->gauge_type != MAX_M5_GAUGE_TYPE)
		return eeprom_cycle;

	/* save half value to record over 655 cycles case */
	reg_cycle /= 2;

	/* Over 655 cycles */
	if (reg_cycle < eeprom_cycle)
		reg_cycle |= EEPROM_CC_OVERFLOW_BIT;

	if (reg_cycle <= eeprom_cycle)
		return eeprom_cycle;

	ret = gbms_storage_write(GBMS_TAG_CNHS, &reg_cycle,
				sizeof(reg_cycle));
	if (ret < 0)
		pr_info("Fail to write %d eeprom cycle count (%d)", reg_cycle, ret);
	else
		eeprom_cycle = reg_cycle;

	return eeprom_cycle;
}

#define MAX17201_HIST_CYCLE_COUNT_OFFSET	0x4
#define MAX17201_HIST_TIME_OFFSET		0xf

/* WA for cycle count reset.
 * max17201 fuel gauge rolls over the cycle count to 0 and burns
 * an history entry with 0 cycles when the cycle count exceeds
 * 655. This code workaround the issue adding 655 to the cycle
 * count if the fuel gauge history has an entry with 0 cycles and
 * non 0 time-in-field.
 */
static int max1720x_get_cycle_count_offset(struct max1720x_chip *chip)
{
	int offset = 0;
	/*
	 * uses history on devices that have it (max1720x), use EEPROM
	 * in others. it might be written in terms of storage.
	 */
	if (chip->gauge_type == MAX_M5_GAUGE_TYPE) {
		if (chip->eeprom_cycle & EEPROM_CC_OVERFLOW_BIT)
			offset = MAXIM_CYCLE_COUNT_RESET;
	} else {
		int i, history_count;
		struct max1720x_history hi;

		if (!chip->history_page_size)
			return 0;

		mutex_lock(&chip->history_lock);
		history_count = max1720x_history_read(chip, &hi);
		if (history_count < 0) {
			mutex_unlock(&chip->history_lock);
			return 0;
		}
		for (i = 0; i < history_count; i++) {
			u16 *entry = &hi.history[i * chip->history_page_size];

			if (entry[MAX17201_HIST_CYCLE_COUNT_OFFSET] == 0 &&
			    entry[MAX17201_HIST_TIME_OFFSET] != 0) {
				offset += MAXIM_CYCLE_COUNT_RESET;
				break;
			}
		}
		mutex_unlock(&chip->history_lock);

		dev_dbg(chip->dev, "history_count=%d page_size=%d i=%d offset=%d\n",
			history_count, chip->history_page_size, i, offset);

		max1720x_history_free(&hi);
	}

	return offset;
}

static int max1720x_get_cycle_count(struct max1720x_chip *chip)
{
	int err, cycle_count;
	u16 reg_cycle;

	/*
	 * Corner case: battery under 3V hit POR without irq.
	 * cycles reset in this situation, incorrect data
	 */
	if (chip->por)
		return -ECANCELED;

	err = REGMAP_READ(&chip->regmap, MAX1720X_CYCLES, &reg_cycle);
	if (err < 0)
		return err;

	cycle_count = reg_to_cycles((u32)reg_cycle, chip->gauge_type);
	if ((chip->cycle_count == -1) ||
	    ((cycle_count + chip->cycle_count_offset) < chip->cycle_count))
		chip->cycle_count_offset =
			max1720x_get_cycle_count_offset(chip);

	chip->eeprom_cycle = max1720x_save_battery_cycle(chip, reg_cycle);

	chip->cycle_count = cycle_count + chip->cycle_count_offset;

	return chip->cycle_count;
}

static void max1720x_handle_update_empty_voltage(struct max1720x_chip *chip,
						 int temp)
{
	int cycle, cycle_idx, temp_idx, chg_st, ret = 0;
	u16 empty_volt_cfg, reg, vempty = 0;

	if (chip->empty_voltage == NULL)
		return;

	chg_st = max1720x_get_battery_status(chip);
	if (chg_st < 0)
		return;

	cycle = max1720x_get_cycle_count(chip);
	if (cycle < 0)
		return;

	ret = REGMAP_READ(&chip->regmap, MAX1720X_VEMPTY, &vempty);
	if (ret < 0)
		return;

	cycle_idx = cycle / CYCLE_BUCKET_SIZE;
	if (cycle_idx > (NB_CYCLE_BUCKETS - 1))
		cycle_idx = NB_CYCLE_BUCKETS - 1;

	if (temp < 0) {
		temp_idx = 0;
	} else {
		const int idx = temp / TEMP_BUCKET_SIZE + 1;
		const int temp_buckets = chip->nb_empty_voltage /
					 NB_CYCLE_BUCKETS;

		temp_idx = idx < (temp_buckets - 1) ? idx : (temp_buckets - 1);
	}

	empty_volt_cfg = MAX1720_EMPTY_VOLTAGE(chip, temp_idx, cycle_idx);
	reg = (empty_volt_cfg / 10) << 7 | (vempty & 0x7F);
	if ((reg > vempty) ||
	    (reg < vempty && chg_st != POWER_SUPPLY_STATUS_DISCHARGING)) {
		REGMAP_WRITE(&chip->regmap, MAX1720X_VEMPTY, reg);

		pr_debug("updating empty_voltage to %d(0x%04X), temp:%d(%d), cycle:%d(%d)\n",
				empty_volt_cfg, reg,
				temp, temp_idx,
				cycle, cycle_idx);
	}
}

/* Capacity Estimation functions*/
static int batt_ce_regmap_read(struct max17x0x_regmap *map,
			       const struct max17x0x_reg *bcea,
			       u32 reg, u16 *data)
{
	int err;
	u16 val;

	if (!bcea)
		return -EINVAL;

	err = REGMAP_READ(map, bcea->map[reg], &val);
	if (err)
		return err;

	switch(reg) {
	case CE_DELTA_CC_SUM_REG:
	case CE_DELTA_VFSOC_SUM_REG:
		*data = val;
		break;
	case CE_CAP_FILTER_COUNT:
		val = val & 0x0F00;
		*data = val >> 8;
		break;
	default:
		break;
	}

	return err;
}

static int batt_ce_regmap_write(struct max17x0x_regmap *map,
				const struct max17x0x_reg *bcea,
				u32 reg, u16 data)
{
	int err = -EINVAL;
	u16 val;

	if (!bcea)
		return -EINVAL;

	switch(reg) {
	case CE_DELTA_CC_SUM_REG:
	case CE_DELTA_VFSOC_SUM_REG:
		err = REGMAP_WRITE(map, bcea->map[reg], data);
		break;
	case CE_CAP_FILTER_COUNT:
		err = REGMAP_READ(map, bcea->map[reg], &val);
		if (err)
			return err;
		val = val & 0xF0FF;
		if (data > CE_FILTER_COUNT_MAX)
			val = val | 0x0F00;
		else
			val = val | (data << 8);
		err = REGMAP_WRITE(map, bcea->map[reg], val);
		break;
	default:
		break;
	}

	return err;
}

static void batt_ce_dump_data(const struct gbatt_capacity_estimation *cap_esti,
			      struct logbuffer *log)
{
	logbuffer_log(log, "cap_filter_count: %d"
			    " start_cc: %d"
			    " start_vfsoc: %d"
			    " delta_cc_sum: %d"
			    " delta_vfsoc_sum: %d"
			    " state: %d"
			    " cable: %d",
			    cap_esti->cap_filter_count,
			    cap_esti->start_cc,
			    cap_esti->start_vfsoc,
			    cap_esti->delta_cc_sum,
			    cap_esti->delta_vfsoc_sum,
			    cap_esti->estimate_state,
			    cap_esti->cable_in);
}

static int batt_ce_load_data(struct max17x0x_regmap *map,
			     struct gbatt_capacity_estimation *cap_esti)
{
	u16 data;
	const struct max17x0x_reg *bcea = cap_esti->bcea;

	cap_esti->estimate_state = ESTIMATE_NONE;
	if (batt_ce_regmap_read(map, bcea, CE_DELTA_CC_SUM_REG, &data) == 0)
		cap_esti->delta_cc_sum = data;
	else
		cap_esti->delta_cc_sum = 0;

	if (batt_ce_regmap_read(map, bcea, CE_DELTA_VFSOC_SUM_REG, &data) == 0)
		cap_esti->delta_vfsoc_sum = data;
	else
		cap_esti->delta_vfsoc_sum = 0;

	if (batt_ce_regmap_read(map, bcea, CE_CAP_FILTER_COUNT, &data) == 0)
		cap_esti->cap_filter_count = data;
	else
		cap_esti->cap_filter_count = 0;
	return 0;
}

/* call holding &cap_esti->batt_ce_lock */
static void batt_ce_store_data(struct max17x0x_regmap *map,
			       struct gbatt_capacity_estimation *cap_esti)
{
	if (cap_esti->cap_filter_count <= CE_FILTER_COUNT_MAX) {
		batt_ce_regmap_write(map, cap_esti->bcea,
					  CE_CAP_FILTER_COUNT,
					  cap_esti->cap_filter_count);
	}

	batt_ce_regmap_write(map, cap_esti->bcea,
				  CE_DELTA_VFSOC_SUM_REG,
				  cap_esti->delta_vfsoc_sum);
	batt_ce_regmap_write(map, cap_esti->bcea,
				  CE_DELTA_CC_SUM_REG,
				  cap_esti->delta_cc_sum);
}

/* call holding &cap_esti->batt_ce_lock */
static void batt_ce_stop_estimation(struct gbatt_capacity_estimation *cap_esti,
				   int reason)
{
	cap_esti->estimate_state = reason;
	cap_esti->start_vfsoc = 0;
	cap_esti->start_cc = 0;
}

static int batt_ce_full_estimate(struct gbatt_capacity_estimation *ce)
{
	return (ce->cap_filter_count > 0) && (ce->delta_vfsoc_sum > 0) ?
		ce->delta_cc_sum / ce->delta_vfsoc_sum : -1;
}

/* Measure the deltaCC, deltaVFSOC and CapacityFiltered */
static void batt_ce_capacityfiltered_work(struct work_struct *work)
{
	struct max1720x_chip *chip = container_of(work, struct max1720x_chip,
					    cap_estimate.settle_timer.work);
	struct gbatt_capacity_estimation *cap_esti = &chip->cap_estimate;
	const int lsb = max_m5_cap_lsb(chip->model_data);
	int settle_cc = 0, settle_vfsoc = 0;
	int delta_cc = 0, delta_vfsoc = 0;
	int cc_sum = 0, vfsoc_sum = 0;
	bool valid_estimate = false;
	int rc = 0;
	int data;

	mutex_lock(&cap_esti->batt_ce_lock);

	/* race with disconnect */
	if (!cap_esti->cable_in ||
	    cap_esti->estimate_state != ESTIMATE_PENDING) {
		goto exit;
	}

	rc = max1720x_update_battery_qh_based_capacity(chip);
	if (rc < 0)
		goto ioerr;

	settle_cc = reg_to_micro_amp_h(chip->current_capacity, chip->RSense, lsb);

	data = max1720x_get_battery_vfsoc(chip);
	if (data < 0)
		goto ioerr;

	settle_vfsoc = data;
	settle_cc = settle_cc / 1000;
	delta_cc = settle_cc - cap_esti->start_cc;
	delta_vfsoc = settle_vfsoc - cap_esti->start_vfsoc;

	if ((delta_cc > 0) && (delta_vfsoc > 0)) {

		cc_sum = delta_cc + cap_esti->delta_cc_sum;
		vfsoc_sum = delta_vfsoc + cap_esti->delta_vfsoc_sum;

		if (cap_esti->cap_filter_count >= cap_esti->cap_filt_length) {
			const int filter_divisor = cap_esti->cap_filt_length;

			cc_sum -= cap_esti->delta_cc_sum/filter_divisor;
			vfsoc_sum -= cap_esti->delta_vfsoc_sum/filter_divisor;
		}

		cap_esti->cap_filter_count++;
		cap_esti->delta_cc_sum = cc_sum;
		cap_esti->delta_vfsoc_sum = vfsoc_sum;
		batt_ce_store_data(&chip->regmap_nvram, &chip->cap_estimate);

		valid_estimate = true;
	}

ioerr:
	batt_ce_stop_estimation(cap_esti, ESTIMATE_DONE);

exit:
	logbuffer_log(chip->ce_log,
		"valid=%d settle[cc=%d, vfsoc=%d], delta[cc=%d,vfsoc=%d] ce[%d]=%d",
		valid_estimate,
		settle_cc, settle_vfsoc, delta_cc, delta_vfsoc,
		cap_esti->cap_filter_count,
		batt_ce_full_estimate(cap_esti));

	mutex_unlock(&cap_esti->batt_ce_lock);

	/* force to update uevent to framework side. */
	if (valid_estimate)
		power_supply_changed(chip->psy);
}

/*
 * batt_ce_init(): estimate_state = ESTIMATE_NONE
 * batt_ce_start(): estimate_state = ESTIMATE_NONE -> ESTIMATE_PENDING
 * batt_ce_capacityfiltered_work(): ESTIMATE_PENDING->ESTIMATE_DONE
 */
static int batt_ce_start(struct gbatt_capacity_estimation *cap_esti,
			 int cap_tsettle_ms)
{
	mutex_lock(&cap_esti->batt_ce_lock);

	/* Still has cable and estimate is not pending or cancelled */
	if (!cap_esti->cable_in || cap_esti->estimate_state != ESTIMATE_NONE)
		goto done;

	pr_info("EOC: Start the settle timer\n");
	cap_esti->estimate_state = ESTIMATE_PENDING;
	schedule_delayed_work(&cap_esti->settle_timer,
		msecs_to_jiffies(cap_tsettle_ms));

done:
	mutex_unlock(&cap_esti->batt_ce_lock);
	return 0;
}

static int batt_ce_init(struct gbatt_capacity_estimation *cap_esti,
			struct max1720x_chip *chip)
{
	int rc, vfsoc;
	const int lsb = max_m5_cap_lsb(chip->model_data);

	rc = max1720x_update_battery_qh_based_capacity(chip);
	if (rc < 0)
		return -EIO;

	vfsoc = max1720x_get_battery_vfsoc(chip);
	if (vfsoc < 0)
		return -EIO;

	cap_esti->start_vfsoc = vfsoc;
	cap_esti->start_cc = reg_to_micro_amp_h(chip->current_capacity,
						chip->RSense, lsb) / 1000;
	/* Capacity Estimation starts only when the state is NONE */
	cap_esti->estimate_state = ESTIMATE_NONE;
	return 0;
}

/* ------------------------------------------------------------------------- */
#define SEL_RES_AVG		0
#define SEL_RES_FILTER_COUNT	1
static int batt_res_registers(struct max1720x_chip *chip, bool bread,
			      int isel, u16 *data)
{
	int err = -EINVAL;
	const struct max17x0x_reg *bres;
	u16 res_filtered, res_filt_count, val;

	bres = max17x0x_find_by_tag(&chip->regmap_nvram, MAX17X0X_TAG_BRES);
	if (!bres)
		return err;

	switch (isel) {
	case SEL_RES_AVG:
		if (bread) {
			err = REGMAP_READ(&chip->regmap_nvram, bres->map[0],
					  &res_filtered);
			if (err)
				return err;

			*data = res_filtered;
			return 0;
		}
		err = REGMAP_WRITE(&chip->regmap_nvram, bres->map[0], *data);
		break;
	case SEL_RES_FILTER_COUNT:
		err = REGMAP_READ(&chip->regmap_nvram, bres->map[1], &val);
		if (err)
			return err;

		if (bread) {
			res_filt_count = (val & 0xF000) >> 12;
			*data = res_filt_count;
			return 0;
		}

		res_filt_count = (val & 0x0FFF) | (*data << 12);
		err = REGMAP_WRITE(&chip->regmap_nvram, bres->map[1],
				   res_filt_count);
		break;
	default:
		break;
	}

	return err;
}

static int max1720x_get_property(struct power_supply *psy,
				 enum power_supply_property psp,
				 union power_supply_propval *val)
{
	struct max1720x_chip *chip = (struct max1720x_chip *)
					power_supply_get_drvdata(psy);
	struct max17x0x_regmap *map = &chip->regmap;
	int rc, err = 0;
	u16 data = 0;
	int idata;

	mutex_lock(&chip->model_lock);

	pm_runtime_get_sync(chip->dev);
	if (!chip->init_complete || !chip->resume_complete) {
		pm_runtime_put_sync(chip->dev);
		mutex_unlock(&chip->model_lock);
		return -EAGAIN;
	}
	pm_runtime_put_sync(chip->dev);

	switch (psp) {
	case POWER_SUPPLY_PROP_STATUS:
		err = max1720x_get_battery_status(chip);
		if (err < 0)
			break;

		/*
		 * Capacity estimation must run only once.
		 * NOTE: this is a getter with a side effect
		 */
		val->intval = err;
		if (err == POWER_SUPPLY_STATUS_FULL)
			batt_ce_start(&chip->cap_estimate,
				      chip->cap_estimate.cap_tsettle);
		/* return data ok */
		err = 0;
		break;
	case POWER_SUPPLY_PROP_HEALTH:
		val->intval = max1720x_get_battery_health(chip);
		break;
	case GBMS_PROP_CAPACITY_RAW:
		err = max1720x_get_capacity_raw(chip, &data);
		if (err == 0)
			val->intval = (int)data;
		break;
	case POWER_SUPPLY_PROP_CAPACITY:
		idata = max1720x_get_battery_soc(chip);
		if (idata < 0) {
			err = idata;
			break;
		}

		val->intval = idata;
		break;
	case POWER_SUPPLY_PROP_CHARGE_COUNTER:
		err = max1720x_update_battery_qh_based_capacity(chip);
		if (err < 0)
			break;

		val->intval = reg_to_capacity_uah(chip->current_capacity, chip);
		break;
	case POWER_SUPPLY_PROP_CHARGE_FULL:
		/*
		 * Snap charge_full to DESIGNCAP during early charge cycles to
		 * prevent large fluctuations in FULLCAPNOM. MAX1720X_CYCLES LSB
		 * is 16%
		 */
		err = max1720x_get_cycle_count(chip);
		if (err < 0)
			break;

		/* err is cycle_count */
		if (err <= FULLCAPNOM_STABILIZE_CYCLES)
			err = REGMAP_READ(map, MAX1720X_DESIGNCAP, &data);
		else
			err = REGMAP_READ(map, MAX1720X_FULLCAPNOM, &data);

		if (err == 0)
			val->intval = reg_to_capacity_uah(data, chip);
		break;
	case POWER_SUPPLY_PROP_CHARGE_FULL_DESIGN:
		err = REGMAP_READ(map, MAX1720X_DESIGNCAP, &data);
		if (err == 0)
			val->intval = reg_to_capacity_uah(data, chip);
		break;
	/* current is positive value when flowing to device */
	case POWER_SUPPLY_PROP_CURRENT_AVG:
		err = max17x0x_reg_read(map, MAX17X0X_TAG_avgc, &data);
		if (err == 0)
			val->intval = -reg_to_micro_amp(data, chip->RSense);
		break;
	/* current is positive value when flowing to device */
	case POWER_SUPPLY_PROP_CURRENT_NOW:
		err = max17x0x_reg_read(map, MAX17X0X_TAG_curr, &data);
		if (err == 0)
			val->intval = -reg_to_micro_amp(data, chip->RSense);
		break;
	case POWER_SUPPLY_PROP_CYCLE_COUNT:
		err = max1720x_get_cycle_count(chip);
		if (err < 0)
			break;
		/* err is cycle_count */
		val->intval = err;
		/* return data ok */
		err = 0;
		break;
	case POWER_SUPPLY_PROP_PRESENT:

		if (chip->gauge_type == -1) {
			val->intval = 0;
		} else if (chip->fake_battery != -1) {
			val->intval = chip->fake_battery;
		} else {

			err = REGMAP_READ(map, MAX1720X_STATUS, &data);
			if (err < 0)
				break;

			/* BST is 0 when the battery is present */
			val->intval = !(data & MAX1720X_STATUS_BST);
			if (!val->intval)
				break;

			/* chip->por prevent garbage in cycle count */
			chip->por = data & MAX1720X_STATUS_POR;
			if (chip->por && chip->model_ok) {
				/* trigger reload model and clear of POR */
				max1720x_fg_irq_thread_fn(-1, chip);
			}
		}
		break;
	case POWER_SUPPLY_PROP_TEMP:
		err = max17x0x_reg_read(map, MAX17X0X_TAG_temp, &data);
		if (err < 0)
			break;

		val->intval = reg_to_deci_deg_cel(data);
		max1720x_handle_update_nconvgcfg(chip, val->intval);
		max1720x_handle_update_empty_voltage(chip, val->intval);
		break;
	case POWER_SUPPLY_PROP_TIME_TO_EMPTY_AVG:
		err = REGMAP_READ(map, MAX1720X_TTE, &data);
		if (err == 0)
			val->intval = reg_to_seconds(data);
		break;
	case POWER_SUPPLY_PROP_TIME_TO_FULL_AVG:
		err = REGMAP_READ(map, MAX1720X_TTF, &data);
		if (err == 0)
			val->intval = reg_to_seconds(data);
		break;
	case POWER_SUPPLY_PROP_TIME_TO_FULL_NOW:
		val->intval = -1;
		break;
	case POWER_SUPPLY_PROP_VOLTAGE_AVG:
		err = REGMAP_READ(map, MAX1720X_AVGVCELL, &data);
		if (err == 0)
			val->intval = reg_to_micro_volt(data);
		break;
	case POWER_SUPPLY_PROP_VOLTAGE_MAX_DESIGN:
		/* LSB: 20mV */
		err = max17x0x_reg_read(map, MAX17X0X_TAG_mmdv, &data);
		if (err == 0)
			val->intval = ((data >> 8) & 0xFF) * 20000;
		break;
	case POWER_SUPPLY_PROP_VOLTAGE_MIN_DESIGN:
		/* LSB: 20mV */
		err = max17x0x_reg_read(map, MAX17X0X_TAG_mmdv, &data);
		if (err == 0)
			val->intval = (data & 0xFF) * 20000;
		break;
	case POWER_SUPPLY_PROP_VOLTAGE_NOW:
		err = max17x0x_reg_read(map, MAX17X0X_TAG_vcel, &data);
		if (err == 0)
			val->intval = reg_to_micro_volt(data);
		break;
	case POWER_SUPPLY_PROP_VOLTAGE_OCV:
		rc = max17x0x_reg_read(map, MAX17X0X_TAG_vfocv, &data);
		if (rc == -EINVAL) {
			val->intval = -1;
			break;
		}
		val->intval = reg_to_micro_volt(data);
		break;
	case POWER_SUPPLY_PROP_TECHNOLOGY:
		val->intval = POWER_SUPPLY_TECHNOLOGY_LION;
		break;
	case POWER_SUPPLY_PROP_SERIAL_NUMBER:
		val->strval = chip->serial_number;
		break;
	default:
		err = -EINVAL;
		break;
	}

	if (err < 0)
		pr_debug("error %d reading prop %d\n", err, psp);

	mutex_unlock(&chip->model_lock);
	return err;
}

static void max1720x_fixup_capacity(struct max1720x_chip *chip, int plugged)
{
	struct max1720x_drift_data *ddata = &chip->drift_data;
	int ret, cycle_count, cap_lsb;
	u16 data16;

	/* do not execute when POR is set */
	ret = REGMAP_READ(&chip->regmap, MAX1720X_STATUS, &data16);
	if (ret < 0 || data16 & MAX1720X_STATUS_POR)
		return;

	/* capacity outliers: fix rcomp0, tempco */
	ret = max1720x_fixup_comp(ddata, &chip->regmap, plugged);
	if (ret > 0) {
		chip->comp_update_count += 1;

		data16 = chip->comp_update_count;
		ret = gbms_storage_write(GBMS_TAG_CMPC, &data16, sizeof(data16));
		if (ret < 0)
			dev_err(chip->dev, "update comp stats (%d)\n", ret);
	}

	cycle_count = max1720x_get_cycle_count(chip);
	if (cycle_count < 0) {
		dev_err(chip->dev, "cannot read cycle_count (%d)\n",
			cycle_count);
		return;
	}

	/* capacity outliers: fix capacity */
	cap_lsb = max_m5_cap_lsb(chip->model_data);
	ret = max1720x_fixup_dxacc(ddata, &chip->regmap, cycle_count, plugged, cap_lsb);
	if (ret > 0) {
		chip->dxacc_update_count += 1;

		data16 = chip->dxacc_update_count;
		ret = gbms_storage_write(GBMS_TAG_DXAC, &data16, sizeof(data16));
		if (ret < 0)
			dev_err(chip->dev, "update cap stats (%d)\n", ret);
	}

}

static int max1720x_set_property(struct power_supply *psy,
				 enum power_supply_property psp,
				 const union power_supply_propval *val)
{
	struct max1720x_chip *chip = (struct max1720x_chip *)
					power_supply_get_drvdata(psy);
	struct gbatt_capacity_estimation *ce = &chip->cap_estimate;
	int delay_ms = 0;
	int rc = 0;

	mutex_lock(&chip->model_lock);
	pm_runtime_get_sync(chip->dev);
	if (!chip->init_complete || !chip->resume_complete) {
		pm_runtime_put_sync(chip->dev);
		mutex_unlock(&chip->model_lock);
		return -EAGAIN;
	}
	pm_runtime_put_sync(chip->dev);
	mutex_unlock(&chip->model_lock);

	switch (psp) {
	case GBMS_PROP_BATT_CE_CTRL:

		mutex_lock(&ce->batt_ce_lock);

		if (chip->gauge_type == MAX_M5_GAUGE_TYPE &&
		    !chip->model_state_valid) {
			mutex_unlock(&ce->batt_ce_lock);
			return -EAGAIN;
		}

		if (val->intval) {

			if (!ce->cable_in) {
				rc = batt_ce_init(ce, chip);
				ce->cable_in = (rc == 0);
			}

		} else if (ce->cable_in) {
			if (ce->estimate_state == ESTIMATE_PENDING)
				cancel_delayed_work_sync(&ce->settle_timer);

			/* race with batt_ce_capacityfiltered_work() */
			batt_ce_stop_estimation(ce, ESTIMATE_NONE);
			batt_ce_dump_data(ce, chip->ce_log);
			ce->cable_in = false;
		}
		mutex_unlock(&ce->batt_ce_lock);


		/* check cycle count, save state, check drift if needed */
		delay_ms = max1720x_check_drift_delay(&chip->drift_data);
		mod_delayed_work(system_wq, &chip->model_work,
				 msecs_to_jiffies(delay_ms));

		break;
	default:
		return -EINVAL;
	}

	if (rc < 0)
		return rc;

	return 0;
}

static int max1720x_property_is_writeable(struct power_supply *psy,
					  enum power_supply_property psp)
{
	switch (psp) {
	case GBMS_PROP_BATT_CE_CTRL:
		return 1;
	default:
		break;
	}

	return 0;
}

static int max1720x_monitor_log_data(struct max1720x_chip *chip)
{
	u16 data, repsoc, vfsoc, avcap, repcap, fullcap, fullcaprep;
	u16 fullcapnom, qh0, qh, dqacc, dpacc, qresidual, fstat;
	int ret = 0;

	ret = REGMAP_READ(&chip->regmap, MAX1720X_REPSOC, &data);
	if (ret < 0)
		return ret;

	repsoc = (data >> 8) & 0x00FF;
	if (repsoc == chip->pre_repsoc)
		return ret;

	ret = REGMAP_READ(&chip->regmap, MAX1720X_VFSOC, &vfsoc);
	if (ret < 0)
		return ret;

	ret = REGMAP_READ(&chip->regmap, MAX1720X_AVCAP, &avcap);
	if (ret < 0)
		return ret;

	ret = REGMAP_READ(&chip->regmap, MAX1720X_REPCAP, &repcap);
	if (ret < 0)
		return ret;

	ret = REGMAP_READ(&chip->regmap, MAX1720X_FULLCAP, &fullcap);
	if (ret < 0)
		return ret;

	ret = REGMAP_READ(&chip->regmap, MAX1720X_FULLCAPREP, &fullcaprep);
	if (ret < 0)
		return ret;

	ret = REGMAP_READ(&chip->regmap, MAX1720X_FULLCAPNOM, &fullcapnom);
	if (ret < 0)
		return ret;

	ret = REGMAP_READ(&chip->regmap, MAX1720X_QH0, &qh0);
	if (ret < 0)
		return ret;

	ret = REGMAP_READ(&chip->regmap, MAX1720X_QH, &qh);
	if (ret < 0)
		return ret;

	ret = REGMAP_READ(&chip->regmap, MAX1720X_DQACC, &dqacc);
	if (ret < 0)
		return ret;

	ret = REGMAP_READ(&chip->regmap, MAX1720X_DPACC, &dpacc);
	if (ret < 0)
		return ret;

	ret = REGMAP_READ(&chip->regmap, MAX1720X_QRESIDUAL, &qresidual);
	if (ret < 0)
		return ret;

	ret = REGMAP_READ(&chip->regmap, MAX1720X_FSTAT, &fstat);
	if (ret < 0)
		return ret;

	logbuffer_log(chip->monitor_log, "%02X:%04X %02X:%04X %02X:%04X %02X:%04X"
	" %02X:%04X %02X:%04X %02X:%04X %02X:%04X %02X:%04X %02X:%04X %02X:%04X"
	" %02X:%04X %02X:%04X",
		MAX1720X_REPSOC, data, MAX1720X_VFSOC, vfsoc, MAX1720X_AVCAP, avcap,
		MAX1720X_REPCAP, repcap, MAX1720X_FULLCAP, fullcap, MAX1720X_FULLCAPREP,
		fullcaprep, MAX1720X_FULLCAPNOM, fullcapnom, MAX1720X_QH0, qh0,
		MAX1720X_QH, qh, MAX1720X_DQACC, dqacc, MAX1720X_DPACC, dpacc,
		MAX1720X_QRESIDUAL, qresidual, MAX1720X_FSTAT, fstat);

	chip->pre_repsoc = repsoc;

	return ret;
}

/*
 * A fuel gauge reset resets only the fuel gauge operation without resetting IC
 * hardware. This is useful for testing different configurations without writing
 * nonvolatile memory.
 * TODO: add a lock around fg_reset to prevent SW from accessing the gauge until
 * the delay for volatile register access (rset->map[2]) expires. Need a lock
 * only if using this after _init()
 */
static int max17x0x_fg_reset(struct max1720x_chip *chip)
{
	const struct max17x0x_reg *rset;
	bool done = false;
	int err;

	rset = max17x0x_find_by_tag(&chip->regmap_nvram, MAX17X0X_TAG_rset);
	if (!rset)
		return -EINVAL;

	dev_info(chip->dev, "FG_RESET addr=%x value=%x delay=%d\n",
			    rset->map16[0], rset->map16[1], rset->map16[2]);

	err = REGMAP_WRITE(&chip->regmap, rset->map16[0], rset->map16[1]);
	if (err < 0) {
		dev_err(chip->dev, "FG_RESET error writing Config2 (%d)\n",
				   err);
	} else {
		int loops = 10; /* 10 * MAX17X0X_TPOR_MS = 1.5 secs */
		u16 cfg2 = 0;

		for ( ; loops ; loops--) {
			msleep(MAX17X0X_TPOR_MS);

			err = REGMAP_READ(&chip->regmap, rset->map16[0], &cfg2);
			done = (err == 0) && !(cfg2 & rset->map16[1]);
			if (done) {
				msleep(rset->map16[2]);
				break;
			}
		}

		if (!done)
			dev_err(chip->dev, "FG_RESET error rst not clearing\n");
		else
			dev_info(chip->dev, "FG_RESET cleared in %dms\n",
				loops * MAX17X0X_TPOR_MS + rset->map16[2]);

	}

	return 0;
}

int max17x0x_sw_reset(struct i2c_client *client)
{
	struct max1720x_chip *chip = i2c_get_clientdata(client);

	if (!chip)
		return -ENODEV;

	return max17x0x_fg_reset(chip);
}
EXPORT_SYMBOL_GPL(max17x0x_sw_reset);

/*
 * A full reset restores the ICs to their power-up state the same as if power
 * had been cycled.
 */
static int max1720x_full_reset(struct max1720x_chip *chip)
{
	if (chip->gauge_type == MAX1730X_GAUGE_TYPE) {
		/*
		 * a full (hw) reset on max1730x cause charge and discharge FET
		 * to toggle and the device will lose power. Will need to
		 * connect the device to a charger to get max1730x firmware to
		 * start and max1730x to close the FETs. Never send a HW reset
		 * to a 1730x while in system...
		 */
		dev_warn(chip->dev, "ignore full reset of fuel gauge\n");
		return 0;
	}

	REGMAP_WRITE(&chip->regmap, MAX17XXX_COMMAND,
		     MAX1720X_COMMAND_HARDWARE_RESET);

	msleep(MAX17X0X_TPOR_MS);

	return 0;
}

#define IRQ_STORM_TRIGGER_SECONDS		60
#define IRQ_STORM_TRIGGER_MAX_COUNTS		50
static bool max1720x_fg_irq_storm_check(struct max1720x_chip *chip)
{
	int now_time = 0, interval_time, irq_cnt;
	bool storm = false;
	static int stime;

	chip->icnt++;

	now_time = div_u64(ktime_to_ns(ktime_get_boottime()), NSEC_PER_SEC);
	if (now_time < IRQ_STORM_TRIGGER_SECONDS) {
		stime = now_time;
		chip->icnt = 0;
	}

	interval_time = now_time - stime;
	if (interval_time  > IRQ_STORM_TRIGGER_SECONDS) {
		irq_cnt = chip->icnt * 100;
		irq_cnt /= (interval_time * 100 / IRQ_STORM_TRIGGER_SECONDS);

		storm = irq_cnt > IRQ_STORM_TRIGGER_MAX_COUNTS;
		if (!storm) {
			stime = now_time;
			chip->icnt = 0;
		}
	}

	return storm;
}

static irqreturn_t max1720x_fg_irq_thread_fn(int irq, void *obj)
{
	struct max1720x_chip *chip = (struct max1720x_chip *)obj;
	u16 fg_status, fg_status_clr;
	bool storm = false;
	int err = 0;

	if (!chip || (irq != -1 && irq != chip->primary->irq)) {
		WARN_ON_ONCE(1);
		return IRQ_NONE;
	}

	if (chip->gauge_type == -1)
		return IRQ_NONE;

	pm_runtime_get_sync(chip->dev);
	if (!chip->init_complete || !chip->resume_complete) {
		pm_runtime_put_sync(chip->dev);
		return IRQ_HANDLED;
	}

	pm_runtime_put_sync(chip->dev);

	err = REGMAP_READ(&chip->regmap, MAX1720X_STATUS, &fg_status);
	if (err)
		return IRQ_NONE;

	/* disable storm check and spurius with shared interrupts */
	if (!chip->irq_shared) {

		storm = max1720x_fg_irq_storm_check(chip);
		if (storm) {
			u16 fg_alarm = 0;

			if (chip->gauge_type != MAX_M5_GAUGE_TYPE)
				err = REGMAP_READ(&chip->regmap, MAX1720X_ALARM,
						&fg_alarm);

			dev_warn(chip->dev, "sts:%04x, alarm:%04x, cnt:%lu err=%d\n",
				fg_status, fg_alarm, chip->icnt, err);
		}

		if (fg_status == 0) {
			chip->debug_irq_none_cnt++;
			pr_debug("spurius: fg_status=0 cnt=%d\n",
				chip->debug_irq_none_cnt);
			/* rate limit spurius interrupts */
			msleep(MAX1720X_TICLR_MS);
			return IRQ_HANDLED;
		}
	} else if (fg_status == 0) {
		/*
		 * Disable rate limiting for when interrupt is shared.
		 * NOTE: this might need to be re-evaluated at some later point
		 */
		return IRQ_NONE;
	}

	/* only used to report health */
	chip->health_status |= fg_status;

	/*
	 * write 0 to clear will loose interrupts when we don't write 1 to the
	 * bits that are not set. Just inverting fg_status cause an interrupt
	 * storm, only setting the bits marked as "host must clear" in the DS
	 * seems to work eg:
	 *
	 * fg_status_clr = fg_status
	 * fg_status_clr |= MAX1720X_STATUS_POR | MAX1720X_STATUS_DSOCI
	 *                | MAX1720X_STATUS_BI;
	 *
	 * If the above logic is sound, we probably need to set also the bits
	 * that config mark as "host must clear". Maxim to confirm.
	 */
	fg_status_clr = fg_status;

	if (fg_status & MAX1720X_STATUS_POR) {
		dev_warn(chip->dev, "POR is set\n");

		/* trigger model load */
		mutex_lock(&chip->model_lock);
		if (chip->gauge_type == MAX_M5_GAUGE_TYPE)
			max1720x_model_reload(chip, false);
		else
			fg_status_clr &= ~MAX1720X_STATUS_POR;
		mutex_unlock(&chip->model_lock);
	}

	if (fg_status & MAX1720X_STATUS_IMN)
		pr_debug("IMN is set\n");

	if (fg_status & MAX1720X_STATUS_BST)
		pr_debug("BST is set\n");

	if (fg_status & MAX1720X_STATUS_IMX)
		pr_debug("IMX is set\n");

	if (fg_status & MAX1720X_STATUS_DSOCI) {
		fg_status_clr &= ~MAX1720X_STATUS_DSOCI;
		pr_debug("DSOCI is set\n");
	}
	if (fg_status & MAX1720X_STATUS_VMN) {
		if (chip->RConfig & MAX1720X_CONFIG_VS)
			fg_status_clr &= ~MAX1720X_STATUS_VMN;
		pr_debug("VMN is set\n");
	}
	if (fg_status & MAX1720X_STATUS_TMN) {
		if (chip->RConfig & MAX1720X_CONFIG_TS)
			fg_status_clr &= ~MAX1720X_STATUS_TMN;
		pr_debug("TMN is set\n");
	}
	if (fg_status & MAX1720X_STATUS_SMN) {
		if (chip->RConfig & MAX1720X_CONFIG_SS)
			fg_status_clr &= ~MAX1720X_STATUS_SMN;
		pr_debug("SMN is set\n");
	}
	if (fg_status & MAX1720X_STATUS_BI)
		pr_debug("BI is set\n");

	if (fg_status & MAX1720X_STATUS_VMX) {
		if (chip->RConfig & MAX1720X_CONFIG_VS)
			fg_status_clr &= ~MAX1720X_STATUS_VMX;
		pr_debug("VMX is set\n");
	}
	if (fg_status & MAX1720X_STATUS_TMX) {
		if (chip->RConfig & MAX1720X_CONFIG_TS)
			fg_status_clr &= ~MAX1720X_STATUS_TMX;
		pr_debug("TMX is set\n");
	}
	if (fg_status & MAX1720X_STATUS_SMX) {
		if (chip->RConfig & MAX1720X_CONFIG_SS)
			fg_status_clr &= ~MAX1720X_STATUS_SMX;
		pr_debug("SMX is set\n");
	}

	if (fg_status & MAX1720X_STATUS_BR)
		pr_debug("BR is set\n");

	/* NOTE: should always clear everything even if we lose state */
	REGMAP_WRITE(&chip->regmap, MAX1720X_STATUS, fg_status_clr);

	/* SOC interrupts need to go through all the time */
	if (fg_status & MAX1720X_STATUS_DSOCI) {
		const bool plugged = chip->cap_estimate.cable_in;

		if (max1720x_check_drift_on_soc(&chip->drift_data))
			max1720x_fixup_capacity(chip, plugged);

		if (storm)
			pr_debug("Force power_supply_change in storm\n");
		else
			max1720x_monitor_log_data(chip);

		storm = false;
	}

	if (chip->psy && !storm)
		power_supply_changed(chip->psy);

	/*
	 * oneshot w/o filter will unmask on return but gauge will take up
	 * to 351 ms to clear ALRM1.
	 * NOTE: can do this masking on gauge side (Config, 0x1D) and using a
	 * workthread to re-enable.
	 */
	if (irq != -1)
		msleep(MAX1720X_TICLR_MS);


	return IRQ_HANDLED;
}

/* used to find batt_node and chemistry dependent FG overrides */
static int max1720x_read_batt_id(int *batt_id, const struct max1720x_chip *chip)
{
	bool defer;
	int rc = 0;
	struct device_node *node = chip->dev->of_node;
	u32 temp_id = 0;

	/* force the value in kohm */
	rc = of_property_read_u32(node, "maxim,force-batt-id", &temp_id);
	if (rc == 0) {
		dev_warn(chip->dev, "forcing battery RID %d\n", temp_id);
		*batt_id = temp_id;
		return 0;
	}

	/* return the value in kohm */
	rc = gbms_storage_read(GBMS_TAG_BRID, &temp_id, sizeof(temp_id));
	defer = (rc == -EPROBE_DEFER) ||
		(rc == -EINVAL) ||
		((rc == 0) && (temp_id == -EINVAL));
	if (defer)
		return -EPROBE_DEFER;

	if (rc < 0) {
		dev_err(chip->dev, "failed to get batt-id rc=%d\n", rc);
		*batt_id = -1;
		return -EPROBE_DEFER;
	}

	*batt_id = temp_id;
	return 0;
}

/*  */
static struct device_node *max1720x_find_batt_node(struct max1720x_chip *chip)
{
	const int batt_id = chip->batt_id;
	const struct device *dev = chip->dev;
	struct device_node *config_node, *child_node;
	u32 batt_id_range = 20, batt_id_kohm;
	int ret;

	config_node = of_find_node_by_name(dev->of_node, "maxim,config");
	if (!config_node) {
		dev_warn(dev, "Failed to find maxim,config setting\n");
		return NULL;
	}

	ret = of_property_read_u32(dev->of_node, "maxim,batt-id-range-pct",
				   &batt_id_range);
	if (ret && ret == -EINVAL)
		dev_warn(dev, "failed to read maxim,batt-id-range-pct\n");

	for_each_child_of_node(config_node, child_node) {
		ret = of_property_read_u32(child_node, "maxim,batt-id-kohm",
					   &batt_id_kohm);
		if (ret != 0)
			continue;

		/* only look for matching algo_ver if set */
		if (chip->drift_data.algo_ver != MAX1720X_DA_VER_NONE) {
			u32 algo_ver;

			ret = of_property_read_u32(child_node,
						   "maxim,algo-version",
						   &algo_ver);
			if (ret == 0 && chip->drift_data.algo_ver != algo_ver)
				continue;
		}

		if (!batt_id_range && batt_id == batt_id_kohm)
			return child_node;
		if ((batt_id < (batt_id_kohm * (100 + batt_id_range) / 100)) &&
		    (batt_id > (batt_id_kohm * (100 - batt_id_range) / 100)))
			return child_node;
	}

	return NULL;
}

static int max17x0x_apply_regval_shadow(struct max1720x_chip *chip,
					struct device_node *node,
					struct max17x0x_cache_data *nRAM,
					int nb)
{
	u16 *regs;
	int ret, i;
	const char *propname = (chip->gauge_type == MAX1730X_GAUGE_TYPE) ?
		 "maxim,n_regval_1730x" : "maxim,n_regval_1720x";

	if (!node || nb <= 0)
		return 0;

	if (nb & 1) {
		dev_warn(chip->dev, "%s %s u16 elems count is not even: %d\n",
			 node->name, propname, nb);
		return -EINVAL;
	}

	regs = batt_alloc_array(nb, sizeof(u16));
	if (!regs)
		return -ENOMEM;

	ret = of_property_read_u16_array(node, propname, regs, nb);
	if (ret) {
		dev_warn(chip->dev, "failed to read %s: %d\n", propname, ret);
		goto shadow_out;
	}

	for (i = 0; i < nb; i += 2) {
		const int idx = max17x0x_cache_index_of(nRAM, regs[i]);
		nRAM->cache_data[idx] = regs[i + 1];
	}

shadow_out:
	kfree(regs);
	return ret;
}

/* support for initial batch of ill configured max1720x packs */
static void max1720x_consistency_check(struct max17x0x_cache_data *cache)
{
	int nvcfg_idx = max17x0x_cache_index_of(cache, MAX1720X_NNVCFG0);
	int ncgain_idx = max17x0x_cache_index_of(cache, MAX1720X_NCGAIN);
	u16 *nRAM_updated = cache->cache_data;

	if ((nRAM_updated[nvcfg_idx] & MAX1720X_NNVCFG0_ENCG) &&
		((nRAM_updated[ncgain_idx] == 0) ||
		(nRAM_updated[ncgain_idx] == 0x0400)))
		nRAM_updated[ncgain_idx] = 0x4000;
}

static int max17x0x_read_dt_version(struct device_node *node,
				    int gauge_type, u8 *reg, u8 *val)
{
	int ret;
	const char *propname;
	u8 version[2];

	if (gauge_type == MAX1730X_GAUGE_TYPE) {
		propname = "maxim,n_regval_1730x_ver";
	} else if (gauge_type == MAX1720X_GAUGE_TYPE) {
		propname = "maxim,n_regval_1720x_ver";
	} else {
		return -ENOTSUPP;
	}

	ret = of_property_read_u8_array(node, propname,
					version,
					sizeof(version));
	if (ret < 0)
		return -ENODATA;

	*reg = version[0];
	*val = version[1];

	return 0;
}

static int max17x0x_read_dt_version_por(struct device_node *node,
					int gauge_type, u8 *reg, u8 *val)
{
	int ret;
	const char *propname;
	u8 version[2];

	if (gauge_type == MAX1730X_GAUGE_TYPE) {
		propname = "maxim,n_regval_1730x_ver_por";
	} else if (gauge_type == MAX1720X_GAUGE_TYPE) {
		propname = "maxim,n_regval_1720x_ver_por";
	} else {
		return -ENOTSUPP;
	}

	ret = of_property_read_u8_array(node, propname,
					version,
					sizeof(version));
	if (ret < 0)
		return -ENODATA;

	*reg = version[0];
	*val = version[1];

	return 0;
}

static int max17x0x_handle_dt_shadow_config(struct max1720x_chip *chip)
{
	int ret, rc, glob_cnt;
	const char *propname = NULL;
	struct max17x0x_cache_data nRAM_c;
	struct max17x0x_cache_data nRAM_u;
	int ver_idx = -1;
	u8 vreg, vval;

	/* for devices that don't support max1720x_fg_reset() */
	if (!chip->shadow_override || chip->gauge_type == -1)
		return 0;

	if (chip->gauge_type == MAX1730X_GAUGE_TYPE)
		propname = "maxim,n_regval_1730x";
	else
		propname = "maxim,n_regval_1720x";

	ret = max17x0x_nvram_cache_init(&nRAM_c, chip->gauge_type);
	if (ret < 0)
		return ret;

	ret = max17x0x_cache_load(&nRAM_c, &chip->regmap_nvram);
	if (ret < 0) {
		dev_err(chip->dev, "Failed to read config from shadow RAM\n");
		goto error_out;
	}

	ret = max17x0x_cache_dup(&nRAM_u, &nRAM_c);
	if (ret < 0)
		goto error_out;

	/* apply overrides */
	if (chip->batt_node) {
		int batt_cnt;

		batt_cnt = of_property_count_elems_of_size(chip->batt_node,
							   propname,
							   sizeof(u16));
		max17x0x_apply_regval_shadow(chip, chip->batt_node,
					     &nRAM_u,
					     batt_cnt);
	}

	glob_cnt = of_property_count_elems_of_size(chip->dev->of_node,
						   propname,
						   sizeof(u16));
	max17x0x_apply_regval_shadow(chip, chip->dev->of_node,
				     &nRAM_u,
				     glob_cnt);

	if (chip->gauge_type == MAX1720X_GAUGE_TYPE)
		max1720x_consistency_check(&nRAM_u);

	rc = max17x0x_read_dt_version(chip->dev->of_node,
				      chip->gauge_type, &vreg, &vval);
	if (rc == 0) {
		/*
		 * Versioning enforced: reset the gauge (and overwrite
		 * version) only if the version in device tree is
		 * greater than the version in the gauge.
		 */
		ver_idx = max17x0x_cache_index_of(&nRAM_u, vreg);
		if (ver_idx < 0) {
			dev_err(chip->dev, "version register %x is not mapped\n",
					vreg);
		} else if ((nRAM_u.cache_data[ver_idx] & 0xff) < vval) {
			/*
			 * force version in dt, will write (and reset fg)
			 * only when less than the version in nRAM_c
			 */
			dev_info(chip->dev,
				"DT version updated %d -> %d\n",
				nRAM_u.cache_data[ver_idx] & 0xff,
				vval);

			nRAM_u.cache_data[ver_idx] &= 0xff00;
			nRAM_u.cache_data[ver_idx] |= vval;
			chip->needs_reset = true;
		}
	}

	if (max17x0x_cache_memcmp(&nRAM_c, &nRAM_u)) {
		bool fg_reset = false;

		if (ver_idx < 0) {
			/*
			 * Versioning not enforced: nConvgCfg take effect
			 * without resetting the gauge
			 */
			const int idx = max17x0x_cache_index_of(&nRAM_u,
							MAX1720X_NCONVGCFG);
			nRAM_c.cache_data[idx] = nRAM_u.cache_data[idx];
			fg_reset = max17x0x_cache_memcmp(&nRAM_u, &nRAM_c) != 0;
		}

		ret = max17x0x_cache_store(&nRAM_u, &chip->regmap_nvram);
		if (ret < 0) {
			dev_err(chip->dev,
				"Failed to write config from shadow RAM\n");
			goto error_out;
		}

		/* different reason for reset */
		if (fg_reset) {
			chip->needs_reset = true;
			dev_info(chip->dev,
				"DT config differs from shadow, resetting\n");
		}
	}

error_out:
	max17x0x_cache_free(&nRAM_c);
	max17x0x_cache_free(&nRAM_u);

	return ret;
}

static int max17x0x_apply_regval_register(struct max1720x_chip *chip,
					struct device_node *node)
{
	int cnt, ret = 0, idx, err;
	u16 *regs, data;
	const char *propname;

	propname = (chip->gauge_type == MAX1730X_GAUGE_TYPE) ?
		 "maxim,r_regval_1730x" : "maxim,r_regval_1720x";

	cnt =  of_property_count_elems_of_size(node, propname, sizeof(u16));
	if (!node || cnt <= 0)
		return 0;

	if (cnt & 1) {
		dev_warn(chip->dev, "%s %s u16 elems count is not even: %d\n",
			 node->name, propname, cnt);
		return -EINVAL;
	}

	regs = batt_alloc_array(cnt, sizeof(u16));
	if (!regs)
		return -ENOMEM;

	ret = of_property_read_u16_array(node, propname, regs, cnt);
	if (ret) {
		dev_warn(chip->dev, "failed to read %s %s: %d\n",
			 node->name, propname, ret);
		goto register_out;
	}

	for (idx = 0; idx < cnt; idx += 2) {
		if (max1720x_is_reg(chip->dev, regs[idx])) {
			err = REGMAP_READ(&chip->regmap, regs[idx], &data);
			if (!err && data != regs[idx + 1])
				REGMAP_WRITE(&chip->regmap, regs[idx],
					     regs[idx + 1]);
		}
	}
register_out:
	kfree(regs);
	return ret;
}

static int max17x0x_handle_dt_register_config(struct max1720x_chip *chip)
{
	int ret = 0;

	if (chip->batt_node)
		ret = max17x0x_apply_regval_register(chip, chip->batt_node);

	if (ret)
		return ret;

	ret = max17x0x_apply_regval_register(chip, chip->dev->of_node);

	return ret;
}

static int max1720x_handle_dt_nconvgcfg(struct max1720x_chip *chip)
{
	int ret = 0, i;
	struct device_node *node = chip->dev->of_node;

	chip->curr_convgcfg_idx = -1;
	mutex_init(&chip->convgcfg_lock);

	ret = of_property_read_u32(node, "google,cap-tsettle",
				   (u32 *)&chip->cap_estimate.cap_tsettle);
	if (ret < 0)
		chip->cap_estimate.cap_tsettle = DEFAULT_CAP_SETTLE_INTERVAL;
	chip->cap_estimate.cap_tsettle =
				chip->cap_estimate.cap_tsettle * 60 * 1000;

	ret = of_property_read_u32(node, "google,cap-filt-length",
				   (u32 *)&chip->cap_estimate.cap_filt_length);
	if (ret < 0)
		chip->cap_estimate.cap_filt_length = DEFAULT_CAP_FILTER_LENGTH;

	chip->nb_convgcfg =
	    of_property_count_elems_of_size(node, "maxim,nconvgcfg-temp-limits",
					    sizeof(s16));
	if (!chip->nb_convgcfg)
		return 0;

	ret = of_property_read_s32(node, "maxim,nconvgcfg-temp-hysteresis",
				   &chip->convgcfg_hysteresis);
	if (ret < 0)
		chip->convgcfg_hysteresis = 10;
	else if (chip->convgcfg_hysteresis < 0)
			chip->convgcfg_hysteresis = 10;
	if (ret == 0)
		dev_info(chip->dev, "%s maxim,nconvgcfg-temp-hysteresis = %d\n",
			 node->name, chip->convgcfg_hysteresis);

	if (chip->nb_convgcfg != of_property_count_elems_of_size(node,
						  "maxim,nconvgcfg-values",
						  sizeof(u16))) {
		dev_warn(chip->dev, "%s maxim,nconvgcfg-values and maxim,nconvgcfg-temp-limits are missmatching number of elements\n",
			 node->name);
		return -EINVAL;
	}
	chip->temp_convgcfg = (s16 *)devm_kmalloc_array(chip->dev,
							chip->nb_convgcfg,
							sizeof(s16),
								GFP_KERNEL);
	if (!chip->temp_convgcfg)
		return -ENOMEM;

	chip->convgcfg_values = (u16 *)devm_kmalloc_array(chip->dev,
							  chip->nb_convgcfg,
							  sizeof(u16),
							  GFP_KERNEL);
	if (!chip->convgcfg_values) {
		devm_kfree(chip->dev, chip->temp_convgcfg);
		chip->temp_convgcfg = NULL;
		return -ENOMEM;
	}

	ret = of_property_read_u16_array(node, "maxim,nconvgcfg-temp-limits",
					 (u16 *) chip->temp_convgcfg,
					 chip->nb_convgcfg);
	if (ret) {
		dev_warn(chip->dev, "failed to read maxim,nconvgcfg-temp-limits: %d\n",
			 ret);
		goto error;
	}

	ret = of_property_read_u16_array(node, "maxim,nconvgcfg-values",
					 chip->convgcfg_values,
					 chip->nb_convgcfg);
	if (ret) {
		dev_warn(chip->dev, "failed to read maxim,nconvgcfg-values: %d\n",
			 ret);
		goto error;
	}
	for (i = 1; i < chip->nb_convgcfg; i++) {
		if (chip->temp_convgcfg[i] < chip->temp_convgcfg[i-1]) {
			dev_warn(chip->dev, "nconvgcfg-temp-limits idx:%d < idx:%d\n",
				 i, i-1);
			goto error;
		}
		if ((chip->temp_convgcfg[i] - chip->temp_convgcfg[i-1])
		    <= chip->convgcfg_hysteresis) {
			dev_warn(chip->dev, "nconvgcfg-temp-hysteresis smaller than idx:%d, idx:%d\n",
				 i, i-1);
			goto error;
		}
	}

	chip->nb_empty_voltage = of_property_count_elems_of_size(node,
								 "maxim,empty-voltage",
								 sizeof(u16));
	if (chip->nb_empty_voltage > 0 &&
	    chip->nb_empty_voltage % NB_CYCLE_BUCKETS == 0) {
		chip->empty_voltage = (u16 *)devm_kmalloc_array(chip->dev,
							chip->nb_empty_voltage,
							sizeof(u16),
							GFP_KERNEL);
		if (!chip->empty_voltage)
			goto error;

		ret = of_property_read_u16_array(node, "maxim,empty-voltage",
						chip->empty_voltage,
						chip->nb_empty_voltage);
		if (ret) {
			dev_warn(chip->dev,
				 "failed to read maxim,empty-voltage: %d\n",
				 ret);
		}
	} else
		dev_warn(chip->dev,
			 "maxim,empty-voltage is missmatching the number of elements, nb = %d\n",
			 chip->nb_empty_voltage);
error:
	if (ret) {
		devm_kfree(chip->dev, chip->temp_convgcfg);
		devm_kfree(chip->dev, chip->convgcfg_values);
		chip->temp_convgcfg = NULL;
	}

	return ret;
}

static int get_irq_none_cnt(void *data, u64 *val)
{
	struct max1720x_chip *chip = (struct max1720x_chip *)data;

	*val = chip->debug_irq_none_cnt;
	return 0;
}

static int set_irq_none_cnt(void *data, u64 val)
{
	struct max1720x_chip *chip = (struct max1720x_chip *)data;

	if (val == 0)
		chip->debug_irq_none_cnt = 0;
	return 0;
}

DEFINE_SIMPLE_ATTRIBUTE(irq_none_cnt_fops, get_irq_none_cnt,
	set_irq_none_cnt, "%llu\n");


static int debug_fg_reset(void *data, u64 val)
{
	struct max1720x_chip *chip = data;
	int ret;

	if (val == 0)
		ret = max17x0x_fg_reset(chip);
	else if (val == 1)
		ret = max1720x_full_reset(chip);
	else
		ret = -EINVAL;

	return ret;
}

DEFINE_SIMPLE_ATTRIBUTE(debug_fg_reset_fops, NULL, debug_fg_reset, "%llu\n");

static int debug_ce_start(void *data, u64 val)
{
	struct max1720x_chip *chip = (struct max1720x_chip *)data;

	batt_ce_start(&chip->cap_estimate, val);
	return 0;
}

DEFINE_SIMPLE_ATTRIBUTE(debug_ce_start_fops, NULL, debug_ce_start, "%llu\n");

/* Model reload will be disabled if the node is not found */
static int max1720x_init_model(struct max1720x_chip *chip)
{
	void *model_data;

	if (chip->gauge_type != MAX_M5_GAUGE_TYPE)
		return 0;

	/* ->batt_id negative for no lookup */
	if (chip->batt_id >= 0) {
		chip->batt_node = max1720x_find_batt_node(chip);
		pr_debug("node found=%d for ID=%d algo=%d\n",
			 !!chip->batt_node, chip->batt_id,
			 chip->drift_data.algo_ver);
	}

	/* TODO: split allocation and initialization */
	model_data = max_m5_init_data(chip->dev, chip->batt_node ?
				      chip->batt_node : chip->dev->of_node,
				      &chip->regmap);
	if (IS_ERR(model_data))
		return PTR_ERR(model_data);

	chip->model_data = model_data;

	if (!chip->batt_node) {
		dev_warn(chip->dev, "No child node for ID=%d, algo=%d\n",
			 chip->batt_id, chip->drift_data.algo_ver);
		chip->model_reload = MAX_M5_LOAD_MODEL_DISABLED;
	} else {
		u32 data32;
		int rc;

		/* align algo_ver for capacity drift to model */
		rc = of_property_read_u32(chip->batt_node, "maxim,algo-version",
					  &data32);
		if (rc == 0)
			chip->drift_data.algo_ver = data32;

		pr_debug("model_data ok for ID=%d, algo=%d\n",
			 chip->batt_id, chip->drift_data.algo_ver);
		chip->model_reload = MAX_M5_LOAD_MODEL_IDLE;
	}

	return 0;
}

/* change battery_id and cause reload of the FG model */
static int debug_batt_id_set(void *data, u64 val)
{
	struct max1720x_chip *chip = (struct max1720x_chip *)data;
	int ret;

	if (chip->gauge_type != MAX_M5_GAUGE_TYPE)
		return -EINVAL;

	mutex_lock(&chip->model_lock);

	/* reset state (if needed) */
	if (chip->model_data)
		max_m5_free_data(chip->model_data);
	chip->batt_id = val;

	/* re-init the model data (lookup in DT) */
	ret = max1720x_init_model(chip);
	if (ret == 0)
		max1720x_model_reload(chip, true);

	mutex_unlock(&chip->model_lock);

	dev_info(chip->dev, "Force model for batt_id=%llu (%d)\n", val, ret);
	return 0;
}

DEFINE_SIMPLE_ATTRIBUTE(debug_batt_id_fops, NULL, debug_batt_id_set, "%llu\n");


#define BATTERY_DEBUG_ATTRIBUTE(name, fn_read, fn_write) \
static const struct file_operations name = {	\
	.open	= simple_open,			\
	.llseek	= no_llseek,			\
	.read	= fn_read,			\
	.write	= fn_write,			\
}

/*
 * dump with "cat /d/max1720x/nvram_por | xxd"
 * NOTE: for testing add a setter that initialize chip->nRAM_por (if not
 * initialized) and use _load() to read NVRAM.
 */
static ssize_t debug_get_nvram_por(struct file *filp,
				   char __user *buf,
				   size_t count, loff_t *ppos)
{
	struct max1720x_chip *chip = (struct max1720x_chip *)filp->private_data;
	int size;

	if (!chip || !chip->nRAM_por.cache_data)
		return -ENODATA;

	size = chip->nRAM_por.atom.size > count ?
			count : chip->nRAM_por.atom.size;

	return simple_read_from_buffer(buf, count, ppos,
		chip->nRAM_por.cache_data,
		size);
}

BATTERY_DEBUG_ATTRIBUTE(debug_nvram_por_fops, debug_get_nvram_por, NULL);

static int debug_fake_battery_set(void *data, u64 val)
{
	struct max1720x_chip *chip = (struct max1720x_chip *)data;

	chip->fake_battery = (int)val;
	return 0;
}

DEFINE_SIMPLE_ATTRIBUTE(debug_fake_battery_fops, NULL,
			debug_fake_battery_set, "%llu\n");

static void max17x0x_reglog_dump(struct max17x0x_reglog *regs,
				 size_t size,
				 char *buff)
{
	int i, len = 0;

	for (i = 0; i < NB_REGMAP_MAX; i++) {
		if (size <= len)
			break;
		if (test_bit(i, regs->valid))
			len += scnprintf(&buff[len], size - len, "%02X:%04X\n",
					 i, regs->data[i]);
	}

	if (len == 0)
		scnprintf(buff, size, "No record\n");
}

static ssize_t debug_get_reglog_writes(struct file *filp,
				       char __user *buf,
				       size_t count, loff_t *ppos)
{
	char *buff;
	ssize_t rc = 0;
	struct max17x0x_reglog *reglog =
				(struct max17x0x_reglog *)filp->private_data;

	buff = kmalloc(count, GFP_KERNEL);
	if (!buff)
		return -ENOMEM;

	max17x0x_reglog_dump(reglog, count, buff);
	rc = simple_read_from_buffer(buf, count, ppos, buff, strlen(buff));

	kfree(buff);

	return rc;
}

BATTERY_DEBUG_ATTRIBUTE(debug_reglog_writes_fops,
			debug_get_reglog_writes, NULL);

static ssize_t max1720x_show_custom_model(struct file *filp, char __user *buf,
					  size_t count, loff_t *ppos)
{
	struct max1720x_chip *chip = (struct max1720x_chip *)filp->private_data;
	char *tmp;
	int len;

	if (!chip->model_data)
		return -EINVAL;

	tmp = kmalloc(PAGE_SIZE, GFP_KERNEL);
	if (!tmp)
		return -ENOMEM;

	mutex_lock(&chip->model_lock);
	len = max_m5_fg_model_cstr(tmp, PAGE_SIZE, chip->model_data);
	mutex_unlock(&chip->model_lock);

	if (len > 0)
		len = simple_read_from_buffer(buf, count,  ppos, tmp, len);

	kfree(tmp);

	return len;
}

static ssize_t max1720x_set_custom_model(struct file *filp,
					 const char __user *user_buf,
					 size_t count, loff_t *ppos)
{
	struct max1720x_chip *chip = (struct max1720x_chip *)filp->private_data;
	char *tmp;
	int ret;

	if (!chip->model_data)
		return -EINVAL;

	tmp = kmalloc(PAGE_SIZE, GFP_KERNEL);
	if (!tmp)
		return -ENOMEM;

	ret = simple_write_to_buffer(tmp, PAGE_SIZE, ppos, user_buf, count);
	if (!ret) {
		kfree(tmp);
		return -EFAULT;
	}

	mutex_lock(&chip->model_lock);
	ret = max_m5_fg_model_sscan(chip->model_data, tmp, count);
	if (ret < 0)
		count = ret;
	mutex_unlock(&chip->model_lock);

	kfree(tmp);

	return count;
}

BATTERY_DEBUG_ATTRIBUTE(debug_m5_custom_model_fops, max1720x_show_custom_model,
			max1720x_set_custom_model);


static int debug_sync_model(void *data, u64 val)
{
	struct max1720x_chip *chip = data;
	int ret;

	if (!chip->model_data)
		return -EINVAL;

	/* re-read new state from Fuel gauge, save to storage  */
	ret = max_m5_model_read_state(chip->model_data);
	if (ret == 0) {
		ret = max_m5_model_check_state(chip->model_data);
		if (ret < 0)
			pr_warn("%s: warning invalid state %d\n", __func__, ret);

		ret = max_m5_save_state_data(chip->model_data);
	}

	return ret;
}

DEFINE_SIMPLE_ATTRIBUTE(debug_sync_model_fops, NULL, debug_sync_model, "%llu\n");


static ssize_t max1720x_show_debug_data(struct file *filp, char __user *buf,
					size_t count, loff_t *ppos)
{
	struct max1720x_chip *chip = (struct max1720x_chip *)filp->private_data;
	char msg[8];
	u16 data;
	int ret;

	ret = REGMAP_READ(&chip->regmap, chip->debug_reg_address, &data);
	if (ret < 0)
		return ret;

	ret = scnprintf(msg, sizeof(msg), "%x\n", data);

	return simple_read_from_buffer(buf, count, ppos, msg, ret);
}

static ssize_t max1720x_set_debug_data(struct file *filp,
				       const char __user *user_buf,
				       size_t count, loff_t *ppos)
{
	struct max1720x_chip *chip = (struct max1720x_chip *)filp->private_data;
	char temp[8] = { };
	u16 data;
	int ret;

	ret = simple_write_to_buffer(temp, sizeof(temp) - 1, ppos, user_buf, count);
	if (!ret)
		return -EFAULT;

	ret = kstrtou16(temp, 16, &data);
	if (ret < 0)
		return ret;

	ret =  REGMAP_WRITE(&chip->regmap, chip->debug_reg_address, data);
	if (ret < 0)
		return ret;

	return count;
}

BATTERY_DEBUG_ATTRIBUTE(debug_reg_data_fops, max1720x_show_debug_data,
			max1720x_set_debug_data);



static ssize_t max1720x_show_reg_all(struct file *filp, char __user *buf,
					size_t count, loff_t *ppos)
{
	struct max1720x_chip *chip = (struct max1720x_chip *)filp->private_data;
	u32 reg_address;
	u16 data;
	char *tmp;
	int ret = 0, len = 0;

	tmp = kmalloc(PAGE_SIZE, GFP_KERNEL);
	if (!tmp)
		return -ENOMEM;

	for (reg_address = 0; reg_address <= 0xFF; reg_address++) {
		ret = REGMAP_READ(&chip->regmap, reg_address, &data);
		if (ret < 0)
			continue;

		len += scnprintf(tmp + len, PAGE_SIZE - len, "%02x: %04x\n", reg_address, data);
	}

	if (len > 0)
		len = simple_read_from_buffer(buf, count,  ppos, tmp, strlen(tmp));

	kfree(tmp);

	return len;
}

BATTERY_DEBUG_ATTRIBUTE(debug_reg_all_fops, max1720x_show_reg_all, NULL);

/*
 * TODO: add the building blocks of google capacity
 *
 * case POWER_SUPPLY_PROP_DELTA_CC_SUM:
 *	val->intval = chip->cap_estimate.delta_cc_sum;
 *	break;
 * case POWER_SUPPLY_PROP_DELTA_VFSOC_SUM:
 *	val->intval = chip->cap_estimate.delta_vfsoc_sum;
 *	break;
 */

static int max17x0x_init_debugfs(struct max1720x_chip *chip)
{
	struct dentry *de;

	de = debugfs_create_dir(chip->max1720x_psy_desc.name, 0);
	if (IS_ERR_OR_NULL(de))
		return -ENOENT;

	debugfs_create_file("irq_none_cnt", 0644, de, chip, &irq_none_cnt_fops);
	debugfs_create_file("nvram_por", 0440, de, chip, &debug_nvram_por_fops);
	debugfs_create_file("fg_reset", 0400, de, chip, &debug_fg_reset_fops);
	debugfs_create_file("ce_start", 0400, de, chip, &debug_ce_start_fops);
	debugfs_create_file("fake_battery", 0400, de,
			    chip, &debug_fake_battery_fops);
	debugfs_create_file("batt_id", 0600, de, chip, &debug_batt_id_fops);

	if (chip->regmap.reglog)
		debugfs_create_file("regmap_writes", 0440, de,
					chip->regmap.reglog,
					&debug_reglog_writes_fops);

	if (chip->regmap_nvram.reglog)
		debugfs_create_file("regmap_nvram_writes", 0440, de,
					chip->regmap_nvram.reglog,
					&debug_reglog_writes_fops);

	if (chip->gauge_type == MAX_M5_GAUGE_TYPE)
		debugfs_create_file("fg_model", 0444, de, chip,
				    &debug_m5_custom_model_fops);
	debugfs_create_bool("model_ok", 0444, de, &chip->model_ok);
	debugfs_create_file("sync_model", 0400, de, chip,
			    &debug_sync_model_fops);

	/* capacity drift fixup, one of MAX1720X_DA_VER_* */
	debugfs_create_u32("algo_ver", 0644, de, &chip->drift_data.algo_ver);

	/* new debug interface */
	debugfs_create_u32("address", 0600, de, &chip->debug_reg_address);
	debugfs_create_file("data", 0600, de, chip, &debug_reg_data_fops);

	/* dump all registers */
	debugfs_create_file("registers", 0444, de, chip, &debug_reg_all_fops);

	return 0;
}

static u16 max1720x_read_rsense(const struct max1720x_chip *chip)
{
	u32 rsense_default = 500;
	int dt_rsense, ret;
	u16 rsense = 0;

	ret = of_property_read_u32(chip->dev->of_node, "maxim,rsense-default",
				   &rsense_default);
	dt_rsense = ret == 0;

	/* read from NVRAM if present */
	if (chip->regmap_nvram.regmap) {

		ret = REGMAP_READ(&chip->regmap_nvram, MAX1720X_NRSENSE, &rsense);
		if (ret == 0 && dt_rsense && rsense != rsense_default) {
			dev_warn(chip->dev, "RSense %d, forcing to %d uOhm\n",
				 rsense * 10, rsense_default * 10);

			rsense = rsense_default;
		}
	}

	if (!rsense)
		rsense = rsense_default;

	return rsense;
}

/*
 * The BCNT, QHQH and QHCA for 17202 modify these common registers
 * 0x18C, 0x18D, 0x18E, 0x18F, 0x1B2, 0x1B4 which will default to 0 after
 * the recovery procedure. The map changes the content of 0x1C4, 0x1C5 which
 * are not used (and should be 0 unless used by a future version of SW) as well
 * as 0x1CD, 0x1CE used for nManfctrName1/2 which might change. 0x1DF is the
 * INI checksum that will change with updates and cannot be used for this test.
 * The only register left is 0x1D7 (MAX1730X_NPROTCFG), that is the register
 * that the code will used to determine the corruption.
 */
static int max1730x_check_prot(struct max1720x_chip *chip, u16 devname)
{
	int needs_recall = 0;
	u16 nprotcfg;
	int ret;

	/* check protection registers */
	ret = REGMAP_READ(&chip->regmap_nvram, MAX1730X_NPROTCFG, &nprotcfg);
	if (ret < 0)
		return -EIO;

	if (devname == MAX1730X_GAUGE_PASS1)
		needs_recall = (nprotcfg != MAX1730X_NPROTCFG_PASS1);
	else /* pass2 */
		needs_recall = (nprotcfg != MAX1730X_NPROTCFG_PASS2);

	return needs_recall;
}

static int max17x0x_nvram_recall(struct max1720x_chip *chip)
{
	REGMAP_WRITE(&chip->regmap,
			MAX17XXX_COMMAND,
			MAX17XXX_COMMAND_NV_RECALL);
	msleep(MAX17X0X_TPOR_MS);
	return 0;
}

/* TODO: move to google/max1730x_battery.c, enable with build config */
static int max1730x_fixups(struct max1720x_chip *chip)
{
	int ret;

	struct device_node *node = chip->dev->of_node;
	bool write_back = false, write_ndata = false;
	const u16 val = 0x280B;
	u16 ndata = 0, bak = 0;

	/* b/123026365 */
	if (of_property_read_bool(node, "maxim,enable-nv-check")) {
		const u16 devname = (chip->devname >> 4);
		int needs_recall;

		needs_recall = max1730x_check_prot(chip, devname);
		if (needs_recall < 0) {
			dev_err(chip->dev, "error reading fg NV configuration\n");
		} else if (needs_recall == 0) {
			/* all good.. */
		} else if (devname == MAX1730X_GAUGE_PASS1) {
			dev_err(chip->dev, "***********************************************\n");
			dev_err(chip->dev, "WARNING: need to restore FG NV configuration to\n");
			dev_err(chip->dev, "default values. THE DEVICE WILL LOOSE POWER.\n");
			dev_err(chip->dev, "*******************************************\n");
			msleep(MSEC_PER_SEC);
			REGMAP_WRITE(&chip->regmap, MAX17XXX_COMMAND,
				     MAX1720X_COMMAND_HARDWARE_RESET);
			msleep(MAX17X0X_TPOR_MS);
		} else {
			dev_err(chip->dev, "Restoring FG NV configuration to sane values\n");

			if (!chip->needs_reset) {
				ret = max17x0x_nvram_recall(chip);
				if (ret == 0)
					chip->needs_reset = true;
			}

			REGMAP_WRITE(&chip->regmap_nvram,
					MAX1730X_NPROTCFG,
					MAX1730X_NPROTCFG_PASS2);
		}
	} else {
		dev_err(chip->dev, "nv-check disabled\n");
	}

	/* b/122605202 */
	ret = REGMAP_READ(&chip->regmap_nvram, MAX1730X_NVPRTTH1, &ndata);
	if (ret == 0)
		ret = REGMAP_READ(&chip->regmap, MAX1730X_NVPRTTH1BAK, &bak);
	if (ret < 0)
		return -EIO;

	if (ndata == MAX1730X_NVPRTTH1_CHARGING)
		write_back = (bak != val);
	else
		write_ndata = (ndata != val);

	if (write_back || write_ndata) {
		ret = REGMAP_WRITE(&chip->regmap,
				   MAX1730X_NVPRTTH1BAK, val);
		if (ret == 0)
			ret = REGMAP_WRITE(&chip->regmap_nvram,
					   MAX1730X_NVPRTTH1, val);
		if (ret == 0)
			ret = REGMAP_WRITE(&chip->regmap,
					   MAX1730X_NVPRTTH1BAK, val);
	}

	if (ret < 0)
		dev_info(chip->dev, "failed to update 0x0D6=%x 0x1D0=%x to %x (%d)\n",
			 bak, ndata, val, ret);
	else if (write_back)
		dev_info(chip->dev, "0x0D6=%x 0x1D0=%x updated to %x (%d)\n",
			 bak, ndata, val, ret);
	else if (write_ndata)
		dev_info(chip->dev, "0x1D0=%x updated to %x (%d)\n",
			ndata, val, ret);

	return ret;
}

static int max17x0x_dump_param(struct max1720x_chip *chip)
{
	int ret;
	u16 data;

	ret = max17x0x_reg_read(&chip->regmap, MAX17X0X_TAG_cnfg,
				&chip->RConfig);
	if (ret < 0)
		return ret;

	dev_info(chip->dev, "Config: 0x%04x\n", chip->RConfig);

	ret = REGMAP_READ(&chip->regmap, MAX1720X_ICHGTERM, &data);
	if (ret < 0)
		return ret;

	dev_info(chip->dev, "IChgTerm: %d\n",
		 reg_to_micro_amp(data, chip->RSense));

	ret = REGMAP_READ(&chip->regmap, MAX1720X_VEMPTY, &data);
	if (ret < 0)
		return ret;

	dev_info(chip->dev, "VEmpty: VE=%dmV VR=%dmV\n",
		 reg_to_vempty(data), reg_to_vrecovery(data));

	return 0;
}

static int max1720x_clear_por(struct max1720x_chip *chip)
{
	u16 data;
	int ret;

	ret = REGMAP_READ(&chip->regmap, MAX1720X_STATUS, &data);
	if (ret < 0)
		return ret;

	if ((data & MAX1720X_STATUS_POR) == 0)
		return 0;

	return regmap_update_bits(chip->regmap.regmap,
				  MAX1720X_STATUS,
				  MAX1720X_STATUS_POR,
				  0x0);
}

/* read state from fg (if needed) and set the next update field */
static int max1720x_set_next_update(struct max1720x_chip *chip)
{
	int rc;
	u16 reg_cycle;

<<<<<<< HEAD
	/* do not save data when battery ID is not clear */
	if (chip->batt_id == DEFAULT_BATTERY_ID)
		return 0;

	cycle_count = max1720x_get_cycle_count(chip);
	if (cycle_count < 0)
		return cycle_count;
=======
	/* do not save data when battery ID not clearly */
	if (chip->batt_id == DEFAULT_BATTERY_ID)
		return 0;

	rc = REGMAP_READ(&chip->regmap, MAX1720X_CYCLES, &reg_cycle);
	if (rc < 0)
		return rc;
>>>>>>> b412f263

	if (chip->model_next_update && reg_cycle < chip->model_next_update)
		return 0;

	/* read new state from Fuel gauge, save to storage if needed */
	rc = max_m5_model_read_state(chip->model_data);
	if (rc == 0) {
		rc = max_m5_model_check_state(chip->model_data);
		if (rc < 0) {
			pr_debug("%s: fg model state is corrupt rc=%d\n",
				 __func__, rc);
			return -EINVAL;
		}
	}

	if (rc == 0 && chip->model_next_update)
		rc = max_m5_save_state_data(chip->model_data);
	if (rc == 0)
		chip->model_next_update = (reg_cycle + (1 << 6)) &
					  ~((1 << 6) - 1);

	pr_debug("%s: reg_cycle=%d next_update=%d rc=%d\n", __func__,
		 reg_cycle, chip->model_next_update, rc);

	return 0;
}

static int max1720x_model_load(struct max1720x_chip *chip)
{
	int ret;

	/* retrieve model state from permanent storage only on boot */
	if (!chip->model_state_valid) {

		/*
		 * retrieve state from storage: retry on -EAGAIN as long as
		 * model_reload > _IDLE
		 */
		ret = max_m5_load_state_data(chip->model_data);
		if (ret == -EAGAIN)
			return -EAGAIN;
		if (ret < 0)
			dev_warn(chip->dev, "Load Model Using Default State (%d)\n",
				ret);

		/* use the state from the DT when GMSR is invalid */
	}

	/* failure on the gauge: retry as long as model_reload > IDLE */
	ret = max_m5_load_gauge_model(chip->model_data);
	if (ret < 0) {
		dev_err(chip->dev, "Load Model Failed ret=%d\n", ret);
		return -EAGAIN;
	}

	/* fix capacity outliers algo */
	ret = max_m5_fixup_outliers(&chip->drift_data, chip->model_data);
	if (ret < 0)
		dev_err(chip->dev, "Load Model fixing drift data rc=%d\n", ret);

	/* The caller need to call max1720x_set_next_update() */

	/* mark model state as "safe" */
	chip->reg_prop_capacity_raw = MAX1720X_REPSOC;
	chip->model_state_valid = true;
	return 0;
}

static void max1720x_model_work(struct work_struct *work)
{
	struct max1720x_chip *chip = container_of(work, struct max1720x_chip,
						  model_work.work);
	bool new_model = false;
	u16 reg_cycle;
	int rc;

	if (!chip->model_data)
		return;

	mutex_lock(&chip->model_lock);

	/* set model_reload to the #attempts, might change cycle count */
	if (chip->model_reload >= MAX_M5_LOAD_MODEL_REQUEST) {

		rc = max1720x_model_load(chip);
		if (rc == 0) {
			rc = max1720x_clear_por(chip);

			dev_info(chip->dev, "Model OK, Clear Power-On Reset (%d)\n",
				 rc);

			/* TODO: keep trying to clear POR if the above fail */

			max1720x_restore_battery_cycle(chip);
			rc = REGMAP_READ(&chip->regmap, MAX1720X_CYCLES, &reg_cycle);
			if (rc == 0 && reg_cycle >= 0) {
				chip->model_reload = MAX_M5_LOAD_MODEL_IDLE;
				chip->model_ok = true;
				new_model = true;
				/* saved new value in max1720x_set_next_update */
				chip->model_next_update = reg_cycle > 0 ? reg_cycle - 1 : 0;
			}
		} else if (rc != -EAGAIN) {
			chip->model_reload = MAX_M5_LOAD_MODEL_DISABLED;
			chip->model_ok = false;
		} else if (chip->model_reload > MAX_M5_LOAD_MODEL_IDLE) {
			chip->model_reload -= 1;
		}
	}

	/* b/171741751, fix capacity drift (if POR is cleared) */
	if (max1720x_check_drift_enabled(&chip->drift_data))
		max1720x_fixup_capacity(chip, chip->cap_estimate.cable_in);

	/* save state only when model is running */
	if (chip->model_ok) {
		rc = max1720x_set_next_update(chip);
		if (rc < 0)
			dev_err(chip->dev, "%s cannot set next update (%d)\n",
				 __func__, rc);
	}

	if (chip->model_reload >= MAX_M5_LOAD_MODEL_REQUEST) {
		const unsigned long delay = msecs_to_jiffies(60 * 1000);

		mod_delayed_work(system_wq, &chip->model_work, delay);
	}

	if (new_model) {
		dev_info(chip->dev, "FG Model OK, ver=%d cap_lsb=%d next_update=%d\n",
			 max_m5_fg_model_version(chip->model_data),
			 max_m5_cap_lsb(chip->model_data),
			 chip->model_next_update);
		power_supply_changed(chip->psy);
	}

	mutex_unlock(&chip->model_lock);
}

static int read_chip_property_u32(const struct max1720x_chip *chip,
				  char *property, u32 *data32)
{
	int ret;

	if (chip->batt_node) {
		ret = of_property_read_u32(chip->batt_node, property, data32);
		if (ret == 0)
			return ret;
	}

	return of_property_read_u32(chip->dev->of_node, property, data32);
}

/* fix capacity drift after loading the model */
static int max17201_init_fix_capacity(struct max1720x_chip *chip)
{
	struct max1720x_drift_data *ddata = &chip->drift_data;
	u32 data32 = 0;
	u16 data16;
	int ret;

	ret = gbms_storage_read(GBMS_TAG_CMPC, &data16, sizeof(data16));
	if (ret == -EPROBE_DEFER)
		return -EPROBE_DEFER;
	if (ret == 0)
		chip->comp_update_count = data16;
	else
		chip->comp_update_count = 0;

	ret = gbms_storage_read(GBMS_TAG_DXAC, &data16, sizeof(data16));
	if (ret == -EPROBE_DEFER)
		return -EPROBE_DEFER;
	if (ret == 0)
		chip->dxacc_update_count = data16;
	else
		chip->dxacc_update_count = 0;

	/* device dependent values */
	ddata->rsense = chip->RSense;
	/* update design_capacity after loading the model if not set in dt */
	ret = of_property_read_u32(chip->dev->of_node, "maxim,capacity-design",
				   &data32);
	if (ret < 0) {
		ddata->design_capacity = -1;
	} else if (data32 != 0) {
		ddata->design_capacity = data32;
	} else if (chip->regmap_nvram.regmap) {
		/*
		 * TODO: read design capacity from NVRAM if available
		 * ret = REGMAP_READ(&chip->regmap_nvram, MAX1720X_NDESIGNCAP,
		 *		  &ddata->design_capacity);
		 */
		ret = REGMAP_READ(&chip->regmap, MAX1720X_DESIGNCAP,
				  &ddata->design_capacity);
		if (ret < 0)
			return -EPROBE_DEFER;

		/* add retries? */
	}

	/*
	 * chemistry dependent codes:
	 * NOTE: ->batt_node is initialized in *_handle_dt_shadow_config
	 */
	ret = read_chip_property_u32(chip, "maxim,capacity-rcomp0", &data32);
	if (ret < 0)
		ddata->ini_rcomp0 = -1;
	else
		ddata->ini_rcomp0 = data32;

	ret = read_chip_property_u32(chip, "maxim,capacity-tempco", &data32);
	if (ret < 0)
		ddata->ini_tempco = -1;
	else
		ddata->ini_tempco = data32;

	ret = of_property_read_u32(chip->dev->of_node, "maxim,capacity-stable",
				   &data32);
	if (ret < 0)
		ddata->cycle_stable = BATTERY_DEFAULT_CYCLE_STABLE;
	else
		ddata->cycle_stable = data32;

	ret = of_property_read_u32(chip->dev->of_node, "maxim,capacity-fade",
				   &data32);
	if (ret < 0)
		ddata->cycle_fade = BATTERY_DEFAULT_CYCLE_FADE;
	else
		ddata->cycle_fade = data32;

	ret = of_property_read_u32(chip->dev->of_node, "maxim,capacity-band",
				   &data32);
	if (ret < 0) {
		ddata->cycle_band = BATTERY_DEFAULT_CYCLE_BAND;
	} else {
		ddata->cycle_band = data32;
		if (ddata->cycle_band > BATTERY_MAX_CYCLE_BAND)
			ddata->cycle_band = BATTERY_MAX_CYCLE_BAND;
	}

	/*
	 * Set to force loading the model with corresponding algo-version.
	 * MW A0+ MW-A0 should use MAX1720X_DA_VER_ORIG while and MW-A1 should
	 * use MAX1720X_DA_VER_MWA1 for RC1 or MAX1720X_DA_VER_NONE for RC2.
	 * MW-A2 should use MAX1720X_DA_VER_NONE for RC1 and RC2.
	 * Not used for max1720x and max1730x.
	 */
	if (max_m5_check_devname(chip->devname) ) {
		ret = of_property_read_u32(chip->dev->of_node,
					   "maxim,algo-version",
					   &data32);
		if (ret < 0 || data32 > MAX1720X_DA_VER_MWA2)
			ddata->algo_ver = MAX1720X_DA_VER_NONE;
		else
			ddata->algo_ver = data32;
	} else {
		ddata->algo_ver = MAX1720X_DA_VER_ORIG;
	}

	ret = read_chip_property_u32(chip, "maxim,capacity-filtercfg", &data32);
	if (ret < 0)
		ddata->ini_filtercfg = -1;
	else
		ddata->ini_filtercfg = data32;

	if (ddata->ini_filtercfg != -1)
		dev_info(chip->dev, "ini_filtercfg=0x%x\n",
			 ddata->ini_filtercfg);

	return 0;
}

static int max1720x_check_config(struct max1720x_chip *chip)
{
	u16 data;
	int ret;

	ret = REGMAP_READ(&chip->regmap, MAX1720X_CONFIG, &data);
	if (ret == 0 && (data & MAX1720X_CONFIG_TEN) == 0)
		return -EINVAL;

	return 0;
}

static int max1720x_log_event(struct max1720x_chip *chip, gbms_tag_t tag)
{
	u8 event_count;
	int ret = 0;

	ret = gbms_storage_read(tag, &event_count, sizeof(event_count));
	if (ret < 0)
		return ret;

	/* max count */
	if (event_count == 0xFE)
		return 0;

	/* initial value */
	if (event_count == 0xFF)
		event_count = 1;
	else
		event_count++;

	ret = gbms_storage_write(tag, &event_count, sizeof(event_count));
	if (ret < 0)
		return ret;

	dev_info(chip->dev, "tag:0x%X, event_count:%d\n", tag, event_count);

	return 0;
}

/* handle recovery of FG state */
static int max1720x_init_max_m5(struct max1720x_chip *chip)
{
	int ret;

	if (!max_m5_fg_model_check_version(chip->model_data)) {
		if (max_m5_needs_reset_model_data(chip->model_data)) {
			ret = max_m5_reset_state_data(chip->model_data);
			if (ret < 0)
				dev_err(chip->dev, "GMSR: failed to erase RC2 saved model data"
						" ret=%d\n", ret);
			else
				dev_warn(chip->dev, "GMSR: RC2 model data erased\n");
		}

		/* this is expected */
		ret = max1720x_full_reset(chip);

		dev_warn(chip->dev, "FG Version Changed, Reset (%d), Will Reload\n",
			 ret);
		return 0;
	}

	/* TODO add retries */
	ret = max_m5_model_read_state(chip->model_data);
	if (ret < 0) {
		dev_err(chip->dev, "FG Model Error (%d)\n", ret);
		return -EPROBE_DEFER;
	}

	/* this is a real failure and must be logged */
	ret = max_m5_model_check_state(chip->model_data);
	if (ret < 0) {
		int rret, sret = -1;

		rret = max1720x_full_reset(chip);
		if (rret == 0)
			sret = max_m5_model_read_state(chip->model_data);

		dev_err(chip->dev, "FG State Corrupt (%d), Reset (%d), State (%d) Will reload\n",
			ret, rret, sret);

		ret = max1720x_log_event(chip, GBMS_TAG_SELC);
		if (ret < 0)
			dev_err(chip->dev, "Cannot log the event (%d)\n", ret);

		return 0;
	}

	ret = max1720x_check_config(chip);
	if (ret < 0) {
		ret = max1720x_full_reset(chip);
		if (ret == 0)
			ret = max_m5_model_read_state(chip->model_data);

		dev_err(chip->dev, "Invalid config data, Reset (%d), Will reload\n",
			ret);

		ret = max1720x_log_event(chip, GBMS_TAG_CELC);
		if (ret < 0)
			dev_err(chip->dev, "Cannot log the event (%d)\n", ret);

		return 0;
	}

	ret = max1720x_set_next_update(chip);
	if (ret < 0)
		dev_warn(chip->dev, "Error on Next Update, Will retry\n");

	dev_info(chip->dev, "FG Model OK, ver=%d cap_lsb=%d next_update=%d\n",
			max_m5_model_read_version(chip->model_data),
			max_m5_cap_lsb(chip->model_data),
			chip->model_next_update);

	chip->reg_prop_capacity_raw = MAX1720X_REPSOC;
	chip->model_state_valid = true;
	chip->model_ok = true;
	return 0;
}


static int max1720x_init_chip(struct max1720x_chip *chip)
{
	int ret;
	u8 vreg, vpor;
	u16 data = 0, tmp;
	bool por = false, force_recall = false;

	if (of_property_read_bool(chip->dev->of_node, "maxim,force-hard-reset"))
		max1720x_full_reset(chip);

	ret = REGMAP_READ(&chip->regmap, MAX1720X_STATUS, &data);
	if (ret < 0)
		return -EPROBE_DEFER;
	por = (data & MAX1720X_STATUS_POR) != 0;
	if (por && chip->regmap_nvram.regmap) {
		dev_err(chip->dev, "Recall: POR bit is set\n");
		force_recall = true;
	}

	/* TODO: disable with maxim,fix-ignore-zero-rsense */
	chip->RSense = max1720x_read_rsense(chip);
	if (chip->RSense == 0) {
		dev_err(chip->dev, "Recall: RSense value 0 micro Ohm\n");
		force_recall = true;
	}

	/* read por force recall and reset when version is the por */
	ret = max17x0x_read_dt_version_por(chip->dev->of_node,
					   chip->gauge_type, &vreg, &vpor);
	if (ret == 0) {
		ret = REGMAP_READ(&chip->regmap_nvram, vreg, &tmp);
		if ((ret == 0) && (vpor == (tmp & 0x00ff))) {
			dev_err(chip->dev, "Recall: POR version %d\n", vpor);
			force_recall = true;
		}
	}

	/* b/129384855 fix mismatch between pack INI file and overrides */
	if (of_property_read_bool(chip->dev->of_node, "maxim,fix-vempty")) {
		ret = REGMAP_READ(&chip->regmap, MAX1720X_VEMPTY, &data);
		if ((ret == 0) && (reg_to_vrecovery(data) == 0)) {
			dev_err(chip->dev, "Recall: zero vrecovery\n");
			force_recall = true;
		}
	}

	if (force_recall && chip->regmap_nvram.regmap) {
		/* debug only */
		ret = max17x0x_nvram_cache_init(&chip->nRAM_por,
						chip->gauge_type);
		if (ret == 0)
			ret = max17x0x_cache_load(&chip->nRAM_por,
						  &chip->regmap_nvram);
		if (ret < 0) {
			dev_err(chip->dev, "POR: Failed to backup config\n");
			return -EPROBE_DEFER;
		}

		dev_info(chip->dev, "Recall Battery NVRAM\n");
		ret = max17x0x_nvram_recall(chip);
		if (ret == 0)
			chip->needs_reset = true;

		/* TODO: enable with maxim,fix-nagefccfg */
		if (chip->gauge_type == MAX1720X_GAUGE_TYPE)
			REGMAP_WRITE(&chip->regmap_nvram,
				     MAX1720X_NAGEFCCFG, 0);
	}

	/* device dependent fixups to the registers */
	if (chip->fixups_fn) {
		ret = chip->fixups_fn(chip);
		if (ret < 0) {
			dev_err(chip->dev, "Fixups failed (%d)\n", ret);
			return ret;
		}
	}

	/* set maxim,force-batt-id in DT to not delay the probe */
	ret = max1720x_read_batt_id(&chip->batt_id, chip);
	if (ret == -EPROBE_DEFER) {
		if (chip->batt_id_defer_cnt) {
			chip->batt_id_defer_cnt -= 1;
			return -EPROBE_DEFER;
		}

		chip->batt_id = DEFAULT_BATTERY_ID;
		dev_info(chip->dev, "default device battery ID = %d\n",
			 chip->batt_id);
	} else {
		dev_info(chip->dev, "device battery RID: %d kohm\n",
			 chip->batt_id);
	}

	/* fuel gauge model needs to know the batt_id */
	mutex_init(&chip->model_lock);

	/*
	 * The behavior of the drift workaround changes with the capacity
	 * learning algo used in the part. Integrated FG might have
	 * configurable capacity learning.
	 */
	ret = max17201_init_fix_capacity(chip);
	if (ret < 0)
		dev_err(chip->dev, "Capacity drift WAR not enabled(%d)\n", ret);
	/*
	 * FG model is ony used for integrated FG (MW). Loading a model might
	 * change the capacity drift WAR algo_ver and design_capacity.
	 * NOTE: design_capacity used for drift might be updated after loading
	 * a FG model.
	 */
	ret = max1720x_init_model(chip);
	if (ret < 0)
		dev_err(chip->dev, "Cannot init FG model (%d)\n", ret);

	/* dump capacity drift fixup configuration only when enabled */
	if (chip->drift_data.algo_ver != MAX1720X_DA_VER_NONE) {
		struct max1720x_drift_data *ddata = &chip->drift_data;

		dev_info(chip->dev, "ver=%d rsns=%d cnts=%d,%d dc=%d cap_sta=%d cap_fad=%d rcomp0=0x%x tempco=0x%x\n",
			 ddata->algo_ver, ddata->rsense,
			 chip->comp_update_count, chip->dxacc_update_count,
			 ddata->design_capacity, ddata->cycle_stable,
			 ddata->cycle_fade, ddata->ini_rcomp0,
			 ddata->ini_tempco);
	}

	/* not needed for FG with NVRAM */
	ret = max17x0x_handle_dt_shadow_config(chip);
	if (ret == -EPROBE_DEFER)
		return ret;

	ret = max17x0x_handle_dt_register_config(chip);
	if (ret == -EPROBE_DEFER)
		return ret;

	(void) max1720x_handle_dt_nconvgcfg(chip);

	/* recall, force & reset SW */
	if (chip->needs_reset) {
		max17x0x_fg_reset(chip);

		if (chip->RSense == 0)
			chip->RSense = max1720x_read_rsense(chip);
	}

	ret = max17x0x_dump_param(chip);
	if (ret < 0)
		return -EPROBE_DEFER;
	dev_info(chip->dev, "RSense value %d micro Ohm\n", chip->RSense * 10);

	ret = REGMAP_READ(&chip->regmap, MAX1720X_STATUS, &data);
	if (!ret && data & MAX1720X_STATUS_BR) {
		dev_info(chip->dev, "Clearing Battery Removal bit\n");
		regmap_update_bits(chip->regmap.regmap, MAX1720X_STATUS,
				   MAX1720X_STATUS_BR, 0x0);
	}
	if (!ret && data & MAX1720X_STATUS_BI) {
		dev_info(chip->dev, "Clearing Battery Insertion bit\n");
		regmap_update_bits(chip->regmap.regmap, MAX1720X_STATUS,
				   MAX1720X_STATUS_BI, 0x0);
	}

	max1720x_restore_battery_cycle(chip);

	/* max_m5 triggers loading of the model in the irq handler on POR */
	if (!por && chip->gauge_type == MAX_M5_GAUGE_TYPE) {
		ret = max1720x_init_max_m5(chip);
		if (ret < 0)
			return ret;
	} else if (por && chip->gauge_type != MAX_M5_GAUGE_TYPE) {
		ret = regmap_update_bits(chip->regmap.regmap,
					 MAX1720X_STATUS,
					 MAX1720X_STATUS_POR, 0x0);
		dev_info(chip->dev, "Clearing Power-On Reset bit (%d)\n", ret);
		chip->reg_prop_capacity_raw = MAX1720X_REPSOC;
	}


	max1720x_restore_battery_qh_capacity(chip);

	return 0;
}

static int max1730x_decode_sn(char *serial_number,
			      unsigned int max,
			      const u16 *data)
{
	int tmp, count = 0;

	if (data[0] != 0x4257)	/* "BW": DSY */
		return -EINVAL;

	count += scnprintf(serial_number + count, max - count, "%02X%02X%02X",
			   data[3] & 0xFF,
			   data[4] & 0xFF,
			   data[5] & 0xFF);

	tmp = (((((data[1] >> 9) & 0x3f) + 1980) * 10000) +
		((data[1] >> 5) & 0xf) * 100 + (data[1] & 0x1F));
	count += scnprintf(serial_number + count, max - count, "%d",
			   tmp);

	count += scnprintf(serial_number + count, max - count, "%c%c",
			   data[0] >> 8, data[0] & 0xFF);

	count += scnprintf(serial_number + count, max - count, "%c%c%c%c",
			   data[7] >> 8,
			   data[8] >> 8,
			   data[9] >> 8,
			   data[9] & 0xFF);

	count += scnprintf(serial_number + count, max - count, "%c",
			   data[2] & 0xFF);

	count += scnprintf(serial_number + count, max - count, "%c%c",
			   data[6] >> 8, data[6] & 0xFF);
	return count;
}

static int max1720x_decode_sn(char *serial_number,
			      unsigned int max,
			      const u16 *data)
{
	int tmp, count = 0, shift;
	char cell_vendor;

	if (data[0] == 0x5357) /* "SW": SWD */
		shift = 0;
	else if (data[0] == 0x4257) /* "BW": DSY */
		shift = 8;
	else
		return -EINVAL;

	count += scnprintf(serial_number + count, max - count, "%02X%02X%02X",
			   data[1] >> shift,
			   data[2] >> shift,
			   data[3] >> shift);

	tmp = (((((data[4] >> 9) & 0x3f) + 1980) * 10000) +
		((data[4] >> 5) & 0xf) * 100 + (data[4] & 0x1F));
	count += scnprintf(serial_number + count, max - count, "%d",
			   tmp);

	count += scnprintf(serial_number + count, max - count, "%c%c",
			   data[0] >> 8,
			   data[0] & 0xFF);

	count += scnprintf(serial_number + count, max - count, "%c%c%c",
			   data[5] >> shift,
			   data[6] >> shift,
			   data[7] >> shift);

	tmp = data[8];
	if (tmp >> 8 == 0)
		tmp = ('?' << 8) | (tmp & 0xFF);
	if ((tmp & 0xFF) == 0)
		tmp = (tmp & 0xFF00) | '?';
	count += scnprintf(serial_number + count, max - count, "%c%c",
			   tmp >> 8,
			   tmp & 0xFF);

	cell_vendor = (shift == 8) ? (data[9] >> 8) : (data[9] & 0xFF);
	count += scnprintf(serial_number + count, max - count, "%c",
			   cell_vendor);

	if (shift == 8) {
		count += scnprintf(serial_number + count, max - count, "%02X",
				   data[10] >> 8);
	} else {
		count += scnprintf(serial_number + count, max - count, "%c%c",
				   data[10] >> 8, data[10] & 0xFF);
	}

	return count;
}

static void *ct_seq_start(struct seq_file *s, loff_t *pos)
{
	struct max1720x_history *hi = (struct max1720x_history *)s->private;

	if (*pos >= hi->history_count)
		return NULL;
	hi->history_index = *pos;

	return &hi->history_index;
}

static void *ct_seq_next(struct seq_file *s, void *v, loff_t *pos)
{
	loff_t *spos = (loff_t *)v;
	struct max1720x_history *hi = (struct max1720x_history *)s->private;

	*pos = ++*spos;
	if (*pos >= hi->history_count)
		return NULL;

	return spos;
}

static void ct_seq_stop(struct seq_file *s, void *v)
{
	/* iterator in hi, no need to free */
}

static int ct_seq_show(struct seq_file *s, void *v)
{
	char temp[96];
	loff_t *spos = (loff_t *)v;
	struct max1720x_history *hi = (struct max1720x_history *)s->private;
	const size_t offset = *spos * hi->page_size;

	format_battery_history_entry(temp, sizeof(temp),
					hi->page_size, &hi->history[offset]);
	seq_printf(s, "%s\n", temp);

	return 0;
}

static const struct seq_operations ct_seq_ops = {
	.start = ct_seq_start,
	.next  = ct_seq_next,
	.stop  = ct_seq_stop,
	.show  = ct_seq_show
};

static int history_dev_open(struct inode *inode, struct file *file)
{
	struct max1720x_chip *chip =
		container_of(inode->i_cdev, struct max1720x_chip, hcdev);
	struct max1720x_history *hi;
	int history_count;

	hi = __seq_open_private(file, &ct_seq_ops, sizeof(*hi));
	if (!hi)
		return -ENOMEM;

	mutex_lock(&chip->history_lock);
	history_count = max1720x_history_read(chip, hi);
	if (history_count < 0) {
		mutex_unlock(&chip->history_lock);
		return history_count;
	} else if (history_count == 0) {
		dev_info(chip->dev, "No battery history has been recorded\n");
	}
	mutex_unlock(&chip->history_lock);

	return 0;
}

static int history_dev_release(struct inode *inode, struct file *file)
{
	struct max1720x_history *hi =
		((struct seq_file *)file->private_data)->private;

	if (hi) {
		max1720x_history_free(hi);
		seq_release_private(inode, file);
	}

	return 0;
}

static const struct file_operations hdev_fops = {
	.open = history_dev_open,
	.owner = THIS_MODULE,
	.read = seq_read,
	.release = history_dev_release,
};

static void max1720x_cleanup_history(struct max1720x_chip *chip)
{
	if (chip->history_added)
		cdev_del(&chip->hcdev);
	if (chip->history_available)
		device_destroy(chip->hcclass, chip->hcmajor);
	if (chip->hcclass)
		class_destroy(chip->hcclass);
	if (chip->hcmajor != -1)
		unregister_chrdev_region(chip->hcmajor, 1);
}

static int max1720x_init_history_device(struct max1720x_chip *chip)
{
	struct device *hcdev;

	mutex_init(&chip->history_lock);

	chip->hcmajor = -1;

	/* cat /proc/devices */
	if (alloc_chrdev_region(&chip->hcmajor, 0, 1, HISTORY_DEVICENAME) < 0)
		goto no_history;
	/* ls /sys/class */
	chip->hcclass = class_create(THIS_MODULE, HISTORY_DEVICENAME);
	if (chip->hcclass == NULL)
		goto no_history;
	/* ls /dev/ */
	hcdev = device_create(chip->hcclass, NULL, chip->hcmajor, NULL,
		HISTORY_DEVICENAME);
	if (hcdev == NULL)
		goto no_history;

	chip->history_available = true;
	cdev_init(&chip->hcdev, &hdev_fops);
	if (cdev_add(&chip->hcdev, chip->hcmajor, 1) == -1)
		goto no_history;

	chip->history_added = true;
	return 0;

no_history:
	max1720x_cleanup_history(chip);
	return -ENODEV;
}

static int max1720x_init_history(struct max1720x_chip *chip)
{
	if (chip->gauge_type == MAX1730X_GAUGE_TYPE) {
		chip->nb_history_pages = MAX1730X_N_OF_HISTORY_PAGES;
		chip->history_page_size = MAX1730X_HISTORY_PAGE_SIZE;
		chip->nb_history_flag_reg = MAX1730X_N_OF_HISTORY_FLAGS_REG;
	} else if (chip->gauge_type == MAX1720X_GAUGE_TYPE) {
		chip->nb_history_pages = MAX1720X_N_OF_HISTORY_PAGES;
		chip->history_page_size = MAX1720X_HISTORY_PAGE_SIZE;
		chip->nb_history_flag_reg = MAX1720X_N_OF_HISTORY_FLAGS_REG;
	} else {
		return -EINVAL;
	}

	return 0;
}

/* ------------------------------------------------------------------------- */

static int max17x0x_storage_info(gbms_tag_t tag, size_t *addr, size_t *count,
				 void *ptr)
{
	struct max1720x_chip *chip = (struct max1720x_chip *)ptr;

	if (!chip->history_available)
		return -ENOENT;

	*count = chip->history_page_size * 2; /* storage is in byte */
	*addr = -1;
	return 0;
}

#define REG_HALF_HIGH(reg)     ((reg >> 8) & 0x00FF)
#define REG_HALF_LOW(reg)      (reg & 0x00FF)
static int max17x0x_collect_history_data(void *buff, size_t size,
					 struct max1720x_chip *chip)
{
	struct max17x0x_eeprom_history hist = { 0 };
	u16 data, designcap;

	if (REGMAP_READ(&chip->regmap, MAX1720X_TEMPCO, &data) == 0)
		hist.tempco = data;

	if (REGMAP_READ(&chip->regmap, MAX1720X_RCOMP0, &data) == 0)
		hist.rcomp0 = data;

	if (REGMAP_READ(&chip->regmap, MAX1720X_TIMERH, &data) == 0) {
		/* Convert LSB from 3.2hours(192min) to 5days(7200min) */
		hist.timerh = data * 192 / 7200;
	}

	if (REGMAP_READ(&chip->regmap, MAX1720X_DESIGNCAP, &designcap) == 0) {
		/* multiply by 100 to convert from mAh to %, LSB 0.125% */
		if (REGMAP_READ(&chip->regmap, MAX1720X_FULLCAPNOM, &data) == 0)
			hist.fullcapnom = data * 800 / designcap;
		if (REGMAP_READ(&chip->regmap, MAX1720X_FULLCAPREP, &data) == 0)
			hist.fullcaprep = data * 800 / designcap;
	}

	if (REGMAP_READ(&chip->regmap, MAX1720X_MIXSOC, &data) == 0) {
		/* Convert LSB from 1% to 2% */
		hist.mixsoc = REG_HALF_HIGH(data) / 2;
	}

	if (REGMAP_READ(&chip->regmap, MAX1720X_VFSOC, &data) == 0) {
		/* Convert LSB from 1% to 2% */
		hist.vfsoc = REG_HALF_HIGH(data) / 2;
	}

	if (REGMAP_READ(&chip->regmap, MAX1720X_MAXMINVOLT, &data) == 0) {
		/* LSB is 20mV, store values from 4.2V min */
		hist.maxvolt = (REG_HALF_HIGH(data) * 20 - 4200) / 20;
		/* Convert LSB from 20mV to 10mV, store values from 2.5V min */
		hist.minvolt = (REG_HALF_LOW(data) * 20 - 2500) / 10;
	}

	if (REGMAP_READ(&chip->regmap, MAX1720X_MAXMINTEMP, &data) == 0) {
		/* Convert LSB from 1degC to 3degC, store values from 25degC min */
		hist.maxtemp = (REG_HALF_HIGH(data) - 25) / 3;
		/* Convert LSB from 1degC to 3degC, store values from -20degC min */
		hist.mintemp = (REG_HALF_LOW(data) + 20) / 3;
	}

	if (REGMAP_READ(&chip->regmap, MAX1720X_MAXMINCURR, &data) == 0) {
		/* Convert LSB from 0.08A to 0.5A */
		hist.maxchgcurr = REG_HALF_HIGH(data) * 8 / 50;
		hist.maxdischgcurr = REG_HALF_LOW(data) * 8 / 50;
	}

	memcpy(buff, &hist, sizeof(hist));
	return (size_t)sizeof(hist);
}

/*
 * The standard device call this with !data && !size && index=0 on start and
 * !data && !size && index<0 on stop. The call on start free and reload the
 * history from the gauge potentially increasing the number of entries (note
 * clients will not see that until they call start). On close the code just
 * release the allocated memory and entries: this is not a problem for cliets
 * that might be open because the data will be reloaded on next access.
 * This might create some churn but it's ok since we should not have more than
 * one client for this.
 */
static int max17x0x_storage_history_read(void *buff, size_t size, int index,
					 struct max1720x_chip *chip)
{
	struct max1720x_history *hi = &chip->history_storage;

	/* (!buff || !size) -> free the memory
	 *	if index == INVALID -> return 0
	 *	if index < 0 -> return -EIVAL
	 *	if index >= 0 -> re-read history
	 */
	if (!buff || !size) {
		max1720x_history_free(hi);
		if (index == GBMS_STORAGE_INDEX_INVALID)
			return 0;
	}

	if (index < 0)
		return -EINVAL;

	/* read history if needed */
	if (hi->history_count < 0) {
		int ret;

		ret = max1720x_history_read(chip, hi);
		if (ret < 0)
			return ret;
	}

	/* index == 0 is ok here */
	if (index >= hi->history_count)
		return -ENODATA;

	/* !buff, !size to read iterator count */
	if (!size || !buff)
		return hi->history_count;

	memcpy(buff, &hi->history[index * chip->history_page_size], size);
	return size;
}

static int max17x0x_storage_read_data(gbms_tag_t tag, void *buff, size_t size,
				      int index, void *ptr)
{
	int ret;
	struct max1720x_chip *chip = (struct max1720x_chip *)ptr;

	switch (tag) {
	case GBMS_TAG_HIST:
		/* short reads are invalid */
		if (size && size != chip->history_page_size * 2)
			return -EINVAL;

		mutex_lock(&chip->history_lock);
		ret = max17x0x_storage_history_read(buff, size, index, chip);
		mutex_unlock(&chip->history_lock);
		return ret;
	default:
		ret = -ENOENT;
		break;
	}

	return ret;
}

static int max17x0x_storage_iter(int index, gbms_tag_t *tag, void *ptr)
{
	struct max1720x_chip *chip = (struct max1720x_chip *)ptr;
	static gbms_tag_t keys[] = {GBMS_TAG_SNUM, GBMS_TAG_BCNT,
				    GBMS_TAG_MXSN, GBMS_TAG_MXCN,
				    GBMS_TAG_RAVG, GBMS_TAG_RFCN,
				    GBMS_TAG_CMPC, GBMS_TAG_DXAC};
	const int count = ARRAY_SIZE(keys);


	if (index >= 0 && index < count) {
		*tag = keys[index];
	} else if (chip->history_available && index == count) {
		*tag = GBMS_TAG_HIST;
	} else {
		return -ENOENT;
	}

	return 0;
}

static int max17x0x_storage_read(gbms_tag_t tag, void *buff, size_t size,
				 void *ptr)
{
	struct max1720x_chip *chip = (struct max1720x_chip *)ptr;
	const struct max17x0x_reg *reg;
	u16 data[32] = {0};
	int ret;

	switch (tag) {
	case GBMS_TAG_SNUM:
	case GBMS_TAG_MXSN:
		reg = max17x0x_find_by_tag(&chip->regmap_nvram,
					   MAX17X0X_TAG_SNUM);
		if (reg && reg->size > size)
			return -ERANGE;

		ret = max17x0x_reg_load(&chip->regmap_nvram, reg, &data);
		if (ret < 0)
			return ret;

		if (chip->gauge_type == MAX1730X_GAUGE_TYPE)
			ret = max1730x_decode_sn(buff, size, data);
		else if (chip->gauge_type == MAX1720X_GAUGE_TYPE)
			ret = max1720x_decode_sn(buff, size, data);
		break;

	case GBMS_TAG_BCNT:
	case GBMS_TAG_MXCN:
		reg = max17x0x_find_by_tag(&chip->regmap_nvram,
					   MAX17X0X_TAG_BCNT);
		if (reg && reg->size != size)
			return -ERANGE;
		ret = max17x0x_reg_load(&chip->regmap_nvram, reg, buff);
		if (ret == 0)
			ret = reg->size;
		break;

	/* Was POWER_SUPPLY_PROP_RESISTANCE_AVG */
	case GBMS_TAG_RAVG:
		if (size != sizeof(u16))
			return -ERANGE;

		/* TODO(167639130) use tags */
		ret = batt_res_registers(chip, true, SEL_RES_AVG, (u16 *)buff);
		if (ret == -EINVAL)
			*(u16 *)buff = -1;
		return 0;

	/* Was POWER_SUPPLY_PROP_RES_FILTER_COUNT */
	case GBMS_TAG_RFCN:
		if (size != sizeof(u16))
			return -ERANGE;

		/* TODO(167639130) use tags */
		ret = batt_res_registers(chip, true, SEL_RES_FILTER_COUNT,
					(u16 *)buff);
		if (ret == -EINVAL)
			*(u16 *)buff = -1;
		return 0;

	case GBMS_TAG_DXAC:
/*	MAX17201_DXACC_UPDATE_CNT = MAX1720X_NTALRTTH, */
	case GBMS_TAG_CMPC:
/*	MAX17201_COMP_UPDATE_CNT = MAX1720X_NVALRTTH, */
		reg = NULL;
		break;

	default:
		reg = NULL;
		break;
	}

	if (!reg)
		return -ENOENT;

	return ret;
}

static int max17x0x_storage_write(gbms_tag_t tag, const void *buff, size_t size,
				  void *ptr)
{
	int ret;
	const struct max17x0x_reg *reg;
	struct max1720x_chip *chip = (struct max1720x_chip *)ptr;

	switch (tag) {
	case GBMS_TAG_MXCN:
		reg = max17x0x_find_by_tag(&chip->regmap_nvram,
					   MAX17X0X_TAG_BCNT);
		if (reg && reg->size != size)
			return -ERANGE;
	break;

	/* Was POWER_SUPPLY_PROP_RESISTANCE_AVG */
	case GBMS_TAG_RAVG:
		if (size != sizeof(u16))
			return -ERANGE;
		return batt_res_registers(chip, false, SEL_RES_AVG,
					  (u16 *)buff);

	/* Was POWER_SUPPLY_PROP_RES_FILTER_COUNT */
	case GBMS_TAG_RFCN:
		if (size != sizeof(u16))
			return -ERANGE;
		return batt_res_registers(chip, false, SEL_RES_FILTER_COUNT,
					  (u16 *)buff);

	case GBMS_TAG_DXAC:
/*	MAX17201_DXACC_UPDATE_CNT = MAX1720X_NTALRTTH, */
	case GBMS_TAG_CMPC:
/*	MAX17201_COMP_UPDATE_CNT = MAX1720X_NVALRTTH, */
		reg = NULL;
		break;

	default:
		reg = NULL;
		break;
	}

	if (!reg)
		return -ENOENT;

	ret = max17x0x_reg_store(&chip->regmap_nvram, reg, buff);
	if (ret == 0)
		ret = reg->size;

	return ret;
}

static struct gbms_storage_desc max17x0x_storage_dsc = {
	.info = max17x0x_storage_info,
	.iter = max17x0x_storage_iter,
	.read = max17x0x_storage_read,
	.write = max17x0x_storage_write,
	.read_data = max17x0x_storage_read_data,
};

/* ------------------------------------------------------------------------- */

static int max17x0x_prop_iter(int index, gbms_tag_t *tag, void *ptr)
{
	static gbms_tag_t keys[] = {GBMS_TAG_BRES, GBMS_TAG_GCFE,
				    GBMS_TAG_CLHI};
	const int count = ARRAY_SIZE(keys);

	if (index >= 0 && index < count) {
		*tag = keys[index];
		return 0;
	}

	return -ENOENT;
}

static int max17x0x_prop_read(gbms_tag_t tag, void *buff, size_t size,
			      void *ptr)
{
	struct max1720x_chip *chip = (struct max1720x_chip *)ptr;
	int ret = -ENOENT;
	u16 data;

	switch (tag) {
	/* Was POWER_SUPPLY_PROP_RESISTANCE */
	case GBMS_TAG_BRES:
		if (size != sizeof(u32))
			return -ERANGE;

		ret = REGMAP_READ(&chip->regmap, MAX1720X_RCELL, &data);
		if (ret < 0)
			return ret;

		*(u32 *)buff = reg_to_resistance_micro_ohms(data, chip->RSense);
		break;

	/* Was POWER_SUPPLY_PROP_CHARGE_FULL_ESTIMATE */
	case GBMS_TAG_GCFE:
		if (size != sizeof(u16))
			return -ERANGE;

		ret = batt_ce_full_estimate(&chip->cap_estimate);
		if (ret < 0)
			return ret;

		*(u16 *)buff = ret & 0xffff;
		break;

	case GBMS_TAG_CLHI:
		ret = max17x0x_collect_history_data(buff, size, chip);
		break;

	default:
		break;
	}

	return ret;
}

static struct gbms_storage_desc max17x0x_prop_dsc = {
	.iter = max17x0x_prop_iter,
	.read = max17x0x_prop_read,
};

/* ------------------------------------------------------------------------- */

/* this must be not blocking */
static void max17x0x_read_serial_number(struct max1720x_chip *chip)
{
	struct device_node *node = chip->dev->of_node;
	char buff[32] = {0};
	u32 sn_source = EEPROM_SN;
	int ret;

	ret = of_property_read_u32(node, "maxim,read-batt-sn", &sn_source);
	dev_info(chip->dev, "batt-sn source: %d (%d)\n", sn_source, ret);

	if (sn_source == EEPROM_SN)
		ret = gbms_storage_read(GBMS_TAG_MINF, buff, GBMS_MINF_LEN);
	else if (sn_source == MAX1720X_SN)
		ret = gbms_storage_read(GBMS_TAG_MXSN, buff, sizeof(chip->serial_number));
	else
		ret = gbms_storage_read(GBMS_TAG_SNUM, buff, sizeof(chip->serial_number));

	if (ret >= 0)
		strncpy(chip->serial_number, buff, ret);
	else
		chip->serial_number[0] = '\0';
}

static void max1720x_init_work(struct work_struct *work)
{
	struct max1720x_chip *chip = container_of(work, struct max1720x_chip,
						  init_work.work);
	int ret = 0;

	if (chip->gauge_type != -1) {

		/* TODO: move to max1720x1 */
		if (chip->regmap_nvram.regmap) {
			ret = gbms_storage_register(&max17x0x_storage_dsc,
						    "max1720x", chip);
			if (ret == -EBUSY)
				ret = 0;
		}

		/* these don't require nvm storage */
		ret = gbms_storage_register(&max17x0x_prop_dsc, "maxfg", chip);
		if (ret == -EBUSY)
			ret = 0;

		if (ret == 0)
			ret = max1720x_init_chip(chip);
		if (ret == -EPROBE_DEFER) {
			schedule_delayed_work(&chip->init_work,
				msecs_to_jiffies(MAX1720X_DELAY_INIT_MS));
			return;
		}
	}

	/* serial number might not be stored in the FG */
	max17x0x_read_serial_number(chip);

	mutex_init(&chip->cap_estimate.batt_ce_lock);
	chip->prev_charge_status = POWER_SUPPLY_STATUS_UNKNOWN;
	chip->fake_capacity = -EINVAL;
	chip->resume_complete = true;
	chip->init_complete = true;
	max17x0x_init_debugfs(chip);

	/*
	 * Handle any IRQ that might have been set before init
	 * NOTE: will clear the POR bit and trigger model load if needed
	 */
	max1720x_fg_irq_thread_fn(-1, chip);

	dev_info(chip->dev, "init_work done\n");
	if (chip->gauge_type == -1)
		return;

	/* Init History and Capacity Estimate only when gauge type is known. */
	ret = max1720x_init_history(chip);
	if (ret == 0)
		(void)max1720x_init_history_device(chip);

	ret = batt_ce_load_data(&chip->regmap_nvram, &chip->cap_estimate);
	if (ret == 0)
		batt_ce_dump_data(&chip->cap_estimate, chip->ce_log);
}

/* TODO: fix detection of 17301 for non samples looking at FW version too */
static int max17xxx_read_gauge_type(struct max1720x_chip *chip)
{
	u8 reg = MAX1720X_DEVNAME;
	struct i2c_msg xfer[2];
	uint8_t buf[2] = { };
	int ret, gauge_type;

	/* some maxim IF-PMIC corrupt reads w/o Rs b/152373060 */
	xfer[0].addr = chip->primary->addr;
	xfer[0].flags = 0;
	xfer[0].len = 1;
	xfer[0].buf = &reg;

	xfer[1].addr = chip->primary->addr;
	xfer[1].flags = I2C_M_RD;
	xfer[1].len = 2;
	xfer[1].buf = buf;

	ret = i2c_transfer(chip->primary->adapter, xfer, 2);
	if (ret != 2)
		return -EIO;

	/* it might need devname later */
	chip->devname = buf[1] << 8 | buf[0];
	dev_info(chip->dev, "chip devname:0x%X\n", chip->devname);

	ret = of_property_read_u32(chip->dev->of_node, "maxim,gauge-type",
				   &gauge_type);
	if (ret == 0) {
		dev_warn(chip->dev, "forced gauge type to %d\n", gauge_type);
		return gauge_type;
	}

	/* 0 not M5, !=0 M5 */
	ret = max_m5_check_devname(chip->devname);
	if (ret)
		return MAX_M5_GAUGE_TYPE;

	switch (chip->devname >> 4) {
	case 0x404: /* max1730x sample */
	case 0x405: /* max1730x pass2 silicon initial samples */
	case 0x406: /* max1730x pass2 silicon */
		gauge_type = MAX1730X_GAUGE_TYPE;
		break;
	default:
		break;
	}

	switch (chip->devname & 0x000F) {
	case 0x1: /* max17201 or max17211 */
	case 0x5: /* max17205 or max17215 */
	default:
		gauge_type = MAX1720X_GAUGE_TYPE;
		break;
	}

	return gauge_type;
}


/* NOTE: NEED TO COME BEFORE REGISTER ACCESS */
static int max17x0x_regmap_init(struct max1720x_chip *chip)
{
	int secondary_address = 0xb;
	struct device *dev = chip->dev;

	if (chip->gauge_type == MAX1730X_GAUGE_TYPE) {
		/* redefine primary for max1730x */
		chip->regmap.regmap = devm_regmap_init_i2c(chip->primary,
						&max1730x_regmap_cfg);
		if (IS_ERR(chip->regmap.regmap)) {
			dev_err(chip->dev, "Failed to re-initialize regmap (%ld)\n",
				IS_ERR_VALUE(chip->regmap.regmap));
			return -EINVAL;
		}

		/* shadow override is not supported on early samples */
		chip->shadow_override = (chip->devname >> 4) != 0x404;

		chip->regmap.regtags.max = ARRAY_SIZE(max1730x);
		chip->regmap.regtags.map = max1730x;
		chip->fixups_fn = max1730x_fixups;
	} else if (chip->gauge_type == MAX_M5_GAUGE_TYPE) {
		int ret;

		ret = max_m5_regmap_init(&chip->regmap, chip->primary);
		if (ret < 0) {
			dev_err(chip->dev, "Failed to re-initialize regmap (%ld)\n",
				IS_ERR_VALUE(chip->regmap.regmap));
			return -EINVAL;
		}

		chip->shadow_override = false;
		secondary_address = 0;
	} else if (chip->gauge_type == MAX1720X_GAUGE_TYPE) {

		chip->regmap.regmap = devm_regmap_init_i2c(chip->primary,
							&max1720x_regmap_cfg);
		if (IS_ERR(chip->regmap.regmap)) {
			dev_err(chip->dev, "Failed to initialize primary regmap (%ld)\n",
				IS_ERR_VALUE(chip->regmap.regmap));
			return -EINVAL;
		}

		/* max1720x is default map */
		chip->regmap.regtags.max = ARRAY_SIZE(max1720x);
		chip->regmap.regtags.map = max1720x;
	}

	/* todo read secondary address from DT */
	if (!secondary_address) {
		dev_warn(chip->dev, "Device 0x%x has no permanent storage\n",
			chip->devname);
		return 0;
	}

	chip->secondary = i2c_new_ancillary_device(chip->primary,
						   "nvram",
						   secondary_address);
	if (chip->secondary == NULL) {
		dev_err(dev, "Failed to initialize secondary i2c device\n");
		return -ENODEV;
	}

	i2c_set_clientdata(chip->secondary, chip);

	if (chip->gauge_type == MAX1730X_GAUGE_TYPE) {
		chip->regmap_nvram.regmap =
			devm_regmap_init_i2c(chip->secondary,
					     &max1730x_regmap_nvram_cfg);
		if (IS_ERR(chip->regmap_nvram.regmap)) {
			dev_err(chip->dev, "Failed to initialize nvram regmap (%ld)\n",
				PTR_ERR(chip->regmap_nvram.regmap));
			return -EINVAL;
		}

		chip->regmap_nvram.regtags.max = ARRAY_SIZE(max1730x);
		chip->regmap_nvram.regtags.map = max1730x;
	} else {
		chip->regmap_nvram.regmap =
			devm_regmap_init_i2c(chip->secondary,
					     &max1720x_regmap_nvram_cfg);
		if (IS_ERR(chip->regmap_nvram.regmap)) {
			dev_err(chip->dev, "Failed to initialize nvram regmap (%ld)\n",
				PTR_ERR(chip->regmap_nvram.regmap));
			return -EINVAL;
		}

		chip->regmap_nvram.regtags.max = ARRAY_SIZE(max1720x);
		chip->regmap_nvram.regtags.map = max1720x;
	}

	return 0;
}

static int max1720x_init_irq(struct max1720x_chip *chip)
{
	unsigned long irqf = IRQF_TRIGGER_LOW | IRQF_ONESHOT;
	int ret, irqno;

	chip->irq_shared = of_property_read_bool(chip->dev->of_node,
						 "maxim,irqf-shared");
	irqno = chip->primary->irq;
	if (!irqno) {
		int irq_gpio;

		irq_gpio = of_get_named_gpio(chip->dev->of_node,
					     "maxim,irq-gpio", 0);
		if (irq_gpio >= 0) {
			chip->primary->irq = gpio_to_irq(irq_gpio);
			if (chip->primary->irq <= 0) {
				chip->primary->irq = 0;
				dev_warn(chip->dev, "fg irq not avalaible\n");
				return 0;
			}
		}
	}

	if (chip->irq_shared)
		irqf |= IRQF_SHARED;

	ret = request_threaded_irq(chip->primary->irq, NULL,
				   max1720x_fg_irq_thread_fn, irqf,
				   MAX1720X_I2C_DRIVER_NAME, chip);
	dev_info(chip->dev, "FG irq handler registered at %d (%d)\n",
			    chip->primary->irq, ret);
	if (ret == 0)
		enable_irq_wake(chip->primary->irq);

	return ret;
}

/* possible race */
void *max1720x_get_model_data(struct i2c_client *client)
{
	struct max1720x_chip *chip = i2c_get_clientdata(client);

	return chip ? chip->model_data : NULL;
}

static int max1720x_probe(struct i2c_client *client,
			  const struct i2c_device_id *id)
{
	struct max1720x_chip *chip;
	struct device *dev = &client->dev;
	struct power_supply_config psy_cfg = { };
	const struct max17x0x_reg *reg;
	const char *psy_name = NULL;
	char monitor_name[32];
	int ret = 0;

	chip = devm_kzalloc(dev, sizeof(*chip), GFP_KERNEL);
	if (!chip)
		return -ENOMEM;

	chip->dev = dev;
	chip->fake_battery = -1;
	chip->primary = client;
	chip->batt_id_defer_cnt = DEFAULT_BATTERY_ID_RETRIES;
	i2c_set_clientdata(client, chip);

	/* NOTE: < 0 not avalable, it could be a bare MLB */
	chip->gauge_type = max17xxx_read_gauge_type(chip);
	if (chip->gauge_type < 0)
		chip->gauge_type = -1;

	/* needs chip->primary and (optional) chip->secondary */
	ret = max17x0x_regmap_init(chip);
	if (ret < 0) {
		dev_err(dev, "Failed to initialize regmap(s)\n");
		goto i2c_unregister;
	}

	dev_warn(chip->dev, "device gauge_type: %d shadow_override=%d\n",
		 chip->gauge_type, chip->shadow_override);

	if (of_property_read_bool(dev->of_node, "maxim,log_writes")) {
		bool debug_reglog;

		debug_reglog = max17x0x_reglog_init(chip);
		dev_info(dev, "write log %savailable\n",
			 debug_reglog ? "" : "not ");
	}

	/* M5 requires zero IRQ */
	chip->zero_irq  = -1;
	if (chip->gauge_type == MAX_M5_GAUGE_TYPE)
		chip->zero_irq = 1;
	if (chip->zero_irq == -1)
		chip->zero_irq = of_property_read_bool(chip->dev->of_node,
						       "maxim,zero-irq");

	/* TODO: do not request the interrupt if the gauge is not present */
	ret = max1720x_init_irq(chip);
	if (ret < 0) {
		dev_err(dev, "cannot allocate irq\n");
		return ret;
	}

	psy_cfg.drv_data = chip;
	psy_cfg.of_node = chip->dev->of_node;

	ret = of_property_read_string(dev->of_node,
				      "maxim,dual-battery", &psy_name);
	if (ret == 0)
		chip->max1720x_psy_desc.name = devm_kstrdup(dev, psy_name, GFP_KERNEL);
	else
		chip->max1720x_psy_desc.name = "maxfg";

	pr_info("max1720x_psy_desc.name=%s\n", chip->max1720x_psy_desc.name);

	chip->max1720x_psy_desc.type = POWER_SUPPLY_TYPE_BATTERY;
	chip->max1720x_psy_desc.get_property = max1720x_get_property;
	chip->max1720x_psy_desc.set_property = max1720x_set_property;
	chip->max1720x_psy_desc.property_is_writeable = max1720x_property_is_writeable;
	chip->max1720x_psy_desc.properties = max1720x_battery_props;
	chip->max1720x_psy_desc.num_properties = ARRAY_SIZE(max1720x_battery_props);

	if (of_property_read_bool(dev->of_node, "maxim,psy-type-unknown"))
		chip->max1720x_psy_desc.type = POWER_SUPPLY_TYPE_UNKNOWN;

	chip->psy = devm_power_supply_register(dev, &chip->max1720x_psy_desc,
					       &psy_cfg);
	if (IS_ERR(chip->psy)) {
		dev_err(dev, "Couldn't register as power supply\n");
		ret = PTR_ERR(chip->psy);
		goto irq_unregister;
	}

	ret = device_create_file(&chip->psy->dev, &dev_attr_offmode_charger);
	if (ret) {
		dev_err(dev, "Failed to create offmode_charger attribute\n");
		goto psy_unregister;
	}

	/* Was POWER_SUPPLY_PROP_RESISTANCE_ID */
	ret = device_create_file(&chip->psy->dev, &dev_attr_resistance_id);
	if (ret)
		dev_err(dev, "Failed to create resistance_id attribute\n");

	/* POWER_SUPPLY_PROP_RESISTANCE */
	ret = device_create_file(&chip->psy->dev, &dev_attr_resistance);
	if (ret)
		dev_err(dev, "Failed to create resistance attribute\n");

	/* Read GMSR */
	ret = device_create_file(&chip->psy->dev, &dev_attr_gmsr);
	if (ret)
		dev_err(dev, "Failed to create gmsr attribute\n");

	/*
	 * TODO:
	 *	POWER_SUPPLY_PROP_CHARGE_FULL_ESTIMATE -> GBMS_TAG_GCFE
	 *	POWER_SUPPLY_PROP_RES_FILTER_COUNT -> GBMS_TAG_RFCN
	 *	POWER_SUPPLY_PROP_RESISTANCE_AVG -> GBMS_TAG_RAVG
	 */

	/* M5 battery model needs batt_id and is setup during init() */
	chip->model_reload = MAX_M5_LOAD_MODEL_DISABLED;
	if (chip->gauge_type == MAX_M5_GAUGE_TYPE) {
		ret = device_create_file(&chip->psy->dev,
					 &dev_attr_m5_model_state);
		if (ret)
			dev_err(dev, "Failed to create model_state, ret=%d\n",
				ret);
	}

	chip->ce_log = logbuffer_register(chip->max1720x_psy_desc.name);
	if (IS_ERR(chip->ce_log)) {
		ret = PTR_ERR(chip->ce_log);
		dev_err(dev, "failed to obtain logbuffer, ret=%d\n", ret);
		chip->ce_log = NULL;
	}

	scnprintf(monitor_name, sizeof(monitor_name), "%s_%s",
		  chip->max1720x_psy_desc.name, "monitor");
	chip->monitor_log = logbuffer_register(monitor_name);
	if (IS_ERR(chip->monitor_log)) {
		ret = PTR_ERR(chip->monitor_log);
		dev_err(dev, "failed to obtain logbuffer, ret=%d\n", ret);
		chip->monitor_log = NULL;
	}

	/* use VFSOC until it can confirm that FG Model is running */
	reg = max17x0x_find_by_tag(&chip->regmap, MAX17X0X_TAG_vfsoc);
	chip->reg_prop_capacity_raw = (reg) ? reg->reg : MAX1720X_REPSOC;

	INIT_DELAYED_WORK(&chip->cap_estimate.settle_timer,
			  batt_ce_capacityfiltered_work);
	INIT_DELAYED_WORK(&chip->init_work, max1720x_init_work);
	INIT_DELAYED_WORK(&chip->model_work, max1720x_model_work);

	schedule_delayed_work(&chip->init_work, 0);

	return 0;

psy_unregister:
	power_supply_unregister(chip->psy);
irq_unregister:
	free_irq(chip->primary->irq, chip);
i2c_unregister:
	i2c_unregister_device(chip->secondary);

	return ret;
}

static int max1720x_remove(struct i2c_client *client)
{
	struct max1720x_chip *chip = i2c_get_clientdata(client);

	if (chip->ce_log) {
		logbuffer_unregister(chip->ce_log);
		chip->ce_log = NULL;
	}

	max1720x_cleanup_history(chip);
	max_m5_free_data(chip->model_data);
	cancel_delayed_work(&chip->init_work);
	cancel_delayed_work(&chip->model_work);

	if (chip->primary->irq)
		free_irq(chip->primary->irq, chip);
	power_supply_unregister(chip->psy);

	if (chip->secondary)
		i2c_unregister_device(chip->secondary);

	return 0;
}

static const struct of_device_id max1720x_of_match[] = {
	{ .compatible = "maxim,max1720x"},
	{ .compatible = "maxim,max77729f"},
	{ .compatible = "maxim,max77759"},
	{},
};
MODULE_DEVICE_TABLE(of, max1720x_of_match);

static const struct i2c_device_id max1720x_id[] = {
	{"max1720x", 0},
	{}
};
MODULE_DEVICE_TABLE(i2c, max1720x_id);

#ifdef CONFIG_PM_SLEEP
static int max1720x_pm_suspend(struct device *dev)
{
	struct i2c_client *client = to_i2c_client(dev);
	struct max1720x_chip *chip = i2c_get_clientdata(client);

	pm_runtime_get_sync(chip->dev);
	chip->resume_complete = false;
	pm_runtime_put_sync(chip->dev);

	return 0;
}

static int max1720x_pm_resume(struct device *dev)
{
	struct i2c_client *client = to_i2c_client(dev);
	struct max1720x_chip *chip = i2c_get_clientdata(client);

	pm_runtime_get_sync(chip->dev);
	chip->resume_complete = true;
	pm_runtime_put_sync(chip->dev);

	return 0;
}
#endif

static const struct dev_pm_ops max1720x_pm_ops = {
	SET_NOIRQ_SYSTEM_SLEEP_PM_OPS(max1720x_pm_suspend, max1720x_pm_resume)
};

static struct i2c_driver max1720x_i2c_driver = {
	.driver = {
		   .name = "max1720x",
		   .of_match_table = max1720x_of_match,
		   .pm = &max1720x_pm_ops,
		   .probe_type = PROBE_PREFER_ASYNCHRONOUS,
		   },
	.id_table = max1720x_id,
	.probe = max1720x_probe,
	.remove = max1720x_remove,
};

module_i2c_driver(max1720x_i2c_driver);
MODULE_AUTHOR("Thierry Strudel <tstrudel@google.com>");
MODULE_AUTHOR("AleX Pelosi <apelosi@google.com>");
MODULE_DESCRIPTION("MAX17x01/MAX17x05 Fuel Gauge");
MODULE_LICENSE("GPL");<|MERGE_RESOLUTION|>--- conflicted
+++ resolved
@@ -3647,15 +3647,6 @@
 	int rc;
 	u16 reg_cycle;
 
-<<<<<<< HEAD
-	/* do not save data when battery ID is not clear */
-	if (chip->batt_id == DEFAULT_BATTERY_ID)
-		return 0;
-
-	cycle_count = max1720x_get_cycle_count(chip);
-	if (cycle_count < 0)
-		return cycle_count;
-=======
 	/* do not save data when battery ID not clearly */
 	if (chip->batt_id == DEFAULT_BATTERY_ID)
 		return 0;
@@ -3663,7 +3654,6 @@
 	rc = REGMAP_READ(&chip->regmap, MAX1720X_CYCLES, &reg_cycle);
 	if (rc < 0)
 		return rc;
->>>>>>> b412f263
 
 	if (chip->model_next_update && reg_cycle < chip->model_next_update)
 		return 0;
