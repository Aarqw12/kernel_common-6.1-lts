// SPDX-License-Identifier: GPL-2.0
/*
 * Google Touch Interface for Pixel devices.
 *
 * Copyright 2022 Google LLC.
 */

#include <linux/delay.h>
#include <linux/module.h>
#include <linux/input/mt.h>
#include <linux/of.h>
#include <linux/power_supply.h>
#include <linux/proc_fs.h>
#include <linux/seq_file.h>
#include <samsung/exynos_drm_connector.h>

#include "goog_touch_interface.h"
#include "touch_bus_negotiator.h"
#if IS_ENABLED(CONFIG_VH_SYSTRACE)
#include <trace/hooks/systrace.h>
#else
#define ATRACE_BEGIN(f)
#define ATRACE_END()
#endif


static struct class *gti_class;
static u8 gti_dev_num;

/*-----------------------------------------------------------------------------
 * GTI/common: forward declarations, structures and functions.
 */
static void goog_offload_set_running(struct goog_touch_interface *gti, bool running);
static void goog_lookup_touch_report_rate(struct goog_touch_interface *gti);
static int goog_precheck_heatmap(struct goog_touch_interface *gti);
static void goog_set_display_state(struct goog_touch_interface *gti,
	enum gti_display_state_setting display_state);

/*-----------------------------------------------------------------------------
 * GTI/proc: forward declarations, structures and functions.
 */
static int goog_proc_ms_base_show(struct seq_file *m, void *v);
static int goog_proc_ms_diff_show(struct seq_file *m, void *v);
static int goog_proc_ms_raw_show(struct seq_file *m, void *v);
static int goog_proc_ss_base_show(struct seq_file *m, void *v);
static int goog_proc_ss_diff_show(struct seq_file *m, void *v);
static int goog_proc_ss_raw_show(struct seq_file *m, void *v);
static struct proc_dir_entry *gti_proc_dir_root;
static char *gti_proc_name[GTI_PROC_NUM] = {
	[GTI_PROC_MS_BASE] = "ms_base",
	[GTI_PROC_MS_DIFF] = "ms_diff",
	[GTI_PROC_MS_RAW] = "ms_raw",
	[GTI_PROC_SS_BASE] = "ss_base",
	[GTI_PROC_SS_DIFF] = "ss_diff",
	[GTI_PROC_SS_RAW] = "ss_raw",
};
static int (*gti_proc_show[GTI_PROC_NUM]) (struct seq_file *, void *) = {
	[GTI_PROC_MS_BASE] = goog_proc_ms_base_show,
	[GTI_PROC_MS_DIFF] = goog_proc_ms_diff_show,
	[GTI_PROC_MS_RAW] = goog_proc_ms_raw_show,
	[GTI_PROC_SS_BASE] = goog_proc_ss_base_show,
	[GTI_PROC_SS_DIFF] = goog_proc_ss_diff_show,
	[GTI_PROC_SS_RAW] = goog_proc_ss_raw_show,
};
DEFINE_PROC_SHOW_ATTRIBUTE(goog_proc_ms_base);
DEFINE_PROC_SHOW_ATTRIBUTE(goog_proc_ms_diff);
DEFINE_PROC_SHOW_ATTRIBUTE(goog_proc_ms_raw);
DEFINE_PROC_SHOW_ATTRIBUTE(goog_proc_ss_base);
DEFINE_PROC_SHOW_ATTRIBUTE(goog_proc_ss_diff);
DEFINE_PROC_SHOW_ATTRIBUTE(goog_proc_ss_raw);

static void goog_proc_heatmap_show(struct seq_file *m, void *v)
{
	struct goog_touch_interface *gti = m->private;
	struct gti_sensor_data_cmd *cmd = &gti->cmd.manual_sensor_data_cmd;
	u16 tx = gti->offload.caps.tx_size;
	u16 rx = gti->offload.caps.rx_size;
	int x, y;

	if (cmd->size == 0 || cmd->buffer == NULL) {
		seq_puts(m, "result: N/A!\n");
		GOOG_WARN(gti, "result: N/A!\n");
		return;
	}

	switch (cmd->type) {
	case GTI_SENSOR_DATA_TYPE_MS_BASELINE:
	case GTI_SENSOR_DATA_TYPE_MS_DIFF:
	case GTI_SENSOR_DATA_TYPE_MS_RAW:
		if (cmd->size == TOUCH_OFFLOAD_DATA_SIZE_2D(rx, tx)) {
			seq_puts(m, "result:\n");
			for (y = 0; y < rx; y++) {
				for (x = 0; x < tx; x++)
					seq_printf(m,  "%5d,", ((s16 *)cmd->buffer)[y * tx + x]);
				seq_puts(m, "\n");
			}
		} else {
			seq_printf(m, "error: invalid buffer %p or size %d!\n",
				cmd->buffer, cmd->size);
			GOOG_WARN(gti, "error: invalid buffer %p or size %d!\n",
				cmd->buffer, cmd->size);
		}
		break;

	case GTI_SENSOR_DATA_TYPE_SS_BASELINE:
	case GTI_SENSOR_DATA_TYPE_SS_DIFF:
	case GTI_SENSOR_DATA_TYPE_SS_RAW:
		if (cmd->size == TOUCH_OFFLOAD_DATA_SIZE_1D(rx, tx)) {
			seq_puts(m, "result:\n");
			seq_puts(m, "TX:");
			for (x = 0; x < tx; x++)
				seq_printf(m, "%5d,", ((s16 *)cmd->buffer)[x]);
			seq_puts(m, "\nRX:");
			for (y = 0; y < rx; y++)
				seq_printf(m, "%5d,", ((s16 *)cmd->buffer)[tx + y]);
			seq_puts(m, "\n");
		} else {
			seq_printf(m, "error: invalid buffer %p or size %d!\n",
				cmd->buffer, cmd->size);
			GOOG_WARN(gti, "error: invalid buffer %p or size %d!\n",
				cmd->buffer, cmd->size);
		}
		break;

	default:
		seq_printf(m, "error: invalid type %#x!\n", cmd->type);
		GOOG_ERR(gti, "error: invalid type %#x!\n", cmd->type);
		break;
	}
}

static int goog_proc_heatmap_process(struct seq_file *m, void *v, enum gti_sensor_data_type type)
{
	struct goog_touch_interface *gti = m->private;
	struct gti_sensor_data_cmd *cmd = &gti->cmd.manual_sensor_data_cmd;
	int ret = 0;

	ret = goog_precheck_heatmap(gti);
	if (ret) {
		seq_puts(m, "N/A!\n");
		goto heatmap_process_err;
	}

	switch (type) {
	case GTI_SENSOR_DATA_TYPE_MS_BASELINE:
	case GTI_SENSOR_DATA_TYPE_MS_DIFF:
	case GTI_SENSOR_DATA_TYPE_MS_RAW:
	case GTI_SENSOR_DATA_TYPE_SS_BASELINE:
	case GTI_SENSOR_DATA_TYPE_SS_DIFF:
	case GTI_SENSOR_DATA_TYPE_SS_RAW:
		cmd->type = type;
		break;

	default:
		seq_printf(m, "error: invalid type %#x!\n", type);
		GOOG_ERR(gti, "error: invalid type %#x!\n", type);
		ret = -EINVAL;
		break;
	}

	if (ret)
		goto heatmap_process_err;

	cmd->buffer = NULL;
	cmd->size = 0;
	ret = goog_process_vendor_cmd(gti, GTI_CMD_GET_SENSOR_DATA_MANUAL);
	if (ret) {
		seq_printf(m, "error: %d!\n", ret);
		GOOG_ERR(gti, "error: %d!\n", ret);
	} else {
		GOOG_INFO(gti, "type %#x.\n", type);
	}

heatmap_process_err:
	if (ret) {
		cmd->buffer = NULL;
		cmd->size = 0;
	}
	return ret;
}

static int goog_proc_ms_base_show(struct seq_file *m, void *v)
{
	struct goog_touch_interface *gti = m->private;
	int ret;

	ret = mutex_lock_interruptible(&gti->input_process_lock);
	if (ret) {
		seq_puts(m, "error: has been interrupted!\n");
		GOOG_WARN(gti, "error: has been interrupted!\n");
		return ret;
	}

	ret = goog_proc_heatmap_process(m, v, GTI_SENSOR_DATA_TYPE_MS_BASELINE);
	if (!ret)
		goog_proc_heatmap_show(m, v);
	mutex_unlock(&gti->input_process_lock);

	return ret;
}

static int goog_proc_ms_diff_show(struct seq_file *m, void *v)
{
	struct goog_touch_interface *gti = m->private;
	int ret;

	ret = mutex_lock_interruptible(&gti->input_process_lock);
	if (ret) {
		seq_puts(m, "error: has been interrupted!\n");
		GOOG_WARN(gti, "error: has been interrupted!\n");
		return ret;
	}
	ret = goog_proc_heatmap_process(m, v, GTI_SENSOR_DATA_TYPE_MS_DIFF);
	if (!ret)
		goog_proc_heatmap_show(m, v);
	mutex_unlock(&gti->input_process_lock);

	return ret;
}

static int goog_proc_ms_raw_show(struct seq_file *m, void *v)
{
	struct goog_touch_interface *gti = m->private;
	int ret;

	ret = mutex_lock_interruptible(&gti->input_process_lock);
	if (ret) {
		seq_puts(m, "error: has been interrupted!\n");
		GOOG_WARN(gti, "error: has been interrupted!\n");
		return ret;
	}

	ret = goog_proc_heatmap_process(m, v, GTI_SENSOR_DATA_TYPE_MS_RAW);
	if (!ret)
		goog_proc_heatmap_show(m, v);
	mutex_unlock(&gti->input_process_lock);

	return ret;
}

static int goog_proc_ss_base_show(struct seq_file *m, void *v)
{
	struct goog_touch_interface *gti = m->private;
	int ret;

	ret = mutex_lock_interruptible(&gti->input_process_lock);
	if (ret) {
		seq_puts(m, "error: has been interrupted!\n");
		GOOG_WARN(gti, "error: has been interrupted!\n");
		return ret;
	}

	ret = goog_proc_heatmap_process(m, v, GTI_SENSOR_DATA_TYPE_SS_BASELINE);
	if (!ret)
		goog_proc_heatmap_show(m, v);
	mutex_unlock(&gti->input_process_lock);

	return ret;
}

static int goog_proc_ss_diff_show(struct seq_file *m, void *v)
{
	struct goog_touch_interface *gti = m->private;
	int ret;

	ret = mutex_lock_interruptible(&gti->input_process_lock);
	if (ret) {
		seq_puts(m, "error: has been interrupted!\n");
		GOOG_WARN(gti, "error: has been interrupted!\n");
		return ret;
	}

	ret = goog_proc_heatmap_process(m, v, GTI_SENSOR_DATA_TYPE_SS_DIFF);
	if (!ret)
		goog_proc_heatmap_show(m, v);
	mutex_unlock(&gti->input_process_lock);

	return ret;
}

static int goog_proc_ss_raw_show(struct seq_file *m, void *v)
{
	struct goog_touch_interface *gti = m->private;
	int ret;

	ret = mutex_lock_interruptible(&gti->input_process_lock);
	if (ret) {
		seq_puts(m, "error: has been interrupted!\n");
		GOOG_WARN(gti, "error: has been interrupted!\n");
		return ret;
	}

	ret = goog_proc_heatmap_process(m, v, GTI_SENSOR_DATA_TYPE_SS_RAW);
	if (!ret)
		goog_proc_heatmap_show(m, v);
	mutex_unlock(&gti->input_process_lock);

	return ret;
}

static void goog_init_proc(struct goog_touch_interface *gti)
{
	int type;

	if (!gti_proc_dir_root) {
		gti_proc_dir_root = proc_mkdir(GTI_NAME, NULL);
		if (!gti_proc_dir_root) {
			pr_err("%s: proc_mkdir failed for %s!\n", __func__, GTI_NAME);
			return;
		}
	}

	gti->proc_dir = proc_mkdir_data(dev_name(gti->dev), 0555, gti_proc_dir_root, gti);
	if (!gti->proc_dir) {
		GOOG_ERR(gti, "proc_mkdir_data failed!\n");
		return;
	}

	for (type = GTI_PROC_MS_BASE; type < GTI_PROC_NUM; type++) {
		char *name = gti_proc_name[type];

		if (gti_proc_show[type])
			gti->proc_heatmap[type] = proc_create_single_data(
				name, 0555, gti->proc_dir, gti_proc_show[type], gti);
		if (!gti->proc_heatmap[type])
			GOOG_ERR(gti, "proc_create_single_data failed for %s!\n", name);
	}
}

/*-----------------------------------------------------------------------------
 * GTI/sysfs: forward declarations, structures and functions.
 */
static ssize_t force_active_show(
	struct device *dev, struct device_attribute *attr, char *buf);
static ssize_t force_active_store(struct device *dev,
	struct device_attribute *attr, const char *buf, size_t size);
static ssize_t fw_coord_filter_show(struct device *dev,
		struct device_attribute *attr, char *buf);
static ssize_t fw_coord_filter_store(struct device *dev,
		struct device_attribute *attr, const char *buf, size_t size);
static ssize_t fw_grip_show(struct device *dev,
		struct device_attribute *attr, char *buf);
static ssize_t fw_grip_store(struct device *dev,
		struct device_attribute *attr, const char *buf, size_t size);
static ssize_t fw_palm_show(struct device *dev,
		struct device_attribute *attr, char *buf);
static ssize_t fw_palm_store(struct device *dev,
		struct device_attribute *attr, const char *buf, size_t size);
static ssize_t fw_ver_show(struct device *dev,
		struct device_attribute *attr, char *buf);
static ssize_t irq_enabled_show(struct device *dev,
		struct device_attribute *attr, char *buf);
static ssize_t irq_enabled_store(struct device *dev,
		struct device_attribute *attr, const char *buf, size_t size);
static ssize_t mf_mode_show(struct device *dev,
		struct device_attribute *attr, char *buf);
static ssize_t mf_mode_store(struct device *dev,
		struct device_attribute *attr, const char *buf, size_t size);
static ssize_t offload_enabled_show(struct device *dev,
		struct device_attribute *attr, char *buf);
static ssize_t offload_enabled_store(struct device *dev,
		struct device_attribute *attr, const char *buf, size_t size);
static ssize_t ping_show(struct device *dev,
		struct device_attribute *attr, char *buf);
static ssize_t reset_show(struct device *dev,
		struct device_attribute *attr, char *buf);
static ssize_t reset_store(struct device *dev,
		struct device_attribute *attr, const char *buf, size_t size);
static ssize_t scan_mode_show(struct device *dev,
		struct device_attribute *attr, char *buf);
static ssize_t scan_mode_store(struct device *dev,
		struct device_attribute *attr, const char *buf, size_t size);
static ssize_t screen_protector_mode_enabled_store(struct device *dev,
		struct device_attribute *attr, const char *buf, size_t size);
static ssize_t screen_protector_mode_enabled_show(struct device *dev,
		struct device_attribute *attr, char *buf);
static ssize_t self_test_show(struct device *dev,
		struct device_attribute *attr, char *buf);
static ssize_t sensing_enabled_show(struct device *dev,
		struct device_attribute *attr, char *buf);
static ssize_t sensing_enabled_store(struct device *dev,
		struct device_attribute *attr, const char *buf, size_t size);
static ssize_t v4l2_enabled_show(struct device *dev,
		struct device_attribute *attr, char *buf);
static ssize_t v4l2_enabled_store(struct device *dev,
		struct device_attribute *attr, const char *buf, size_t size);
static ssize_t vrr_enabled_show(struct device *dev,
		struct device_attribute *attr, char *buf);
static ssize_t vrr_enabled_store(struct device *dev,
		struct device_attribute *attr, const char *buf, size_t size);

static DEVICE_ATTR_RW(force_active);
static DEVICE_ATTR_RW(fw_coord_filter);
static DEVICE_ATTR_RW(fw_grip);
static DEVICE_ATTR_RW(fw_palm);
static DEVICE_ATTR_RO(fw_ver);
static DEVICE_ATTR_RW(irq_enabled);
static DEVICE_ATTR_RW(mf_mode);
static DEVICE_ATTR_RW(offload_enabled);
static DEVICE_ATTR_RO(ping);
static DEVICE_ATTR_RW(reset);
static DEVICE_ATTR_RW(scan_mode);
static DEVICE_ATTR_RW(screen_protector_mode_enabled);
static DEVICE_ATTR_RO(self_test);
static DEVICE_ATTR_RW(sensing_enabled);
static DEVICE_ATTR_RW(v4l2_enabled);
static DEVICE_ATTR_RW(vrr_enabled);

static struct attribute *goog_attributes[] = {
	&dev_attr_force_active.attr,
	&dev_attr_fw_coord_filter.attr,
	&dev_attr_fw_grip.attr,
	&dev_attr_fw_palm.attr,
	&dev_attr_fw_ver.attr,
	&dev_attr_irq_enabled.attr,
	&dev_attr_mf_mode.attr,
	&dev_attr_offload_enabled.attr,
	&dev_attr_ping.attr,
	&dev_attr_reset.attr,
	&dev_attr_scan_mode.attr,
	&dev_attr_screen_protector_mode_enabled.attr,
	&dev_attr_self_test.attr,
	&dev_attr_sensing_enabled.attr,
	&dev_attr_v4l2_enabled.attr,
	&dev_attr_vrr_enabled.attr,
	NULL,
};

static struct attribute_group goog_attr_group = {
	.attrs = goog_attributes,
};

static ssize_t force_active_show(
	struct device *dev, struct device_attribute *attr, char *buf)
{
	struct goog_touch_interface *gti = dev_get_drvdata(dev);
	ssize_t buf_idx = 0;
	bool locked = false;

	if (gti->ignore_force_active) {
		GOOG_WARN(gti, "operation not supported!\n");
		return -EOPNOTSUPP;
	}

	locked = goog_pm_wake_check_locked(gti, GTI_PM_WAKELOCK_TYPE_FORCE_ACTIVE);
	buf_idx += scnprintf(buf, PAGE_SIZE - buf_idx, "result: %s\n",
		locked ? "locked" : "unlocked");
	GOOG_INFO(gti, "%s", buf);

	return buf_idx;
}

static ssize_t force_active_store(struct device *dev,
	struct device_attribute *attr, const char *buf, size_t size)
{
	struct goog_touch_interface *gti = dev_get_drvdata(dev);
	u32 locked = 0;
	int ret = 0;

	if (buf == NULL || size < 0) {
		GOOG_INFO(gti, "error: invalid input!\n");
		return -EINVAL;
	}

	if (kstrtou32(buf, 10, &locked)) {
		GOOG_INFO(gti, "error: invalid input!\n");
		return -EINVAL;
	}

	if (locked > 1) {
		GOOG_INFO(gti, "error: invalid input!\n");
		return -EINVAL;
	}

	if (locked) {
		gti_debug_hc_dump(gti);
		gti_debug_input_dump(gti);
		if (gti->ignore_force_active)
			GOOG_WARN(gti, "operation not supported!\n");
		else
			ret = goog_pm_wake_lock(gti, GTI_PM_WAKELOCK_TYPE_FORCE_ACTIVE, false);
	} else {
		if (gti->ignore_force_active)
			GOOG_WARN(gti, "operation not supported!\n");
		else
			ret = goog_pm_wake_unlock(gti, GTI_PM_WAKELOCK_TYPE_FORCE_ACTIVE);
	}

	if (ret < 0) {
		GOOG_INFO(gti, "error: %d!\n", ret);
		return ret;
	}
	return size;
}

static ssize_t fw_coord_filter_show(struct device *dev,
		struct device_attribute *attr, char *buf)
{
	int ret = 0;
	ssize_t buf_idx = 0;
	struct goog_touch_interface *gti = dev_get_drvdata(dev);
	struct gti_coord_filter_cmd *cmd = &gti->cmd.coord_filter_cmd;

	if (!gti->coord_filter_enabled) {
		buf_idx += scnprintf(buf + buf_idx, PAGE_SIZE - buf_idx,
			"error: not supported!\n");
		GOOG_INFO(gti, "%s", buf);
		return buf_idx;
	}

	cmd->setting = GTI_COORD_FILTER_DISABLE;
	ret = goog_process_vendor_cmd(gti, GTI_CMD_GET_COORD_FILTER_ENABLED);
	if (ret == -EOPNOTSUPP) {
		buf_idx += scnprintf(buf + buf_idx, PAGE_SIZE - buf_idx,
			"error: not supported!\n");
	} else if (ret) {
		buf_idx += scnprintf(buf + buf_idx, PAGE_SIZE - buf_idx,
			"error: %d!\n", ret);
	} else {
		buf_idx += scnprintf(buf + buf_idx, PAGE_SIZE - buf_idx,
			"result: %u\n", cmd->setting | (gti->ignore_coord_filter_update << 1));
	}
	GOOG_INFO(gti, "%s", buf);

	return buf_idx;
}

static ssize_t fw_coord_filter_store(struct device *dev,
		struct device_attribute *attr, const char *buf, size_t size)
{
	int ret = 0;
	struct goog_touch_interface *gti = dev_get_drvdata(dev);
	int fw_coord_filter;

	if (kstrtou32(buf, 10, &fw_coord_filter)) {
		GOOG_INFO(gti, "error: invalid input!\n");
		return -EINVAL;
	}

	if (!gti->coord_filter_enabled) {
		GOOG_INFO(gti, "error: not supported!\n");
		return -EOPNOTSUPP;
	}

	gti->fw_coord_filter_enabled = fw_coord_filter & 0x01;
	gti->ignore_coord_filter_update = (fw_coord_filter >> 1) & 0x01;
	gti->cmd.coord_filter_cmd.setting = gti->fw_coord_filter_enabled ?
			GTI_COORD_FILTER_ENABLE : GTI_COORD_FILTER_DISABLE;
	ret = goog_process_vendor_cmd(gti, GTI_CMD_SET_COORD_FILTER_ENABLED);
	if (ret == -EOPNOTSUPP)
		GOOG_INFO(gti, "error: not supported!\n");
	else if (ret)
		GOOG_INFO(gti, "error: %d!\n", ret);
	else
		GOOG_INFO(gti, "fw_coord_filter= %u\n", fw_coord_filter);

	return size;
}

static ssize_t fw_grip_show(struct device *dev,
		struct device_attribute *attr, char *buf)
{
	int ret = 0;
	ssize_t buf_idx = 0;
	struct goog_touch_interface *gti = dev_get_drvdata(dev);
	struct gti_grip_cmd *cmd = &gti->cmd.grip_cmd;

	cmd->setting = GTI_GRIP_DISABLE;
	ret = goog_process_vendor_cmd(gti, GTI_CMD_GET_GRIP_MODE);
	if (ret == -EOPNOTSUPP) {
		buf_idx += scnprintf(buf + buf_idx, PAGE_SIZE - buf_idx,
			"error: not supported!\n");
	} else if (ret) {
		buf_idx += scnprintf(buf + buf_idx, PAGE_SIZE - buf_idx,
			"error: %d!\n", ret);
	} else {
		buf_idx += scnprintf(buf + buf_idx, PAGE_SIZE - buf_idx,
			"result: %u\n", cmd->setting | (gti->ignore_grip_update << 1));
	}
	GOOG_INFO(gti, "%s", buf);

	return buf_idx;
}

static ssize_t fw_grip_store(struct device *dev,
		struct device_attribute *attr, const char *buf, size_t size)
{
	int ret = 0;
	struct goog_touch_interface *gti = dev_get_drvdata(dev);
	int fw_grip_mode = 0;
	bool enabled = false;

	if (kstrtou32(buf, 10, &fw_grip_mode)) {
		GOOG_INFO(gti, "error: invalid input!\n");
		return size;
	}

	enabled = fw_grip_mode & 0x01;
	gti->ignore_grip_update = (fw_grip_mode >> 1) & 0x01;
	gti->cmd.grip_cmd.setting = enabled ? GTI_GRIP_ENABLE : GTI_GRIP_DISABLE;
	ret = goog_process_vendor_cmd(gti, GTI_CMD_SET_GRIP_MODE);
	if (ret == -EOPNOTSUPP)
		GOOG_INFO(gti, "error: not supported!\n");
	else if (ret)
		GOOG_INFO(gti, "error: %d!\n", ret);
	else
		GOOG_INFO(gti, "fw_grip_mode: %u\n", fw_grip_mode);

	return size;
}

static ssize_t fw_palm_show(struct device *dev,
		struct device_attribute *attr, char *buf)
{
	int ret = 0;
	ssize_t buf_idx = 0;
	struct goog_touch_interface *gti = dev_get_drvdata(dev);
	struct gti_palm_cmd *cmd = &gti->cmd.palm_cmd;

	cmd->setting = GTI_PALM_DISABLE;
	ret = goog_process_vendor_cmd(gti, GTI_CMD_GET_PALM_MODE);
	if (ret == -EOPNOTSUPP) {
		buf_idx += scnprintf(buf + buf_idx, PAGE_SIZE - buf_idx,
			"error: not supported!\n");
	} else if (ret) {
		buf_idx += scnprintf(buf + buf_idx, PAGE_SIZE - buf_idx,
			"error: %d!\n", ret);
	} else {
		buf_idx += scnprintf(buf + buf_idx, PAGE_SIZE - buf_idx,
			"result: %u\n", cmd->setting | (gti->ignore_palm_update << 1));
	}
	GOOG_INFO(gti, "%s", buf);

	return buf_idx;
}

static ssize_t fw_palm_store(struct device *dev,
		struct device_attribute *attr, const char *buf, size_t size)
{
	int ret = 0;
	struct goog_touch_interface *gti = dev_get_drvdata(dev);
	int fw_palm_mode;
	bool enabled;

	if (kstrtou32(buf, 10, &fw_palm_mode)) {
		GOOG_INFO(gti, "error: invalid input!\n");
		return -EINVAL;
	}

	enabled = fw_palm_mode & 0x01;
	gti->ignore_palm_update = (fw_palm_mode >> 1) & 0x01;
	gti->cmd.palm_cmd.setting = enabled ? GTI_PALM_ENABLE : GTI_PALM_DISABLE;
	ret = goog_process_vendor_cmd(gti, GTI_CMD_SET_PALM_MODE);
	if (ret == -EOPNOTSUPP)
		GOOG_INFO(gti, "error: not supported!\n");
	else if (ret)
		GOOG_INFO(gti, "error: %d!\n", ret);
	else
		GOOG_INFO(gti, "fw_palm_mode= %u\n", fw_palm_mode);

	return size;
}

static ssize_t fw_ver_show(struct device *dev,
		struct device_attribute *attr, char *buf)
{
	int ret;
	ssize_t buf_idx = 0;
	struct goog_touch_interface *gti = dev_get_drvdata(dev);

	memset(gti->cmd.fw_version_cmd.buffer, 0, sizeof(gti->cmd.fw_version_cmd.buffer));
	ret = goog_process_vendor_cmd(gti, GTI_CMD_GET_FW_VERSION);
	if (ret == -EOPNOTSUPP) {
		buf_idx += scnprintf(buf + buf_idx, PAGE_SIZE - buf_idx,
			"error: not supported!\n");
	} else if (ret) {
		buf_idx += scnprintf(buf + buf_idx, PAGE_SIZE - buf_idx,
			"error: %d!\n", ret);
	} else {
		buf_idx += scnprintf(buf + buf_idx, PAGE_SIZE - buf_idx,
			"result: %s\n", gti->cmd.fw_version_cmd.buffer);
	}
	GOOG_INFO(gti, "%s", buf);

	return buf_idx;
}

static ssize_t irq_enabled_show(struct device *dev,
		struct device_attribute *attr, char *buf)
{
	int ret;
	ssize_t buf_idx = 0;
	struct goog_touch_interface *gti = dev_get_drvdata(dev);

	gti->cmd.irq_cmd.setting = GTI_IRQ_MODE_NA;
	ret = goog_process_vendor_cmd(gti, GTI_CMD_GET_IRQ_MODE);
	if (ret == -EOPNOTSUPP) {
		buf_idx += scnprintf(buf + buf_idx, PAGE_SIZE - buf_idx,
			"error: not supported!\n");
	} else if (ret) {
		buf_idx += scnprintf(buf + buf_idx, PAGE_SIZE - buf_idx,
			"error: %d!\n", ret);
	} else {
		buf_idx += scnprintf(buf + buf_idx, PAGE_SIZE - buf_idx,
			"result: %u\n", gti->cmd.irq_cmd.setting);
	}
	GOOG_INFO(gti, "%s", buf);

	return buf_idx;
}

static ssize_t irq_enabled_store(struct device *dev,
		struct device_attribute *attr, const char *buf, size_t size)
{
	int ret;
	bool enabled;
	struct goog_touch_interface *gti = dev_get_drvdata(dev);

	if (kstrtobool(buf, &enabled)) {
		GOOG_ERR(gti, "error: invalid input!\n");
		return size;
	}

	gti->cmd.irq_cmd.setting = enabled;
	ret = goog_process_vendor_cmd(gti, GTI_CMD_SET_IRQ_MODE);
	if (ret == -EOPNOTSUPP)
		GOOG_INFO(gti, "error: not supported!\n");
	else if (ret)
		GOOG_INFO(gti, "error: %d!\n", ret);
	else
		GOOG_INFO(gti, "irq_enabled= %u\n", gti->cmd.irq_cmd.setting);

	return size;
}

static ssize_t mf_mode_show(struct device *dev,
		struct device_attribute *attr, char *buf)
{
	ssize_t buf_idx = 0;
	struct goog_touch_interface *gti = dev_get_drvdata(dev);

	buf_idx += scnprintf(buf + buf_idx, PAGE_SIZE - buf_idx,
		"result: %u\n", gti->mf_mode);
	GOOG_INFO(gti, "%s", buf);

	return buf_idx;
}

static ssize_t mf_mode_store(struct device *dev,
		struct device_attribute *attr, const char *buf, size_t size)
{
	struct goog_touch_interface *gti = dev_get_drvdata(dev);
	enum gti_mf_mode mode = 0;

	if (buf == NULL || size < 0) {
		GOOG_INFO(gti, "error: invalid input!\n");
		return size;
	}

	if (kstrtou32(buf, 10, &mode)) {
		GOOG_INFO(gti, "error: invalid input!\n");
		return size;
	}

	if (mode < GTI_MF_MODE_UNFILTER ||
		mode > GTI_MF_MODE_AUTO_REPORT) {
		GOOG_INFO(gti, "error: invalid input!\n");
		return size;
	}

	gti->mf_mode = mode;
	GOOG_INFO(gti, "mf_mode= %u\n", gti->mf_mode);

	return size;
}

static ssize_t offload_enabled_show(struct device *dev,
		struct device_attribute *attr, char *buf)
{
	ssize_t buf_idx = 0;
	struct goog_touch_interface *gti = dev_get_drvdata(dev);

	buf_idx += scnprintf(buf + buf_idx, PAGE_SIZE - buf_idx,
		"result: %d\n", gti->offload_enabled);
	GOOG_INFO(gti, "%s", buf);

	return buf_idx;
}

static ssize_t offload_enabled_store(struct device *dev,
		struct device_attribute *attr, const char *buf, size_t size)
{
	struct goog_touch_interface *gti = dev_get_drvdata(dev);

	if (kstrtobool(buf, &gti->offload_enabled)) {
		GOOG_INFO(gti, "error: invalid input!\n");
	} else {
		GOOG_INFO(gti, "offload_enabled= %d\n", gti->offload_enabled);
		/* Force to turn off offload by request. */
		if (!gti->offload_enabled)
			goog_offload_set_running(gti, false);
	}

	return size;
}

static ssize_t ping_show(struct device *dev,
		struct device_attribute *attr, char *buf)
{
	int ret;
	ssize_t buf_idx = 0;
	struct goog_touch_interface *gti = dev_get_drvdata(dev);

	gti->cmd.ping_cmd.setting = GTI_PING_ENABLE;
	ret = goog_process_vendor_cmd(gti, GTI_CMD_PING);
	if (ret == -EOPNOTSUPP) {
		buf_idx += scnprintf(buf + buf_idx, PAGE_SIZE - buf_idx,
			"error: not supported!\n");
		gti->cmd.ping_cmd.setting = GTI_PING_NA;
	} else if (ret) {
		buf_idx += scnprintf(buf + buf_idx, PAGE_SIZE - buf_idx,
			"error: %d!\n", ret);
		gti->cmd.ping_cmd.setting = GTI_PING_NA;
	} else {
		buf_idx += scnprintf(buf + buf_idx, PAGE_SIZE - buf_idx,
			"result: success.\n");
	}
	GOOG_INFO(gti, "%s", buf);

	return buf_idx;
}

static ssize_t reset_show(struct device *dev,
		struct device_attribute *attr, char *buf)
{
	ssize_t buf_idx = 0;
	struct goog_touch_interface *gti = dev_get_drvdata(dev);

	if (gti->cmd.reset_cmd.setting == GTI_RESET_MODE_NOP ||
		gti->cmd.reset_cmd.setting == GTI_RESET_MODE_NA) {
		buf_idx += scnprintf(buf + buf_idx, PAGE_SIZE - buf_idx,
			"error: %d!\n", gti->cmd.reset_cmd.setting);
	} else {
		buf_idx += scnprintf(buf + buf_idx, PAGE_SIZE - buf_idx,
			"result: success.\n");
	}
	GOOG_INFO(gti, "%s", buf);

	return buf_idx;
}

static ssize_t reset_store(struct device *dev,
		struct device_attribute *attr, const char *buf, size_t size)
{
	int ret;
	struct goog_touch_interface *gti = dev_get_drvdata(dev);
	enum gti_reset_mode mode = 0;

	if (buf == NULL || size < 0) {
		GOOG_INFO(gti, "error: invalid input!\n");
		return -EINVAL;
	}

	if (kstrtou32(buf, 10, &mode)) {
		GOOG_INFO(gti, "error: invalid input!\n");
		return -EINVAL;
	}

	if (mode <= GTI_RESET_MODE_NOP ||
		mode > GTI_RESET_MODE_AUTO) {
		GOOG_INFO(gti, "error: invalid input!\n");
		return -EINVAL;
	}

	gti->cmd.reset_cmd.setting = mode;
	ret = goog_process_vendor_cmd(gti, GTI_CMD_RESET);
	if (ret == -EOPNOTSUPP) {
		GOOG_INFO(gti, "error: not supported!\n");
		gti->cmd.reset_cmd.setting = GTI_RESET_MODE_NA;
	} else if (ret) {
		GOOG_INFO(gti, "error: %d!\n", ret);
		gti->cmd.reset_cmd.setting = GTI_RESET_MODE_NA;
	} else {
		GOOG_INFO(gti, "reset= 0x%x\n", mode);
	}

	return size;
}

static ssize_t scan_mode_show(struct device *dev,
		struct device_attribute *attr, char *buf)
{
	int ret;
	ssize_t buf_idx = 0;
	struct goog_touch_interface *gti = dev_get_drvdata(dev);

	gti->cmd.scan_cmd.setting = GTI_SCAN_MODE_NA;
	ret = goog_process_vendor_cmd(gti, GTI_CMD_GET_SCAN_MODE);
	if (ret == -EOPNOTSUPP) {
		buf_idx += scnprintf(buf + buf_idx, PAGE_SIZE - buf_idx,
			"error: not supported!\n");
	} else if (ret) {
		buf_idx += scnprintf(buf + buf_idx, PAGE_SIZE - buf_idx,
			"error: %d!\n", ret);
	} else {
		buf_idx += scnprintf(buf + buf_idx, PAGE_SIZE - buf_idx,
			"result: %u\n", gti->cmd.scan_cmd.setting);
	}
	GOOG_INFO(gti, "%s", buf);

	return buf_idx;
}

static ssize_t scan_mode_store(struct device *dev,
		struct device_attribute *attr, const char *buf, size_t size)
{
	int ret;
	struct goog_touch_interface *gti = dev_get_drvdata(dev);
	enum gti_scan_mode mode = 0;

	if (buf == NULL || size < 0) {
		GOOG_INFO(gti, "error: invalid input!\n");
		return size;
	}

	if (kstrtou32(buf, 10, &mode)) {
		GOOG_ERR(gti, "error: invalid input!\n");
		return size;
	}

	if (mode < GTI_SCAN_MODE_AUTO ||
		mode > GTI_SCAN_MODE_LP_IDLE) {
		GOOG_INFO(gti, "error: invalid input!\n");
		return size;
	}

	gti->cmd.scan_cmd.setting = mode;
	ret = goog_process_vendor_cmd(gti, GTI_CMD_SET_SCAN_MODE);
	if (ret == -EOPNOTSUPP)
		GOOG_ERR(gti, "error: not supported!\n");
	else if (ret)
		GOOG_ERR(gti, "error: %d!\n", ret);
	else
		GOOG_INFO(gti, "scan_mode= %u\n", mode);

	return size;
}

static ssize_t screen_protector_mode_enabled_store(struct device *dev,
		struct device_attribute *attr, const char *buf, size_t size)
{
	int ret = 0;
	struct goog_touch_interface *gti = dev_get_drvdata(dev);
	struct gti_screen_protector_mode_cmd *cmd = &gti->cmd.screen_protector_mode_cmd;
	bool enabled = false;

	if (kstrtobool(buf, &enabled)) {
		GOOG_ERR(gti, "invalid input!\n");
		return -EINVAL;
	}

	cmd->setting = enabled ? GTI_SCREEN_PROTECTOR_MODE_ENABLE : GTI_SCREEN_PROTECTOR_MODE_DISABLE;
	ret = goog_process_vendor_cmd(gti, GTI_CMD_SET_SCREEN_PROTECTOR_MODE);
	if (ret == -EOPNOTSUPP)
		GOOG_ERR(gti, "error: not supported!\n");
	else if (ret)
		GOOG_ERR(gti, "error: %d!\n", ret);
	else
		GOOG_INFO(gti, "enabled= %u\n", enabled);
	gti->screen_protector_mode_setting = enabled ?
			GTI_SCREEN_PROTECTOR_MODE_ENABLE : GTI_SCREEN_PROTECTOR_MODE_DISABLE;
	return size;
}

static ssize_t screen_protector_mode_enabled_show(struct device *dev,
		struct device_attribute *attr, char *buf)
{
	int ret = 0;
	ssize_t buf_idx = 0;
	struct goog_touch_interface *gti = dev_get_drvdata(dev);
	struct gti_screen_protector_mode_cmd *cmd = &gti->cmd.screen_protector_mode_cmd;

	cmd->setting = GTI_SCREEN_PROTECTOR_MODE_NA;
	ret = goog_process_vendor_cmd(gti, GTI_CMD_GET_SCREEN_PROTECTOR_MODE);
	if (ret == 0) {
		buf_idx += scnprintf(buf, PAGE_SIZE - buf_idx, "result: %d\n",
				cmd->setting == GTI_SCREEN_PROTECTOR_MODE_ENABLE);
	} else {
		buf_idx += scnprintf(buf, PAGE_SIZE - buf_idx, "error: %d\n", ret);
	}
	GOOG_INFO(gti, "%s", buf);
	return buf_idx;
}

static ssize_t self_test_show(struct device *dev,
		struct device_attribute *attr, char *buf)
{
	int ret;
	ssize_t buf_idx = 0;
	struct goog_touch_interface *gti = dev_get_drvdata(dev);

	gti->cmd.selftest_cmd.result = GTI_SELFTEST_RESULT_NA;
	memset(gti->cmd.selftest_cmd.buffer, 0, sizeof(gti->cmd.selftest_cmd.buffer));
	ret = goog_process_vendor_cmd(gti, GTI_CMD_SELFTEST);
	if (ret == -EOPNOTSUPP) {
		buf_idx += scnprintf(buf + buf_idx, PAGE_SIZE - buf_idx,
			"error: not supported!\n");
	} else if (ret) {
		buf_idx += scnprintf(buf + buf_idx, PAGE_SIZE - buf_idx,
			"error: %d!\n", ret);
	} else {
		if (gti->cmd.selftest_cmd.result == GTI_SELFTEST_RESULT_DONE) {
			buf_idx += scnprintf(buf + buf_idx, PAGE_SIZE - buf_idx,
				"result: %s\n", gti->cmd.selftest_cmd.buffer);
		} else if (gti->cmd.selftest_cmd.result ==
				GTI_SELFTEST_RESULT_SHELL_CMDS_REDIRECT) {
			buf_idx += scnprintf(buf + buf_idx, PAGE_SIZE - buf_idx,
				"redirect: %s\n", gti->cmd.selftest_cmd.buffer);
		} else {
			buf_idx += scnprintf(buf + buf_idx, PAGE_SIZE - buf_idx, "error: N/A!\n");
		}
	}
	GOOG_INFO(gti, "%s", buf);

	return buf_idx;
}

static ssize_t sensing_enabled_show(struct device *dev,
		struct device_attribute *attr, char *buf)
{
	int ret;
	ssize_t buf_idx = 0;
	struct goog_touch_interface *gti = dev_get_drvdata(dev);

	gti->cmd.sensing_cmd.setting = GTI_SENSING_MODE_NA;
	ret = goog_process_vendor_cmd(gti, GTI_CMD_GET_SENSING_MODE);
	if (ret == -EOPNOTSUPP) {
		buf_idx += scnprintf(buf + buf_idx, PAGE_SIZE - buf_idx,
			"error: not supported!\n");
	} else if (ret) {
		buf_idx += scnprintf(buf + buf_idx, PAGE_SIZE - buf_idx,
			"error: %d!\n", ret);
	} else {
		buf_idx += scnprintf(buf + buf_idx, PAGE_SIZE - buf_idx,
			"result: %u\n", gti->cmd.sensing_cmd.setting);
	}
	GOOG_INFO(gti, "%s", buf);

	return buf_idx;
}

static ssize_t sensing_enabled_store(struct device *dev,
		struct device_attribute *attr, const char *buf, size_t size)
{
	int ret;
	bool enabled;
	struct goog_touch_interface *gti = dev_get_drvdata(dev);

	if (kstrtobool(buf, &enabled)) {
		GOOG_INFO(gti, "error: invalid input!\n");
		return size;
	}

	gti->cmd.sensing_cmd.setting = enabled;
	ret = goog_process_vendor_cmd(gti, GTI_CMD_SET_SENSING_MODE);
	if (ret == -EOPNOTSUPP)
		GOOG_INFO(gti, "error: not supported!\n");
	else if (ret)
		GOOG_INFO(gti, "error: %d!\n", ret);
	else
		GOOG_INFO(gti, "sensing_enabled= %u\n", gti->cmd.sensing_cmd.setting);

	return size;
}

static ssize_t v4l2_enabled_show(struct device *dev,
		struct device_attribute *attr, char *buf)
{
	ssize_t buf_idx = 0;
	struct goog_touch_interface *gti = dev_get_drvdata(dev);

	buf_idx += scnprintf(buf + buf_idx, PAGE_SIZE - buf_idx,
		"result: %d\n", gti->v4l2_enabled);
	GOOG_INFO(gti, "%s", buf);

	return buf_idx;
}

static ssize_t v4l2_enabled_store(struct device *dev,
		struct device_attribute *attr, const char *buf, size_t size)
{
	struct goog_touch_interface *gti = dev_get_drvdata(dev);

	if (kstrtobool(buf, &gti->v4l2_enabled))
		GOOG_INFO(gti, "error: invalid input!\n");
	else
		GOOG_INFO(gti, "v4l2_enabled= %d\n", gti->v4l2_enabled);

	return size;
}

static ssize_t vrr_enabled_show(struct device *dev,
		struct device_attribute *attr, char *buf)
{
	ssize_t buf_idx = 0;
	struct goog_touch_interface *gti = dev_get_drvdata(dev);

	buf_idx += scnprintf(buf + buf_idx, PAGE_SIZE,
		"result: %d\n", gti->vrr_enabled);
	GOOG_INFO(gti, "%s", buf);

	return buf_idx;
}

static ssize_t vrr_enabled_store(struct device *dev,
		struct device_attribute *attr, const char *buf, size_t size)
{
	struct goog_touch_interface *gti = dev_get_drvdata(dev);

	if (kstrtobool(buf, &gti->vrr_enabled)) {
		GOOG_INFO(gti, "error: invalid input!\n");
	} else if (gti->report_rate_table_size == 0) {
		GOOG_INFO(gti, "error: No valid report rate table!\n");
	} else {
		GOOG_INFO(gti, "vrr_enabled= %d\n", gti->vrr_enabled);
		if (gti->vrr_enabled)
			goog_lookup_touch_report_rate(gti);
	}

	return size;
}

/*-----------------------------------------------------------------------------
 * Debug: functions.
 */
#ifdef GTI_DEBUG_KFIFO_LEN
inline void gti_debug_hc_push(struct goog_touch_interface *gti)
{
	/*
	 * Use kfifo as circular buffer by skipping one element
	 * when fifo is full.
	 */
	if (kfifo_is_full(&gti->debug_fifo_hc))
		kfifo_skip(&gti->debug_fifo_hc);
	kfifo_in(&gti->debug_fifo_hc, &gti->debug_hc, 1);
}

inline int gti_debug_hc_pop(struct goog_touch_interface *gti,
	struct gti_debug_health_check *fifo, unsigned int len)
{
	if (len > GTI_DEBUG_KFIFO_LEN) {
		GOOG_ERR(gti, "invalid fifo pop len(%d)!\n", len);
		return -EINVAL;
	}
	/*
	 * Keep data without pop-out to support different timing
	 * print-out by each caller.
	 */
	return kfifo_out_peek(&gti->debug_fifo_hc, fifo, len) == len ? 0 : -EFAULT;
}

inline void gti_debug_hc_update(struct goog_touch_interface *gti, bool from_top_half)
{
	if (from_top_half) {
		gti->debug_hc.irq_time = ktime_get();
		gti->debug_hc.irq_index = gti->irq_index;
	} else {
		gti->debug_hc.input_index = gti->input_index;
		gti->debug_hc.slot_bit_active = gti->slot_bit_active;
		gti_debug_hc_push(gti);
	}
}

void gti_debug_hc_dump(struct goog_touch_interface *gti)
{
	int ret;
	u64 i, count;
	s64 delta;
	s64 sec_delta;
	u32 ms_delta;
	ktime_t current_time = ktime_get();
	struct gti_debug_health_check last_fifo[GTI_DEBUG_KFIFO_LEN] = { 0 };

	count = min_t(u64, gti->irq_index, ARRAY_SIZE(last_fifo));
	ret = gti_debug_hc_pop(gti, last_fifo, count);
	if (ret) {
		GOOG_ERR(gti, "Failed to peek debug hc, err: %d\n", ret);
		return;
	}
	for (i = 0 ; i < count ; i++) {
		sec_delta = -1;
		ms_delta = 0;
		/*
		 * Calculate the delta time between irq triggered and current time.
		 */
		delta = ktime_ms_delta(current_time, last_fifo[i].irq_time);
		if (delta > 0)
			sec_delta = div_u64_rem(delta, MSEC_PER_SEC, &ms_delta);
		GOOG_LOG(gti, "dump-int: #%llu(%lld.%u): C#%llu(0x%lx).\n",
			last_fifo[i].irq_index, sec_delta, ms_delta,
			last_fifo[i].input_index, last_fifo[i].slot_bit_active);
	}
}

inline void gti_debug_input_push(struct goog_touch_interface *gti, int slot)
{
	struct gti_debug_input fifo;

	if (slot < 0 || slot >= MAX_SLOTS) {
		GOOG_ERR(gti, "Invalid slot: %d\n", slot);
		return;
	}

	/*
	 * Use kfifo as circular buffer by skipping one element
	 * when fifo is full.
	 */
	if (kfifo_is_full(&gti->debug_fifo_input))
		kfifo_skip(&gti->debug_fifo_input);

	memcpy(&fifo, &gti->debug_input[slot], sizeof(struct gti_debug_input));
	kfifo_in(&gti->debug_fifo_input, &fifo, 1);
}

inline int gti_debug_input_pop(struct goog_touch_interface *gti,
	struct gti_debug_input *fifo, unsigned int len)
{
	if (len > GTI_DEBUG_KFIFO_LEN) {
		GOOG_ERR(gti, "invalid fifo pop len(%d)!\n", len);
		return -EINVAL;
	}

	/*
	 * Keep coords without pop-out to support different timing
	 * print-out by each caller.
	 */
	return kfifo_out_peek(&gti->debug_fifo_input, fifo, len) == len ? 0 : -EFAULT;
}

inline void gti_debug_input_update(struct goog_touch_interface *gti)
{
	int slot;
	u64 irq_index = gti->irq_index;
	ktime_t time = ktime_get();

	for_each_set_bit(slot, &gti->slot_bit_changed, MAX_SLOTS) {
		if (test_bit(slot, &gti->slot_bit_active)) {
			gti->debug_input[slot].pressed.time = time;
			gti->debug_input[slot].pressed.irq_index = irq_index;
			memcpy(&gti->debug_input[slot].pressed.coord,
				&gti->offload.coords[slot],
				sizeof(struct TouchOffloadCoord));
		} else {
			gti->released_index++;
			gti->debug_input[slot].released.time = time;
			gti->debug_input[slot].released.irq_index = irq_index;
			memcpy(&gti->debug_input[slot].released.coord,
				&gti->offload.coords[slot],
				sizeof(struct TouchOffloadCoord));
			gti_debug_input_push(gti, slot);
		}
	}
	gti->slot_bit_changed = 0;
}

void gti_debug_input_dump(struct goog_touch_interface *gti)
{
	int slot, ret;
	u64 i, count;
	s64 delta;
	s64 sec_delta_down;
	u32 ms_delta_down;
	s64 sec_delta_duration;
	u32 ms_delta_duration;
	s32 px_delta_x, px_delta_y;
	ktime_t current_time = ktime_get();
	struct gti_debug_input last_fifo[GTI_DEBUG_KFIFO_LEN] = { 0 };

	count = min_t(u64, gti->released_index, ARRAY_SIZE(last_fifo));
	ret = gti_debug_input_pop(gti, last_fifo, count);
	if (ret) {
		GOOG_ERR(gti, "Failed to peek debug input, err: %d\n", ret);
		return;
	}
	for (i = 0 ; i < count ; i++) {
		if (last_fifo[i].slot < 0 ||
			last_fifo[i].slot >= MAX_SLOTS) {
			GOOG_INFO(gti, "dump: #%d: invalid slot #!\n", last_fifo[i].slot);
			continue;
		}
		sec_delta_down = -1;
		ms_delta_down = 0;
		/*
		 * Calculate the delta time of finger down from current time.
		 */
		delta = ktime_ms_delta(current_time, last_fifo[i].pressed.time);
		if (delta > 0)
			sec_delta_down = div_u64_rem(delta, MSEC_PER_SEC, &ms_delta_down);

		/*
		 * Calculate the delta time of finger duration from finger up to down.
		 */
		sec_delta_duration = -1;
		ms_delta_duration = 0;
		px_delta_x = 0;
		px_delta_y = 0;
		if (ktime_compare(last_fifo[i].released.time,
			last_fifo[i].pressed.time) > 0) {
			delta = ktime_ms_delta(last_fifo[i].released.time,
					last_fifo[i].pressed.time);
			if (delta > 0) {
				sec_delta_duration = div_u64_rem(delta, MSEC_PER_SEC,
									&ms_delta_duration);
				px_delta_x = last_fifo[i].released.coord.x -
					last_fifo[i].pressed.coord.x;
				px_delta_y = last_fifo[i].released.coord.y -
					last_fifo[i].pressed.coord.y;
			}
		}

		GOOG_LOG(gti, "dump: #%d: %lld.%u(%lld.%u) D(%d, %d) I(%llu, %llu).\n",
			last_fifo[i].slot,
			sec_delta_down, ms_delta_down,
			sec_delta_duration, ms_delta_duration,
			px_delta_x, px_delta_y,
			last_fifo[i].pressed.irq_index, last_fifo[i].released.irq_index);
		GOOG_DBG(gti, "dump-dbg: #%d: P(%u, %u) -> R(%u, %u).\n\n",
			last_fifo[i].slot,
			last_fifo[i].pressed.coord.x, last_fifo[i].pressed.coord.y,
			last_fifo[i].released.coord.x, last_fifo[i].released.coord.y);
	}
	/* Extra check for unexpected case. */
	for_each_set_bit(slot, &gti->slot_bit_active, MAX_SLOTS) {
		GOOG_INFO(gti, "slot #%d is active!\n", slot);
	}
}
#endif /* GTI_DEBUG_KFIFO_LEN */

/*-----------------------------------------------------------------------------
 * DRM: functions and structures.
 */
static void panel_bridge_enable(struct drm_bridge *bridge)
{
	struct goog_touch_interface *gti =
		container_of(bridge, struct goog_touch_interface, panel_bridge);

	if (gti->panel_is_lp_mode) {
		GOOG_DBG(gti, "skip screen-on because of panel_is_lp_mode enabled!\n");
		return;
	}

	goog_set_display_state(gti, GTI_DISPLAY_STATE_ON);
}

static void panel_bridge_disable(struct drm_bridge *bridge)
{
	struct goog_touch_interface *gti =
		container_of(bridge, struct goog_touch_interface, panel_bridge);

	if (bridge->encoder && bridge->encoder->crtc) {
		const struct drm_crtc_state *crtc_state = bridge->encoder->crtc->state;

		if (drm_atomic_crtc_effectively_active(crtc_state))
			return;
	}

	goog_set_display_state(gti, GTI_DISPLAY_STATE_OFF);
}

struct drm_connector *get_bridge_connector(struct drm_bridge *bridge)
{
	struct drm_connector *connector;
	struct drm_connector_list_iter conn_iter;

	drm_connector_list_iter_begin(bridge->dev, &conn_iter);
	drm_for_each_connector_iter(connector, &conn_iter) {
		if (connector->encoder == bridge->encoder)
			break;
	}
	drm_connector_list_iter_end(&conn_iter);
	return connector;
}

static bool panel_bridge_is_lp_mode(struct drm_connector *connector)
{
	if (connector && connector->state) {
		struct exynos_drm_connector_state *s =
			to_exynos_connector_state(connector->state);

		return s->exynos_mode.is_lp_mode;
	}
	return false;
}

static void panel_bridge_mode_set(struct drm_bridge *bridge,
				  const struct drm_display_mode *mode,
				  const struct drm_display_mode *adjusted_mode)
{
	int ret = 0;
	bool panel_is_lp_mode;
	struct goog_touch_interface *gti =
		container_of(bridge, struct goog_touch_interface, panel_bridge);

	if (!gti->connector || !gti->connector->state)
		gti->connector = get_bridge_connector(bridge);

	panel_is_lp_mode = panel_bridge_is_lp_mode(gti->connector);
	if (gti->panel_is_lp_mode != panel_is_lp_mode) {
		GOOG_INFO(gti, "panel_is_lp_mode changed from %d to %d.\n",
			gti->panel_is_lp_mode, panel_is_lp_mode);

		if (panel_is_lp_mode)
			goog_set_display_state(gti, GTI_DISPLAY_STATE_OFF);
		else
			goog_set_display_state(gti, GTI_DISPLAY_STATE_ON);
	}
	gti->panel_is_lp_mode = panel_is_lp_mode;

	if (mode) {
		int vrefresh = drm_mode_vrefresh(mode);

		if (gti->display_vrefresh != vrefresh) {
			GOOG_DBG(gti, "display_vrefresh(Hz) changed to %d from %d.\n",
				vrefresh, gti->display_vrefresh);
			gti->display_vrefresh = vrefresh;
			gti->cmd.display_vrefresh_cmd.setting = vrefresh;
			gti->context_changed.display_refresh_rate = 1;
			ret = goog_process_vendor_cmd(gti, GTI_CMD_NOTIFY_DISPLAY_VREFRESH);
			if (ret && ret != -EOPNOTSUPP)
				GOOG_WARN(gti, "unexpected return(%d)!", ret);

			if (gti->vrr_enabled)
				goog_lookup_touch_report_rate(gti);
		}
	}
}

static const struct drm_bridge_funcs panel_bridge_funcs = {
	.enable = panel_bridge_enable,
	.disable = panel_bridge_disable,
	.mode_set = panel_bridge_mode_set,
};

static int register_panel_bridge(struct goog_touch_interface *gti)
{
	GOOG_INFO(gti, "\n");
#ifdef CONFIG_OF
	gti->panel_bridge.of_node = gti->vendor_dev->of_node;
#endif
	gti->panel_bridge.funcs = &panel_bridge_funcs;
	drm_bridge_add(&gti->panel_bridge);

	return 0;
}

static void unregister_panel_bridge(struct drm_bridge *bridge)
{
	struct goog_touch_interface *gti =
		container_of(bridge, struct goog_touch_interface, panel_bridge);
	struct drm_bridge *node;

	GOOG_INFO(gti, "\n");
	drm_bridge_remove(bridge);

	if (!bridge->dev) /* not attached */
		return;

	drm_modeset_lock(&bridge->dev->mode_config.connection_mutex, NULL);
	list_for_each_entry(node, &bridge->encoder->bridge_chain, chain_node) {
		if (node == bridge) {
			if (bridge->funcs->detach)
				bridge->funcs->detach(bridge);
			list_del(&bridge->chain_node);
			break;
		}
	}
	drm_modeset_unlock(&bridge->dev->mode_config.connection_mutex);
	bridge->dev = NULL;
}

/*-----------------------------------------------------------------------------
 * GTI: functions.
 */
static int goog_precheck_heatmap(struct goog_touch_interface *gti)
{
	int ret = 0;

	/*
	 * Check the PM wakelock state and pm state for bus ownership before
	 * data request.
	 */
	if (!goog_pm_wake_get_locks(gti) || gti->pm.state == GTI_PM_SUSPEND) {
		GOOG_WARN(gti, "N/A during inactive bus!\n");
		ret = -ENODATA;
	}

	return ret;
}

static void goog_set_display_state(struct goog_touch_interface *gti,
	enum gti_display_state_setting display_state)
{
	int ret = 0;

	if (gti->display_state == display_state)
		return;

	switch (display_state) {
	case GTI_DISPLAY_STATE_OFF:
		GOOG_INFO(gti, "screen-off.\n");
		ret = goog_pm_wake_unlock_nosync(gti, GTI_PM_WAKELOCK_TYPE_SCREEN_ON);
		if (ret < 0)
			GOOG_INFO(gti, "Error while obtaining screen-off wakelock: %d!\n", ret);

		break;
	case GTI_DISPLAY_STATE_ON:
		GOOG_INFO(gti, "screen-on.\n");
		ret = goog_pm_wake_lock_nosync(gti, GTI_PM_WAKELOCK_TYPE_SCREEN_ON, false);
		if (ret < 0)
			GOOG_INFO(gti, "Error while obtaining screen-on wakelock: %d!\n", ret);

		break;
	default:
		GOOG_ERR(gti, "Unexpected value(0x%X) of display state parameter.\n",
			display_state);
		return;
	}

	gti->context_changed.screen_state = 1;
	gti->display_state = display_state;
	gti->cmd.display_state_cmd.setting = display_state;
	ret = goog_process_vendor_cmd(gti, GTI_CMD_NOTIFY_DISPLAY_STATE);
	if (ret && ret != -EOPNOTSUPP)
		GOOG_WARN(gti, "Unexpected vendor_cmd return(%d)!\n", ret);
}

bool goog_check_spi_dma_enabled(struct spi_device *spi_dev)
{
	bool ret = false;

	if (spi_dev && spi_dev->controller) {
		struct device_node *np = spi_dev->controller->dev.of_node;

		/*
		 * Check the SPI controller(s3c64xx-spi) whether support DMA
		 * or not.
		 */
		ret = of_property_read_bool(np, "dma-mode");
	}

	return ret;
}
EXPORT_SYMBOL(goog_check_spi_dma_enabled);

int goog_get_panel_id(struct device_node *node)
{
	int id = -1;
	int err;
	int index;
	struct of_phandle_args panelmap;
	struct drm_panel *panel = NULL;

	if (!of_property_read_bool(node, "goog,panel_map")) {
		pr_warn("%s: panel_map doesn't exist!\n", __func__);
		return id;
	}

	for (index = 0;; index++) {
		err = of_parse_phandle_with_fixed_args(
			node, "goog,panel_map", 1, index, &panelmap);
		if (err) {
			pr_warn("%s: failed to find panel for index: %d!\n", __func__, index);
			break;
		}

		panel = of_drm_find_panel(panelmap.np);
		of_node_put(panelmap.np);
		if (IS_ERR_OR_NULL(panel))
			continue;

		id = index;
		break;
	}

	return id;
}
EXPORT_SYMBOL(goog_get_panel_id);

int goog_get_firmware_name(struct device_node *node, int id, char *name, size_t size)
{
	int err;
	const char *fw_name;

	err = of_property_read_string_index(node, "goog,firmware_names", id, &fw_name);
	if (err == 0) {
		strncpy(name, fw_name, size);
		pr_info("%s: found firmware name: %s\n", __func__, name);
	} else {
		pr_warn("%s: failed to find firmware name!\n", __func__);
	}
	return err;
}
EXPORT_SYMBOL(goog_get_firmware_name);

int goog_get_config_name(struct device_node *node, int id, char *name, size_t size)
{
	int err;
	const char *config_name;

	err = of_property_read_string_index(node, "goog,config_names", id, &config_name);
	if (err == 0) {
		strncpy(name, config_name, size);
		pr_info("%s: found config name: %s\n", __func__, name);
	} else {
		pr_warn("%s: failed to find config name!\n", __func__);
	}
	return err;
}
EXPORT_SYMBOL(goog_get_config_name);

int goog_get_test_limits_name(struct device_node *node, int id, char *name, size_t size)
{
	int err;
	const char *limits_name;

	err = of_property_read_string_index(node, "goog,test_limits_names", id, &limits_name);
	if (err == 0) {
		strncpy(name, limits_name, size);
		pr_info("%s: found test limits name: %s\n", __func__, name);
	} else {
		pr_warn("%s: failed to find test limits name!\n", __func__);
	}
	return err;
}
EXPORT_SYMBOL(goog_get_test_limits_name);

int goog_process_vendor_cmd(struct goog_touch_interface *gti, enum gti_cmd_type cmd_type)
{
	void *private_data = gti->vendor_private_data;
	int ret = -ESRCH;

	/* Use optional vendor operation if available. */
	switch (cmd_type) {
	case GTI_CMD_PING:
		ret = gti->options.ping(private_data, &gti->cmd.ping_cmd);
		break;
	case GTI_CMD_RESET:
		ret = gti->options.reset(private_data, &gti->cmd.reset_cmd);
		break;
	case GTI_CMD_SELFTEST:
		ret = gti->options.selftest(private_data, &gti->cmd.selftest_cmd);
		break;
	case GTI_CMD_GET_CONTEXT_DRIVER:
		ret = gti->options.get_context_driver(private_data, &gti->cmd.context_driver_cmd);
		break;
	case GTI_CMD_GET_CONTEXT_STYLUS:
		ret = gti->options.get_context_stylus(private_data, &gti->cmd.context_stylus_cmd);
		break;
	case GTI_CMD_GET_COORD_FILTER_ENABLED:
		ret = gti->options.get_coord_filter_enabled(private_data,
				&gti->cmd.coord_filter_cmd);
		break;
	case GTI_CMD_GET_FW_VERSION:
		ret = gti->options.get_fw_version(private_data, &gti->cmd.fw_version_cmd);
		break;
	case GTI_CMD_GET_GRIP_MODE:
		ret = gti->options.get_grip_mode(private_data, &gti->cmd.grip_cmd);
		break;
	case GTI_CMD_GET_IRQ_MODE:
		ret = gti->options.get_irq_mode(private_data, &gti->cmd.irq_cmd);
		break;
	case GTI_CMD_GET_PALM_MODE:
		ret = gti->options.get_palm_mode(private_data, &gti->cmd.palm_cmd);
		break;
	case GTI_CMD_GET_SCAN_MODE:
		ret = gti->options.set_scan_mode(private_data, &gti->cmd.scan_cmd);
		break;
	case GTI_CMD_GET_SCREEN_PROTECTOR_MODE:
		ret = gti->options.get_screen_protector_mode(private_data,
				&gti->cmd.screen_protector_mode_cmd);
		break;
	case GTI_CMD_GET_SENSING_MODE:
		ret = gti->options.get_sensing_mode(private_data, &gti->cmd.sensing_cmd);
		break;
	case GTI_CMD_GET_SENSOR_DATA:
		if (gti->cmd.sensor_data_cmd.type & TOUCH_SCAN_TYPE_MUTUAL) {
			ret = gti->options.get_mutual_sensor_data(
				private_data, &gti->cmd.sensor_data_cmd);
		} else if (gti->cmd.sensor_data_cmd.type & TOUCH_SCAN_TYPE_SELF) {
			ret = gti->options.get_self_sensor_data(
				private_data, &gti->cmd.sensor_data_cmd);
		}
		break;
	case GTI_CMD_GET_SENSOR_DATA_MANUAL:
		if (gti->cmd.manual_sensor_data_cmd.type & TOUCH_SCAN_TYPE_MUTUAL) {
			ret = gti->options.get_mutual_sensor_data(
				private_data, &gti->cmd.manual_sensor_data_cmd);
		} else if (gti->cmd.manual_sensor_data_cmd.type & TOUCH_SCAN_TYPE_SELF) {
			ret = gti->options.get_self_sensor_data(
				private_data, &gti->cmd.manual_sensor_data_cmd);
		}
		break;
	case GTI_CMD_NOTIFY_DISPLAY_STATE:
		ret = gti->options.notify_display_state(private_data,
				&gti->cmd.display_state_cmd);
		break;
	case GTI_CMD_NOTIFY_DISPLAY_VREFRESH:
		ret = gti->options.notify_display_vrefresh(private_data,
				&gti->cmd.display_vrefresh_cmd);
		break;
	case GTI_CMD_SET_CONTINUOUS_REPORT:
		ret = gti->options.set_continuous_report(private_data,
				&gti->cmd.continuous_report_cmd);
		break;
	case GTI_CMD_SET_COORD_FILTER_ENABLED:
		ret = gti->options.set_coord_filter_enabled(private_data,
				&gti->cmd.coord_filter_cmd);
		break;
	case GTI_CMD_SET_GRIP_MODE:
		GOOG_INFO(gti, "Set firmware grip %s",
				gti->cmd.grip_cmd.setting == GTI_GRIP_ENABLE ?
				"enabled" : "disabled");
		ret = gti->options.set_grip_mode(private_data, &gti->cmd.grip_cmd);
		break;
	case GTI_CMD_SET_HEATMAP_ENABLED:
		ret = gti->options.set_heatmap_enabled(private_data, &gti->cmd.heatmap_cmd);
		break;
	case GTI_CMD_SET_IRQ_MODE:
		ret = gti->options.set_irq_mode(private_data, &gti->cmd.irq_cmd);
		break;
	case GTI_CMD_SET_PALM_MODE:
		GOOG_INFO(gti, "Set firmware palm %s",
				gti->cmd.palm_cmd.setting == GTI_PALM_ENABLE ?
				"enabled" : "disabled");
		ret = gti->options.set_palm_mode(private_data, &gti->cmd.palm_cmd);
		break;
	case GTI_CMD_SET_REPORT_RATE:
		GOOG_INFO(gti, "Set touch report rate as %d Hz", gti->cmd.report_rate_cmd.setting);
		ret = gti->options.set_report_rate(private_data, &gti->cmd.report_rate_cmd);
		break;
	case GTI_CMD_SET_SCAN_MODE:
		ret = gti->options.set_scan_mode(private_data, &gti->cmd.scan_cmd);
		break;
	case GTI_CMD_SET_SCREEN_PROTECTOR_MODE:
		GOOG_INFO(gti, "Set screen protector mode %s",
				gti->cmd.screen_protector_mode_cmd.setting ==
				GTI_SCREEN_PROTECTOR_MODE_ENABLE
				? "enabled" : "disabled");
		ret = gti->options.set_screen_protector_mode(private_data,
				&gti->cmd.screen_protector_mode_cmd);
		break;
	case GTI_CMD_SET_SENSING_MODE:
		ret = gti->options.set_sensing_mode(private_data, &gti->cmd.sensing_cmd);
		break;
	default:
		break;
	}

	/* Back to vendor default handler if no optional operation available. */
	if (ret == -ESRCH)
		ret = gti->vendor_default_handler(private_data, cmd_type, &gti->cmd);

	/* Take unsupported cmd_type as debug logs for compatibility check. */
	if (ret == -EOPNOTSUPP) {
		GOOG_DBG(gti, "unsupported request cmd_type %#x!\n", cmd_type);
		ret = 0;
	} else if (ret == -ESRCH) {
		GOOG_WARN(gti, "No handler for cmd_type %#x!\n", cmd_type);
		ret = 0;
	}

	return ret;
}

void goog_update_motion_filter(struct goog_touch_interface *gti, unsigned long slot_bit)
{
	int ret = 0;
	const u32 mf_timeout_ms = 500;
	unsigned long touches = hweight_long(slot_bit);
	u32 next_state = gti->mf_state;

	switch (gti->mf_mode) {
	case GTI_MF_MODE_AUTO_REPORT:
	case GTI_MF_MODE_UNFILTER:
		next_state = GTI_MF_STATE_UNFILTERED;
		break;
	case GTI_MF_MODE_FILTER:
		next_state = GTI_MF_STATE_FILTERED;
		break;
	case GTI_MF_MODE_DYNAMIC:
	default:
		/*
		* Determine the next filter state. The motion filter is enabled by
		* default and it is disabled while a single finger is touching the
		* screen. If another finger is touched down or if a timeout expires,
		* the motion filter is reenabled and remains enabled until all fingers
		* are lifted.
		*/
		switch (next_state) {
		case GTI_MF_STATE_FILTERED:
			if (touches == 1) {
				next_state = GTI_MF_STATE_UNFILTERED;
				gti->mf_downtime = ktime_get();
			}
			break;
		case GTI_MF_STATE_UNFILTERED:
			if (touches == 0) {
				next_state = GTI_MF_STATE_FILTERED;
			} else if (touches > 1 ||
					ktime_after(ktime_get(),
					ktime_add_ms(gti->mf_downtime, mf_timeout_ms))) {
				next_state = GTI_MF_STATE_FILTERED_LOCKED;
			}
			break;
		case GTI_MF_STATE_FILTERED_LOCKED:
			if (touches == 0)
				next_state = GTI_MF_STATE_FILTERED;
			break;
		}
		break;
	}

	/* Send command to setup continuous report. */
	if ((next_state == GTI_MF_STATE_UNFILTERED) !=
		(gti->mf_state == GTI_MF_STATE_UNFILTERED)) {
		gti->cmd.continuous_report_cmd.setting = GTI_CONTINUOUS_REPORT_DISABLE;

		if (next_state == GTI_MF_STATE_UNFILTERED)
			gti->cmd.continuous_report_cmd.setting = GTI_CONTINUOUS_REPORT_ENABLE;

		ret = goog_process_vendor_cmd(gti, GTI_CMD_SET_CONTINUOUS_REPORT);
		if (ret)
			GOOG_WARN(gti, "unexpected return(%d)!", ret);
	}

	gti->mf_state = next_state;
}

bool goog_v4l2_read_frame_cb(struct v4l2_heatmap *v4l2)
{
	struct goog_touch_interface *gti = container_of(v4l2, struct goog_touch_interface, v4l2);
	bool ret = false;
	u32 v4l2_size = gti->v4l2.width * gti->v4l2.height * 2;

	if (gti->heatmap_buf && v4l2_size == gti->heatmap_buf_size) {
		memcpy(v4l2->frame, gti->heatmap_buf, v4l2_size);
		ret = true;
	} else {
		GOOG_ERR(gti, "wrong pointer(%p) or size (W: %lu, H: %lu) vs %u\n",
		gti->heatmap_buf, gti->v4l2.width, gti->v4l2.height, gti->heatmap_buf_size);
	}

	return ret;
}

void goog_v4l2_read(struct goog_touch_interface *gti, ktime_t timestamp)
{
	if (gti->v4l2_enabled)
		heatmap_read(&gti->v4l2, ktime_to_ns(timestamp));
}

int goog_get_driver_status(struct goog_touch_interface *gti,
		struct gti_context_driver_cmd *driver_cmd)
{
	gti->context_changed.offload_timestamp = 1;

	driver_cmd->context_changed.value = gti->context_changed.value;
	driver_cmd->screen_state = gti->display_state;
	driver_cmd->display_refresh_rate = gti->display_vrefresh;
	driver_cmd->touch_report_rate = gti->report_rate_setting;
	driver_cmd->noise_state = gti->fw_status.noise_level;
	driver_cmd->water_mode = gti->fw_status.water_mode;
	driver_cmd->charger_state = gti->charger_state;
	driver_cmd->offload_timestamp = ktime_get();

	/* vendor driver overwrite the context */
	return goog_process_vendor_cmd(gti, GTI_CMD_GET_CONTEXT_DRIVER);
}

void goog_offload_populate_coordinate_channel(struct goog_touch_interface *gti,
		struct touch_offload_frame *frame, int channel)
{
	int i;
	struct TouchOffloadDataCoord *dc;

	if (channel < 0 || channel >= MAX_CHANNELS) {
		GOOG_ERR(gti, "Invalid channel: %d\n", channel);
		return;
	}

	dc = (struct TouchOffloadDataCoord *)frame->channel_data[channel];
	memset(dc, 0, frame->channel_data_size[channel]);
	dc->header.channel_type = TOUCH_DATA_TYPE_COORD;
	dc->header.channel_size = TOUCH_OFFLOAD_FRAME_SIZE_COORD;

	for (i = 0; i < MAX_SLOTS; i++) {
		dc->coords[i].x = gti->offload.coords[i].x;
		dc->coords[i].y = gti->offload.coords[i].y;
		dc->coords[i].major = gti->offload.coords[i].major;
		dc->coords[i].minor = gti->offload.coords[i].minor;
		dc->coords[i].pressure = gti->offload.coords[i].pressure;
		dc->coords[i].rotation = gti->offload.coords[i].rotation;
		dc->coords[i].status = gti->offload.coords[i].status;
	}
}

void goog_offload_populate_mutual_channel(struct goog_touch_interface *gti,
		struct touch_offload_frame *frame, int channel, u8 *buffer, u32 size)
{
	struct TouchOffloadData2d *mutual;

	if (channel < 0 || channel >= MAX_CHANNELS) {
		GOOG_ERR(gti, "Invalid channel: %d\n", channel);
		return;
	}

	mutual = (struct TouchOffloadData2d *)frame->channel_data[channel];
	mutual->tx_size = gti->offload.caps.tx_size;
	mutual->rx_size = gti->offload.caps.rx_size;
	mutual->header.channel_type = frame->channel_type[channel];
	mutual->header.channel_size =
		TOUCH_OFFLOAD_FRAME_SIZE_2D(mutual->rx_size, mutual->tx_size);

	memcpy(mutual->data, buffer, size);
}

void goog_offload_populate_self_channel(struct goog_touch_interface *gti,
		struct touch_offload_frame *frame, int channel, u8 *buffer, u32 size)
{
	struct TouchOffloadData1d *self;

	if (channel < 0 || channel >= MAX_CHANNELS) {
		GOOG_ERR(gti, "Invalid channel: %d\n", channel);
		return;
	}

	self = (struct TouchOffloadData1d *)frame->channel_data[channel];
	self->tx_size = gti->offload.caps.tx_size;
	self->rx_size = gti->offload.caps.rx_size;
	self->header.channel_type = frame->channel_type[channel];
	self->header.channel_size =
		TOUCH_OFFLOAD_FRAME_SIZE_1D(self->rx_size, self->tx_size);

	memcpy(self->data, buffer, size);
}

static void goog_offload_populate_driver_status_channel(
		struct goog_touch_interface *gti,
		struct touch_offload_frame *frame, int channel,
		struct gti_context_driver_cmd *driver_cmd)
{
	struct TouchOffloadDriverStatus *ds =
		(struct TouchOffloadDriverStatus *)frame->channel_data[channel];

	memset(ds, 0, frame->channel_data_size[channel]);
	ds->header.channel_type = (u32)CONTEXT_CHANNEL_TYPE_DRIVER_STATUS;
	ds->header.channel_size = sizeof(struct TouchOffloadDriverStatus);

	ds->contents.screen_state = driver_cmd->context_changed.screen_state;
	ds->screen_state = driver_cmd->screen_state;

	ds->contents.display_refresh_rate = driver_cmd->context_changed.display_refresh_rate;
	ds->display_refresh_rate = driver_cmd->display_refresh_rate;

	ds->contents.touch_report_rate = driver_cmd->context_changed.touch_report_rate;
	ds->touch_report_rate = driver_cmd->touch_report_rate;

	ds->contents.noise_state = driver_cmd->context_changed.noise_state;
	ds->noise_state = driver_cmd->noise_state;

	ds->contents.water_mode = driver_cmd->context_changed.water_mode;
	ds->water_mode = driver_cmd->water_mode;

	ds->contents.charger_state = driver_cmd->context_changed.charger_state;
	ds->charger_state = driver_cmd->charger_state;

	ds->contents.offload_timestamp = driver_cmd->context_changed.offload_timestamp;
	ds->offload_timestamp = driver_cmd->offload_timestamp;
}

static void goog_offload_populate_stylus_status_channel(
		struct goog_touch_interface *gti,
		struct touch_offload_frame *frame, int channel,
		struct gti_context_stylus_cmd *stylus_cmd)
{
	struct TouchOffloadStylusStatus *ss =
		(struct TouchOffloadStylusStatus *)frame->channel_data[channel];

	memset(ss, 0, frame->channel_data_size[channel]);
	ss->header.channel_type = (u32)CONTEXT_CHANNEL_TYPE_STYLUS_STATUS;
	ss->header.channel_size = sizeof(struct TouchOffloadStylusStatus);

	ss->contents.coords = stylus_cmd->contents.coords;
	ss->coords[0] = stylus_cmd->pen_offload_coord;

	ss->contents.coords_timestamp = stylus_cmd->contents.coords_timestamp;
	ss->coords_timestamp = stylus_cmd->pen_offload_coord_timestamp;

	ss->contents.pen_paired = stylus_cmd->contents.pen_paired;
	ss->pen_paired = stylus_cmd->pen_paired;

	ss->contents.pen_active = stylus_cmd->contents.pen_active;
	ss->pen_active = stylus_cmd->pen_active;
}

static int goog_get_sensor_data(struct goog_touch_interface *gti,
		struct gti_sensor_data_cmd *cmd, bool reset_data)
{
	int ret = 0;
	int err = 0;
	u16 tx = gti->offload.caps.tx_size;
	u16 rx = gti->offload.caps.rx_size;

	if (reset_data) {
		if (cmd->type == GTI_SENSOR_DATA_TYPE_MS) {
			cmd->size = TOUCH_OFFLOAD_DATA_SIZE_2D(rx, tx);
		} else if (cmd->type == GTI_SENSOR_DATA_TYPE_SS) {
			cmd->size = TOUCH_OFFLOAD_DATA_SIZE_1D(rx, tx);
		} else {
			ret = -EINVAL;
			goto exit;
		}

		memset(gti->heatmap_buf, 0, cmd->size);
		cmd->buffer = gti->heatmap_buf;
		goto exit;
	}

	err = goog_pm_wake_lock(gti, GTI_PM_WAKELOCK_TYPE_SENSOR_DATA, true);
	if (err < 0) {
		GOOG_WARN(gti, "Failed to lock GTI_PM_WAKELOCK_TYPE_SENSOR_DATA: %d!\n", err);
		ret = err;
		goto exit;
	}

	err = goog_process_vendor_cmd(gti, GTI_CMD_GET_SENSOR_DATA);
	if (err < 0) {
		GOOG_WARN(gti, "Failed to get sensor data: %d!\n", err);
		ret = err;
	}

	err = goog_pm_wake_unlock(gti, GTI_PM_WAKELOCK_TYPE_SENSOR_DATA);
	if (err < 0)
		GOOG_WARN(gti, "Failed to unlock GTI_PM_WAKELOCK_TYPE_SENSOR_DATA: %d!\n", err);

exit:
	return ret;
}

void goog_offload_populate_frame(struct goog_touch_interface *gti,
		struct touch_offload_frame *frame, bool reset_data)
{
	static u64 index;
	char trace_tag[128];
	u32 channel_type;
	int i;
	int ret;
	u16 tx = gti->offload.caps.tx_size;
	u16 rx = gti->offload.caps.rx_size;
	struct gti_sensor_data_cmd *cmd = &gti->cmd.sensor_data_cmd;

	scnprintf(trace_tag, sizeof(trace_tag), "%s: IDX=%llu IN_TS=%lld.\n",
		__func__, index, gti->input_timestamp);
	ATRACE_BEGIN(trace_tag);

	frame->header.index = index++;
	frame->header.timestamp = gti->input_timestamp;

	/*
	 * TODO(b/201610482):
	 * Porting for other channels, like driver status, stylus status
	 * and others.
	 */

	/* Populate all channels */
	for (i = 0; i < frame->num_channels; i++) {
		channel_type = frame->channel_type[i];
		GOOG_DBG(gti, "#%d: get data(type %#x) from vendor driver", i, channel_type);
		ret = 0;
		cmd->buffer = NULL;
		cmd->size = 0;
		if (channel_type == CONTEXT_CHANNEL_TYPE_DRIVER_STATUS) {
			ATRACE_BEGIN("populate driver context");
			ret = goog_get_driver_status(gti, &gti->cmd.context_driver_cmd);
			if (ret == 0)
				goog_offload_populate_driver_status_channel(
						gti, frame, i,
						&gti->cmd.context_driver_cmd);
			ATRACE_END();
		} else if (channel_type == CONTEXT_CHANNEL_TYPE_STYLUS_STATUS) {
			ATRACE_BEGIN("populate stylus context");
			ret = goog_process_vendor_cmd(gti, GTI_CMD_GET_CONTEXT_STYLUS);
			if (ret == 0)
				goog_offload_populate_stylus_status_channel(
						gti, frame, i,
						&gti->cmd.context_stylus_cmd);
			ATRACE_END();
		} else if (channel_type == TOUCH_DATA_TYPE_COORD) {
			ATRACE_BEGIN("populate coord");
			goog_offload_populate_coordinate_channel(gti, frame, i);
			ATRACE_END();
		} else if (channel_type & TOUCH_SCAN_TYPE_MUTUAL) {
			ATRACE_BEGIN("populate mutual data");
			cmd->type = GTI_SENSOR_DATA_TYPE_MS;

			ret = goog_get_sensor_data(gti, cmd, reset_data);
			if (ret == 0 && cmd->buffer &&
				cmd->size == TOUCH_OFFLOAD_DATA_SIZE_2D(rx, tx)) {
				goog_offload_populate_mutual_channel(gti, frame, i,
					cmd->buffer, cmd->size);
				/* Backup strength data for v4l2. */
				if (channel_type & TOUCH_DATA_TYPE_STRENGTH)
					memcpy(gti->heatmap_buf, cmd->buffer, cmd->size);
			}
			ATRACE_END();
		} else if (channel_type & TOUCH_SCAN_TYPE_SELF) {
			ATRACE_BEGIN("populate self data");
			cmd->type = GTI_SENSOR_DATA_TYPE_SS;

			ret = goog_get_sensor_data(gti, cmd, reset_data);
			if (ret == 0 && cmd->buffer &&
				cmd->size == TOUCH_OFFLOAD_DATA_SIZE_1D(rx, tx)) {
				goog_offload_populate_self_channel(gti, frame, i,
					cmd->buffer, cmd->size);
			}
			ATRACE_END();
		} else {
			GOOG_ERR(gti, "unrecognized channel_type %#x.\n", channel_type);
		}

		if (ret) {
			GOOG_DBG(gti, "skip to populate data(type %#x, ret %d)!\n",
				channel_type, ret);
		}
	}

	ATRACE_END();
}

void goog_update_fw_settings(struct goog_touch_interface *gti)
{
	int ret = 0;
	bool enabled = false;

	if(!gti->ignore_grip_update) {
		if (gti->offload.offload_running && gti->offload.config.filter_grip)
			gti->cmd.grip_cmd.setting = GTI_GRIP_DISABLE;
		else
			gti->cmd.grip_cmd.setting = gti->default_grip_enabled;
		ret = goog_process_vendor_cmd(gti, GTI_CMD_SET_GRIP_MODE);
		if (ret)
			GOOG_WARN(gti, "unexpected return(%d)!", ret);
	}

	if(!gti->ignore_palm_update) {
		if (gti->offload.offload_running && gti->offload.config.filter_palm)
			gti->cmd.palm_cmd.setting = GTI_PALM_DISABLE;
		else
			gti->cmd.palm_cmd.setting = gti->default_palm_enabled;
		ret = goog_process_vendor_cmd(gti, GTI_CMD_SET_PALM_MODE);
		if (ret)
			GOOG_WARN(gti, "unexpected return(%d)!", ret);
	}

	if (gti->coord_filter_enabled) {
		if (!gti->ignore_coord_filter_update) {
			if (gti->offload.offload_running && gti->offload.config.coord_filter)
				enabled = false;
			else
				enabled = gti->default_coord_filter_enabled;
		} else {
			enabled = gti->fw_coord_filter_enabled;
		}

		gti->cmd.coord_filter_cmd.setting = enabled ?
				GTI_COORD_FILTER_ENABLE : GTI_COORD_FILTER_DISABLE;
		ret = goog_process_vendor_cmd(gti, GTI_CMD_SET_COORD_FILTER_ENABLED);
		if (ret)
			GOOG_WARN(gti, "unexpected return(%d)!", ret);
	}

	gti->cmd.screen_protector_mode_cmd.setting = gti->screen_protector_mode_setting;
	ret = goog_process_vendor_cmd(gti, GTI_CMD_SET_SCREEN_PROTECTOR_MODE);
	if (ret != 0)
		GOOG_ERR(gti, "Failed to %s screen protector mode!\n",
			gti->screen_protector_mode_setting == GTI_SCREEN_PROTECTOR_MODE_ENABLE ?
			"enable" : "disable");

	gti->cmd.heatmap_cmd.setting = GTI_HEATMAP_ENABLE;
	ret = goog_process_vendor_cmd(gti, GTI_CMD_SET_HEATMAP_ENABLED);
	if (ret != 0)
		GOOG_ERR(gti, "Failed to enable heatmap!\n");

	if (gti->vrr_enabled) {
		gti->cmd.report_rate_cmd.setting = gti->report_rate_setting_next;
		ret = goog_process_vendor_cmd(gti, GTI_CMD_SET_REPORT_RATE);
		if (ret != 0)
			GOOG_ERR(gti, "Failed to set report rate!\n");
	}
}

static void goog_offload_set_running(struct goog_touch_interface *gti, bool running)
{
	if (gti->offload.offload_running != running) {
<<<<<<< HEAD
		GOOG_INFO("Set offload_running=%d, irq_index=%llu, input_index=%llu\n",
=======
		GOOG_INFO(gti, "Set offload_running=%d, irq_index=%d, input_index=%d\n",
>>>>>>> 95259cfd
			running, gti->irq_index, gti->input_index);

		gti->offload.offload_running = running;
		goog_update_fw_settings(gti);
	}
}

void goog_offload_input_report(void *handle,
		 struct TouchOffloadIocReport *report)
{
	struct goog_touch_interface *gti = (struct goog_touch_interface *)handle;
	bool touch_down = 0;
	unsigned int tool_type = MT_TOOL_FINGER;
	int i;
	int error;
	unsigned long slot_bit_active = 0;
	char trace_tag[128];
	ktime_t ktime = ktime_get();

	scnprintf(trace_tag, sizeof(trace_tag),
		"%s: IDX=%lld IN_TS=%lld TS=%lld DELTA=%lld ns.\n",
		__func__, report->index,
		ktime_to_ns(report->timestamp), ktime_to_ns(ktime),
		ktime_to_ns(ktime_sub(ktime, report->timestamp)));
	ATRACE_BEGIN(trace_tag);

	goog_input_lock(gti);
	input_set_timestamp(gti->vendor_input_dev, report->timestamp);
	for (i = 0; i < MAX_SLOTS; i++) {
		if (report->coords[i].status != COORD_STATUS_INACTIVE) {
			switch (report->coords[i].status) {
			case COORD_STATUS_EDGE:
			case COORD_STATUS_PALM:
			case COORD_STATUS_CANCEL:
				tool_type = MT_TOOL_PALM;
				break;
			case COORD_STATUS_FINGER:
			case COORD_STATUS_PEN:
			default:
				tool_type = MT_TOOL_FINGER;
				break;
			}
			set_bit(i, &slot_bit_active);
			input_mt_slot(gti->vendor_input_dev, i);
			touch_down = 1;
			input_report_key(gti->vendor_input_dev, BTN_TOUCH, touch_down);
			input_mt_report_slot_state(gti->vendor_input_dev, tool_type, 1);
			input_report_abs(gti->vendor_input_dev, ABS_MT_POSITION_X,
				report->coords[i].x);
			input_report_abs(gti->vendor_input_dev, ABS_MT_POSITION_Y,
				report->coords[i].y);
			input_report_abs(gti->vendor_input_dev, ABS_MT_TOUCH_MAJOR,
				report->coords[i].major);
			input_report_abs(gti->vendor_input_dev, ABS_MT_TOUCH_MINOR,
				report->coords[i].minor);
			input_report_abs(gti->vendor_input_dev, ABS_MT_PRESSURE,
				report->coords[i].pressure);
			if (gti->offload.caps.rotation_reporting)
				input_report_abs(gti->vendor_input_dev, ABS_MT_ORIENTATION,
					report->coords[i].rotation);
		} else {
			clear_bit(i, &slot_bit_active);
			input_mt_slot(gti->vendor_input_dev, i);
			input_report_abs(gti->vendor_input_dev, ABS_MT_PRESSURE, 0);
			input_mt_report_slot_state(gti->vendor_input_dev, MT_TOOL_FINGER, 0);
			input_report_abs(gti->vendor_input_dev, ABS_MT_TRACKING_ID, -1);
		}
	}
	input_report_key(gti->vendor_input_dev, BTN_TOUCH, touch_down);
	input_sync(gti->vendor_input_dev);
	goog_input_unlock(gti);

	if (touch_down)
		goog_v4l2_read(gti, report->timestamp);

	error = goog_pm_wake_lock(gti, GTI_PM_WAKELOCK_TYPE_OFFLOAD_REPORT, true);
	if (error < 0) {
		GOOG_WARN(gti, "Error while obtaining OFFLOAD_REPORT wakelock: %d!\n", error);
		ATRACE_END();
		return;
	}
	goog_update_motion_filter(gti, slot_bit_active);
	error = goog_pm_wake_unlock(gti, GTI_PM_WAKELOCK_TYPE_OFFLOAD_REPORT);
	if (error < 0)
		GOOG_WARN(gti, "Error while releasing OFFLOAD_REPORT wakelock: %d!\n", error);
	ATRACE_END();
}

int gti_charger_state_change(struct notifier_block *nb, unsigned long action,
			     void *data)
{
	struct goog_touch_interface *gti =
		(struct goog_touch_interface *)container_of(nb,
			struct goog_touch_interface, charger_notifier);
	struct power_supply *psy = (struct power_supply *)data;
	int ret;

	/* Attempt actual status parsing */
	if (psy && psy->desc->type == POWER_SUPPLY_TYPE_USB) {
		union power_supply_propval present_val = { 0 };

		ret = power_supply_get_property(psy, POWER_SUPPLY_PROP_PRESENT,
						&present_val);
		if (ret < 0)
			GOOG_ERR(gti,
				 "Error while getting power supply property: %d!\n",
				 ret);
		else if ((u8)present_val.intval != gti->charger_state) {
			/* Note: the expected values for present_val.intval are
			 * 0 and 1. Cast to unsigned byte to ensure the
			 * comparison is handled in the same variable data type.
			 */
			gti->context_changed.charger_state = 1;
			gti->charger_state = (u8)present_val.intval;
		}
	}

	return 0;
}

int goog_offload_probe(struct goog_touch_interface *gti)
{
	int ret;
	int err;
	u16 values[2];
	struct device_node *np = gti->vendor_dev->of_node;
	const char *offload_dev_name = NULL;
	struct of_phandle_args;
	u8 *offload_ids_array;
	int offload_ids_size;
	int id_size;

	/*
	 * TODO(b/201610482): rename DEVICE_NAME in touch_offload.h for more specific.
	 */
	if (!of_property_read_string(np, "goog,offload-device-name", &offload_dev_name)) {
		scnprintf(gti->offload.device_name, sizeof(gti->offload.device_name),
			"%s_%s", DEVICE_NAME, offload_dev_name);
	}

	if (gti->panel_id >= 0) {
		offload_ids_size = of_property_count_u8_elems(np, "goog,touch_offload_ids");
		id_size = sizeof(gti->offload_id);

		offload_ids_array = devm_kzalloc(gti->vendor_dev, offload_ids_size, GFP_KERNEL);
		if (offload_ids_array == NULL) {
			GOOG_WARN(gti, "Failed to alloc offload_ids_array");
			err = -ENOMEM;
		} else {
			err = of_property_read_u8_array(np, "goog,touch_offload_ids",
				offload_ids_array, offload_ids_size);
			if (err == 0) {
				if (id_size * (gti->panel_id + 1) <= offload_ids_size) {
					memcpy(&gti->offload_id, offload_ids_array + id_size * gti->panel_id, id_size);
				} else {
					GOOG_WARN(gti, "Panel id is invalid, id: %d, ids size: %d",
							gti->panel_id, offload_ids_size);
					err = -EINVAL;
				}
			} else {
				GOOG_WARN(gti, "Failed to read touch_offload_ids");
			}
		}
	} else {
		err = of_property_read_u8_array(np, "goog,touch_offload_id",
				gti->offload_id_byte, 4);
	}

	if (err < 0) {
		GOOG_INFO(gti, "set default offload id: GOOG!\n");
		gti->offload_id_byte[0] = 'G';
		gti->offload_id_byte[1] = 'O';
		gti->offload_id_byte[2] = 'O';
		gti->offload_id_byte[3] = 'G';
	}

	gti->offload.caps.touch_offload_major_version = TOUCH_OFFLOAD_INTERFACE_MAJOR_VERSION;
	gti->offload.caps.touch_offload_minor_version = TOUCH_OFFLOAD_INTERFACE_MINOR_VERSION;
	gti->offload.caps.device_id = gti->offload_id;

	if (of_property_read_u16_array(np, "goog,display-resolution",
					  values, 2) == 0) {
		gti->offload.caps.display_width = values[0];
		gti->offload.caps.display_height = values[1];
	} else {
		GOOG_ERR(gti, "Please set \"goog,display-resolution\" in dts!");
	}

	if (of_property_read_u16_array(np, "goog,channel-num",
					  values, 2) == 0) {
		gti->offload.caps.tx_size = values[0];
		gti->offload.caps.rx_size = values[1];
	} else {
		GOOG_ERR(gti, "Please set \"goog,channel-num\" in dts!");
		ret = -EINVAL;
		goto err_offload_probe;
	}

	/*
	 * TODO(b/201610482): Set more offload caps from parameters or from dtsi?
	 */
	gti->offload.caps.heatmap_size = HEATMAP_SIZE_FULL;
	gti->offload.caps.bus_type = BUS_TYPE_SPI;
	if (of_property_read_u32(np, "spi-max-frequency",
			&gti->offload.caps.bus_speed_hz))
		gti->offload.caps.bus_speed_hz = 0;

	if (of_property_read_u16(np, "goog,offload-caps-data-types",
			&gti->offload.caps.touch_data_types)) {
		gti->offload.caps.touch_data_types =
			TOUCH_DATA_TYPE_COORD | TOUCH_DATA_TYPE_STRENGTH |
			TOUCH_DATA_TYPE_RAW | TOUCH_DATA_TYPE_BASELINE;
	}
	if (of_property_read_u16(np, "goog,offload-caps-scan-types",
			&gti->offload.caps.touch_scan_types)) {
		gti->offload.caps.touch_scan_types =
			TOUCH_SCAN_TYPE_MUTUAL;
	}
	if (of_property_read_u16(np, "goog,offload-caps-context-channel-types",
			&gti->offload.caps.context_channel_types)) {
		gti->offload.caps.context_channel_types = 0;
	}
	GOOG_INFO(gti, "offload.caps: data_types %#x, scan_types %#x, context_channel_types %#x.\n",
		gti->offload.caps.touch_data_types,
		gti->offload.caps.touch_scan_types,
		gti->offload.caps.context_channel_types);

	gti->offload.caps.continuous_reporting = true;
	gti->offload.caps.noise_reporting = false;
	gti->offload.caps.cancel_reporting =
		of_property_read_bool(np, "goog,offload-caps-cancel-reporting");
	gti->offload.caps.size_reporting = true;
	gti->offload.caps.filter_grip = true;
	gti->offload.caps.filter_palm = true;
	gti->offload.caps.coord_filter = gti->coord_filter_enabled &&
		of_property_read_bool(np, "goog,offload-caps-coord-filter");
	gti->offload.caps.num_sensitivity_settings = 1;
	gti->offload.caps.rotation_reporting = of_property_read_bool(np,
		"goog,offload-caps-rotation-reporting");

	gti->offload.hcallback = (void *)gti;
	gti->offload.report_cb = goog_offload_input_report;
	ret = touch_offload_init(&gti->offload);
	if (ret) {
		GOOG_ERR(gti, "offload init failed, ret %d!\n", ret);
		goto err_offload_probe;
	}

	gti->offload_enabled = of_property_read_bool(np, "goog,offload-enabled");
	GOOG_INFO(gti, "offload.caps: display W/H: %d * %d (Tx/Rx: %d * %d).\n",
		gti->offload.caps.display_width, gti->offload.caps.display_height,
		gti->offload.caps.tx_size, gti->offload.caps.rx_size);

	GOOG_INFO(gti, "offload ID: \"%c%c%c%c\" / 0x%08X, offload_enabled=%d.\n",
		gti->offload_id_byte[0], gti->offload_id_byte[1], gti->offload_id_byte[2],
		gti->offload_id_byte[3], gti->offload_id, gti->offload_enabled);

	gti->default_grip_enabled = of_property_read_bool(np,
			"goog,default-grip-disabled") ? GTI_GRIP_DISABLE : GTI_GRIP_ENABLE;
	gti->default_palm_enabled = of_property_read_bool(np,
			"goog,default-palm-disabled") ? GTI_PALM_DISABLE : GTI_PALM_ENABLE;
	gti->default_coord_filter_enabled = of_property_read_bool(np,
			"goog,default-coord-filter-disabled") ?
			GTI_COORD_FILTER_DISABLE : GTI_COORD_FILTER_ENABLE;

	gti->heatmap_buf_size = gti->offload.caps.tx_size * gti->offload.caps.rx_size * sizeof(u16);
	gti->heatmap_buf = devm_kzalloc(gti->vendor_dev, gti->heatmap_buf_size, GFP_KERNEL);
	if (!gti->heatmap_buf) {
		GOOG_ERR(gti, "heamap alloc failed!\n");
		ret = -ENOMEM;
		goto err_offload_probe;
	}

	/*
	 * Heatmap_probe must be called before irq routine is registered,
	 * because heatmap_read is called from the irq context.
	 * If the ISR runs before heatmap_probe is finished, it will invoke
	 * heatmap_read and cause NPE, since read_frame would not yet be set.
	 */
	gti->v4l2.parent_dev = gti->vendor_dev;
	gti->v4l2.input_dev = gti->vendor_input_dev;
	gti->v4l2.read_frame = goog_v4l2_read_frame_cb;
	gti->v4l2.width = gti->offload.caps.tx_size;
	gti->v4l2.height = gti->offload.caps.rx_size;

	/* 120 Hz operation */
	gti->v4l2.timeperframe.numerator = 1;
	if (of_property_read_u32(np, "goog,report-rate",
			&gti->v4l2.timeperframe.denominator))
		gti->v4l2.timeperframe.denominator = 120;

	ret = heatmap_probe(&gti->v4l2);
	if (ret) {
		GOOG_ERR(gti, "v4l2 init failed, ret %d!\n", ret);
		goto err_offload_probe;
	}
	gti->v4l2_enabled = of_property_read_bool(np, "goog,v4l2-enabled");
	GOOG_INFO(gti, "v4l2 W/H=(%lu, %lu), v4l2_enabled=%d.\n",
		gti->v4l2.width, gti->v4l2.height, gti->v4l2_enabled);

	/* Register for charger plugging status */
	gti->charger_notifier.notifier_call = gti_charger_state_change;
	ret = power_supply_reg_notifier(&gti->charger_notifier);
	if (!ret) {
		GOOG_ERR(gti, "Failed to register power_supply_reg_notifier!\n");
		goto err_offload_probe;
	}

err_offload_probe:
	return ret;
}

void goog_offload_remove(struct goog_touch_interface *gti)
{
	touch_offload_cleanup(&gti->offload);
}

bool goog_input_legacy_report(struct goog_touch_interface *gti)
{
	if (!gti->offload.offload_running)
		return true;

	return false;
}

int goog_input_process(struct goog_touch_interface *gti, bool reset_data)
{
	int ret = 0;
	struct touch_offload_frame **frame = &gti->offload_frame;

	/*
	 * Only do the input process if active slot(s) update
	 * or slot(s) state change or resetting frame data.
	 */
	if (!(gti->slot_bit_active & gti->slot_bit_in_use) &&
		!gti->slot_bit_changed && !reset_data)
		return -EPERM;

	/*
	 * Increase the input index when any slot bit changed which
	 * means the finger is down or up.
	 */
	if (gti->slot_bit_changed)
		gti->input_index++;

	if (gti->offload_enabled) {
		ret = touch_offload_reserve_frame(&gti->offload, frame);
		if (ret != 0 || frame == NULL) {
			GOOG_DBG(gti, "could not reserve a frame(ret %d)!\n", ret);

			/* Stop offload when there are no buffers available. */
			goog_offload_set_running(gti, false);
			/*
			 * TODO(b/193467748):
			 * How to handle current coord if offload running
			 * terminating in the halfway(not beginning case)?
			 */
			ret = -EBUSY;
		} else {
			goog_offload_set_running(gti, true);
			goog_offload_populate_frame(gti, *frame, reset_data);
			ret = touch_offload_queue_frame(&gti->offload, *frame);
			if (ret)
				GOOG_ERR(gti, "failed to queue reserved frame(ret %d)!\n", ret);
			else
				gti->offload_frame = NULL;
		}
	}

	/*
	 * If offload is NOT running, read heatmap directly by callback.
	 * Otherwise, heatmap will be handled for both offload and v4l2
	 * during goog_offload_populate_frame().
	 */
	if (!gti->offload.offload_running && gti->v4l2_enabled) {
		int ret;
		struct gti_sensor_data_cmd *cmd = &gti->cmd.sensor_data_cmd;


		cmd->buffer = NULL;
		cmd->size = 0;
		cmd->type = GTI_SENSOR_DATA_TYPE_MS;
		ret = goog_get_sensor_data(gti, cmd, reset_data);
		if (ret == 0 && cmd->buffer && cmd->size)
			memcpy(gti->heatmap_buf, cmd->buffer, cmd->size);
		goog_v4l2_read(gti, gti->input_timestamp);
		goog_update_motion_filter(gti, gti->slot_bit_active);
	}

	gti_debug_input_update(gti);
	gti->input_timestamp_changed = false;
	gti->slot_bit_in_use = 0;

	return ret;
}
EXPORT_SYMBOL(goog_input_process);

void goog_input_lock(struct goog_touch_interface *gti)
{
	mutex_lock(&gti->input_lock);
}
EXPORT_SYMBOL(goog_input_lock);

void goog_input_unlock(struct goog_touch_interface *gti)
{
	mutex_unlock(&gti->input_lock);
}
EXPORT_SYMBOL(goog_input_unlock);

void goog_input_set_timestamp(
		struct goog_touch_interface *gti,
		struct input_dev *dev, ktime_t timestamp)
{
	if (goog_input_legacy_report(gti))
		input_set_timestamp(dev, timestamp);

	gti->input_timestamp = timestamp;
	gti->input_timestamp_changed = true;
}
EXPORT_SYMBOL(goog_input_set_timestamp);

void goog_input_mt_slot(
		struct goog_touch_interface *gti,
		struct input_dev *dev, int slot)
{
	if (slot < 0 || slot >= MAX_SLOTS) {
		GOOG_ERR(gti, "Invalid slot: %d\n", slot);
		return;
	}

	if (goog_input_legacy_report(gti))
		input_mt_slot(dev, slot);

	gti->slot = slot;
	/*
	 * Make sure the input timestamp should be set before updating 1st mt_slot.
	 * This is for input report switch between offload and legacy.
	 */
	if (!gti->slot_bit_in_use && !gti->input_timestamp_changed)
		GOOG_ERR(gti, "please exec goog_input_set_timestamp before %s!\n", __func__);
	set_bit(slot, &gti->slot_bit_in_use);
}
EXPORT_SYMBOL(goog_input_mt_slot);

void goog_input_mt_report_slot_state(
		struct goog_touch_interface *gti,
		struct input_dev *dev, unsigned int tool_type, bool active)
{
	if (goog_input_legacy_report(gti))
		input_mt_report_slot_state(dev, tool_type, active);

	switch (tool_type) {
	case MT_TOOL_FINGER:
		if (active) {
			gti->offload.coords[gti->slot].status = COORD_STATUS_FINGER;
			if (!test_and_set_bit(gti->slot,
					&gti->slot_bit_active)) {
				set_bit(gti->slot, &gti->slot_bit_changed);
			}
		} else {
			gti->offload.coords[gti->slot].status = COORD_STATUS_INACTIVE;
			if (test_and_clear_bit(gti->slot,
					&gti->slot_bit_active)) {
				set_bit(gti->slot, &gti->slot_bit_changed);
			}
		}
		break;

	default:
		if (!goog_input_legacy_report(gti)) {
			GOOG_WARN(gti, "unexcepted input tool_type(%#x) active(%d)!\n",
				tool_type, active);
		}
		break;
	}

}
EXPORT_SYMBOL(goog_input_mt_report_slot_state);

void goog_input_report_abs(
		struct goog_touch_interface *gti,
		struct input_dev *dev, unsigned int code, int value)
{
	if (goog_input_legacy_report(gti))
		input_report_abs(dev, code, value);

	switch (code) {
	case ABS_MT_POSITION_X:
		gti->offload.coords[gti->slot].x = value;
		break;
	case ABS_MT_POSITION_Y:
		gti->offload.coords[gti->slot].y = value;
		break;
	case ABS_MT_TOUCH_MAJOR:
		gti->offload.coords[gti->slot].major = value;
		break;
	case ABS_MT_TOUCH_MINOR:
		gti->offload.coords[gti->slot].minor = value;
		break;
	case ABS_MT_PRESSURE:
		gti->offload.coords[gti->slot].pressure = value;
		break;
	case ABS_MT_ORIENTATION:
		gti->offload.coords[gti->slot].rotation = value;
		break;
	default:
		break;
	}
}
EXPORT_SYMBOL(goog_input_report_abs);

void goog_input_report_key(
		struct goog_touch_interface *gti,
		struct input_dev *dev, unsigned int code, int value)
{
	if (goog_input_legacy_report(gti))
		input_report_key(dev, code, value);
}
EXPORT_SYMBOL(goog_input_report_key);

void goog_input_sync(struct goog_touch_interface *gti, struct input_dev *dev)
{
	if (goog_input_legacy_report(gti))
		input_sync(dev);
}
EXPORT_SYMBOL(goog_input_sync);

void goog_input_release_all_fingers(struct goog_touch_interface *gti)
{
	int i;

	goog_input_lock(gti);

	goog_input_set_timestamp(gti, gti->vendor_input_dev, ktime_get());
	for (i = 0; i < MAX_SLOTS; i++) {
		goog_input_mt_slot(gti, gti->vendor_input_dev, i);
		goog_input_mt_report_slot_state(
			gti, gti->vendor_input_dev, MT_TOOL_FINGER, false);
	}
	goog_input_report_key(gti, gti->vendor_input_dev, BTN_TOUCH, 0);
	goog_input_sync(gti, gti->vendor_input_dev);

	goog_input_unlock(gti);

	goog_input_process(gti, true);
}

void goog_register_tbn(struct goog_touch_interface *gti)
{
	struct device_node *np = gti->vendor_dev->of_node;

	gti->tbn_enabled = of_property_read_bool(np, "goog,tbn-enabled");
	if (gti->tbn_enabled) {
		if (register_tbn(&gti->tbn_register_mask)) {
			GOOG_ERR(gti, "failed to register tbn context!\n");
			gti->tbn_enabled = false;
		} else {
			GOOG_INFO(gti, "tbn_register_mask = %#x.\n", gti->tbn_register_mask);
		}
	}
}

static int goog_get_context_driver_nop(
		void *private_data, struct gti_context_driver_cmd *cmd)
{
	return -ESRCH;
}

static int goog_get_context_stylus_nop(
		void *private_data, struct gti_context_stylus_cmd *cmd)
{
	return -ESRCH;
}

static int goog_get_coord_filter_enabled_nop(
		void *private_data, struct gti_coord_filter_cmd *cmd)
{
	return -ESRCH;
}

static int goog_get_fw_version_nop(
		void *private_data, struct gti_fw_version_cmd *cmd)
{
	return -ESRCH;
}

static int goog_get_grip_mode_nop(
		void *private_data, struct gti_grip_cmd *cmd)
{
	return -ESRCH;
}

static int goog_get_irq_mode_nop(
		void *private_data, struct gti_irq_cmd *cmd)
{
	return -ESRCH;
}

static int goog_get_mutual_sensor_data_nop(
		void *private_data, struct gti_sensor_data_cmd *cmd)
{
	return -ESRCH;
}

static int goog_get_palm_mode_nop(
		void *private_data, struct gti_palm_cmd *cmd)
{
	return -ESRCH;
}

static int goog_get_scan_mode_nop(
		void *private_data, struct gti_scan_cmd *cmd)
{
	return -ESRCH;
}

static int goog_get_screen_protector_mode_nop(
		void *private_data, struct gti_screen_protector_mode_cmd *cmd)
{
	return -ESRCH;
}

static int goog_get_self_sensor_data_nop(
		void *private_data, struct gti_sensor_data_cmd *cmd)
{
	return -ESRCH;
}

static int goog_get_sensing_mode_nop(
		void *private_data, struct gti_sensing_cmd *cmd)
{
	return -ESRCH;
}

static int goog_notify_display_state_nop(
		void *private_data, struct gti_display_state_cmd *cmd)
{
	return -ESRCH;
}

static int goog_notify_display_vrefresh_nop(
		void *private_data, struct gti_display_vrefresh_cmd *cmd)
{
	return -ESRCH;
}

static int goog_ping_nop(
		void *private_data, struct gti_ping_cmd *cmd)
{
	return -ESRCH;
}

static int goog_reset_nop(
		void *private_data, struct gti_reset_cmd *cmd)
{
	return -ESRCH;
}

static int goog_selftest_nop(
		void *private_data, struct gti_selftest_cmd *cmd)
{
	return -ESRCH;
}

static int goog_set_continuous_report_nop(
		void *private_data, struct gti_continuous_report_cmd *cmd)
{
	return -ESRCH;
}

static int goog_set_coord_filter_enabled_nop(
		void *private_data, struct gti_coord_filter_cmd *cmd)
{
	return -ESRCH;
}

static int goog_set_grip_mode_nop(
		void *private_data, struct gti_grip_cmd *cmd)
{
	return -ESRCH;
}

static int goog_set_heatmap_enabled_nop(
		void *private_data, struct gti_heatmap_cmd *cmd)
{
	return -ESRCH;
}

static int goog_set_irq_mode_nop(
		void *private_data, struct gti_irq_cmd *cmd)
{
	return -ESRCH;
}

static int goog_set_palm_mode_nop(
		void *private_data, struct gti_palm_cmd *cmd)
{
	return -ESRCH;
}

static int goog_set_report_rate_nop(
		void *private_data, struct gti_report_rate_cmd *cmd)
{
	return -ESRCH;
}

static int goog_set_scan_mode_nop(
		void *private_data, struct gti_scan_cmd *cmd)
{
	return -ESRCH;
}

static int goog_set_screen_protector_mode_nop(
		void *private_data, struct gti_screen_protector_mode_cmd *cmd)
{
	return -ESRCH;
}

static int goog_set_sensing_mode_nop(
		void *private_data, struct gti_sensing_cmd *cmd)
{
	return -ESRCH;
}

void goog_init_input(struct goog_touch_interface *gti)
{
	int i;

	if (!gti)
		return;

	INIT_KFIFO(gti->debug_fifo_hc);
	INIT_KFIFO(gti->debug_fifo_input);
	for (i = 0 ; i < MAX_SLOTS ; i++)
		gti->debug_input[i].slot = i;

	if (gti->vendor_dev && gti->vendor_input_dev) {
		/*
		 * Initialize the ABS_MT_ORIENTATION to support orientation reporting.
		 * Initialize the ABS_MT_TOUCH_MAJOR and ABS_MT_TOUCH_MINOR depending on
		 * the larger values of ABS_MT_POSITION_X and ABS_MT_POSITION_Y to support
		 * shape algo reporting.
		 */
		if (gti->offload.caps.rotation_reporting) {
			int abs_x_max = input_abs_get_max(gti->vendor_input_dev, ABS_MT_POSITION_X);
			int abs_x_min = input_abs_get_min(gti->vendor_input_dev, ABS_MT_POSITION_X);
			int abs_x_res = input_abs_get_res(gti->vendor_input_dev, ABS_MT_POSITION_X);
			int abs_y_max = input_abs_get_max(gti->vendor_input_dev, ABS_MT_POSITION_Y);
			int abs_y_min = input_abs_get_min(gti->vendor_input_dev, ABS_MT_POSITION_Y);
			int abs_y_res = input_abs_get_res(gti->vendor_input_dev, ABS_MT_POSITION_Y);
			int abs_major_max = abs_x_max;
			int abs_major_min = abs_x_min;
			int abs_major_res = abs_x_res;
			int abs_minor_max = abs_y_max;
			int abs_minor_min = abs_y_min;
			int abs_minor_res = abs_y_res;

			if (abs_x_max < abs_y_max) {
				swap(abs_major_max, abs_minor_max);
				swap(abs_major_min, abs_minor_min);
				swap(abs_major_res, abs_minor_res);
			}
			input_set_abs_params(gti->vendor_input_dev, ABS_MT_ORIENTATION,
				-4096, 4096, 0, 0);
			input_set_abs_params(gti->vendor_input_dev, ABS_MT_TOUCH_MAJOR,
				abs_major_min, abs_major_max, 0, 0);
			input_set_abs_params(gti->vendor_input_dev, ABS_MT_TOUCH_MINOR,
				abs_minor_min, abs_minor_max, 0, 0);
			input_abs_set_res(gti->vendor_input_dev, ABS_MT_TOUCH_MAJOR, abs_major_res);
			input_abs_set_res(gti->vendor_input_dev, ABS_MT_TOUCH_MINOR, abs_minor_res);
		}

		/*
		 * Initialize the ABS_MT_TOOL_TYPE to support touch cancel.
		 */
		input_set_abs_params(gti->vendor_input_dev, ABS_MT_TOOL_TYPE,
			MT_TOOL_FINGER, MT_TOOL_PALM, 0, 0);
	}
}

void goog_init_options(struct goog_touch_interface *gti,
		struct gti_optional_configuration *options)
{
	/* Initialize the common features. */
	gti->mf_mode = GTI_MF_MODE_DEFAULT;
	gti->screen_protector_mode_setting = GTI_SCREEN_PROTECTOR_MODE_DISABLE;
	gti->display_state = GTI_DISPLAY_STATE_ON;

	gti->panel_id = -1;
	if (gti->vendor_dev) {
		struct device_node *np = gti->vendor_dev->of_node;

		gti->ignore_force_active = of_property_read_bool(np, "goog,ignore-force-active");
		gti->coord_filter_enabled = of_property_read_bool(np, "goog,coord-filter-enabled");
		gti->panel_id = goog_get_panel_id(np);
	}

	/* Initialize default functions. */
	gti->options.get_context_driver = goog_get_context_driver_nop;
	gti->options.get_context_stylus = goog_get_context_stylus_nop;
	gti->options.get_coord_filter_enabled = goog_get_coord_filter_enabled_nop;
	gti->options.get_fw_version = goog_get_fw_version_nop;
	gti->options.get_grip_mode = goog_get_grip_mode_nop;
	gti->options.get_irq_mode = goog_get_irq_mode_nop;
	gti->options.get_mutual_sensor_data = goog_get_mutual_sensor_data_nop;
	gti->options.get_palm_mode = goog_get_palm_mode_nop;
	gti->options.get_scan_mode = goog_get_scan_mode_nop;
	gti->options.get_screen_protector_mode = goog_get_screen_protector_mode_nop;
	gti->options.get_self_sensor_data = goog_get_self_sensor_data_nop;
	gti->options.get_sensing_mode = goog_get_sensing_mode_nop;
	gti->options.notify_display_state = goog_notify_display_state_nop;
	gti->options.notify_display_vrefresh = goog_notify_display_vrefresh_nop;
	gti->options.ping = goog_ping_nop;
	gti->options.reset = goog_reset_nop;
	gti->options.selftest = goog_selftest_nop;
	gti->options.set_continuous_report = goog_set_continuous_report_nop;
	gti->options.set_coord_filter_enabled = goog_set_coord_filter_enabled_nop;
	gti->options.set_grip_mode = goog_set_grip_mode_nop;
	gti->options.set_heatmap_enabled = goog_set_heatmap_enabled_nop;
	gti->options.set_irq_mode = goog_set_irq_mode_nop;
	gti->options.set_palm_mode = goog_set_palm_mode_nop;
	gti->options.set_report_rate = goog_set_report_rate_nop;
	gti->options.set_scan_mode = goog_set_scan_mode_nop;
	gti->options.set_screen_protector_mode = goog_set_screen_protector_mode_nop;
	gti->options.set_sensing_mode = goog_set_sensing_mode_nop;

	/* Set optional operation if available. */
	if (options) {
		if (options->get_context_driver)
			gti->options.get_context_driver = options->get_context_driver;
		if (options->get_context_stylus)
			gti->options.get_context_stylus = options->get_context_stylus;
		if (options->get_coord_filter_enabled)
			gti->options.get_coord_filter_enabled = options->get_coord_filter_enabled;
		if (options->get_fw_version)
			gti->options.get_fw_version = options->get_fw_version;
		if (options->get_grip_mode)
			gti->options.get_grip_mode = options->get_grip_mode;
		if (options->get_irq_mode)
			gti->options.get_irq_mode = options->get_irq_mode;
		if (options->get_mutual_sensor_data)
			gti->options.get_mutual_sensor_data = options->get_mutual_sensor_data;
		if (options->get_palm_mode)
			gti->options.get_palm_mode = options->get_palm_mode;
		if (options->get_scan_mode)
			gti->options.get_scan_mode = options->get_scan_mode;
		if (options->get_screen_protector_mode)
			gti->options.get_screen_protector_mode = options->get_screen_protector_mode;
		if (options->get_self_sensor_data)
			gti->options.get_self_sensor_data = options->get_self_sensor_data;
		if (options->get_sensing_mode)
			gti->options.get_sensing_mode = options->get_sensing_mode;
		if (options->notify_display_state)
			gti->options.notify_display_state = options->notify_display_state;
		if (options->notify_display_vrefresh) {
			gti->options.notify_display_vrefresh =
				options->notify_display_vrefresh;
		}
		if (options->ping)
			gti->options.ping = options->ping;
		if (options->reset)
			gti->options.reset = options->reset;
		if (options->selftest)
			gti->options.selftest = options->selftest;
		if (options->set_continuous_report)
			gti->options.set_continuous_report = options->set_continuous_report;
		if (options->set_coord_filter_enabled)
			gti->options.set_coord_filter_enabled = options->set_coord_filter_enabled;
		if (options->set_grip_mode)
			gti->options.set_grip_mode = options->set_grip_mode;
		if (options->set_heatmap_enabled)
			gti->options.set_heatmap_enabled = options->set_heatmap_enabled;
		if (options->set_irq_mode)
			gti->options.set_irq_mode = options->set_irq_mode;
		if (options->set_palm_mode)
			gti->options.set_palm_mode = options->set_palm_mode;
		if (options->set_report_rate)
			gti->options.set_report_rate = options->set_report_rate;
		if (options->set_scan_mode)
			gti->options.set_scan_mode = options->set_scan_mode;
		if (options->set_screen_protector_mode)
			gti->options.set_screen_protector_mode = options->set_screen_protector_mode;
		if (options->set_sensing_mode)
			gti->options.set_sensing_mode = options->set_sensing_mode;
	}
}

int goog_pm_wake_lock_nosync(struct goog_touch_interface *gti,
		enum gti_pm_wakelock_type type, bool skip_pm_resume)
{
	struct gti_pm* pm = NULL;

	if ((gti == NULL) || !gti->pm.enabled)
		return -ENODEV;
	pm = &gti->pm;

	mutex_lock(&pm->lock_mutex);

	if (pm->locks & type) {
		GOOG_DBG(gti, "unexpectedly lock: locks=0x%04X, type=0x%04X\n",
				pm->locks, type);
		mutex_unlock(&pm->lock_mutex);
		return -EINVAL;
	}

	/*
	 * If NON_WAKE_UP is set and the pm is suspend, we should ignore it.
	 * For example, IRQs should only keep the bus active. IRQs received
	 * while the pm is suspend should be ignored.
	 */
	if (skip_pm_resume && pm->locks == 0) {
		mutex_unlock(&pm->lock_mutex);
		return -EAGAIN;
	}

	pm->locks |= type;

	if (skip_pm_resume) {
		mutex_unlock(&pm->lock_mutex);
		return 0;
	}

	pm->new_state = GTI_PM_RESUME;
	pm->update_state = true;
	queue_work(pm->event_wq, &pm->state_update_work);
	mutex_unlock(&pm->lock_mutex);
	return 0;
}
EXPORT_SYMBOL(goog_pm_wake_lock_nosync);

int goog_pm_wake_lock(struct goog_touch_interface *gti,
		enum gti_pm_wakelock_type type, bool skip_pm_resume)
{
	struct gti_pm* pm = NULL;
	int ret = 0;

	if ((gti == NULL) || !gti->pm.enabled)
		return -ENODEV;
	pm = &gti->pm;

	ret = goog_pm_wake_lock_nosync(gti, type, skip_pm_resume);
	if (ret < 0) return ret;
	flush_workqueue(pm->event_wq);
	return ret;
}
EXPORT_SYMBOL(goog_pm_wake_lock);

int goog_pm_wake_unlock_nosync(struct goog_touch_interface *gti,
		enum gti_pm_wakelock_type type)
{
	struct gti_pm* pm = NULL;
	int ret = 0;

	if ((gti == NULL) || !gti->pm.enabled)
		return -ENODEV;
	pm = &gti->pm;

	mutex_lock(&pm->lock_mutex);

	if (!(pm->locks & type)) {
		GOOG_DBG(gti, "unexpectedly unlock: locks=0x%04X, type=0x%04X\n",
				pm->locks, type);
		mutex_unlock(&pm->lock_mutex);
		return -EINVAL;
	}

	pm->locks &= ~type;

	if (pm->locks == 0) {
		pm->new_state = GTI_PM_SUSPEND;
		pm->update_state = true;
		queue_work(pm->event_wq, &pm->state_update_work);
	}
	mutex_unlock(&pm->lock_mutex);

	return ret;
}
EXPORT_SYMBOL(goog_pm_wake_unlock_nosync);

int goog_pm_wake_unlock(struct goog_touch_interface *gti,
		enum gti_pm_wakelock_type type)
{
	struct gti_pm* pm = NULL;
	int ret = 0;

	if ((gti == NULL) || !gti->pm.enabled)
		return -ENODEV;
	pm = &gti->pm;

	ret = goog_pm_wake_unlock_nosync(gti, type);
	if (ret < 0) return ret;
	flush_workqueue(pm->event_wq);
	return ret;
}
EXPORT_SYMBOL(goog_pm_wake_unlock);

bool goog_pm_wake_check_locked(struct goog_touch_interface *gti,
		enum gti_pm_wakelock_type type)
{
	if ((gti == NULL) || !gti->pm.enabled)
		return -ENODEV;

	return gti->pm.locks & type ? true : false;
}
EXPORT_SYMBOL(goog_pm_wake_check_locked);

u32 goog_pm_wake_get_locks(struct goog_touch_interface *gti)
{
	if ((gti == NULL) || !gti->pm.enabled)
		return -ENODEV;

	return gti->pm.locks;
}
EXPORT_SYMBOL(goog_pm_wake_get_locks);

static void goog_pm_suspend(struct gti_pm *pm)
{
	struct goog_touch_interface *gti = container_of(pm,
			struct goog_touch_interface, pm);
	int ret = 0;

	/* exit directly if device is already in suspend state */
	if (pm->state == GTI_PM_SUSPEND) {
		GOOG_WARN(gti, "GTI already suspended!\n");
		return;
	}

	GOOG_INFO(gti, "irq_index: %llu, input_index: %llu.\n", gti->irq_index, gti->input_index);
	pm->state = GTI_PM_SUSPEND;

	if (pm->suspend)
		pm->suspend(gti->vendor_dev);

	if (gti->tbn_register_mask) {
		ret = tbn_release_bus(gti->tbn_register_mask);
		if (ret)
			GOOG_ERR(gti, "tbn_release_bus failed, ret %d!\n", ret);
	}
	gti_debug_hc_dump(gti);
	gti_debug_input_dump(gti);

	goog_input_release_all_fingers(gti);

	pm_relax(gti->dev);
}

static void goog_pm_resume(struct gti_pm *pm)
{
	struct goog_touch_interface *gti = container_of(pm,
			struct goog_touch_interface, pm);
	int ret = 0;

	/* exit directly if device isn't in suspend state */
	if (pm->state == GTI_PM_RESUME) {
		GOOG_WARN(gti, "GTI already resumed!\n");
		return;
	}

	pm_stay_awake(gti->dev);

	if (gti->tbn_register_mask) {
		gti->lptw_triggered = false;
		ret = tbn_request_bus_with_result(gti->tbn_register_mask, &gti->lptw_triggered);
		if (ret)
			GOOG_ERR(gti, "tbn_request_bus failed, ret %d!\n", ret);
	}

	if (pm->resume)
		pm->resume(gti->vendor_dev);

	pm->state = GTI_PM_RESUME;
}

void goog_pm_state_update_work(struct work_struct *work) {
	struct gti_pm *pm = container_of(work, struct gti_pm, state_update_work);
	enum gti_pm_state new_state;

	mutex_lock(&pm->lock_mutex);
	while (pm->update_state) {
		pm->update_state = false;
		new_state = pm->new_state;
		mutex_unlock(&pm->lock_mutex);
		if (new_state != pm->state) {
			if (new_state == GTI_PM_RESUME)
				goog_pm_resume(pm);
			else
				goog_pm_suspend(pm);
		}
		mutex_lock(&pm->lock_mutex);
	}
	mutex_unlock(&pm->lock_mutex);
}

int goog_pm_register_notification(struct goog_touch_interface *gti,
		const struct dev_pm_ops* ops)
{
	if ((gti == NULL) || !gti->pm.enabled)
		return -ENODEV;

	gti->pm.resume = ops->resume;
	gti->pm.suspend = ops->suspend;
	return 0;
}
EXPORT_SYMBOL(goog_pm_register_notification);

int goog_pm_unregister_notification(struct goog_touch_interface *gti)
{
	if ((gti == NULL) || !gti->pm.enabled)
		return -ENODEV;

	gti->pm.resume = NULL;
	gti->pm.suspend = NULL;
	return 0;
}
EXPORT_SYMBOL(goog_pm_unregister_notification);

void goog_notify_fw_status_changed(struct goog_touch_interface *gti,
		enum gti_fw_status status, struct gti_fw_status_data* data)
{
	switch (status) {
	case GTI_FW_STATUS_RESET:
		GOOG_INFO(gti, "Firmware has been reset\n");
		goog_input_release_all_fingers(gti);
		goog_update_fw_settings(gti);
		break;
	case GTI_FW_STATUS_PALM_ENTER:
		GOOG_INFO(gti, "Enter palm mode\n");
		break;
	case GTI_FW_STATUS_PALM_EXIT:
		GOOG_INFO(gti, "Exit palm mode\n");
		break;
	case GTI_FW_STATUS_GRIP_ENTER:
		GOOG_INFO(gti, "Enter grip mode\n");
		break;
	case GTI_FW_STATUS_GRIP_EXIT:
		GOOG_INFO(gti, "Exit grip mode\n");
		break;
	case GTI_FW_STATUS_WATER_ENTER:
		GOOG_INFO(gti, "Enter water mode\n");
		gti->fw_status.water_mode = 1;
		gti->context_changed.water_mode = 1;
		break;
	case GTI_FW_STATUS_WATER_EXIT:
		GOOG_INFO(gti, "Exit water mode\n");
		gti->fw_status.water_mode = 0;
		gti->context_changed.water_mode = 1;
		break;
	case GTI_FW_STATUS_NOISE_MODE:
		if (data == NULL) {
			GOOG_INFO(gti, "Noise level is changed, level: unknown\n");
		} else {
			if (data->noise_level == GTI_NOISE_MODE_EXIT) {
				GOOG_INFO(gti, "Exit noise mode\n");
				gti->fw_status.noise_level= 0;
			} else {
				GOOG_INFO(gti, "Enter noise mode, level: %d\n", data->noise_level);
				gti->fw_status.noise_level = data->noise_level;
			}
			gti->context_changed.noise_state = 1;
		}
		break;
	default:
		break;
	}
}
EXPORT_SYMBOL(goog_notify_fw_status_changed);

static int goog_pm_probe(struct goog_touch_interface *gti)
{
	struct gti_pm* pm = &gti->pm;
	int ret = 0;

	pm->state = GTI_PM_RESUME;
	pm->locks = GTI_PM_WAKELOCK_TYPE_SCREEN_ON;
	pm->event_wq = alloc_workqueue(
		"gti_pm_wq", WQ_UNBOUND | WQ_HIGHPRI | WQ_CPU_INTENSIVE, 1);
	if (!pm->event_wq) {
		GOOG_ERR(gti, "Failed to create work thread for pm!\n");
		ret = -ENOMEM;
		goto err_alloc_workqueue;
	}

	mutex_init(&pm->lock_mutex);
	INIT_WORK(&pm->state_update_work, goog_pm_state_update_work);

	/* init pm_qos. */
	cpu_latency_qos_add_request(&gti->pm_qos_req, PM_QOS_DEFAULT_VALUE);
	pm->enabled = true;

err_alloc_workqueue:
	return ret;
}

static int goog_pm_remove(struct goog_touch_interface *gti)
{
	struct gti_pm* pm = &gti->pm;

	if (pm->enabled) {
		pm->enabled = false;
		cpu_latency_qos_remove_request(&gti->pm_qos_req);
		if (pm->event_wq)
			destroy_workqueue(pm->event_wq);
	}

	return 0;
}

static void goog_lookup_touch_report_rate(struct goog_touch_interface *gti)
{
	int i;
	u32 next_report_rate = 0;

	for (i = 0; i < gti->report_rate_table_size; i++) {
		if (gti->display_vrefresh <= gti->display_refresh_rate_table[i]) {
			next_report_rate = gti->touch_report_rate_table[i];
			break;
		}
	}

	/*
	 * Set the touch report as minimum value if the display_vrefresh is smaller
	 * than the minimum value of goog,display-vrr-table.
	 */
	if (next_report_rate == 0)
		next_report_rate = gti->touch_report_rate_table[0];

	if (gti->report_rate_setting_next != next_report_rate) {
		cancel_delayed_work_sync(&gti->set_report_rate_work);
		gti->report_rate_setting_next = next_report_rate;
	}

	if (gti->report_rate_setting_next != gti->report_rate_setting &&
			gti->pm.state == GTI_PM_RESUME) {
		queue_delayed_work(gti->pm.event_wq, &gti->set_report_rate_work,
				(gti->report_rate_setting_next > gti->report_rate_setting) ?
				msecs_to_jiffies(gti->increase_report_rate_delay * MSEC_PER_SEC) :
				msecs_to_jiffies(gti->decrease_report_rate_delay * MSEC_PER_SEC));
	}
}

static void goog_set_report_rate_work(struct work_struct *work)
{
	int ret;
	struct goog_touch_interface *gti;
	struct delayed_work *delayed_work;
	delayed_work = container_of(work, struct delayed_work, work);
	gti = container_of(delayed_work, struct goog_touch_interface, set_report_rate_work);

	if (gti->pm.state == GTI_PM_SUSPEND)
		return;

	if (gti->report_rate_setting == gti->report_rate_setting_next)
		return;

	/* Retry it 10ms later if there is finger on the screen. */
	if (gti->slot_bit_active) {
		queue_delayed_work(gti->pm.event_wq, &gti->set_report_rate_work,
				msecs_to_jiffies(10));
		return;
	}

	gti->cmd.report_rate_cmd.setting = gti->report_rate_setting_next;
	ret = goog_process_vendor_cmd(gti, GTI_CMD_SET_REPORT_RATE);
	if (ret != 0) {
		GOOG_ERR(gti, "Failed to set report rate!\n");
		return;
	}

	gti->report_rate_setting = gti->report_rate_setting_next;
	gti->context_changed.touch_report_rate = 1;
}

static int goog_init_variable_report_rate(struct goog_touch_interface *gti)
{
	int table_size = 0;

	if (!gti->pm.event_wq) {
		GOOG_ERR(gti, "No workqueue for variable report rate.\n");
		return -ENODEV;
	}

	gti->vrr_enabled = of_property_read_bool(gti->vendor_dev->of_node,
			"goog,vrr-enabled");
	if (!gti->vrr_enabled)
		return 0;

	table_size = of_property_count_u32_elems(gti->vendor_dev->of_node,
			"goog,vrr-display-rate");
	if (table_size != of_property_count_u32_elems(gti->vendor_dev->of_node,
			"goog,vrr-touch-rate")) {
		GOOG_ERR(gti, "Table size mismatch!\n");
		goto init_variable_report_rate_failed;
	}

	gti->report_rate_table_size = table_size;

	gti->display_refresh_rate_table = devm_kzalloc(gti->vendor_dev,
			sizeof(u32) * table_size, GFP_KERNEL);
	if (!gti->display_refresh_rate_table) {
		GOOG_ERR(gti, "display_refresh_rate_table alloc failed.\n");
		goto init_variable_report_rate_failed;
	}

	gti->touch_report_rate_table = devm_kzalloc(gti->vendor_dev,
			sizeof(u32) * table_size, GFP_KERNEL);
	if (!gti->touch_report_rate_table) {
		GOOG_ERR(gti, "touch_report_rate_table alloc failed.\n");
		goto init_variable_report_rate_failed;
	}

	if (of_property_read_u32_array(gti->vendor_dev->of_node, "goog,vrr-display-rate",
			gti->display_refresh_rate_table, table_size)) {
		GOOG_ERR(gti, "Failed to parse goog,display-vrr-table.\n");
		goto init_variable_report_rate_failed;
	}

	if (of_property_read_u32_array(gti->vendor_dev->of_node, "goog,vrr-touch-rate",
			gti->touch_report_rate_table, table_size)) {
		GOOG_ERR(gti, "Failed to parse goog,touch-vrr-table.\n");
		goto init_variable_report_rate_failed;
	}

	if (of_property_read_u32(gti->vendor_dev->of_node, "goog,vrr-up-delay",
			&gti->increase_report_rate_delay)) {
		gti->increase_report_rate_delay = 0;
	}

	if (of_property_read_u32(gti->vendor_dev->of_node, "goog,vrr-down-delay",
			&gti->decrease_report_rate_delay)) {
		gti->decrease_report_rate_delay = 0;
	}

	GOOG_INFO(gti, "Default report rate: %uHz, report rate delay %u/%u)",
			gti->touch_report_rate_table[0],
			gti->increase_report_rate_delay,
			gti->decrease_report_rate_delay);

	gti->report_rate_setting = gti->touch_report_rate_table[0];
	gti->report_rate_setting_next = gti->touch_report_rate_table[0];
	INIT_DELAYED_WORK(&gti->set_report_rate_work, goog_set_report_rate_work);

	return 0;

init_variable_report_rate_failed:
	gti->vrr_enabled = false;
	devm_kfree(gti->vendor_dev, gti->display_refresh_rate_table);
	devm_kfree(gti->vendor_dev, gti->touch_report_rate_table);

	return 0;
}

int goog_get_lptw_triggered(struct goog_touch_interface *gti)
{
	if (gti == NULL)
		return -ENODEV;

	return gti->lptw_triggered;
}
EXPORT_SYMBOL(goog_get_lptw_triggered);

static irqreturn_t gti_irq_handler(int irq, void *data)
{
	irqreturn_t ret;
	struct goog_touch_interface *gti = (struct goog_touch_interface *)data;

	gti->irq_index++;
	if (gti->vendor_irq_handler)
		ret = gti->vendor_irq_handler(irq, gti->vendor_irq_cookie);
	else
		ret = IRQ_WAKE_THREAD;
	gti_debug_hc_update(gti, true);
	return ret;
}

static irqreturn_t gti_irq_thread_fn(int irq, void *data)
{
	irqreturn_t ret;
	struct goog_touch_interface *gti = (struct goog_touch_interface *)data;

	ATRACE_BEGIN(__func__);
	cpu_latency_qos_update_request(&gti->pm_qos_req, 100 /* usec */);

	/*
	 * Some vendor drivers read sensor data inside vendor_irq_thread_fn.
	 * We need to lock input_process_lock before vendor_irq_thread_fn to
	 * avoid thread safe issue.
	 */
	mutex_lock(&gti->input_process_lock);

	if (gti->vendor_irq_thread_fn)
		ret = gti->vendor_irq_thread_fn(irq, gti->vendor_irq_cookie);
	else
		ret = IRQ_HANDLED;

	goog_input_process(gti, false);

	mutex_unlock(&gti->input_process_lock);

	gti_debug_hc_update(gti, false);
	cpu_latency_qos_update_request(&gti->pm_qos_req, PM_QOS_DEFAULT_VALUE);
	ATRACE_END();

	return ret;
}

int goog_devm_request_threaded_irq(struct goog_touch_interface *gti,
		struct device *dev, unsigned int irq,
		irq_handler_t handler, irq_handler_t thread_fn,
		unsigned long irqflags, const char *devname,
		void *dev_id)
{
	int ret;

	if (gti) {
		ret = devm_request_threaded_irq(dev, irq, gti_irq_handler, gti_irq_thread_fn,
				irqflags, devname, gti);
		if (dev_id)
			gti->vendor_irq_cookie = dev_id;
		if (handler)
			gti->vendor_irq_handler = handler;
		if (thread_fn)
			gti->vendor_irq_thread_fn = thread_fn;
	} else {
		ret = devm_request_threaded_irq(dev, irq, handler, thread_fn,
				irqflags, devname, dev_id);
	}

	return ret;
}
EXPORT_SYMBOL(goog_devm_request_threaded_irq);

int goog_request_threaded_irq(struct goog_touch_interface *gti,
		unsigned int irq, irq_handler_t handler, irq_handler_t thread_fn,
		unsigned long irqflags, const char *devname, void *dev_id)
{
	int ret;

	if (gti) {
		ret = request_threaded_irq(irq, gti_irq_handler, gti_irq_thread_fn,
				irqflags, devname, gti);
		if (dev_id)
			gti->vendor_irq_cookie = dev_id;
		if (handler)
			gti->vendor_irq_handler = handler;
		if (thread_fn)
			gti->vendor_irq_thread_fn = thread_fn;
	} else {
		ret = request_threaded_irq(irq, handler, thread_fn, irqflags, devname, dev_id);
	}

	return ret;
}
EXPORT_SYMBOL(goog_request_threaded_irq);

struct goog_touch_interface *goog_touch_interface_probe(
		void *private_data,
		struct device *dev,
		struct input_dev *input_dev,
		int (*default_handler)(void *private_data,
			u32 cmd_type, struct gti_union_cmd_data *cmd),
		struct gti_optional_configuration *options)
{
	int ret;
	struct goog_touch_interface *gti;

	if (!dev || !input_dev || !default_handler) {
		pr_err("%s: error: invalid dev/input_dev or default_handler!\n", __func__);
		return NULL;
	}

	gti = devm_kzalloc(dev, sizeof(struct goog_touch_interface), GFP_KERNEL);
	if (gti) {
		gti->vendor_private_data = private_data;
		gti->vendor_dev = dev;
		gti->vendor_input_dev = input_dev;
		gti->vendor_default_handler = default_handler;
		mutex_init(&gti->input_lock);
		mutex_init(&gti->input_process_lock);
	}

	if (!gti_class)
		gti_class = class_create(THIS_MODULE, GTI_NAME);

	if (gti && gti_class) {
		u32 dev_id = gti_dev_num;
		char *name;

		if (gti->vendor_dev) {
			struct device_node *np = gti->vendor_dev->of_node;

			of_property_read_u32(np, "goog,dev-id", &dev_id);
		}
		name = kasprintf(GFP_KERNEL, "gti.%d", dev_id);

		if (name &&
			!alloc_chrdev_region(&gti->dev_id, 0, 1, name)) {
			gti->dev = device_create(gti_class, NULL,
					gti->dev_id, gti, name);
			if (gti->dev) {
				gti_dev_num++;
				GOOG_INFO(gti, "device create \"%s\".\n", name);
				if (gti->vendor_dev) {
					ret = sysfs_create_link(&gti->dev->kobj,
						&gti->vendor_dev->kobj, "vendor");
					if (ret) {
						GOOG_ERR(gti, "sysfs_create_link() failed for vendor, ret=%d!\n",
							ret);
					}
				}
				if (gti->vendor_input_dev) {
					ret = sysfs_create_link(&gti->dev->kobj,
						&gti->vendor_input_dev->dev.kobj, "vendor_input");
					if (ret) {
						GOOG_ERR(gti, "sysfs_create_link() failed for vendor_input, ret=%d!\n",
							 ret);
					}
				}
			}
		}
		kfree(name);
	}

	if (gti && gti->dev) {
		goog_init_proc(gti);
		goog_init_options(gti, options);
		goog_offload_probe(gti);
		/*
		 * goog_init_input() needs the offload.cap initialization by goog_offload_probe().
		 */
		goog_init_input(gti);
		goog_register_tbn(gti);
		goog_pm_probe(gti);
		register_panel_bridge(gti);
		goog_init_variable_report_rate(gti);
		goog_update_fw_settings(gti);

		ret = sysfs_create_group(&gti->dev->kobj, &goog_attr_group);
		if (ret)
			GOOG_ERR(gti, "sysfs_create_group() failed, ret= %d!\n", ret);
	}

	return gti;
}
EXPORT_SYMBOL(goog_touch_interface_probe);

int goog_touch_interface_remove(struct goog_touch_interface *gti)
{
	if (!gti)
		return -ENODEV;

	if (gti->dev) {
		sysfs_remove_group(&gti->dev->kobj, &goog_attr_group);
		if (gti->vendor_dev)
			sysfs_remove_link(&gti->dev->kobj, "vendor");
		if (gti->vendor_input_dev)
			sysfs_remove_link(&gti->dev->kobj, "vendor_input");
		device_destroy(gti_class, gti->dev_id);
		gti->dev = NULL;
		gti_dev_num--;
	}

	if (gti_class) {
		unregister_chrdev_region(gti->dev_id, 1);
		if (!gti_dev_num) {
			proc_remove(gti_proc_dir_root);
			gti_proc_dir_root = NULL;
			class_destroy(gti_class);
			gti_class = NULL;
		}
	}

	unregister_panel_bridge(&gti->panel_bridge);
	goog_pm_remove(gti);

	if (gti->tbn_enabled && gti->tbn_register_mask)
		unregister_tbn(&gti->tbn_register_mask);

	gti->offload_enabled = false;
	gti->v4l2_enabled = false;
	goog_offload_remove(gti);
	heatmap_remove(&gti->v4l2);
	devm_kfree(gti->vendor_dev, gti->heatmap_buf);
	devm_kfree(gti->vendor_dev, gti);

	return 0;
}
EXPORT_SYMBOL(goog_touch_interface_remove);

MODULE_DESCRIPTION("Google Touch Interface");
MODULE_AUTHOR("Super Liu<supercjliu@google.com>");
MODULE_LICENSE("GPL v2");<|MERGE_RESOLUTION|>--- conflicted
+++ resolved
@@ -2202,11 +2202,7 @@
 static void goog_offload_set_running(struct goog_touch_interface *gti, bool running)
 {
 	if (gti->offload.offload_running != running) {
-<<<<<<< HEAD
-		GOOG_INFO("Set offload_running=%d, irq_index=%llu, input_index=%llu\n",
-=======
 		GOOG_INFO(gti, "Set offload_running=%d, irq_index=%d, input_index=%d\n",
->>>>>>> 95259cfd
 			running, gti->irq_index, gti->input_index);
 
 		gti->offload.offload_running = running;
