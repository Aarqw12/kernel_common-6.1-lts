/* SPDX-License-Identifier: GPL-2.0 */
/*
 * Google Touch Interface for Pixel devices.
 *
 * Copyright 2022 Google LLC.
 */

#ifndef _GOOG_TOUCH_INTERFACE_
#define _GOOG_TOUCH_INTERFACE_

#include <drm/drm_panel.h>
#include <drm/drm_bridge.h>
#include <drm/drm_connector.h>
#include <linux/kfifo.h>
#include <linux/pm_qos.h>

#include "heatmap.h"
#include "touch_offload.h"
#include "uapi/input/touch_offload.h"

<<<<<<< HEAD
#if IS_ENABLED(CONFIG_VH_SYSTRACE)
#include <trace/hooks/systrace.h>
#else
#define ATRACE_BEGIN(f)
#define ATRACE_END()
#endif

#define GOOG_LOG_NAME "GTI"
#define GOOG_DBG(fmt, args...)    pr_debug("[%s] %s: " fmt, GOOG_LOG_NAME,\
=======
#define GTI_NAME "goog_touch_interface"
#define GOOG_LOG_NAME(gti) ((gti && gti->dev) ? dev_name(gti->dev) : "GTI")
#define GOOG_DBG(gti, fmt, args...)    pr_debug("[%s] %s: " fmt, GOOG_LOG_NAME(gti),\
>>>>>>> fce13c30
					__func__, ##args)
#define GOOG_LOG(gti, fmt, args...)    pr_info("[%s] " fmt, GOOG_LOG_NAME(gti), ##args)
#define GOOG_INFO(gti, fmt, args...)	pr_info("[%s] %s: " fmt, GOOG_LOG_NAME(gti),\
					__func__, ##args)
#define GOOG_WARN(gti, fmt, args...)    pr_warn("[%s] %s: " fmt, GOOG_LOG_NAME(gti),\
					__func__, ##args)
#define GOOG_ERR(gti, fmt, args...)    pr_err("[%s] %s: " fmt, GOOG_LOG_NAME(gti),\
					__func__, ##args)
#define MAX_SLOTS 10

#define GTI_DEBUG_KFIFO_LEN 4 /* must be power of 2. */

#define GTI_SENSOR_2D_OUT_FORMAT_WIDTH(size) ((size > (PAGE_SIZE * sizeof(s16) / 6)) ? 1 : 5)
/*-----------------------------------------------------------------------------
 * enums.
 */

enum gti_cmd_type : u32 {
	/* GTI_CMD operations. */
	GTI_CMD_OPS_START = 0x100,
	GTI_CMD_PING,
	GTI_CMD_RESET,
	GTI_CMD_SELFTEST,

	/* GTI_CMD_GET operations. */
	GTI_CMD_GET_OPS_START = 0x200,
	GTI_CMD_GET_CONTEXT_DRIVER,
	GTI_CMD_GET_CONTEXT_STYLUS,
	GTI_CMD_GET_COORD_FILTER_ENABLED,
	GTI_CMD_GET_FW_VERSION,
	GTI_CMD_GET_GRIP_MODE,
	GTI_CMD_GET_IRQ_MODE,
	GTI_CMD_GET_PALM_MODE,
	GTI_CMD_GET_SCAN_MODE,
	GTI_CMD_GET_SCREEN_PROTECTOR_MODE,
	GTI_CMD_GET_SENSING_MODE,
	GTI_CMD_GET_SENSOR_DATA,
	GTI_CMD_GET_SENSOR_DATA_MANUAL,

	/* GTI_CMD_NOTIFY operations. */
	GTI_CMD_NOTIFY_OPS_START = 0x300,
	GTI_CMD_NOTIFY_DISPLAY_STATE,
	GTI_CMD_NOTIFY_DISPLAY_VREFRESH,

	/* GTI_CMD_SET operations. */
	GTI_CMD_SET_OPS_START = 0x400,
	GTI_CMD_SET_CONTINUOUS_REPORT,
	GTI_CMD_SET_COORD_FILTER_ENABLED,
	GTI_CMD_SET_GRIP_MODE,
	GTI_CMD_SET_HEATMAP_ENABLED,
	GTI_CMD_SET_IRQ_MODE,
	GTI_CMD_SET_PALM_MODE,
	GTI_CMD_SET_REPORT_RATE,
	GTI_CMD_SET_SCAN_MODE,
	GTI_CMD_SET_SCREEN_PROTECTOR_MODE,
	GTI_CMD_SET_SENSING_MODE,
};

enum gti_continuous_report_setting : u32 {
	GTI_CONTINUOUS_REPORT_DISABLE = 0,
	GTI_CONTINUOUS_REPORT_ENABLE,
	GTI_CONTINUOUS_REPORT_DRIVER_DEFAULT,
};

enum gti_coord_filter_setting : u32 {
	GTI_COORD_FILTER_DISABLE = 0,
	GTI_COORD_FILTER_ENABLE,
};

enum gti_display_state_setting : u32 {
	GTI_DISPLAY_STATE_OFF = 0,
	GTI_DISPLAY_STATE_ON,
};

enum gti_grip_setting : u32 {
	GTI_GRIP_DISABLE = 0,
	GTI_GRIP_ENABLE,
};

enum gti_heatmap_setting : u32 {
	GTI_HEATMAP_DISABLE = 0,
	GTI_HEATMAP_ENABLE,
};

enum gti_irq_mode : u32 {
	GTI_IRQ_MODE_DISABLE = 0,
	GTI_IRQ_MODE_ENABLE,
	GTI_IRQ_MODE_NA = 0xFFFFFFFF,
};

/**
 * Motion filter mode.
 *   GTI_MF_MODE_UNFILTER: enable unfilter by continuous reporting.
 *   GTI_MF_MODE_DYNAMIC: dynamic control for motion filter.
 *   GTI_MF_MODE_FILTER: only report touch if coord report changed.
 *   GTI_MF_MODE_AUTO: for development case.
 */
enum gti_mf_mode : u32 {
	GTI_MF_MODE_UNFILTER = 0,
	GTI_MF_MODE_DEFAULT,
	GTI_MF_MODE_DYNAMIC = GTI_MF_MODE_DEFAULT,
	GTI_MF_MODE_FILTER,
	GTI_MF_MODE_AUTO_REPORT,
};

/**
 * Motion filter finite state machine (FSM) state.
 *   GTI_MF_STATE_FILTERED: default coordinate filtering
 *   GTI_MF_STATE_UNFILTERED: coordinate unfiltering for single-touch.
 *   GTI_MF_STATE_FILTERED_LOCKED: filtered coordinates. Locked until
 *                                 touch is lifted or timeout.
 */
enum gti_mf_state : u32 {
	GTI_MF_STATE_FILTERED = 0,
	GTI_MF_STATE_UNFILTERED,
	GTI_MF_STATE_FILTERED_LOCKED,
};

enum gti_palm_setting : u32 {
	GTI_PALM_DISABLE = 0,
	GTI_PALM_ENABLE,
};

enum gti_ping_mode : u32 {
	GTI_PING_NOP = 0,
	GTI_PING_ENABLE,
	GTI_PING_NA = 0xFFFFFFFF,
};

enum gti_pm_state : u32 {
	GTI_PM_SUSPEND = 0,
	GTI_PM_RESUME,
};

#define GTI_PM_WAKELOCK_TYPE_LOCK_MASK 0xFFFF
/**
 * @brief: wakelock type.
 */
enum gti_pm_wakelock_type : u32 {
	GTI_PM_WAKELOCK_TYPE_SCREEN_ON = (1 << 0),
	GTI_PM_WAKELOCK_TYPE_IRQ = (1 << 1),
	GTI_PM_WAKELOCK_TYPE_FW_UPDATE = (1 << 2),
	GTI_PM_WAKELOCK_TYPE_SYSFS = (1 << 3),
	GTI_PM_WAKELOCK_TYPE_FORCE_ACTIVE = (1 << 4),
	GTI_PM_WAKELOCK_TYPE_BUGREPORT = (1 << 5),
	GTI_PM_WAKELOCK_TYPE_OFFLOAD_REPORT = (1 << 6),
	GTI_PM_WAKELOCK_TYPE_SENSOR_DATA = (1 << 7),
};

enum gti_proc_type : u32 {
	GTI_PROC_MS_BASE,
	GTI_PROC_MS_DIFF,
	GTI_PROC_MS_RAW,
	GTI_PROC_SS_BASE,
	GTI_PROC_SS_DIFF,
	GTI_PROC_SS_RAW,
	GTI_PROC_NUM,
};

enum gti_reset_mode : u32 {
	GTI_RESET_MODE_NOP = 0,
	GTI_RESET_MODE_SW = (1 << 0),
	GTI_RESET_MODE_HW = (1 << 1),
	GTI_RESET_MODE_AUTO = GTI_RESET_MODE_HW | GTI_RESET_MODE_SW,
	GTI_RESET_MODE_NA = 0xFFFFFFFF,
};

enum gti_scan_mode : u32 {
	GTI_SCAN_MODE_AUTO = 0,
	GTI_SCAN_MODE_NORMAL_ACTIVE,
	GTI_SCAN_MODE_NORMAL_IDLE,
	GTI_SCAN_MODE_LP_ACTIVE,
	GTI_SCAN_MODE_LP_IDLE,
	GTI_SCAN_MODE_NA = 0xFFFFFFFF,
};

enum gti_screen_protector_mode : u32 {
	GTI_SCREEN_PROTECTOR_MODE_DISABLE = 0,
	GTI_SCREEN_PROTECTOR_MODE_ENABLE,
	GTI_SCREEN_PROTECTOR_MODE_NA = 0xFFFFFFFF,
};

enum gti_selftest_result : u32 {
	GTI_SELFTEST_RESULT_DONE = 0,
	GTI_SELFTEST_RESULT_SHELL_CMDS_REDIRECT,
	GTI_SELFTEST_RESULT_NA = 0xFFFFFFFF,
};

enum gti_sensing_mode : u32 {
	GTI_SENSING_MODE_DISABLE = 0,
	GTI_SENSING_MODE_ENABLE,
	GTI_SENSING_MODE_NA = 0xFFFFFFFF,
};

/* Touch read method for automatically reading data from interrupt */
#define TOUCH_SENSOR_DATA_READ_METHOD_INT 0x10000
/* Touch read method for manually reading data from command */
#define TOUCH_SENSOR_DATA_READ_METHOD_COMMAND 0x20000

enum gti_sensor_data_type : u32 {
	GTI_SENSOR_DATA_TYPE_COORD = TOUCH_DATA_TYPE_COORD,
	GTI_SENSOR_DATA_TYPE_MS = TOUCH_SENSOR_DATA_READ_METHOD_INT |
			TOUCH_SCAN_TYPE_MUTUAL | TOUCH_DATA_TYPE_STRENGTH,
	GTI_SENSOR_DATA_TYPE_MS_DIFF = TOUCH_SENSOR_DATA_READ_METHOD_COMMAND |
			TOUCH_SCAN_TYPE_MUTUAL | TOUCH_DATA_TYPE_STRENGTH,
	GTI_SENSOR_DATA_TYPE_MS_RAW = TOUCH_SENSOR_DATA_READ_METHOD_COMMAND |
			TOUCH_SCAN_TYPE_MUTUAL | TOUCH_DATA_TYPE_RAW,
	GTI_SENSOR_DATA_TYPE_MS_BASELINE = TOUCH_SENSOR_DATA_READ_METHOD_COMMAND |
			TOUCH_SCAN_TYPE_MUTUAL | TOUCH_DATA_TYPE_BASELINE,
	GTI_SENSOR_DATA_TYPE_SS = TOUCH_SENSOR_DATA_READ_METHOD_INT |
			TOUCH_SCAN_TYPE_SELF | TOUCH_DATA_TYPE_STRENGTH,
	GTI_SENSOR_DATA_TYPE_SS_DIFF = TOUCH_SENSOR_DATA_READ_METHOD_COMMAND |
			TOUCH_SCAN_TYPE_SELF | TOUCH_DATA_TYPE_STRENGTH,
	GTI_SENSOR_DATA_TYPE_SS_RAW = TOUCH_SENSOR_DATA_READ_METHOD_COMMAND |
			TOUCH_SCAN_TYPE_SELF | TOUCH_DATA_TYPE_RAW,
	GTI_SENSOR_DATA_TYPE_SS_BASELINE = TOUCH_SENSOR_DATA_READ_METHOD_COMMAND |
			TOUCH_SCAN_TYPE_SELF | TOUCH_DATA_TYPE_BASELINE,
};

enum gti_fw_status : u32 {
	GTI_FW_STATUS_RESET = 0,
	GTI_FW_STATUS_PALM_ENTER,
	GTI_FW_STATUS_PALM_EXIT,
	GTI_FW_STATUS_GRIP_ENTER,
	GTI_FW_STATUS_GRIP_EXIT,
	GTI_FW_STATUS_WATER_ENTER,
	GTI_FW_STATUS_WATER_EXIT,
	GTI_FW_STATUS_NOISE_MODE,
};

enum gti_noise_mode_level : u8 {
	GTI_NOISE_MODE_EXIT = 0,
	GTI_NOISE_MODE_LEVEL1,
	GTI_NOISE_MODE_LEVEL2,
	GTI_NOISE_MODE_LEVEL3,
};

/*-----------------------------------------------------------------------------
 * Structures.
 */

struct gti_context_changed {
	union {
		struct {
		u32 screen_state : 1;
		u32 display_refresh_rate : 1;
		u32 touch_report_rate : 1;
		u32 noise_state : 1;
		u32 water_mode : 1;
		u32 charger_state : 1;
		u32 hinge_angle : 1;
		u32 offload_timestamp : 1;
		};
		u32 value;
	};
};

struct gti_context_driver_cmd {
	struct gti_context_changed context_changed;

	u8 screen_state;
	u8 display_refresh_rate;
	u8 touch_report_rate;
	u8 noise_state;
	u8 water_mode;
	u8 charger_state;
	s16 hinge_angle;

	ktime_t offload_timestamp;
};

struct gti_context_stylus_cmd {
	struct {
		u32 coords : 1;
		u32 coords_timestamp : 1;
		u32 pen_paired : 1;
		u32 pen_active : 1;
	} contents;
	struct TouchOffloadCoord pen_offload_coord;
	ktime_t pen_offload_coord_timestamp;
	u8 pen_paired;
	u8 pen_active;
};

struct gti_continuous_report_cmd {
	enum gti_continuous_report_setting setting;
};

struct gti_debug_coord {
	ktime_t time;
	u64 irq_index;
	struct TouchOffloadCoord coord;
};

struct gti_debug_health_check {
	ktime_t irq_time;
	u64 irq_index;
	u64 input_index;
	unsigned long slot_bit_active;
};

struct gti_debug_input {
	int slot;
	struct gti_debug_coord pressed;
	struct gti_debug_coord released;
};

struct gti_coord_filter_cmd {
	enum gti_coord_filter_setting setting;
};

struct gti_display_state_cmd {
	enum gti_display_state_setting setting;
};

struct gti_display_vrefresh_cmd {
	u32 setting;
};

struct gti_fw_version_cmd {
	char buffer[0x100];
};

struct gti_grip_cmd {
	enum gti_grip_setting setting;
};

struct gti_heatmap_cmd {
	enum gti_heatmap_setting setting;
};

struct gti_irq_cmd {
	enum gti_irq_mode setting;
};

struct gti_palm_cmd {
	enum gti_palm_setting setting;
};

struct gti_ping_cmd {
	enum gti_ping_mode setting;
};

struct gti_report_rate_cmd {
	u32 setting;
};

struct gti_reset_cmd {
	enum gti_reset_mode setting;
};

struct gti_scan_cmd {
	enum gti_scan_mode setting;
};

struct gti_screen_protector_mode_cmd {
	enum gti_screen_protector_mode setting;
};

struct gti_selftest_cmd {
	enum gti_selftest_result result;
	char buffer[PAGE_SIZE];
};

struct gti_sensing_cmd {
	enum gti_sensing_mode setting;
};

struct gti_sensor_data_cmd {
	enum gti_sensor_data_type type;
	u8 *buffer;
	u32 size;
};

/**
 * struct gti_union_cmd_data - GTI commands to vendor driver.
 * @context_driver_cmd: command to update touch offload driver context.
 * @context_stylus_cmd: command to update touch offload stylus context.
 * @continuous_report_cmd: command to set continuous reporting.
 * @coord_filter_cmd: command to set/get coordinate filter enabled.
 * @display_state_cmd: command to notify display state.
 * @display_vrefresh_cmd: command to notify display vertical refresh rate.
 * @fw_version_cmd: command to get fw version.
 * @grip_cmd: command to set/get grip mode.
 * @heatmap_cmd: command to set heatmap enabled.
 * @irq_cmd: command to set/get irq mode.
 * @palm_cmd: command to set/get palm mode.
 * @ping_cmd: command to ping T-IC.
 * @report_rate_cmd: command to change touch report rate.
 * @reset_cmd: command to reset T-IC.
 * @scan_cmd: command to set/get scan mode.
 * @screen_protector_mode_cmd: command to set/get screen protector mode.
 * @selftest_cmd: command to do self-test.
 * @sensing_cmd: command to set/set sensing mode.
 * @sensor_data_cmd: command to get sensor data.
 * @manual_sensor_data_cmd: command to get sensor data manually.
 */
struct gti_union_cmd_data {
	struct gti_context_driver_cmd context_driver_cmd;
	struct gti_context_stylus_cmd context_stylus_cmd;
	struct gti_continuous_report_cmd continuous_report_cmd;
	struct gti_coord_filter_cmd coord_filter_cmd;
	struct gti_display_state_cmd display_state_cmd;
	struct gti_display_vrefresh_cmd display_vrefresh_cmd;
	struct gti_fw_version_cmd fw_version_cmd;
	struct gti_grip_cmd grip_cmd;
	struct gti_heatmap_cmd heatmap_cmd;
	struct gti_irq_cmd irq_cmd;
	struct gti_palm_cmd palm_cmd;
	struct gti_ping_cmd ping_cmd;
	struct gti_report_rate_cmd report_rate_cmd;
	struct gti_reset_cmd reset_cmd;
	struct gti_scan_cmd scan_cmd;
	struct gti_screen_protector_mode_cmd screen_protector_mode_cmd;
	struct gti_selftest_cmd selftest_cmd;
	struct gti_sensing_cmd sensing_cmd;
	struct gti_sensor_data_cmd sensor_data_cmd;
	struct gti_sensor_data_cmd manual_sensor_data_cmd;
};

/**
 * struct gti_fw_status_data - GTI fw status data for notifying changed.
 * @noise_level: the noise level for noise mode.
 */
struct gti_fw_status_data {
	enum gti_noise_mode_level noise_level;
	u8 water_mode;
};

/**
 * struct gti_optional_configuration - optional configuration by vendor driver.
 * @get_context_driver: vendor driver operation to update touch offload driver context.
 * @get_context_stylus: vendor driver operation to update touch offload stylus context.
 * @get_coord_filter_enabled: vendor driver operation to get the coordinate filter enabled.
 * @get_fw_version: vendor driver operation to get fw version info.
 * @get_grip_mode: vendor driver operation to get the grip mode setting.
 * @get_irq_mode: vendor driver operation to get irq mode setting.
 * @get_mutual_sensor_data: vendor driver operation to get the mutual sensor data.
 * @get_palm_mode: vendor driver operation to get the palm mode setting.
 * @get_scan_mode: vendor driver operation to get scan mode.
 * @get_screen_protector_mode: vendor driver operation to get screen protector mode.
 * @get_self_sensor_data: vendor driver operation to get the self sensor data.
 * @get_sensing_mode: vendor driver operation to get sensing mode.
 * @notify_display_state: vendor driver operation to notify the display state.
 * @notify_display_vrefresh: vendor driver operation to notify the display vertical refresh rate.
 * @ping: vendor driver operation to ping T-IC.
 * @reset: vendor driver operation to exec reset.
 * @selftest: vendor driver operation to exec self-test.
 * @set_continuous_report: vendor driver operation to apply the continuous reporting setting.
 * @set_coord_filter_enabled: vendor driver operation to apply the coordinate filter enabled.
 * @set_grip_mode: vendor driver operation to apply the grip setting.
 * @set_heatmap_enabled: vendor driver operation to apply the heatmap setting.
 * @set_irq_mode: vendor driver operation to apply the irq setting.
 * @set_palm_mode: vendor driver operation to apply the palm setting.
 * @set_report_rate: driver operation to set touch report rate.
 * @set_scan_mode: vendor driver operation to set scan mode.
 * @set_screen_protector_mode: vendor driver operation to set screen protector mode.
 * @set_sensing_mode: vendor driver operation to set sensing mode.
 */
struct gti_optional_configuration {
	int (*get_context_driver)(void *private_data, struct gti_context_driver_cmd *cmd);
	int (*get_context_stylus)(void *private_data, struct gti_context_stylus_cmd *cmd);
	int (*get_coord_filter_enabled)(void *private_data, struct gti_coord_filter_cmd *cmd);
	int (*get_fw_version)(void *private_data, struct gti_fw_version_cmd *cmd);
	int (*get_grip_mode)(void *private_data, struct gti_grip_cmd *cmd);
	int (*get_irq_mode)(void *private_data, struct gti_irq_cmd *cmd);
	int (*get_mutual_sensor_data)(void *private_data, struct gti_sensor_data_cmd *cmd);
	int (*get_palm_mode)(void *private_data, struct gti_palm_cmd *cmd);
	int (*get_scan_mode)(void *private_data, struct gti_scan_cmd *cmd);
	int (*get_screen_protector_mode)(void *private_data,
			struct gti_screen_protector_mode_cmd *cmd);
	int (*get_self_sensor_data)(void *private_data, struct gti_sensor_data_cmd *cmd);
	int (*get_sensing_mode)(void *private_data, struct gti_sensing_cmd *cmd);
	int (*notify_display_state)(void *private_data, struct gti_display_state_cmd *cmd);
	int (*notify_display_vrefresh)(void *private_data, struct gti_display_vrefresh_cmd *cmd);
	int (*ping)(void *private_data, struct gti_ping_cmd *cmd);
	int (*reset)(void *private_data, struct gti_reset_cmd *cmd);
	int (*selftest)(void *private_data, struct gti_selftest_cmd *cmd);
	int (*set_continuous_report)(void *private_data, struct gti_continuous_report_cmd *cmd);
	int (*set_coord_filter_enabled)(void *private_data, struct gti_coord_filter_cmd *cmd);
	int (*set_grip_mode)(void *private_data, struct gti_grip_cmd *cmd);
	int (*set_heatmap_enabled)(void *private_data, struct gti_heatmap_cmd *cmd);
	int (*set_irq_mode)(void *private_data, struct gti_irq_cmd *cmd);
	int (*set_palm_mode)(void *private_data, struct gti_palm_cmd *cmd);
	int (*set_report_rate)(void *private_data, struct gti_report_rate_cmd *cmd);
	int (*set_scan_mode)(void *private_data, struct gti_scan_cmd *cmd);
	int (*set_screen_protector_mode)(void *private_data,
			struct gti_screen_protector_mode_cmd *cmd);
	int (*set_sensing_mode)(void *private_data, struct gti_sensing_cmd *cmd);
};

/**
 * struct gti_pm - power manager for GTI.
 * @state_update_work: a work to update pm state.
 * @event_wq: a work queue to run suspend/resume work.
 * @locks: the lock state.
 * @lock_mutex: protect the lock state.
 * @state: GTI pm state.
 * @new_state: New GTI pm state to be updated to.
 * @enabled: Boolean value to represent if GTI PM is active.
 * @update_state: Boolean value if state needs to be updated.
 * @resume: callback for notifying resume.
 * @suspend: callback for notifying suspend.
 */
struct gti_pm {
	struct work_struct state_update_work;
	struct workqueue_struct *event_wq;

	u32 locks;
	struct mutex lock_mutex;
	enum gti_pm_state state;
	enum gti_pm_state new_state;
	bool enabled;
	bool update_state;

	int (*resume)(struct device *dev);
	int (*suspend)(struct device *dev);
};

/**
 * struct goog_touch_interface - Google touch interface data for Pixel.
 * @vendor_private_data: the private data pointer that used by touch vendor driver.
 * @vendor_dev: pointer to struct device that used by touch vendor driver.
 * @vendor_input_dev: pointer to struct inpu_dev that used by touch vendor driver.
 * @dev: pointer to struct device that used by google touch interface driver.
 * @options: optional configuration that could apply by vendor driver.
 * @input_lock: protect the input report between non-offload and offload.
 * @input_process_lock: protect heatmap reading and frame reserving.
 * @offload: struct that used by touch offload.
 * @offload_frame: reserved frame that used by touch offload.
 * @v4l2: struct that used by v4l2.
 * @panel_bridge: struct that used to register panel bridge notification.
 * @connector: struct that used to get panel status.
 * @cmd: struct that used by vendor default handler.
 * @proc_dir: struct that used for procfs.
 * @proc_heatmap: struct that used for heatmap procfs.
 * @input_timestamp: input timestamp from touch vendor driver.
 * @mf_downtime: timestamp for motion filter control.
 * @display_vrefresh: display vrefresh in Hz.
 * @mf_mode: current motion filter mode.
 * @mf_state: current motion filter state.
 * @vrr_enabled: variable touch report rate is enabled or not.
 * @report_rate_table_size: report rate table size from device tree.
 * @touch_report_rate_table: touch report rate table parsed from device tree.
 * @display_refresh_rate_table: display refresh rate table parsed from device tree.
 * @report_rate_setting: current touch report rate.
 * @report_rate_setting_next: next touch report rate going be set.
 * @set_report_rate_work: delayed work for setting report rate.
 * @increase_report_rate_delay: delayed work will be start after a delay in seconds.
 * @decrease_report_rate_delay: delayed work will be start after a delay in seconds.
 * @screen_protector_mode_setting: the setting of screen protector mode.
 * @tbn_register_mask: the tbn_mask that used to request/release touch bus.
 * @pm: struct that used by gti pm.
 * @pm_qos_req: struct that used by pm qos.
 * @fw_status: firmware status such as water_mode, noise_level, etc.
 * @context_changed: flags that indicate driver status changing.
 * @panel_is_lp_mode: display is in low power mode.
 * @offload_enabled: touch offload is enabled or not.
 * @v4l2_enabled: v4l2 is enabled or not.
 * @tbn_enabled: tbn is enabled or not.
 * @coord_filter_enabled: coordinate filter is enabled or not.
 * @input_timestamp_changed: input timestamp changed from touch vendor driver.
 * @ignore_grip_update: Ignore fw_grip status updates made on offload state change.
 * @default_grip_enabled: the grip default setting.
 * @ignore_palm_update: Ignore fw_palm status updates made on offload state change.
 * @default_palm_enabled: the palm default setting.
 * @ignore_coord_filter_update: Ignore fw_coordinate_filter status updates.
 * @fw_coord_filter_enabled: the current setting of coordinate filter.
 * @default_coord_filter_enabled: the default setting of coordinate filter.
 * @lptw_triggered: LPTW is triggered or not.
 * @ignore_force_active: Ignore the force_active sysfs request.
 * @offload_id: id that used by touch offload.
 * @heatmap_buf: heatmap buffer that used by v4l2.
 * @heatmap_buf_size: heatmap buffer size that used by v4l2.
 * @slot: slot id that current used by input report.
 * @slot_bit_in_use: bitmap of slot in use for this input process cycle.
 * @slot_bit_changed: bitmap of slot state changed for this input process cycle.
 * @slot_bit_active: bitmap of active slot during GTI lifecycle.
 * @dev_id: dev_t used for google interface driver.
 * @charger_state: indicates a USB charger is connected.
 * @charger_notifier: notifier for power_supply updates.
 * @irq_index: irq count that handle by GTI.
 * @input_index: the count of slot bit changed during goog_input_process().
 * @vendor_irq_handler: irq handler that register by vendor driver.
 * @vendor_irq_thread_fn: irq thread function that register by vendor driver.
 * @vendor_irq_cookie: irq cookie that register by vendor driver.
 * @vendor_default_handler: touch vendor driver default operation.
 * @released_index: finger up count.
 * @debug_input: struct that used to debug input.
 * @debug_fifo_input: kfifo struct to track recent coordinate report for input debug.
 * @debug_hc: struct that used for the health check.
 * @debug_fifo_hc: kfifo struct to track recent touch interrupt information for health check.
 */

struct goog_touch_interface {
	void *vendor_private_data;
	struct device *vendor_dev;
	struct input_dev *vendor_input_dev;
	struct device *dev;
	struct gti_optional_configuration options;
	struct mutex input_lock;
	struct mutex input_process_lock;
	struct touch_offload_context offload;
	struct touch_offload_frame *offload_frame;
	struct v4l2_heatmap v4l2;
	struct drm_bridge panel_bridge;
	struct drm_connector *connector;
	struct gti_union_cmd_data cmd;
	struct proc_dir_entry *proc_dir;
	struct proc_dir_entry *proc_heatmap[GTI_PROC_NUM];
	ktime_t input_timestamp;
	ktime_t mf_downtime;

	bool vrr_enabled;
	int report_rate_table_size;
	u32 *display_refresh_rate_table;
	u32 *touch_report_rate_table;
	u32 report_rate_setting;
	u32 report_rate_setting_next;
	struct delayed_work set_report_rate_work;
	u32 increase_report_rate_delay;
	u32 decrease_report_rate_delay;

	int display_vrefresh;
	enum gti_display_state_setting display_state;
	enum gti_mf_mode mf_mode;
	enum gti_mf_state mf_state;
	enum gti_screen_protector_mode screen_protector_mode_setting;
	u32 tbn_register_mask;
	struct gti_pm pm;
	struct pm_qos_request pm_qos_req;

	struct gti_fw_status_data fw_status;
	struct gti_context_changed context_changed;

	bool panel_is_lp_mode;
	bool offload_enabled;
	bool v4l2_enabled;
	bool tbn_enabled;
	bool coord_filter_enabled;
	bool input_timestamp_changed;
	bool ignore_grip_update;
	bool default_grip_enabled;
	bool ignore_palm_update;
	bool default_palm_enabled;
	bool ignore_coord_filter_update;
	bool fw_coord_filter_enabled;
	bool default_coord_filter_enabled;
	bool lptw_triggered;
	bool ignore_force_active;
	union {
		u8 offload_id_byte[4];
		u32 offload_id;
	};
	u8 *heatmap_buf;
	u32 heatmap_buf_size;
	int slot;
	unsigned long slot_bit_in_use;
	unsigned long slot_bit_changed;
	unsigned long slot_bit_active;
	dev_t dev_id;

	u8 charger_state;
	struct notifier_block charger_notifier;

	u64 irq_index;
	u64 input_index;
	irq_handler_t vendor_irq_handler;
	irq_handler_t vendor_irq_thread_fn;
	void *vendor_irq_cookie;

	int (*vendor_default_handler)(void *private_data,
		enum gti_cmd_type cmd_type, struct gti_union_cmd_data *cmd);

	/* Debug used. */
	u64 released_index;
	struct gti_debug_input debug_input[MAX_SLOTS];
	DECLARE_KFIFO(debug_fifo_input, struct gti_debug_input, GTI_DEBUG_KFIFO_LEN);
	struct gti_debug_health_check debug_hc;
	DECLARE_KFIFO(debug_fifo_hc, struct gti_debug_health_check, GTI_DEBUG_KFIFO_LEN);
};

/*-----------------------------------------------------------------------------
 * Forward declarations.
 */
inline bool goog_check_spi_dma_enabled(struct spi_device *spi_dev);
inline bool goog_input_legacy_report(struct goog_touch_interface *gti);
inline void goog_input_lock(struct goog_touch_interface *gti);
inline void goog_input_unlock(struct goog_touch_interface *gti);
inline void goog_input_set_timestamp(
		struct goog_touch_interface *gti,
		struct input_dev *dev, ktime_t timestamp);
inline void goog_input_mt_slot(
		struct goog_touch_interface *gti,
		struct input_dev *dev, int slot);
inline void goog_input_mt_report_slot_state(
		struct goog_touch_interface *gti,
		struct input_dev *dev, unsigned int tool_type, bool active);
inline void goog_input_report_abs(
		struct goog_touch_interface *gti,
		struct input_dev *dev, unsigned int code, int value);
inline void goog_input_report_key(
		struct goog_touch_interface *gti,
		struct input_dev *dev, unsigned int code, int value);
inline void goog_input_sync(struct goog_touch_interface *gti, struct input_dev *dev);
inline int goog_devm_request_threaded_irq(struct goog_touch_interface *gti,
		struct device *dev, unsigned int irq,
		irq_handler_t handler, irq_handler_t thread_fn,
		unsigned long irqflags, const char *devname,
		void *dev_id);
inline int goog_request_threaded_irq(struct goog_touch_interface *gti,
		unsigned int irq, irq_handler_t handler, irq_handler_t thread_fn,
		unsigned long irqflags, const char *devname, void *dev_id);

int goog_process_vendor_cmd(struct goog_touch_interface *gti, enum gti_cmd_type cmd_type);
int goog_input_process(struct goog_touch_interface *gti, bool reset_data);
struct goog_touch_interface *goog_touch_interface_probe(
		void *private_data,
		struct device *dev,
		struct input_dev *input_dev,
		int (*default_handler)(void *private_data,
			enum gti_cmd_type cmd_type, struct gti_union_cmd_data *cmd),
		struct gti_optional_configuration *options);
int goog_touch_interface_remove(struct goog_touch_interface *gti);

int goog_pm_wake_lock_nosync(struct goog_touch_interface *gti,
 enum gti_pm_wakelock_type type, bool skip_pm_resume);
int goog_pm_wake_lock(struct goog_touch_interface *gti,
 enum gti_pm_wakelock_type type, bool skip_pm_resume);
int goog_pm_wake_unlock_nosync(struct goog_touch_interface *gti,
 enum gti_pm_wakelock_type type);
int goog_pm_wake_unlock(struct goog_touch_interface *gti,
 enum gti_pm_wakelock_type type);
bool goog_pm_wake_check_locked(struct goog_touch_interface *gti,
 enum gti_pm_wakelock_type type);
u32 goog_pm_wake_get_locks(struct goog_touch_interface *gti);
int goog_pm_register_notification(struct goog_touch_interface *gti,
		const struct dev_pm_ops* ops);
int goog_pm_unregister_notification(struct goog_touch_interface *gti);

void goog_notify_fw_status_changed(struct goog_touch_interface *gti,
		enum gti_fw_status status, struct gti_fw_status_data* data);
void gti_debug_hc_dump(struct goog_touch_interface *gti);
void gti_debug_input_dump(struct goog_touch_interface *gti);

int goog_get_lptw_triggered(struct goog_touch_interface *gti);

#endif // _GOOG_TOUCH_INTERFACE_
<|MERGE_RESOLUTION|>--- conflicted
+++ resolved
@@ -18,21 +18,9 @@
 #include "touch_offload.h"
 #include "uapi/input/touch_offload.h"
 
-<<<<<<< HEAD
-#if IS_ENABLED(CONFIG_VH_SYSTRACE)
-#include <trace/hooks/systrace.h>
-#else
-#define ATRACE_BEGIN(f)
-#define ATRACE_END()
-#endif
-
-#define GOOG_LOG_NAME "GTI"
-#define GOOG_DBG(fmt, args...)    pr_debug("[%s] %s: " fmt, GOOG_LOG_NAME,\
-=======
 #define GTI_NAME "goog_touch_interface"
 #define GOOG_LOG_NAME(gti) ((gti && gti->dev) ? dev_name(gti->dev) : "GTI")
 #define GOOG_DBG(gti, fmt, args...)    pr_debug("[%s] %s: " fmt, GOOG_LOG_NAME(gti),\
->>>>>>> fce13c30
 					__func__, ##args)
 #define GOOG_LOG(gti, fmt, args...)    pr_info("[%s] " fmt, GOOG_LOG_NAME(gti), ##args)
 #define GOOG_INFO(gti, fmt, args...)	pr_info("[%s] %s: " fmt, GOOG_LOG_NAME(gti),\
