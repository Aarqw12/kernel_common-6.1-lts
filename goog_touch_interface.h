/* SPDX-License-Identifier: GPL-2.0 */
/*
 * Google Touch Interface for Pixel devices.
 *
 * Copyright 2022 Google LLC.
 */

#ifndef _GOOG_TOUCH_INTERFACE_
#define _GOOG_TOUCH_INTERFACE_

#include <drm/drm_panel.h>
#include <drm/drm_bridge.h>
#include <drm/drm_connector.h>
#include <linux/kfifo.h>
#include <linux/pm_qos.h>

#include "heatmap.h"
#include "touch_offload.h"
#include "uapi/input/touch_offload.h"

#define GOOG_LOG_NAME "GTI"
#define GOOG_DBG(fmt, args...)    pr_debug("[%s] %s: " fmt, GOOG_LOG_NAME,\
					__func__, ##args)
#define GOOG_LOG(fmt, args...)    pr_info("[%s] " fmt, GOOG_LOG_NAME, ##args)
#define GOOG_INFO(fmt, args...)    pr_info("[%s] %s: " fmt, GOOG_LOG_NAME,\
					__func__, ##args)
#define GOOG_WARN(fmt, args...)    pr_warn("[%s] %s: " fmt, GOOG_LOG_NAME,\
					__func__, ##args)
#define GOOG_ERR(fmt, args...)    pr_err("[%s] %s: " fmt, GOOG_LOG_NAME,\
					__func__, ##args)
#define MAX_SLOTS 10

#define KTIME_RELEASE_ALL (ktime_set(0, 0))
#define GTI_DEBUG_KFIFO_LEN 4 /* must be power of 2. */

#define GTI_SENSOR_2D_OUT_FORMAT_WIDTH(size) ((size > (PAGE_SIZE * sizeof(s16) / 6)) ? 1 : 5)
/*-----------------------------------------------------------------------------
 * enums.
 */

enum gti_cmd_type : u32 {
	/* GTI_CMD operations. */
	GTI_CMD_OPS_START = 0x100,
	GTI_CMD_PING,
	GTI_CMD_RESET,
	GTI_CMD_SELFTEST,

	/* GTI_CMD_GET operations. */
	GTI_CMD_GET_OPS_START = 0x200,
	GTI_CMD_GET_CONTEXT_DRIVER,
	GTI_CMD_GET_CONTEXT_STYLUS,
	GTI_CMD_GET_FW_VERSION,
	GTI_CMD_GET_GRIP_MODE,
	GTI_CMD_GET_IRQ_MODE,
	GTI_CMD_GET_PALM_MODE,
	GTI_CMD_GET_SCAN_MODE,
	GTI_CMD_GET_SCREEN_PROTECTOR_MODE,
	GTI_CMD_GET_SENSING_MODE,
	GTI_CMD_GET_SENSOR_DATA,
	GTI_CMD_GET_SENSOR_DATA_MANUAL,

	/* GTI_CMD_NOTIFY operations. */
	GTI_CMD_NOTIFY_OPS_START = 0x300,
	GTI_CMD_NOTIFY_DISPLAY_STATE,
	GTI_CMD_NOTIFY_DISPLAY_VREFRESH,

	/* GTI_CMD_SET operations. */
	GTI_CMD_SET_OPS_START = 0x400,
	GTI_CMD_SET_CONTINUOUS_REPORT,
	GTI_CMD_SET_GRIP_MODE,
	GTI_CMD_SET_HEATMAP_ENABLED,
	GTI_CMD_SET_IRQ_MODE,
	GTI_CMD_SET_PALM_MODE,
	GTI_CMD_SET_REPORT_RATE,
	GTI_CMD_SET_SCAN_MODE,
	GTI_CMD_SET_SCREEN_PROTECTOR_MODE,
	GTI_CMD_SET_SENSING_MODE,
};

enum gti_continuous_report_setting : u32 {
	GTI_CONTINUOUS_REPORT_DISABLE = 0,
	GTI_CONTINUOUS_REPORT_ENABLE,
	GTI_CONTINUOUS_REPORT_DRIVER_DEFAULT,
};

enum gti_display_state_setting : u32 {
	GTI_DISPLAY_STATE_OFF = 0,
	GTI_DISPLAY_STATE_ON,
};

enum gti_grip_setting : u32 {
	GTI_GRIP_DISABLE = 0,
	GTI_GRIP_ENABLE,
};

enum gti_heatmap_setting : u32 {
	GTI_HEATMAP_DISABLE = 0,
	GTI_HEATMAP_ENABLE,
};

enum gti_irq_mode : u32 {
	GTI_IRQ_MODE_DISABLE = 0,
	GTI_IRQ_MODE_ENABLE,
	GTI_IRQ_MODE_NA = 0xFFFFFFFF,
};

/**
 * Motion filter mode.
 *   GTI_MF_MODE_UNFILTER: enable unfilter by continuous reporting.
 *   GTI_MF_MODE_DYNAMIC: dynamic control for motion filter.
 *   GTI_MF_MODE_FILTER: only report touch if coord report changed.
 *   GTI_MF_MODE_AUTO: for development case.
 */
enum gti_mf_mode : u32 {
	GTI_MF_MODE_UNFILTER = 0,
	GTI_MF_MODE_DEFAULT,
	GTI_MF_MODE_DYNAMIC = GTI_MF_MODE_DEFAULT,
	GTI_MF_MODE_FILTER,
	GTI_MF_MODE_AUTO_REPORT,
};

/**
 * Motion filter finite state machine (FSM) state.
 *   GTI_MF_STATE_FILTERED: default coordinate filtering
 *   GTI_MF_STATE_UNFILTERED: coordinate unfiltering for single-touch.
 *   GTI_MF_STATE_FILTERED_LOCKED: filtered coordinates. Locked until
 *                                 touch is lifted or timeout.
 */
enum gti_mf_state : u32 {
	GTI_MF_STATE_FILTERED = 0,
	GTI_MF_STATE_UNFILTERED,
	GTI_MF_STATE_FILTERED_LOCKED,
};

enum gti_palm_setting : u32 {
	GTI_PALM_DISABLE = 0,
	GTI_PALM_ENABLE,
};

enum gti_ping_mode : u32 {
	GTI_PING_NOP = 0,
	GTI_PING_ENABLE,
	GTI_PING_NA = 0xFFFFFFFF,
};

enum gti_pm_state : u32 {
	GTI_PM_RESUME = 0,
	GTI_PM_SUSPEND,
};

#define GTI_PM_WAKELOCK_TYPE_LOCK_MASK 0xFFFF
/**
 * @brief: wakelock type.
 */
enum gti_pm_wakelock_type : u32 {
	GTI_PM_WAKELOCK_TYPE_SCREEN_ON = (1 << 0),
	GTI_PM_WAKELOCK_TYPE_IRQ = (1 << 1),
	GTI_PM_WAKELOCK_TYPE_FW_UPDATE = (1 << 2),
	GTI_PM_WAKELOCK_TYPE_SYSFS = (1 << 3),
	GTI_PM_WAKELOCK_TYPE_FORCE_ACTIVE = (1 << 4),
	GTI_PM_WAKELOCK_TYPE_BUGREPORT = (1 << 5),
};

enum gti_reset_mode : u32 {
	GTI_RESET_MODE_NOP = 0,
	GTI_RESET_MODE_SW = (1 << 0),
	GTI_RESET_MODE_HW = (1 << 1),
	GTI_RESET_MODE_AUTO = GTI_RESET_MODE_HW | GTI_RESET_MODE_SW,
	GTI_RESET_MODE_NA = 0xFFFFFFFF,
};

enum gti_scan_mode : u32 {
	GTI_SCAN_MODE_AUTO = 0,
	GTI_SCAN_MODE_NORMAL_ACTIVE,
	GTI_SCAN_MODE_NORMAL_IDLE,
	GTI_SCAN_MODE_LP_ACTIVE,
	GTI_SCAN_MODE_LP_IDLE,
	GTI_SCAN_MODE_NA = 0xFFFFFFFF,
};

enum gti_screen_protector_mode : u32 {
	GTI_SCREEN_PROTECTOR_MODE_DISABLE = 0,
	GTI_SCREEN_PROTECTOR_MODE_ENABLE,
	GTI_SCREEN_PROTECTOR_MODE_NA = 0xFFFFFFFF,
};

enum gti_selftest_result : u32 {
	GTI_SELFTEST_RESULT_DONE = 0,
	GTI_SELFTEST_RESULT_SHELL_CMDS_REDIRECT,
	GTI_SELFTEST_RESULT_NA = 0xFFFFFFFF,
};

enum gti_sensing_mode : u32 {
	GTI_SENSING_MODE_DISABLE = 0,
	GTI_SENSING_MODE_ENABLE,
	GTI_SENSING_MODE_NA = 0xFFFFFFFF,
};

/* Touch read method for automatically reading data from interrupt */
#define TOUCH_SENSOR_DATA_READ_METHOD_INT 0x10000
/* Touch read method for manually reading data from command */
#define TOUCH_SENSOR_DATA_READ_METHOD_COMMAND 0x20000

enum gti_sensor_data_type : u32 {
	GTI_SENSOR_DATA_TYPE_COORD = TOUCH_DATA_TYPE_COORD,
	GTI_SENSOR_DATA_TYPE_MS = TOUCH_SENSOR_DATA_READ_METHOD_INT |
			TOUCH_SCAN_TYPE_MUTUAL | TOUCH_DATA_TYPE_STRENGTH,
	GTI_SENSOR_DATA_TYPE_MS_DIFF = TOUCH_SENSOR_DATA_READ_METHOD_COMMAND |
			TOUCH_SCAN_TYPE_MUTUAL | TOUCH_DATA_TYPE_STRENGTH,
	GTI_SENSOR_DATA_TYPE_MS_RAW = TOUCH_SENSOR_DATA_READ_METHOD_COMMAND |
			TOUCH_SCAN_TYPE_MUTUAL | TOUCH_DATA_TYPE_RAW,
	GTI_SENSOR_DATA_TYPE_MS_BASELINE = TOUCH_SENSOR_DATA_READ_METHOD_COMMAND |
			TOUCH_SCAN_TYPE_MUTUAL | TOUCH_DATA_TYPE_BASELINE,
	GTI_SENSOR_DATA_TYPE_SS = TOUCH_SENSOR_DATA_READ_METHOD_INT |
			TOUCH_SCAN_TYPE_SELF | TOUCH_DATA_TYPE_STRENGTH,
	GTI_SENSOR_DATA_TYPE_SS_DIFF = TOUCH_SENSOR_DATA_READ_METHOD_COMMAND |
			TOUCH_SCAN_TYPE_SELF | TOUCH_DATA_TYPE_STRENGTH,
	GTI_SENSOR_DATA_TYPE_SS_RAW = TOUCH_SENSOR_DATA_READ_METHOD_COMMAND |
			TOUCH_SCAN_TYPE_SELF | TOUCH_DATA_TYPE_RAW,
	GTI_SENSOR_DATA_TYPE_SS_BASELINE = TOUCH_SENSOR_DATA_READ_METHOD_COMMAND |
			TOUCH_SCAN_TYPE_SELF | TOUCH_DATA_TYPE_BASELINE,
};

enum gti_vendor_dev_pm_state : u32 {
	GTI_VENDOR_DEV_RESUME = 0,
	GTI_VENDOR_DEV_SUSPEND,
};

enum gti_fw_status : u32 {
	GTI_FW_STATUS_RESET = 0,
	GTI_FW_STATUS_PALM_ENTER,
	GTI_FW_STATUS_PALM_EXIT,
	GTI_FW_STATUS_GRIP_ENTER,
	GTI_FW_STATUS_GRIP_EXIT,
	GTI_FW_STATUS_NOISE_MODE,
};

enum gti_noise_mode_level : u8 {
	GTI_NOISE_MODE_EXIT = 0,
	GTI_NOISE_MODE_LEVEL1,
	GTI_NOISE_MODE_LEVEL2,
	GTI_NOISE_MODE_LEVEL3,
};

/*-----------------------------------------------------------------------------
 * Structures.
 */

struct gti_context_driver_cmd {
	struct {
		u32 screen_state : 1;
		u32 display_refresh_rate : 1;
		u32 touch_report_rate : 1;
		u32 noise_state : 1;
		u32 water_mode : 1;
		u32 charger_state : 1;
		u32 hinge_angle : 1;
		u32 offload_timestamp : 1;
	} contents;

	u8 screen_state;
	u8 display_refresh_rate;
	u8 touch_report_rate;
	u8 noise_state;
	u8 water_mode;
	u8 charger_state;
	s16 hinge_angle;

	ktime_t offload_timestamp;
};

struct gti_context_stylus_cmd {
	struct {
		u32 coords : 1;
		u32 coords_timestamp : 1;
		u32 pen_paired : 1;
		u32 pen_active : 1;
	} contents;
	struct TouchOffloadCoord pen_offload_coord;
	ktime_t pen_offload_coord_timestamp;
	u8 pen_paired;
	u8 pen_active;
};

struct gti_continuous_report_cmd {
	enum gti_continuous_report_setting setting;
};

struct gti_debug_coord {
	ktime_t time;
	u64 irq_index;
	struct TouchOffloadCoord coord;
};

struct gti_debug_health_check {
	ktime_t irq_time;
	u64 irq_index;
	u64 input_index;
	unsigned long slot_bit_active;
};

struct gti_debug_input {
	int slot;
	struct gti_debug_coord pressed;
	struct gti_debug_coord released;
};

struct gti_display_state_cmd {
	enum gti_display_state_setting setting;
};

struct gti_display_vrefresh_cmd {
	u32 setting;
};

struct gti_fw_version_cmd {
	char buffer[0x100];
};

struct gti_grip_cmd {
	enum gti_grip_setting setting;
};

struct gti_heatmap_cmd {
	enum gti_heatmap_setting setting;
};

struct gti_irq_cmd {
	enum gti_irq_mode setting;
};

struct gti_palm_cmd {
	enum gti_palm_setting setting;
};

struct gti_ping_cmd {
	enum gti_ping_mode setting;
};

struct gti_report_rate_cmd {
	u32 setting;
};

struct gti_reset_cmd {
	enum gti_reset_mode setting;
};

struct gti_scan_cmd {
	enum gti_scan_mode setting;
};

struct gti_screen_protector_mode_cmd {
	enum gti_screen_protector_mode setting;
};

struct gti_selftest_cmd {
	enum gti_selftest_result result;
	char buffer[PAGE_SIZE];
};

struct gti_sensing_cmd {
	enum gti_sensing_mode setting;
};

struct gti_sensor_data_cmd {
	enum gti_sensor_data_type type;
	u8 *buffer;
	u32 size;
};

/**
 * struct gti_union_cmd_data - GTI commands to vendor driver.
 * @context_driver_cmd: command to update touch offload driver context.
 * @context_stylus_cmd: command to update touch offload stylus context.
 * @continuous_report_cmd: command to set continuous reporting.
 * @display_state_cmd: command to notify display state.
 * @display_vrefresh_cmd: command to notify display vertical refresh rate.
 * @fw_version_cmd: command to get fw version.
 * @grip_cmd: command to set/get grip mode.
 * @heatmap_cmd: command to set heatmap enabled.
 * @irq_cmd: command to set/get irq mode.
 * @palm_cmd: command to set/get palm mode.
 * @ping_cmd: command to ping T-IC.
 * @report_rate_cmd: command to change touch report rate.
 * @reset_cmd: command to reset T-IC.
 * @scan_cmd: command to set/get scan mode.
 * @screen_protector_mode_cmd: command to set/get screen protector mode.
 * @selftest_cmd: command to do self-test.
 * @sensing_cmd: command to set/set sensing mode.
 * @sensor_data_cmd: command to get sensor data.
 * @manual_sensor_data_cmd: command to get sensor data manually.
 */
struct gti_union_cmd_data {
	struct gti_context_driver_cmd context_driver_cmd;
	struct gti_context_stylus_cmd context_stylus_cmd;
	struct gti_continuous_report_cmd continuous_report_cmd;
	struct gti_display_state_cmd display_state_cmd;
	struct gti_display_vrefresh_cmd display_vrefresh_cmd;
	struct gti_fw_version_cmd fw_version_cmd;
	struct gti_grip_cmd grip_cmd;
	struct gti_heatmap_cmd heatmap_cmd;
	struct gti_irq_cmd irq_cmd;
	struct gti_palm_cmd palm_cmd;
	struct gti_ping_cmd ping_cmd;
	struct gti_report_rate_cmd report_rate_cmd;
	struct gti_reset_cmd reset_cmd;
	struct gti_scan_cmd scan_cmd;
	struct gti_screen_protector_mode_cmd screen_protector_mode_cmd;
	struct gti_selftest_cmd selftest_cmd;
	struct gti_sensing_cmd sensing_cmd;
	struct gti_sensor_data_cmd sensor_data_cmd;
	struct gti_sensor_data_cmd manual_sensor_data_cmd;
};

/**
 * struct gti_fw_status_data - GTI fw status data for notifying changed.
 * @noise_level: the noise level for noise mode.
 */
struct gti_fw_status_data {
	enum gti_noise_mode_level noise_level;
};

/**
 * struct gti_optional_configuration - optional configuration by vendor driver.
 * @get_context_driver: vendor driver operation to update touch offload driver context.
 * @get_context_stylus: vendor driver operation to update touch offload stylus context.
 * @get_fw_version: vendor driver operation to get fw version info.
 * @get_grip_mode: vendor driver operation to get the grip mode setting.
 * @get_irq_mode: vendor driver operation to get irq mode setting.
 * @get_mutual_sensor_data: vendor driver operation to get the mutual sensor data.
 * @get_palm_mode: vendor driver operation to get the palm mode setting.
 * @get_scan_mode: vendor driver operation to get scan mode.
 * @get_screen_protector_mode: vendor driver operation to get screen protector mode.
 * @get_self_sensor_data: vendor driver operation to get the self sensor data.
 * @get_sensing_mode: vendor driver operation to get sensing mode.
 * @notify_display_state: vendor driver operation to notify the display state.
 * @notify_display_vrefresh: vendor driver operation to notify the display vertical refresh rate.
 * @ping: vendor driver operation to ping T-IC.
 * @reset: vendor driver operation to exec reset.
 * @selftest: vendor driver operation to exec self-test.
 * @set_continuous_report: vendor driver operation to apply the continuous reporting setting.
 * @set_grip_mode: vendor driver operation to apply the grip setting.
 * @set_heatmap_enabled: vendor driver operation to apply the heatmap setting.
 * @set_irq_mode: vendor driver operation to apply the irq setting.
 * @set_palm_mode: vendor driver operation to apply the palm setting.
 * @set_report_rate: driver operation to set touch report rate.
 * @set_scan_mode: vendor driver operation to set scan mode.
 * @set_screen_protector_mode: vendor driver operation to set screen protector mode.
 * @set_sensing_mode: vendor driver operation to set sensing mode.
 */
struct gti_optional_configuration {
	int (*get_context_driver)(void *private_data, struct gti_context_driver_cmd *cmd);
	int (*get_context_stylus)(void *private_data, struct gti_context_stylus_cmd *cmd);
	int (*get_fw_version)(void *private_data, struct gti_fw_version_cmd *cmd);
	int (*get_grip_mode)(void *private_data, struct gti_grip_cmd *cmd);
	int (*get_irq_mode)(void *private_data, struct gti_irq_cmd *cmd);
	int (*get_mutual_sensor_data)(void *private_data, struct gti_sensor_data_cmd *cmd);
	int (*get_palm_mode)(void *private_data, struct gti_palm_cmd *cmd);
	int (*get_scan_mode)(void *private_data, struct gti_scan_cmd *cmd);
	int (*get_screen_protector_mode)(void *private_data,
			struct gti_screen_protector_mode_cmd *cmd);
	int (*get_self_sensor_data)(void *private_data, struct gti_sensor_data_cmd *cmd);
	int (*get_sensing_mode)(void *private_data, struct gti_sensing_cmd *cmd);
	int (*notify_display_state)(void *private_data, struct gti_display_state_cmd *cmd);
	int (*notify_display_vrefresh)(void *private_data, struct gti_display_vrefresh_cmd *cmd);
	int (*ping)(void *private_data, struct gti_ping_cmd *cmd);
	int (*reset)(void *private_data, struct gti_reset_cmd *cmd);
	int (*selftest)(void *private_data, struct gti_selftest_cmd *cmd);
	int (*set_continuous_report)(void *private_data, struct gti_continuous_report_cmd *cmd);
	int (*set_grip_mode)(void *private_data, struct gti_grip_cmd *cmd);
	int (*set_heatmap_enabled)(void *private_data, struct gti_heatmap_cmd *cmd);
	int (*set_irq_mode)(void *private_data, struct gti_irq_cmd *cmd);
	int (*set_palm_mode)(void *private_data, struct gti_palm_cmd *cmd);
	int (*set_report_rate)(void *private_data, struct gti_report_rate_cmd *cmd);
	int (*set_scan_mode)(void *private_data, struct gti_scan_cmd *cmd);
	int (*set_screen_protector_mode)(void *private_data,
			struct gti_screen_protector_mode_cmd *cmd);
	int (*set_sensing_mode)(void *private_data, struct gti_sensing_cmd *cmd);
};

/**
 * struct gti_pm - power manager for GTI.
 * @suspend_work: a work to run suspend.
 * @resume_work: a work to run resume.
 * @event_wq: a work queue to run suspend/resume work.
 * @bus_resumed: a completion for waiting for resume is done.
 * @locks: the lock state.
 * @lock_mutex: protect the lock state.
 * @state: GTI pm state.
 * @resume: callback for notifying resume.
 * @suspend: callback for notifying suspend.
 */
struct gti_pm {
	struct work_struct suspend_work;
	struct work_struct resume_work;
	struct workqueue_struct *event_wq;
	struct completion bus_resumed;

	u32 locks;
	struct mutex lock_mutex;
	enum gti_pm_state state;
	bool enabled;

	int (*resume)(struct device *dev);
	int (*suspend)(struct device *dev);
};

/**
 * struct goog_touch_interface - Google touch interface data for Pixel.
 * @vendor_private_data: the private data pointer that used by touch vendor driver.
 * @vendor_dev: pointer to struct device that used by touch vendor driver.
 * @vendor_input_dev: pointer to struct inpu_dev that used by touch vendor driver.
 * @dev: pointer to struct device that used by google touch interface driver.
 * @options: optional configuration that could apply by vendor driver.
 * @input_lock: protect the input report between non-offload and offload.
 * @manual_sensing_lock: protect the input manual_sensor_data_cmd.
 * @offload: struct that used by touch offload.
 * @offload_frame: reserved frame that used by touch offload.
 * @v4l2: struct that used by v4l2.
 * @panel_bridge: struct that used to register panel bridge notification.
 * @connector: struct that used to get panel status.
 * @cmd: struct that used by vendor default handler.
 * @input_timestamp: input timestamp from touch vendor driver.
 * @mf_downtime: timestamp for motion filter control.
 * @display_vrefresh: display vrefresh in Hz.
 * @mf_mode: current motion filter mode.
 * @mf_state: current motion filter state.
 * @vrr_enabled: variable touch report rate is enabled or not.
 * @report_rate_table_size: report rate table size from device tree.
 * @touch_report_rate_table: touch report rate table parsed from device tree.
 * @display_refresh_rate_table: display refresh rate table parsed from device tree.
 * @report_rate_setting: current touch report rate.
 * @report_rate_setting_next: next touch report rate going be set.
 * @set_report_rate_work: delayed work for setting report rate.
 * @increase_report_rate_delay: delayed work will be start after a delay in seconds.
 * @decrease_report_rate_delay: delayed work will be start after a delay in seconds.
 * @screen_protector_mode_setting: the setting of screen protector mode.
 * @tbn_register_mask: the tbn_mask that used to request/release touch bus.
 * @pm: struct that used by gti pm.
 * @pm_qos_req: struct that used by pm qos.
 * @panel_is_lp_mode: display is in low power mode.
 * @force_legacy_report: force to directly report input by kernel input API.
 * @offload_enable: touch offload is enabled or not.
 * @v4l2_enable: v4l2 is enabled or not.
 * @tbn_enable: tbn is enabled or not.
 * @input_timestamp_changed: input timestamp changed from touch vendor driver.
 * @ignore_grip_update: Ignore fw_grip status updates made on offload state change.
 * @default_grip_enabled: the grip default setting.
 * @ignore_palm_update: Ignore fw_palm status updates made on offload state change.
 * @default_palm_enabled: the palm default setting.
 * @wakeup_before_force_active_enabled: waking up the screen to force active.
 * @wakeup_before_force_active_delay: the ms delay after waking up screen to force active.
 * @offload_id: id that used by touch offload.
 * @heatmap_buf: heatmap buffer that used by v4l2.
 * @heatmap_buf_size: heatmap buffer size that used by v4l2.
 * @slot: slot id that current used by input report.
 * @slot_bit_in_use: bitmap of slot in use for this input process cycle.
 * @slot_bit_changed: bitmap of slot state changed for this input process cycle.
 * @slot_bit_active: bitmap of active slot during GTI lifecycle.
 * @dev_id: dev_t used for google interface driver.
 * @irq_index: irq count that handle by GTI.
 * @input_index: the count of slot bit changed during goog_input_process().
 * @vendor_irq_handler: irq handler that register by vendor driver.
 * @vendor_irq_thread_fn: irq thread function that register by vendor driver.
 * @vendor_irq_cookie: irq cookie that register by vendor driver.
 * @vendor_default_handler: touch vendor driver default operation.
 * @released_index: finger up count.
 * @debug_input: struct that used to debug input.
 * @debug_fifo_input: kfifo struct to track recent coordinate report for input debug.
 * @debug_hc: struct that used for the health check.
 * @debug_fifo_hc: kfifo struct to track recent touch interrupt information for health check.
 */

struct goog_touch_interface {
	void *vendor_private_data;
	struct device *vendor_dev;
	struct input_dev *vendor_input_dev;
	struct device *dev;
	struct gti_optional_configuration options;
	struct mutex input_lock;
	struct mutex manual_sensing_lock;
	struct touch_offload_context offload;
	struct touch_offload_frame *offload_frame;
	struct v4l2_heatmap v4l2;
	struct drm_bridge panel_bridge;
	struct drm_connector *connector;
	struct gti_union_cmd_data cmd;
	ktime_t input_timestamp;
	ktime_t mf_downtime;

	bool vrr_enabled;
	int report_rate_table_size;
	u32 *display_refresh_rate_table;
	u32 *touch_report_rate_table;
	u32 report_rate_setting;
	u32 report_rate_setting_next;
	struct delayed_work set_report_rate_work;
	u32 increase_report_rate_delay;
	u32 decrease_report_rate_delay;

	int display_vrefresh;
	enum gti_mf_mode mf_mode;
	enum gti_mf_state mf_state;
	enum gti_screen_protector_mode screen_protector_mode_setting;
	u32 tbn_register_mask;
	struct gti_pm pm;
	struct pm_qos_request pm_qos_req;
<<<<<<< HEAD
=======

>>>>>>> b494a338
	bool panel_is_lp_mode;
	bool force_legacy_report;
	bool offload_enabled;
	bool v4l2_enabled;
	bool tbn_enabled;
	bool input_timestamp_changed;
	bool ignore_grip_update;
	bool default_grip_enabled;
	bool ignore_palm_update;
	bool default_palm_enabled;
	bool wakeup_before_force_active_enabled;
	unsigned int wakeup_before_force_active_delay;
	union {
	u8 offload_id_byte[4];
	u32 offload_id;
	};
	u8 *heatmap_buf;
	u32 heatmap_buf_size;
	int slot;
	unsigned long slot_bit_in_use;
	unsigned long slot_bit_changed;
	unsigned long slot_bit_active;
	dev_t dev_id;

	u64 irq_index;
	u64 input_index;
	irq_handler_t vendor_irq_handler;
	irq_handler_t vendor_irq_thread_fn;
	void *vendor_irq_cookie;

	int (*vendor_default_handler)(void *private_data,
		enum gti_cmd_type cmd_type, struct gti_union_cmd_data *cmd);

	/* Debug used. */
	u64 released_index;
	struct gti_debug_input debug_input[MAX_SLOTS];
	DECLARE_KFIFO(debug_fifo_input, struct gti_debug_input, GTI_DEBUG_KFIFO_LEN);
	struct gti_debug_health_check debug_hc;
	DECLARE_KFIFO(debug_fifo_hc, struct gti_debug_health_check, GTI_DEBUG_KFIFO_LEN);
};

/*-----------------------------------------------------------------------------
 * Forward declarations.
 */
inline bool goog_check_spi_dma_enabled(struct spi_device *spi_dev);
inline bool goog_input_legacy_report(struct goog_touch_interface *gti);
inline void goog_input_lock(struct goog_touch_interface *gti);
inline void goog_input_unlock(struct goog_touch_interface *gti);
inline void goog_input_set_timestamp(
		struct goog_touch_interface *gti,
		struct input_dev *dev, ktime_t timestamp);
inline void goog_input_mt_slot(
		struct goog_touch_interface *gti,
		struct input_dev *dev, int slot);
inline void goog_input_mt_report_slot_state(
		struct goog_touch_interface *gti,
		struct input_dev *dev, unsigned int tool_type, bool active);
inline void goog_input_report_abs(
		struct goog_touch_interface *gti,
		struct input_dev *dev, unsigned int code, int value);
inline void goog_input_report_key(
		struct goog_touch_interface *gti,
		struct input_dev *dev, unsigned int code, int value);
inline void goog_input_sync(struct goog_touch_interface *gti, struct input_dev *dev);
inline int goog_devm_request_threaded_irq(struct goog_touch_interface *gti,
		struct device *dev, unsigned int irq,
		irq_handler_t handler, irq_handler_t thread_fn,
		unsigned long irqflags, const char *devname,
		void *dev_id);
inline int goog_request_threaded_irq(struct goog_touch_interface *gti,
		unsigned int irq, irq_handler_t handler, irq_handler_t thread_fn,
		unsigned long irqflags, const char *devname, void *dev_id);

int goog_process_vendor_cmd(struct goog_touch_interface *gti, enum gti_cmd_type cmd_type);
int goog_input_process(struct goog_touch_interface *gti);
struct goog_touch_interface *goog_touch_interface_probe(
		void *private_data,
		struct device *dev,
		struct input_dev *input_dev,
		int (*default_handler)(void *private_data,
			enum gti_cmd_type cmd_type, struct gti_union_cmd_data *cmd),
		struct gti_optional_configuration *options);
int goog_touch_interface_remove(struct goog_touch_interface *gti);

int goog_pm_wake_lock(struct goog_touch_interface *gti,
 enum gti_pm_wakelock_type type, bool skip_pm_resume);
int goog_pm_wake_unlock(struct goog_touch_interface *gti,
 enum gti_pm_wakelock_type type);
bool goog_pm_wake_check_locked(struct goog_touch_interface *gti,
 enum gti_pm_wakelock_type type);
u32 goog_pm_wake_get_locks(struct goog_touch_interface *gti);
int goog_pm_register_notification(struct goog_touch_interface *gti,
		const struct dev_pm_ops* ops);
int goog_pm_unregister_notification(struct goog_touch_interface *gti);

void goog_notify_fw_status_changed(struct goog_touch_interface *gti,
		enum gti_fw_status status, struct gti_fw_status_data* data);
void gti_debug_hc_dump(struct goog_touch_interface *gti);
void gti_debug_input_dump(struct goog_touch_interface *gti);

#endif // _GOOG_TOUCH_INTERFACE_
<|MERGE_RESOLUTION|>--- conflicted
+++ resolved
@@ -605,10 +605,7 @@
 	u32 tbn_register_mask;
 	struct gti_pm pm;
 	struct pm_qos_request pm_qos_req;
-<<<<<<< HEAD
-=======
-
->>>>>>> b494a338
+
 	bool panel_is_lp_mode;
 	bool force_legacy_report;
 	bool offload_enabled;
